--- conflicted
+++ resolved
@@ -93,10 +93,9 @@
           atIndexPath:(NSIndexPath*)indexPath {
     if ([cell isKindOfClass:[WMFArticlePreviewCell class]]) {
         WMFArticlePreviewCell* previewCell = (id)cell;
-<<<<<<< HEAD
         previewCell.summaryLabel.numberOfLines = WMFNumberOfExtractLines;
         MWKRelatedSearchResult* result = object;
-        previewCell.titleText       = result.displayTitle;
+        previewCell.title                 = [self titleForItemAtIndex:indexPath.row];
         previewCell.descriptionText = result.wikidataDescription;
         previewCell.imageURL        = result.thumbnailURL;
         [previewCell setSummaryHTML:result.extractHTML fromSite:self.relatedResults.title.site];
@@ -106,13 +105,6 @@
             return [actualFont.familyName isEqualToString:requiredFont.familyName]
             && (fabs(actualFont.pointSize - requiredFont.pointSize) < 0.01);
         } (), @"Expected previewCell to use standard HTML body font! Needed for numberOfExtactCharactersToFetch.");
-=======
-        MWKLocationSearchResult* result    = object;
-        previewCell.title                 = [self titleForItemAtIndex:indexPath.row];
-        previewCell.descriptionText       = result.wikidataDescription;
-        previewCell.imageURL              = result.thumbnailURL;
-        previewCell.summaryAttributedText = nil;
->>>>>>> e6282d9b
     }
 }
 
