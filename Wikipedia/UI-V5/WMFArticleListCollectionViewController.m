--- conflicted
+++ resolved
@@ -255,15 +255,6 @@
     WMFArticleContainerViewController* container = [WMFArticleContainerViewController articleContainerViewControllerWithDataStore:self.dataStore savedPages:self.savedPages];
     container.article = self.selectedArticle;
 
-<<<<<<< HEAD
-=======
-    self.cardTransition = [[WMFArticleListTransition alloc] initWithArticleListViewController:self
-                                                               articleContainerViewController:container
-                                                                            contentScrollView:container.articleViewController.tableView];
-    container.transitioningDelegate  = self.cardTransition;
-    container.modalPresentationStyle = UIModalPresentationCustom;
-
->>>>>>> 41ac2512
     [self wmf_hideKeyboard];
 
     [self.navigationController pushViewController:container animated:YES];
