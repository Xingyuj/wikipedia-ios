#import "WMFArticleListCollectionViewController.h"

#import "UICollectionView+WMFExtensions.h"
#import "UIViewController+WMFHideKeyboard.h"
#import "UIView+WMFDefaultNib.h"
#import "UICollectionView+WMFKVOUpdatableList.h"
#import "UIScrollView+WMFContentOffsetUtils.h"

#import "WMFArticleContainerViewController.h"

#import "UIViewController+WMFStoryboardUtilities.h"

#import "MediaWikiKit.h"

#import "WMFArticleViewController.h"

#import <SSDataSources/SSDataSources.h>
#import "WMFEditingCollectionViewLayout.h"
#import <Masonry/Masonry.h>

#import "WMFArticlePreviewCell.h"

#import "WMFArticleContainerViewController.h"
#import "UIViewController+WMFSearchButton.h"
#import "UIViewController+WMFArticlePresentation.h"

#import "UIColor+WMFHexColor.h"

@interface WMFArticleListCollectionViewController ()
<UICollectionViewDelegate, WMFSearchPresentationDelegate, WMFEditingCollectionViewLayoutDelegate>

@property (nonatomic, strong) IBOutlet UICollectionView* collectionView;

+ (Class)collectionViewClass;

@end

@implementation WMFArticleListCollectionViewController

- (instancetype)initWithNibName:(NSString*)nibNameOrNil bundle:(NSBundle*)nibBundleOrNil {
    self = [super initWithNibName:nibNameOrNil bundle:nibBundleOrNil];
    if (self) {
        [self commonInit];
    }
    return self;
}

- (instancetype)initWithCoder:(NSCoder*)aDecoder {
    self = [super initWithCoder:aDecoder];
    if (self) {
        [self commonInit];
    }
    return self;
}

- (void)commonInit {
    self.navigationItem.rightBarButtonItem = [self wmf_searchBarButtonItemWithDelegate:self];
}

#pragma mark - Accessors

+ (Class)collectionViewClass {
    return [UICollectionView class];
}

+ (UICollectionView*)createCollectionView {
    return [[[self collectionViewClass] alloc] initWithFrame:CGRectZero collectionViewLayout:[SelfSizingWaterfallCollectionViewLayout new]];
}

- (id<WMFArticleListDynamicDataSource>)dynamicDataSource {
    if ([self.dataSource conformsToProtocol:@protocol(WMFArticleListDynamicDataSource)]) {
        return (id<WMFArticleListDynamicDataSource>)self.dataSource;
    }
    return nil;
}

- (void)setDataSource:(SSArrayDataSource<WMFArticleListDataSource>* __nullable)dataSource {
    if ([_dataSource isEqual:dataSource]) {
        return;
    }

    _dataSource.collectionView     = nil;
    self.collectionView.dataSource = nil;

    _dataSource = dataSource;

    [_dataSource setSavedPageList:self.savedPages];

    //HACK: Need to check the window to see if we are on screen. http://stackoverflow.com/a/2777460/48311
    //isViewLoaded is not enough.
    if ([self isViewLoaded] && self.view.window) {
        if (_dataSource) {
            [self connectCollectionViewAndDataSource];
            [[self dynamicDataSource] startUpdating];
        } else {
            [self.collectionView reloadData];
        }
        [self.collectionView wmf_scrollToTop:NO];
    }

    self.title = [_dataSource displayTitle];
}

- (void)setSavedPages:(MWKSavedPageList* __nonnull)savedPages {
    _savedPages = savedPages;
    [_dataSource setSavedPageList:savedPages];
}

- (WMFEditingCollectionViewLayout*)editingLayout {
    id layout = self.collectionView.collectionViewLayout;
    if ([layout isKindOfClass:[WMFEditingCollectionViewLayout class]]) {
        return layout;
    }
    return nil;
}

- (SelfSizingWaterfallCollectionViewLayout*)flowLayout {
    id layout = self.collectionView.collectionViewLayout;
    if ([layout isKindOfClass:[SelfSizingWaterfallCollectionViewLayout class]]) {
        return layout;
    }
    return nil;
}

- (NSString*)debugDescription {
    return [NSString stringWithFormat:@"%@ dataSourceClass: %@", self, [self.dataSource class]];
}

- (void)refreshVisibleCells {
    [self.collectionView wmf_enumerateVisibleCellsUsingBlock:
     ^(WMFArticlePreviewCell* cell, NSIndexPath* path, BOOL* _) {
    }];
}

#pragma mark - DataSource and Collection View Wiring

- (void)connectCollectionViewAndDataSource {
    _dataSource.collectionView = self.collectionView;
    if ([_dataSource respondsToSelector:@selector(estimatedItemHeight)]) {
        [self flowLayout].estimatedItemHeight = _dataSource.estimatedItemHeight;
    }
}

#pragma mark - Scrolling

- (void)scrollToArticle:(MWKArticle*)article animated:(BOOL)animated {
    NSIndexPath* indexPath = [self.dataSource indexPathForArticle:article];
    if (!indexPath) {
        return;
    }
    [self.collectionView scrollToItemAtIndexPath:indexPath atScrollPosition:UICollectionViewScrollPositionCenteredVertically animated:animated];
}

- (void)scrollToArticleIfOffscreen:(MWKArticle*)article animated:(BOOL)animated {
    NSIndexPath* indexPath = [self.dataSource indexPathForArticle:article];
    if (!indexPath) {
        return;
    }
    if ([self.collectionView cellForItemAtIndexPath:indexPath]) {
        return;
    }
    [self.collectionView scrollToItemAtIndexPath:indexPath atScrollPosition:UICollectionViewScrollPositionCenteredVertically animated:animated];
}

- (void)setupEditingLayout {
    WMFEditingCollectionViewLayout* layout = [[WMFEditingCollectionViewLayout alloc] init];
    layout.editingDelegate                   = self;
    self.collectionView.collectionViewLayout = layout;
}

#pragma mark - UIViewController

- (void)loadView {
    [super loadView];
    /*
       Support programmatic or Storyboard instantiation by only instantiating views if they weren't set in the storyboard
     */
    if (!self.collectionView) {
        self.collectionView          = [[self class] createCollectionView];
        self.collectionView.delegate = self;
        [self.view addSubview:self.collectionView];
        [self.collectionView mas_makeConstraints:^(MASConstraintMaker* make) {
            make.leading.trailing.top.and.bottom.equalTo(self.view);
        }];
    }
}

- (void)viewDidLoad {
    [super viewDidLoad];

    [self setupEditingLayout];
    [self connectCollectionViewAndDataSource];

    self.extendedLayoutIncludesOpaqueBars     = YES;
    self.automaticallyAdjustsScrollViewInsets = YES;
    self.collectionView.backgroundColor       = [UIColor wmf_colorWithHex:0xEAECF0 alpha:1.0];

    [self flowLayout].numberOfColumns    = 1;
    [self flowLayout].sectionInset       = UIEdgeInsetsMake(10.0, 0.0, 10.0, 0.0);
    [self flowLayout].minimumLineSpacing = 1.0;
}

- (void)viewWillAppear:(BOOL)animated {
    [super viewWillAppear:animated];
    NSParameterAssert(self.dataStore);
    NSParameterAssert(self.recentPages);
    NSParameterAssert(self.savedPages);
    [self connectCollectionViewAndDataSource];
    [[self dynamicDataSource] startUpdating];
}

- (void)viewDidDisappear:(BOOL)animated {
    [super viewDidDisappear:animated];
    [[self dynamicDataSource] stopUpdating];
}

- (UIInterfaceOrientationMask)supportedInterfaceOrientations {
    return UIInterfaceOrientationMaskAll;
}

- (void)viewWillTransitionToSize:(CGSize)size withTransitionCoordinator:(id <UIViewControllerTransitionCoordinator>)coordinator {
    [super viewWillTransitionToSize:size withTransitionCoordinator:coordinator];

    [coordinator animateAlongsideTransition:^(id < UIViewControllerTransitionCoordinatorContext > context) {
        [self.collectionView reloadItemsAtIndexPaths:self.collectionView.indexPathsForVisibleItems];
    } completion:NULL];
}

#pragma mark - UICollectionViewDelegate

- (void)collectionView:(UICollectionView*)collectionView didSelectItemAtIndexPath:(NSIndexPath*)indexPath {
    [self wmf_hideKeyboard];
    MWKArticle* article = [self.dataSource articleForIndexPath:indexPath];
    if (self.delegate) {
        [self.delegate didSelectArticle:article sender:self];
        return;
    }
<<<<<<< HEAD
    [super wmf_presentArticle:article discoveryMethod:discoveryMethod];
}

#pragma mark - UICollectionViewDelegate

- (void)collectionView:(UICollectionView*)collectionView didSelectItemAtIndexPath:(NSIndexPath*)indexPath {
    [self wmf_presentArticle:[self.dataSource articleForIndexPath:indexPath]
             discoveryMethod:[self.dataSource discoveryMethod]];
}

- (BOOL)editingLayout:(WMFEditingCollectionViewLayout*)layout canMoveItemAtIndexPath:(NSIndexPath*)indexPath {
    return NO;
}

- (BOOL)editingLayout:(WMFEditingCollectionViewLayout*)layout canDeleteItemAtIndexPath:(NSIndexPath*)indexPath {
    return [self.dataSource canDeleteItemAtIndexpath:indexPath];
}

- (void)editingLayout:(WMFEditingCollectionViewLayout*)layout deleteItemAtIndexPath:(NSIndexPath*)indexPath {
    if ([self.dataSource respondsToSelector:@selector(deleteArticleAtIndexPath:)]) {
        [self.dataSource deleteArticleAtIndexPath:indexPath];
    }
}

#pragma mark - WMFArticleListTransitioning

- (UIView*)viewForTransition:(WMFArticleListTransition*)transition {
    // FIXME: this is going away soon
    return nil;
}

- (CGRect)frameOfOverlappingListItemsForTransition:(WMFArticleListTransition*)transition {
    // FIXME: this is going away soon
    return CGRectZero;
=======
    [self wmf_pushArticleViewControllerWithTitle:article.title discoveryMethod:[self.dataSource discoveryMethod] dataStore:self.dataStore];
>>>>>>> 49eb13e8
}

#pragma mark - WMFSearchPresentationDelegate

- (MWKDataStore*)searchDataStore {
    return self.dataStore;
}

- (void)didSelectArticle:(MWKArticle*)article sender:(id)sender {
    [self dismissViewControllerAnimated:YES completion:^{
        [self wmf_pushArticleViewControllerWithTitle:article.title discoveryMethod:MWKHistoryDiscoveryMethodSearch dataStore:self.dataStore];
    }];
}

@end

@interface WMFIntrinsicSizeCollectionView : UICollectionView

@end

@implementation WMFIntrinsicSizeCollectionView

- (void)setContentSize:(CGSize)contentSize {
    BOOL didChange = CGSizeEqualToSize(self.contentSize, contentSize);
    [super setContentSize:contentSize];
    if (didChange) {
        [self invalidateIntrinsicContentSize];
        [self setNeedsLayout];
    }
}

- (void)layoutSubviews {
    CGSize oldSize = self.contentSize;
    [super layoutSubviews];
    if (!CGSizeEqualToSize(oldSize, self.contentSize)) {
        [self invalidateIntrinsicContentSize];
        [self setNeedsLayout];
    }
}

- (CGSize)intrinsicContentSize {
    return self.contentSize;
}

@end

@implementation WMFSelfSizingArticleListCollectionViewController

+ (Class)collectionViewClass {
    return [WMFIntrinsicSizeCollectionView class];
}

@end<|MERGE_RESOLUTION|>--- conflicted
+++ resolved
@@ -235,8 +235,7 @@
         [self.delegate didSelectArticle:article sender:self];
         return;
     }
-<<<<<<< HEAD
-    [super wmf_presentArticle:article discoveryMethod:discoveryMethod];
+    [self wmf_pushArticleViewControllerWithTitle:article.title discoveryMethod:[self.dataSource discoveryMethod] dataStore:self.dataStore];
 }
 
 #pragma mark - UICollectionViewDelegate
@@ -258,21 +257,6 @@
     if ([self.dataSource respondsToSelector:@selector(deleteArticleAtIndexPath:)]) {
         [self.dataSource deleteArticleAtIndexPath:indexPath];
     }
-}
-
-#pragma mark - WMFArticleListTransitioning
-
-- (UIView*)viewForTransition:(WMFArticleListTransition*)transition {
-    // FIXME: this is going away soon
-    return nil;
-}
-
-- (CGRect)frameOfOverlappingListItemsForTransition:(WMFArticleListTransition*)transition {
-    // FIXME: this is going away soon
-    return CGRectZero;
-=======
-    [self wmf_pushArticleViewControllerWithTitle:article.title discoveryMethod:[self.dataSource discoveryMethod] dataStore:self.dataStore];
->>>>>>> 49eb13e8
 }
 
 #pragma mark - WMFSearchPresentationDelegate
