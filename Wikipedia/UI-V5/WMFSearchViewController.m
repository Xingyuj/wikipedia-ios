#import "WMFSearchViewController.h"

#import "RecentSearchesViewController.h"
#import "WMFArticleListCollectionViewController.h"

#import "WMFSearchFetcher.h"
#import "WMFSearchResults.h"
#import "WMFSearchDataSource.h"

#import "MediaWikiKit.h"

#import <Masonry/Masonry.h>
#import <SelfSizingWaterfallCollectionViewLayout/SelfSizingWaterfallCollectionViewLayout.h>
#import <BlocksKit/BlocksKit+UIKit.h>
#import <PiwikTracker/PiwikTracker.h>
#import "Wikipedia-Swift.h"

#import "UIViewController+WMFStoryboardUtilities.h"
#import "NSString+Extras.h"
#import "NSString+FormattedAttributedString.h"
#import "UIViewController+Alert.h"
#import "UIButton+WMFButton.h"

static NSUInteger const kWMFMinResultsBeforeAutoFullTextSearch = 12;

@interface WMFSearchViewController ()
<UISearchBarDelegate,
 WMFRecentSearchesViewControllerDelegate,
 UITextFieldDelegate,
 WMFArticleSelectionDelegate>

@property (nonatomic, strong) MWKSite* searchSite;
@property (nonatomic, strong) MWKDataStore* dataStore;

@property (nonatomic, strong) RecentSearchesViewController* recentSearchesViewController;
@property (nonatomic, strong) WMFArticleListCollectionViewController* resultsListController;

@property (strong, nonatomic) IBOutlet UITextField* searchField;
@property (strong, nonatomic) IBOutlet UIButton* searchSuggestionButton;
@property (strong, nonatomic) IBOutlet UIView* resultsListContainerView;
@property (strong, nonatomic) IBOutlet UIView* recentSearchesContainerView;
@property (weak, nonatomic) IBOutlet UIView* separatorView;
@property (weak, nonatomic) IBOutlet UIButton* closeButton;

@property (nonatomic, strong) WMFSearchFetcher* fetcher;

@property (nonatomic, strong) IBOutlet NSLayoutConstraint* suggestionButtonHeightConstraint;

@property (weak, nonatomic) IBOutlet NSLayoutConstraint* searchFieldHeight;
@property (weak, nonatomic) IBOutlet NSLayoutConstraint* searchFieldTop;

@property (weak, nonatomic) IBOutlet NSLayoutConstraint* contentViewTop;


@property (nonatomic, assign, getter = isRecentSearchesHidden) BOOL recentSearchesHidden;

- (void)setRecentSearchesHidden:(BOOL)hidingRecentSearches animated:(BOOL)animated;

/**
 *  Set the text of the search field programatically.
 *
 *  Sets the text on the receiver's @c searchField and updates the vertical separator's visibility.  This is solely
 *  for cases when the user searches for something without typing it manually or clearing the search field.
 *
 *  @warning Use this instead of setting @c searchField.text directly.
 *
 *  @param text The string to show in the search field.
 */
- (void)setSearchFieldText:(NSString*)text;

@end

@implementation WMFSearchViewController

+ (instancetype)searchViewControllerWithSite:(MWKSite*)site dataStore:(MWKDataStore*)dataStore {
    NSParameterAssert(site);
    NSParameterAssert(dataStore);
    WMFSearchViewController* searchVC = [self wmf_initialViewControllerFromClassStoryboard];
    searchVC.searchSite             = site;
    searchVC.dataStore              = dataStore;
    searchVC.modalPresentationStyle = UIModalPresentationOverFullScreen;
    searchVC.modalTransitionStyle   = UIModalTransitionStyleCrossDissolve;
    return searchVC;
}

#pragma mark - Accessors

- (NSString*)currentSearchTerm {
    return [[(WMFSearchDataSource*)self.resultsListController.dataSource searchResults] searchTerm];
}

- (NSString*)searchSuggestion {
    return [[(WMFSearchDataSource*)self.resultsListController.dataSource searchResults] searchSuggestion];
}

- (WMFSearchFetcher*)fetcher {
    if (!_fetcher) {
        _fetcher = [[WMFSearchFetcher alloc] init];
    }
    return _fetcher;
}

- (void)updateRecentSearchesVisibility {
    [self updateRecentSearchesVisibility:YES];
}

- (void)updateRecentSearchesVisibility:(BOOL)animated {
    BOOL hideRecentSearches =
        [self.searchField.text wmf_trim].length > 0 || [self.dataStore.userDataStore.recentSearchList countOfEntries] == 0;

    [self setRecentSearchesHidden:hideRecentSearches animated:animated];
}

- (void)setRecentSearchesHidden:(BOOL)showingRecentSearches {
    [self setRecentSearchesHidden:showingRecentSearches animated:NO];
}

- (void)setRecentSearchesHidden:(BOOL)hidingRecentSearches animated:(BOOL)animated {
    if (self.isRecentSearchesHidden == hidingRecentSearches) {
        return;
    }

    _recentSearchesHidden = hidingRecentSearches;

    [UIView animateWithDuration:animated ? [CATransaction animationDuration] : 0.0
                          delay:0 options:UIViewAnimationOptionBeginFromCurrentState
                     animations:^{
        self.recentSearchesContainerView.alpha = self.isRecentSearchesHidden ? 0.0 : 1.0;
        self.resultsListContainerView.alpha = 1.0 - self.recentSearchesContainerView.alpha;
    } completion:nil];
}

- (void)configureArticleList {
    self.resultsListController.dataStore   = self.dataStore;
    self.resultsListController.delegate    = self;
}

- (void)configureRecentSearchList {
    self.recentSearchesViewController.recentSearches = self.dataStore.userDataStore.recentSearchList;
    self.recentSearchesViewController.delegate       = self;
}

- (void)setSearchFieldText:(NSString*)text {
    self.searchField.text = text;
    [self setSeparatorViewHidden:text.length == 0 animated:YES];
}

#pragma mark - UIViewController

- (BOOL)prefersStatusBarHidden {
    return NO;
}

- (void)configureSearchField {
    [self setSeparatorViewHidden:YES animated:NO];
    // TODO: localize
    [self.searchField setPlaceholder:@"Search Wikipedia"];
}

- (void)viewDidLoad {
    [super viewDidLoad];

    [self configureSearchField];

    // move search field offscreen, preparing for transition in viewWillAppear
    self.searchFieldTop.constant = -self.searchFieldHeight.constant;

    // TODO: localize
    self.title                                                    = @"Search";
    self.resultsListController.collectionView.keyboardDismissMode = UIScrollViewKeyboardDismissModeOnDrag;
    SelfSizingWaterfallCollectionViewLayout* resultLayout = [self.resultsListController flowLayout];
    resultLayout.minimumLineSpacing                           = 0.f;
    resultLayout.minimumInteritemSpacing                      = 0.f;
    resultLayout.sectionInset                                 = UIEdgeInsetsZero;
    self.resultsListController.collectionView.backgroundColor = [UIColor clearColor];

    [self updateUIWithResults:nil];
    [self updateRecentSearchesVisibility:NO];
}

- (void)viewWillAppear:(BOOL)animated {
    [super viewWillAppear:animated];

    self.searchFieldTop.constant = 0;
    [self.view setNeedsUpdateConstraints];

    [self.transitionCoordinator animateAlongsideTransition:^(id < UIViewControllerTransitionCoordinatorContext > _Nonnull context) {
        [self.view layoutIfNeeded];
        [self.searchField becomeFirstResponder];
    } completion:nil];
}

- (void)viewDidAppear:(BOOL)animated {
    [super viewDidAppear:animated];
    [[PiwikTracker sharedInstance] sendView:@"Search"];
}

- (void)viewWillDisappear:(BOOL)animated {
    [super viewWillDisappear:animated];
    [self saveLastSearch];

    self.searchFieldTop.constant = -self.searchFieldHeight.constant;

    [self.transitionCoordinator animateAlongsideTransition:^(id < UIViewControllerTransitionCoordinatorContext > _Nonnull context) {
        [self.searchField resignFirstResponder];
        [self.view layoutIfNeeded];
    } completion:nil];
}

- (void)willTransitionToTraitCollection:(UITraitCollection*)newCollection
              withTransitionCoordinator:(id<UIViewControllerTransitionCoordinator>)coordinator {
    [super willTransitionToTraitCollection:newCollection withTransitionCoordinator:coordinator];
    if (self.traitCollection.verticalSizeClass != newCollection.verticalSizeClass) {
        [self.view setNeedsUpdateConstraints];
        [coordinator animateAlongsideTransition:^(id < UIViewControllerTransitionCoordinatorContext > _Nonnull context) {
            [self.view layoutSubviews];
        } completion:nil];
    }
}

- (void)prepareForSegue:(UIStoryboardSegue*)segue sender:(id)sender {
    if ([segue.destinationViewController isKindOfClass:[WMFArticleListCollectionViewController class]]) {
        self.resultsListController = segue.destinationViewController;
        [self configureArticleList];
    }
    if ([segue.destinationViewController isKindOfClass:[RecentSearchesViewController class]]) {
        self.recentSearchesViewController = segue.destinationViewController;
        [self configureRecentSearchList];
    }
}

#pragma mark - Separator View

- (void)setSeparatorViewHidden:(BOOL)hidden animated:(BOOL)animated {
    [UIView animateWithDuration:animated ? 0.25 : 0.0 animations:^{
        self.separatorView.alpha = hidden ? 0.0 : 1.0;
    }];
}

#pragma mark - Dismissal

- (IBAction)didTapCloseButton:(id)sender {
    [self.searchField resignFirstResponder];
    [self dismissViewControllerAnimated:YES completion:nil];
}

#pragma mark - UITextFieldDelegate

- (void)textFieldDidBeginEditing:(UITextField*)textField {
    if (![[self currentSearchTerm] isEqualToString:textField.text]) {
        [self searchForSearchTerm:textField.text];
    }
}

- (IBAction)textFieldDidChange {
    NSString* query = self.searchField.text;

    DDLogDebug(@"Search field text changed to: %@", query);

    BOOL isFieldEmpty = [query wmf_trim].length == 0;
    [self setSeparatorViewHidden:isFieldEmpty animated:YES];

    if (isFieldEmpty) {
        [self didCancelSearch];
        return;
    }

    [self setRecentSearchesHidden:YES animated:YES];

    dispatchOnMainQueueAfterDelayInSeconds(0.4, ^{
        if ([query isEqualToString:self.searchField.text]) {
            DDLogDebug(@"Searching for %@ after delay.", query);
            [self searchForSearchTerm:query];
        } else {
            DDLogInfo(@"Aborting search for %@ since query has changed to %@", query, self.searchField.text);
        }
    });
}

- (BOOL)textFieldShouldReturn:(UITextField*)textField {
    [self saveLastSearch];
    [self updateRecentSearchesVisibility];
    return YES;
}

- (BOOL)textFieldShouldClear:(UITextField*)textField {
    [self didCancelSearch];
    return YES;
}

#pragma mark - Search

- (void)didCancelSearch {
    [self setSearchFieldText:nil];
    [self updateSearchSuggestion:nil];
    self.resultsListController.dataSource = nil;
    [self updateRecentSearchesVisibility];
}

- (void)searchForSearchTerm:(NSString*)searchTerm {
    if ([searchTerm wmf_trim].length == 0) {
        DDLogDebug(@"Ignoring whitespace-only query.");
        return;
    }
    @weakify(self);
    [self.fetcher fetchArticlesForSearchTerm:searchTerm site:self.searchSite resultLimit:WMFMaxSearchResultLimit].thenOn(dispatch_get_main_queue(), ^id (WMFSearchResults* results){
        @strongify(self);
        if (![results.searchTerm isEqualToString:self.searchField.text]) {
            return [NSError cancelledError];
        }

        /*
           HAX: must set dataSource before starting the animation since dataSource is _unsafely_ assigned to the
           collection view, meaning there's a chance the collectionView accesses deallocated memory during an animation
         */
        
        WMFSearchDataSource* dataSource = [[WMFSearchDataSource alloc] initWithSearchSite:self.searchSite searchResults:results savedPages:self.dataStore.userDataStore.savedPageList];
        
        self.resultsListController.dataSource = dataSource;

        [UIView animateWithDuration:0.25 animations:^{
            [self updateUIWithResults:results];
        }];

<<<<<<< HEAD
        if ([results.results count] < kWMFMinResultsBeforeAutoFullTextSearch) {
            return [self.fetcher fetchArticlesForSearchTerm:searchTerm site:self.searchSite resultLimit:WMFMaxSearchResultLimit fullTextSearch:YES appendToPreviousResults:results];
=======
        if ([results.articles count] < kWMFMinResultsBeforeAutoFullTextSearch) {
            DDLogInfo(@"Unsufficient results, performing full-text search.");
            return [self.fetcher searchFullArticleTextForSearchTerm:searchTerm appendToPreviousResults:results];
>>>>>>> ec37a6b5
        }
        return [AnyPromise promiseWithValue:results];
    }).then(^(WMFSearchResults* results){
<<<<<<< HEAD
        if ([searchTerm isEqualToString:results.searchTerm]) {
            if (results.results.count == 0) {
                [self showAlert:MWLocalizedString(@"search-no-matches", nil) type:ALERT_TYPE_TOP duration:2.0];
            }
            
            WMFSearchDataSource* dataSource = [[WMFSearchDataSource alloc] initWithSearchSite:self.searchSite searchResults:results savedPages:self.dataStore.userDataStore.savedPageList];

            self.resultsListController.dataSource = dataSource;
=======
        @strongify(self);
        if (![searchTerm isEqualToString:results.searchTerm]) {
            DDLogInfo(@"Ignoring results for %@ since query has changed to %@", results.searchTerm, searchTerm);
            return;
        }
        if (results.articles.count == 0) {
            [self showAlert:MWLocalizedString(@"search-no-matches", nil) type:ALERT_TYPE_TOP duration:2.0];
>>>>>>> ec37a6b5
        }
        self.resultsListController.dataSource = results;
    }).catch(^(NSError* error){
        @strongify(self);
        [self showAlert:error.userInfo[NSLocalizedDescriptionKey] type:ALERT_TYPE_TOP duration:2.0];
        DDLogError(@"Encountered search error: %@", error);
    });
}

- (void)updateUIWithResults:(WMFSearchResults*)results {
    [self updateSearchSuggestion:results.searchSuggestion];
    [self updateRecentSearchesVisibility];
}

- (void)updateSearchSuggestion:(NSString*)searchSuggestion {
    NSAttributedString* title =
        [searchSuggestion length] ? [self getAttributedStringForSuggestion : searchSuggestion] : nil;
    [self.searchSuggestionButton setAttributedTitle:title forState:UIControlStateNormal];
    [self.view setNeedsUpdateConstraints];
    [self.view layoutIfNeeded];
}

- (CGFloat)searchFieldHeightForCurrentTraitCollection {
    return self.traitCollection.verticalSizeClass == UIUserInterfaceSizeClassCompact ? 44 : 64;
}

- (void)updateViewConstraints {
    [super updateViewConstraints];

    self.searchFieldHeight.constant = [self searchFieldHeightForCurrentTraitCollection];

    self.contentViewTop.constant = self.searchFieldHeight.constant;

    self.suggestionButtonHeightConstraint.constant =
        [self.searchSuggestionButton attributedTitleForState:UIControlStateNormal].length > 0 ?
        [self.searchSuggestionButton wmf_heightAccountingForMultiLineText] : 0;
}

- (NSAttributedString*)getAttributedStringForSuggestion:(NSString*)suggestion {
    return [MWLocalizedString(@"search-did-you-mean", nil)
            attributedStringWithAttributes:@{NSFontAttributeName: [UIFont systemFontOfSize:18]}
                       substitutionStrings:@[suggestion]
                    substitutionAttributes:@[@{NSFontAttributeName: [UIFont italicSystemFontOfSize:18]}]];
}

#pragma mark - RecentSearches

- (void)saveLastSearch {
    if ([self currentSearchTerm]) {
        MWKRecentSearchEntry* entry = [[MWKRecentSearchEntry alloc] initWithSite:self.searchSite
                                                                      searchTerm:[self currentSearchTerm]];
        [self.dataStore.userDataStore.recentSearchList addEntry:entry];
        [self.dataStore.userDataStore.recentSearchList save];
        [self.recentSearchesViewController reloadRecentSearches];
    }
}

#pragma mark - WMFRecentSearchesViewControllerDelegate

- (void)recentSearchController:(RecentSearchesViewController*)controller
           didSelectSearchTerm:(MWKRecentSearchEntry*)searchTerm {
    [self setSearchFieldText:searchTerm.searchTerm];
    [self searchForSearchTerm:searchTerm.searchTerm];
    [self updateRecentSearchesVisibility];
}

#pragma mark - Actions

- (IBAction)searchForSuggestion:(id)sender {
    [self setSearchFieldText:[self searchSuggestion]];
    [UIView animateWithDuration:0.25 animations:^{
        [self updateSearchSuggestion:nil];
    }];
    [self searchForSearchTerm:self.searchField.text];
}

#pragma mark - WMFArticleSelectionDelegate

- (void)didSelectTitle:(MWKTitle*)title sender:(id)sender discoveryMethod:(MWKHistoryDiscoveryMethod)discoveryMethod {
    [self.searchResultDelegate didSelectTitle:title sender:self discoveryMethod:discoveryMethod];
}

- (void)didCommitToPreviewedArticleViewController:(WMFArticleContainerViewController*)articleViewController
                                           sender:(id)sender {
    [self.searchResultDelegate didCommitToPreviewedArticleViewController:articleViewController sender:self];
}

@end<|MERGE_RESOLUTION|>--- conflicted
+++ resolved
@@ -322,18 +322,11 @@
             [self updateUIWithResults:results];
         }];
 
-<<<<<<< HEAD
         if ([results.results count] < kWMFMinResultsBeforeAutoFullTextSearch) {
             return [self.fetcher fetchArticlesForSearchTerm:searchTerm site:self.searchSite resultLimit:WMFMaxSearchResultLimit fullTextSearch:YES appendToPreviousResults:results];
-=======
-        if ([results.articles count] < kWMFMinResultsBeforeAutoFullTextSearch) {
-            DDLogInfo(@"Unsufficient results, performing full-text search.");
-            return [self.fetcher searchFullArticleTextForSearchTerm:searchTerm appendToPreviousResults:results];
->>>>>>> ec37a6b5
         }
         return [AnyPromise promiseWithValue:results];
     }).then(^(WMFSearchResults* results){
-<<<<<<< HEAD
         if ([searchTerm isEqualToString:results.searchTerm]) {
             if (results.results.count == 0) {
                 [self showAlert:MWLocalizedString(@"search-no-matches", nil) type:ALERT_TYPE_TOP duration:2.0];
@@ -342,17 +335,10 @@
             WMFSearchDataSource* dataSource = [[WMFSearchDataSource alloc] initWithSearchSite:self.searchSite searchResults:results savedPages:self.dataStore.userDataStore.savedPageList];
 
             self.resultsListController.dataSource = dataSource;
-=======
-        @strongify(self);
-        if (![searchTerm isEqualToString:results.searchTerm]) {
-            DDLogInfo(@"Ignoring results for %@ since query has changed to %@", results.searchTerm, searchTerm);
-            return;
         }
-        if (results.articles.count == 0) {
+        if (results.results.count == 0) {
             [self showAlert:MWLocalizedString(@"search-no-matches", nil) type:ALERT_TYPE_TOP duration:2.0];
->>>>>>> ec37a6b5
         }
-        self.resultsListController.dataSource = results;
     }).catch(^(NSError* error){
         @strongify(self);
         [self showAlert:error.userInfo[NSLocalizedDescriptionKey] type:ALERT_TYPE_TOP duration:2.0];
