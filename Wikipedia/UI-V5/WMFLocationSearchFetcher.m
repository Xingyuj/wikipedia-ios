

#import "WMFLocationSearchFetcher.h"

//Networking
#import "MWNetworkActivityIndicatorManager.h"
#import "AFHTTPRequestOperationManager+WMFConfig.h"
#import "WMFSearchResponseSerializer.h"
#import <Mantle/Mantle.h>

//Promises
#import "Wikipedia-Swift.h"
#import "PromiseKit.h"

//Models
#import "WMFLocationSearchResults.h"
#import "MWKLocationSearchResult.h"

NS_ASSUME_NONNULL_BEGIN

#pragma mark - Internal Class Declarations

@interface WMFLocationSearchRequestParameters : NSObject
@property (nonatomic, strong) CLLocation* location;
@property (nonatomic, assign) NSUInteger numberOfResults;
@end

@interface WMFLocationSearchRequestSerializer : AFHTTPRequestSerializer
@end

#pragma mark - Fetcher Implementation

@interface WMFLocationSearchFetcher ()

@property (nonatomic, strong, readwrite) MWKSite* searchSite;
@property (nonatomic, strong) AFHTTPRequestOperationManager* operationManager;

@end

@implementation WMFLocationSearchFetcher

- (instancetype)initWithSearchSite:(MWKSite*)site {
    self = [super init];
    if (self) {
        NSParameterAssert(site);
        self.searchSite = site;
        AFHTTPRequestOperationManager* manager = [AFHTTPRequestOperationManager wmf_createDefaultManager];
        manager.requestSerializer = [WMFLocationSearchRequestSerializer serializer];
        WMFSearchResponseSerializer* serializer = [WMFSearchResponseSerializer serializer];
        serializer.searchResultClass = [MWKLocationSearchResult class];
        manager.responseSerializer   = serializer;
        self.operationManager        = manager;
    }
    return self;
}

- (BOOL)isFetching {
    return [[self.operationManager operationQueue] operationCount] > 0;
}

- (WMFLocationSearchRequestSerializer*)nearbySerializer {
    return (WMFLocationSearchRequestSerializer*)(self.operationManager.requestSerializer);
}

- (AnyPromise*)fetchArticlesWithLocation:(CLLocation*)location {
    return [self fetchNearbyArticlesWithLocation:location useDesktopURL:NO];
}

- (AnyPromise*)fetchNearbyArticlesWithLocation:(CLLocation*)location useDesktopURL:(BOOL)useDeskTopURL {
    return [AnyPromise promiseWithResolverBlock:^(PMKResolver resolve) {
        NSURL* url = [self.searchSite apiEndpoint:useDeskTopURL];

        WMFLocationSearchRequestParameters* params = [WMFLocationSearchRequestParameters new];
        params.location = location;
        params.numberOfResults = self.maximumNumberOfResults;

        [self.operationManager GET:url.absoluteString parameters:params success:^(AFHTTPRequestOperation* operation, id response) {
            [[MWNetworkActivityIndicatorManager sharedManager] pop];
            WMFLocationSearchResults* results = [[WMFLocationSearchResults alloc] initWithLocation:location results:response];
            resolve(results);
        } failure:^(AFHTTPRequestOperation* operation, NSError* error) {
            if ([url isEqual:[self.searchSite mobileApiEndpoint]] && [error wmf_shouldFallbackToDesktopURLError]) {
                [self fetchNearbyArticlesWithLocation:location useDesktopURL:YES];
            } else {
                [[MWNetworkActivityIndicatorManager sharedManager] pop];
                resolve(error);
            }
        }];
    }];
}

@end

#pragma mark - Internal Class Implementations

@implementation WMFLocationSearchRequestParameters : NSObject
@end

// Reminder: For caching reasons, don't do "(scale * 320)" here.
#define LEAD_IMAGE_WIDTH (([UIScreen mainScreen].scale > 1) ? 640 : 320)

@implementation WMFLocationSearchRequestSerializer

- (NSURLRequest*)requestBySerializingRequest:(NSURLRequest*)request
                              withParameters:(id)parameters
                                       error:(NSError* __autoreleasing*)error {
    NSDictionary* serializedParams = [self serializedParams:(WMFLocationSearchRequestParameters*)parameters];
    return [super requestBySerializingRequest:request withParameters:serializedParams error:error];
}

- (NSDictionary*)serializedParams:(WMFLocationSearchRequestParameters*)params {
    NSString* coords =
        [NSString stringWithFormat:@"%f|%f", params.location.coordinate.latitude, params.location.coordinate.longitude];
    NSString* numberOfResults = [NSString stringWithFormat:@"%lu", (unsigned long)params.numberOfResults];
<<<<<<< HEAD

    return @{
               @"action": @"query",
               @"prop": @"coordinates|pageimages|pageterms",
               @"colimit": numberOfResults,
               @"pithumbsize": @(LEAD_IMAGE_WIDTH),
               @"pilimit": numberOfResults,
               @"wbptterms": @"description",
               @"generator": @"geosearch",
               @"ggscoord": coords,
               @"codistancefrompoint": coords,
               @"ggsradius": @"10000",
               @"ggslimit": numberOfResults,
               @"format": @"json"
    };
=======

    return @{
               @"action": @"query",
               @"prop": @"coordinates|pageimages|pageterms",
               @"colimit": numberOfResults,
               @"pithumbsize": @(LEAD_IMAGE_WIDTH),
               @"pilimit": numberOfResults,
               @"wbptterms": @"description",
               @"generator": @"geosearch",
               @"ggscoord": coords,
               @"codistancefrompoint": coords,
               @"ggsradius": @"10000",
               @"ggslimit": numberOfResults,
               @"format": @"json"
    };
}

@end


@implementation WMFLocationSearchResponseSerializer

- (id)responseObjectForResponse:(NSURLResponse*)response
                           data:(NSData*)data
                          error:(NSError* __autoreleasing*)error {
    NSDictionary* JSON                    = [super responseObjectForResponse:response data:data error:error];
    NSDictionary* nearbyResultsDictionary = JSON[@"query"][@"pages"];
    NSArray* nearbyResultsArray           = [nearbyResultsDictionary allValues];

    NSArray* results = [MTLJSONAdapter modelsOfClass:[MWKLocationSearchResult class] fromJSONArray:nearbyResultsArray error:error];
    return [results sortedArrayUsingDescriptors:@[[NSSortDescriptor sortDescriptorWithKey:WMF_SAFE_KEYPATH([MWKLocationSearchResult new], distanceFromQueryCoordinates) ascending:YES]]];
>>>>>>> 1a53fe77
}

@end


NS_ASSUME_NONNULL_END<|MERGE_RESOLUTION|>--- conflicted
+++ resolved
@@ -112,23 +112,6 @@
     NSString* coords =
         [NSString stringWithFormat:@"%f|%f", params.location.coordinate.latitude, params.location.coordinate.longitude];
     NSString* numberOfResults = [NSString stringWithFormat:@"%lu", (unsigned long)params.numberOfResults];
-<<<<<<< HEAD
-
-    return @{
-               @"action": @"query",
-               @"prop": @"coordinates|pageimages|pageterms",
-               @"colimit": numberOfResults,
-               @"pithumbsize": @(LEAD_IMAGE_WIDTH),
-               @"pilimit": numberOfResults,
-               @"wbptterms": @"description",
-               @"generator": @"geosearch",
-               @"ggscoord": coords,
-               @"codistancefrompoint": coords,
-               @"ggsradius": @"10000",
-               @"ggslimit": numberOfResults,
-               @"format": @"json"
-    };
-=======
 
     return @{
                @"action": @"query",
@@ -160,7 +143,6 @@
 
     NSArray* results = [MTLJSONAdapter modelsOfClass:[MWKLocationSearchResult class] fromJSONArray:nearbyResultsArray error:error];
     return [results sortedArrayUsingDescriptors:@[[NSSortDescriptor sortDescriptorWithKey:WMF_SAFE_KEYPATH([MWKLocationSearchResult new], distanceFromQueryCoordinates) ascending:YES]]];
->>>>>>> 1a53fe77
 }
 
 @end
