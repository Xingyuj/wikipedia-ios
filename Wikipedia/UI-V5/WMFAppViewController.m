--- conflicted
+++ resolved
@@ -199,11 +199,7 @@
     return NO;
 }
 
-<<<<<<< HEAD
-- (BOOL)homeViewControllerIsDisplayingContent{
-=======
 - (BOOL)homeViewControllerIsDisplayingContent {
->>>>>>> 36b090a6
     return [self navigationControllerForTab:WMFAppTabTypeHome].viewControllers.count > 1;
 }
 
