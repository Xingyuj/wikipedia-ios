--- conflicted
+++ resolved
@@ -21,7 +21,6 @@
 #import "NearbyViewController.h"
 #import <PiwikTracker/PiwikTracker.h>
 
-
 /**
  *  Enums for each tab in the main tab bar.
  *
@@ -301,38 +300,31 @@
 
 - (void)tabBarController:(UITabBarController*)tabBarController didSelectViewController:(UIViewController*)viewController {
     [self wmf_hideKeyboard];
-<<<<<<< HEAD
-
-    WMFAppTabType tab = [[tabBarController viewControllers] indexOfObject:viewController];
-    switch (tab) {
-        case WMFAppTabTypeHome: {
-            [self configureNearbyViewController];
-            [[PiwikTracker sharedInstance] sendView:@"Home"];
-        }
-        break;
-        case WMFAppTabTypeSearch: {
-            [self configureSearchViewController];
-            [[PiwikTracker sharedInstance] sendView:@"Search"];
-        }
-        break;
-        case WMFAppTabTypeSaved: {
-            [self configureSavedViewController];
-            [[PiwikTracker sharedInstance] sendView:@"Saved"];
-        }
-        break;
-        case WMFAppTabTypeRecent: {
-            [self configureRecentViewController];
-            [[PiwikTracker sharedInstance] sendView:@"Recent"];
-        }
-        break;
-    }
-=======
     // !!: Need to implement "pop to root" transition handling
 //    if (tabBarController.selectedViewController == viewController) {
 //        // pop to root when user taps the currently selected tab
 //        [viewController.navigationController popToRootViewControllerAnimated:YES];
 //    }
->>>>>>> fbfb57e6
+
+    WMFAppTabType tab = [[tabBarController viewControllers] indexOfObject:viewController];
+    switch (tab) {
+        case WMFAppTabTypeHome: {
+            [[PiwikTracker sharedInstance] sendView:@"Home"];
+        }
+        break;
+        case WMFAppTabTypeSearch: {
+            [[PiwikTracker sharedInstance] sendView:@"Search"];
+        }
+        break;
+        case WMFAppTabTypeSaved: {
+            [[PiwikTracker sharedInstance] sendView:@"Saved"];
+        }
+        break;
+        case WMFAppTabTypeRecent: {
+            [[PiwikTracker sharedInstance] sendView:@"Recent"];
+        }
+        break;
+    }
 }
 
 @end