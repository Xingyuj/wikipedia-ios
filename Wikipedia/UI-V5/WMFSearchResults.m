--- conflicted
+++ resolved
@@ -44,12 +44,7 @@
 
 - (void)setCollectionView:(UICollectionView*)collectionView {
     [super setCollectionView:collectionView];
-<<<<<<< HEAD
-    [self.collectionView registerNib:[WMFArticlePreviewCell wmf_classNib]
-          forCellWithReuseIdentifier:[WMFArticlePreviewCell identifier]];
-=======
     [self.collectionView registerNib:[WMFSearchResultCell wmf_classNib] forCellWithReuseIdentifier:[WMFSearchResultCell identifier]];
->>>>>>> 54cb1473
 }
 
 - (nullable NSString*)displayTitle {
