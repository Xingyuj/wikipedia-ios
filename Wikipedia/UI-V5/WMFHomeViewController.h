<<<<<<< HEAD

#import <UIKit/UIKit.h>
#import "MWKHistoryEntry.h"
=======
@import UIKit;
>>>>>>> f69678ba

@class MWKSite;
@class MWKDataStore;
@class MWKSavedPageList;
@class MWKHistoryList;

NS_ASSUME_NONNULL_BEGIN

@interface WMFHomeViewController : UICollectionViewController

@property (nonatomic, strong) MWKSite* searchSite;
@property (nonatomic, strong) MWKDataStore* dataStore;
@property (nonatomic, strong) MWKSavedPageList* savedPages;
@property (nonatomic, strong) MWKHistoryList* recentPages;

@end

NS_ASSUME_NONNULL_END<|MERGE_RESOLUTION|>--- conflicted
+++ resolved
@@ -1,10 +1,4 @@
-<<<<<<< HEAD
-
-#import <UIKit/UIKit.h>
-#import "MWKHistoryEntry.h"
-=======
 @import UIKit;
->>>>>>> f69678ba
 
 @class MWKSite;
 @class MWKDataStore;
