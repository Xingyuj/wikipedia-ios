--- conflicted
+++ resolved
@@ -6,14 +6,11 @@
 
 #import "NSAttributedString+WMFModify.h"
 #import "UIImageView+MWKImage.h"
-<<<<<<< HEAD
 #import "NSAttributedString+WMFHTMLForSite.h"
 #import "UIFont+WMFStyle.h"
-=======
 #import "UIButton+WMFButton.h"
 #import "WMFSaveButtonController.h"
 #import "SessionSingleton.h"
->>>>>>> e6282d9b
 
 CGFloat const WMFArticlePreviewCellTextPadding = 8.0;
 CGFloat const WMFArticlePreviewCellImageHeight = 160;
@@ -35,19 +32,11 @@
 - (void)prepareForReuse {
     [super prepareForReuse];
     [[WMFImageController sharedInstance] cancelFetchForURL:self.imageURL];
-<<<<<<< HEAD
     self.imageView.image       = [UIImage imageNamed:@"lead-default.png"];
     _imageURL                  = nil;
-    _titleLabel.text           = nil;
-    _titleText                 = nil;
+    self.title = nil;
     self.descriptionLabel.text = nil;
     self.summaryLabel.text     = nil;
-=======
-    self.imageView.image = [UIImage imageNamed:@"lead-default.png"];
-    _imageURL            = nil;
-    _titleLabel.text     = nil;
-    _descriptionText     = nil;
->>>>>>> e6282d9b
 }
 
 - (void)awakeFromNib {
@@ -59,9 +48,10 @@
     [self.saveButton wmf_setButtonType:WMFButtonTypeBookmark];
 
     self.saveButtonController =
-        [[WMFSaveButtonController alloc] initWithButton:self.saveButton
-                                          savedPageList:[SessionSingleton sharedInstance].userDataStore.savedPageList
-                                                  title:self.title];
+        [[WMFSaveButtonController alloc]
+         initWithButton:self.saveButton
+          savedPageList:[SessionSingleton sharedInstance].userDataStore.savedPageList
+                  title:self.title];
 }
 
 - (UICollectionViewLayoutAttributes*)preferredLayoutAttributesFittingAttributes:(UICollectionViewLayoutAttributes*)layoutAttributes {
@@ -120,7 +110,6 @@
     self.summaryLabel.attributedText = summaryAttributedText;
 }
 
-<<<<<<< HEAD
 - (void)setSummaryHTML:(NSString*)summaryHTML fromSite:(MWKSite*)site {
     if (!summaryHTML.length) {
         self.summaryLabel.text = nil;
@@ -131,12 +120,12 @@
         [[NSAttributedString alloc] initWithHTMLData:[summaryHTML dataUsingEncoding:NSUTF8StringEncoding] site:site];
 
     [self setSummaryAttributedText:summaryAttributedText];
-=======
+}
+
 - (void)setTitle:(MWKTitle*)title {
     _title                          = title;
     self.titleLabel.text            = title.text;
     self.saveButtonController.title = title;
->>>>>>> e6282d9b
 }
 
 @end