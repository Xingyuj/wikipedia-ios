
#import "WMFShadowCell.h"
<<<<<<< HEAD
@class MWKImage;
@class MWKSite;

extern CGFloat const WMFArticlePreviewCellTextPadding;
extern CGFloat const WMFArticlePreviewCellImageHeight;
=======
@class MWKImage, MWKTitle;
>>>>>>> e6282d9b

@interface WMFArticlePreviewCell : WMFShadowCell

@property (copy, nonatomic) NSURL* imageURL;
@property (copy, nonatomic) MWKImage* image;

@property (copy, nonatomic) MWKTitle* title;
@property (copy, nonatomic) NSString* descriptionText;

- (void)setSummaryHTML:(NSString*)summaryHTML fromSite:(MWKSite*)site;

- (void)setSummaryAttributedText:(NSAttributedString*)summaryAttributedText;

/**
 *  Get/set style attributes of the label used to display the article's summary.
 *
 *  @warning Do not set the text directly, use `setSummaryHTML:fromSite:` and `setSummaryAttributedText:`.
 *
 *  @return The label used to display the `summaryHTML` and `summaryAttributedText`.
 */
- (UILabel*)summaryLabel;

@end<|MERGE_RESOLUTION|>--- conflicted
+++ resolved
@@ -1,14 +1,11 @@
 
 #import "WMFShadowCell.h"
-<<<<<<< HEAD
 @class MWKImage;
 @class MWKSite;
+@class MWKTitle;
 
 extern CGFloat const WMFArticlePreviewCellTextPadding;
 extern CGFloat const WMFArticlePreviewCellImageHeight;
-=======
-@class MWKImage, MWKTitle;
->>>>>>> e6282d9b
 
 @interface WMFArticlePreviewCell : WMFShadowCell
 
