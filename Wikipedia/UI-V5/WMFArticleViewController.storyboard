--- conflicted
+++ resolved
@@ -1,9 +1,5 @@
 <?xml version="1.0" encoding="UTF-8" standalone="no"?>
-<<<<<<< HEAD
-<document type="com.apple.InterfaceBuilder3.CocoaTouch.Storyboard.XIB" version="3.0" toolsVersion="7706" systemVersion="14E46" targetRuntime="iOS.CocoaTouch" propertyAccessControl="none" useAutolayout="YES" useTraitCollections="YES" initialViewController="Btv-Tg-s8D">
-=======
 <document type="com.apple.InterfaceBuilder3.CocoaTouch.Storyboard.XIB" version="3.0" toolsVersion="7706" systemVersion="15A244d" targetRuntime="iOS.CocoaTouch" propertyAccessControl="none" useAutolayout="YES" useTraitCollections="YES" initialViewController="Btv-Tg-s8D">
->>>>>>> 1a53fe77
     <dependencies>
         <deployment identifier="iOS"/>
         <plugIn identifier="com.apple.InterfaceBuilder.IBCocoaTouchPlugin" version="7703"/>
@@ -44,12 +40,7 @@
                                     <size key="shadowOffset" width="0.0" height="1"/>
                                 </label>
                                 <label opaque="NO" userInteractionEnabled="NO" contentMode="left" horizontalHuggingPriority="251" verticalHuggingPriority="251" text="" lineBreakMode="tailTruncation" numberOfLines="3" baselineAdjustment="alignBaselines" adjustsFontSizeToFit="NO" translatesAutoresizingMaskIntoConstraints="NO" id="NaE-rZ-0jM" userLabel="Description Label">
-<<<<<<< HEAD
                                     <rect key="frame" x="20" y="204" width="374" height="26"/>
-=======
-                                    <rect key="frame" x="20" y="204" width="560" height="26"/>
-                                    <animations/>
->>>>>>> 1a53fe77
                                     <constraints>
                                         <constraint firstAttribute="height" constant="26" placeholder="YES" id="dmn-b6-Cd3"/>
                                     </constraints>
@@ -101,14 +92,8 @@
                                 <tableViewCellContentView key="contentView" opaque="NO" clipsSubviews="YES" multipleTouchEnabled="YES" contentMode="center" tableViewCell="Ilq-jy-WyF" id="TQF-Pl-fwa">
                                     <autoresizingMask key="autoresizingMask"/>
                                     <subviews>
-<<<<<<< HEAD
                                         <textView clipsSubviews="YES" multipleTouchEnabled="YES" contentMode="scaleToFill" verticalCompressionResistancePriority="1000" scrollEnabled="NO" showsHorizontalScrollIndicator="NO" showsVerticalScrollIndicator="NO" editable="NO" usesAttributedText="YES" translatesAutoresizingMaskIntoConstraints="NO" id="nXu-Iu-Ejf">
                                             <rect key="frame" x="20" y="20" width="374" height="4"/>
-=======
-                                        <textView clipsSubviews="YES" multipleTouchEnabled="YES" contentMode="scaleToFill" verticalCompressionResistancePriority="1000" misplaced="YES" scrollEnabled="NO" showsHorizontalScrollIndicator="NO" showsVerticalScrollIndicator="NO" editable="NO" usesAttributedText="YES" translatesAutoresizingMaskIntoConstraints="NO" id="nXu-Iu-Ejf">
-                                            <rect key="frame" x="20" y="20" width="560" height="4"/>
-                                            <animations/>
->>>>>>> 1a53fe77
                                             <color key="backgroundColor" white="1" alpha="1" colorSpace="calibratedWhite"/>
                                             <attributedString key="attributedText"/>
                                             <textInputTraits key="textInputTraits" autocorrectionType="no" spellCheckingType="no"/>
