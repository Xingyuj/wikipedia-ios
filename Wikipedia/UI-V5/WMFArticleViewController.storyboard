--- conflicted
+++ resolved
@@ -94,12 +94,7 @@
                                     <autoresizingMask key="autoresizingMask"/>
                                     <subviews>
                                         <textView clipsSubviews="YES" multipleTouchEnabled="YES" contentMode="scaleToFill" verticalCompressionResistancePriority="1000" scrollEnabled="NO" showsHorizontalScrollIndicator="NO" showsVerticalScrollIndicator="NO" editable="NO" usesAttributedText="YES" translatesAutoresizingMaskIntoConstraints="NO" id="nXu-Iu-Ejf">
-<<<<<<< HEAD
-                                            <rect key="frame" x="20" y="20" width="374" height="4"/>
-                                            <animations/>
-=======
                                             <rect key="frame" x="20" y="27" width="374" height="36"/>
->>>>>>> 8a9d3209
                                             <color key="backgroundColor" white="1" alpha="1" colorSpace="calibratedWhite"/>
                                             <attributedString key="attributedText"/>
                                             <textInputTraits key="textInputTraits" autocorrectionType="no" spellCheckingType="no"/>
