--- conflicted
+++ resolved
@@ -99,12 +99,8 @@
 
 - (WMFNearbySectionController*)nearbySectionController {
     if (!_nearbySectionController) {
-<<<<<<< HEAD
         _nearbySectionController = [[WMFNearbySectionController alloc] initWithSite:self.searchSite locationManager:self.locationManager locationSearchFetcher:self.locationSearchFetcher];
-=======
-        _nearbySectionController = [[WMFNearbySectionController alloc] initWithSite:self.searchSite LocationManager:self.locationManager locationSearchFetcher:self.locationSearchFetcher];
         [_nearbySectionController setSavedPageList:self.savedPages];
->>>>>>> 54cb1473
     }
     return _nearbySectionController;
 }
