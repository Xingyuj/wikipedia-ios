#import "WMFHomeViewController.h"

// Frameworks
#import <SelfSizingWaterfallCollectionViewLayout/SelfSizingWaterfallCollectionViewLayout.h>
#import <BlocksKit/BlocksKit+UIKit.h>

// Sections
#import "WMFNearbySectionController.h"
#import "WMFRelatedSectionController.h"
<<<<<<< HEAD
#import <SSDataSources/SSDataSources.h>
#import "SSSectionedDataSource+WMFSectionConvenience.h"
=======
#import "WMFSettingsViewController.h"
#import "UIViewController+WMFStoryboardUtilities.h"

#import "WMFSectionSchemaManager.h"
#import "WMFSectionSchemaItem.h"
>>>>>>> b174524b

// Models
#import "MWKDataStore.h"
#import "MWKSavedPageList.h"
#import "MWKHistoryList.h"
#import "MWKSite.h"
#import "MWKHistoryEntry.h"
#import "MWKSavedPageEntry.h"
#import "MWKTitle.h"
#import "MWKArticle.h"
#import "MWKLocationSearchResult.h"
#import "MWKSavedPageList.h"
#import "MWKRecentSearchList.h"

<<<<<<< HEAD
// Views
=======
#import <SSDataSources/SSDataSources.h>
#import "SSSectionedDataSource+WMFSectionConvenience.h"

#import <SelfSizingWaterfallCollectionViewLayout/SelfSizingWaterfallCollectionViewLayout.h>

>>>>>>> b174524b
#import "UIView+WMFDefaultNib.h"
#import "WMFHomeSectionHeader.h"
#import "WMFHomeSectionFooter.h"

// Child View Controllers
#import "WMFArticleContainerViewController.h"
#import "WMFSettingsViewController.h"
#import "UIViewController+WMFStoryboardUtilities.h"
#import "WMFArticleListDataSource.h"
#import "WMFArticleListCollectionViewController.h"

// Controllers
#import "WMFLocationManager.h"

NS_ASSUME_NONNULL_BEGIN

@interface WMFHomeViewController ()<WMFHomeSectionControllerDelegate, UITextViewDelegate>

@property (nonatomic, strong) WMFSectionSchemaManager* schemaManager;

@property (nonatomic, strong, null_resettable) WMFNearbySectionController* nearbySectionController;
@property (nonatomic, strong) NSMutableDictionary* sectionControllers;

@property (nonatomic, strong) WMFLocationManager* locationManager;
@property (nonatomic, strong) SSSectionedDataSource* dataSource;


@end

@implementation WMFHomeViewController

- (void)dealloc {
    [[NSNotificationCenter defaultCenter] removeObserver:self];
}

- (instancetype)initWithCoder:(NSCoder*)aDecoder {
    self = [super initWithCoder:aDecoder];
    if (self) {
        self.navigationItem.titleView =
            [[UIImageView alloc] initWithImage:[UIImage imageNamed:@"wikipedia"]];
        self.navigationItem.rightBarButtonItems = @[
            [self settingsBarButtonItem]
        ];
    }
    return self;
}

- (NSString*)title {
    // TODO: localize
    return @"Home";
}

#pragma mark - Accessors

- (void)setSavedPages:(MWKSavedPageList* __nonnull)savedPages {
    _savedPages = savedPages;
    [self.nearbySectionController setSavedPageList:savedPages];
    [self.recentSectionController setSavedPageList:savedPages];
    [self.savedSectionController setSavedPageList:savedPages];
}

+ (UIEdgeInsets)defaultSectionInsets {
    return UIEdgeInsetsMake(10.0, 8.0, 0.0, 8.0);
}

- (UIBarButtonItem*)settingsBarButtonItem {
    // TODO: localize
    return [[UIBarButtonItem alloc] initWithImage:[UIImage imageNamed:@"settings"]
                                            style:UIBarButtonItemStylePlain
                                           target:self
                                           action:@selector(didTapSettingsButton:)];
}

- (void)setSearchSite:(MWKSite* __nonnull)searchSite {
    _searchSite                             = searchSite;
    self.nearbySectionController.searchSite = searchSite;
}

- (WMFSectionSchemaManager*)schemaManager {
    if (!_schemaManager) {
        _schemaManager = [[WMFSectionSchemaManager alloc] initWithSavedPages:self.savedPages recentPages:self.recentPages];
    }
    return _schemaManager;
}

- (WMFNearbySectionController*)nearbySectionController {
    if (!_nearbySectionController) {
        _nearbySectionController = [[WMFNearbySectionController alloc] initWithSite:self.searchSite
                                                                    locationManager  :self.locationManager];
        [_nearbySectionController setSavedPageList:self.savedPages];
    }
    return _nearbySectionController;
}

<<<<<<< HEAD
- (WMFRelatedSectionController*)recentSectionController {
    if (!_recentSectionController) {
        _recentSectionController = [self relatedSectionControllerWithTitle:[self mostRecentReadArticle]];
    }
    return _recentSectionController;
}

- (WMFRelatedSectionController*)savedSectionController {
    if (!_savedSectionController) {
        _savedSectionController = [self relatedSectionControllerWithTitle:[self mostRecentSavedArticle]];
    }
    return _savedSectionController;
}

- (id<WMFHomeSectionController> __nullable)relatedSectionControllerWithTitle:(MWKTitle* __nullable)title {
    if (!title) {
        return nil;
    }
    id<WMFHomeSectionController> controller = [[WMFRelatedSectionController alloc] initWithArticleTitle:title
                                                                                               delegate:self];
    [controller setSavedPageList:self.savedPages];

    return controller;
}

=======
>>>>>>> b174524b
- (WMFLocationManager*)locationManager {
    if (!_locationManager) {
        _locationManager = [[WMFLocationManager alloc] init];
    }
    return _locationManager;
}

- (SSSectionedDataSource*)dataSource {
    if (!_dataSource) {
        _dataSource                           = [[SSSectionedDataSource alloc] init];
        _dataSource.shouldRemoveEmptySections = NO;
    }
    return _dataSource;
}

- (NSMutableDictionary*)sectionControllers {
    if (!_sectionControllers) {
        _sectionControllers = [NSMutableDictionary new];
    }
    return _sectionControllers;
}

- (SelfSizingWaterfallCollectionViewLayout*)flowLayout {
    return (id)self.collectionView.collectionViewLayout;
}

- (CGFloat)contentWidth {
    CGFloat width = self.view.bounds.size.width - self.collectionView.contentInset.left - self.collectionView.contentInset.right;
    return width;
}

#pragma mark - Actions

- (void)didTapSettingsButton:(UIBarButtonItem*)sender {
    UINavigationController* settingsContainer =
        [[UINavigationController alloc] initWithRootViewController:
         [WMFSettingsViewController wmf_initialViewControllerFromClassStoryboard]];
    [self presentViewController:settingsContainer
                       animated:YES
                     completion:nil];
}

#pragma mark - UIViewController

- (void)viewDidLoad {
    [super viewDidLoad];

    self.collectionView.dataSource = nil;

    [self flowLayout].estimatedItemHeight = 200;
    [self flowLayout].numberOfColumns     = 1;
    [self flowLayout].sectionInset        = [[self class] defaultSectionInsets];
    [self flowLayout].minimumLineSpacing  = 10.0;

    [[NSNotificationCenter defaultCenter] addObserver:self selector:@selector(applicationDidBecomeActiveWithNotification:) name:UIApplicationDidBecomeActiveNotification object:nil];
}

- (void)viewDidAppear:(BOOL)animated {
    NSParameterAssert(self.dataStore);
    NSParameterAssert(self.searchSite);
    NSParameterAssert(self.recentPages);
    NSParameterAssert(self.savedPages);

    [super viewDidAppear:animated];
    [self configureDataSource];
    [self.locationManager startMonitoringLocation];
}

- (void)viewDidDisappear:(BOOL)animated {
    [super viewDidDisappear:animated];
    [self.locationManager stopMonitoringLocation];
}

- (void)viewWillTransitionToSize:(CGSize)size withTransitionCoordinator:(id <UIViewControllerTransitionCoordinator>)coordinator {
    [super viewWillTransitionToSize:size withTransitionCoordinator:coordinator];

    [coordinator animateAlongsideTransition:^(id < UIViewControllerTransitionCoordinatorContext > context) {
        [self.collectionView reloadItemsAtIndexPaths:self.collectionView.indexPathsForVisibleItems];
    } completion:NULL];
}

#pragma mark - Notifications

- (void)applicationDidBecomeActiveWithNotification:(NSNotification*)note {
    if (!self.isViewLoaded) {
        return;
    }

    //never loaded
    if ([self.dataSource numberOfSections] == 0) {
        return;
    }

    [self.schemaManager updateSchema];

    [self reloadSections];
}

#pragma mark - Data Source Configuration

- (void)configureDataSource {
    if ([self.dataSource numberOfSections] > 0) {
        return;
    }

    @weakify(self);

    self.dataSource.cellCreationBlock = (id) ^ (id object, id parentView, NSIndexPath * indexPath){
        @strongify(self);
        id<WMFHomeSectionController> controller = [self sectionControllerForSectionAtIndex:indexPath.section];
        return [controller dequeueCellForCollectionView:self.collectionView atIndexPath:indexPath];
    };

    self.dataSource.cellConfigureBlock = ^(id cell, id object, id parentView, NSIndexPath* indexPath){
        @strongify(self);
        id<WMFHomeSectionController> controller = [self sectionControllerForSectionAtIndex:indexPath.section];
        [controller configureCell:cell withObject:object inCollectionView:parentView atIndexPath:indexPath];
    };

    self.dataSource.collectionSupplementaryCreationBlock = ^UICollectionReusableView*(NSString* kind,
                                                                                      UICollectionView* cv,
                                                                                      NSIndexPath* indexPath) {
        if ([kind isEqualToString:UICollectionElementKindSectionHeader]) {
            return [WMFHomeSectionHeader supplementaryViewForCollectionView:cv kind:kind indexPath:indexPath];
        } else {
            return [WMFHomeSectionFooter supplementaryViewForCollectionView:cv kind:kind indexPath:indexPath];
        }
    };

    self.dataSource.collectionSupplementaryConfigureBlock = ^(id view,
                                                              NSString* kind,
                                                              UICollectionView* cv,
                                                              NSIndexPath* indexPath){
        @strongify(self);
        id<WMFHomeSectionController> controller = [self sectionControllerForSectionAtIndex:indexPath.section];
        if ([kind isEqualToString:UICollectionElementKindSectionHeader]) {
            WMFHomeSectionHeader* header     = view;
            NSMutableAttributedString* title = [[controller headerText] mutableCopy];
            [title addAttribute:NSFontAttributeName value:[UIFont boldSystemFontOfSize:17.0] range:NSMakeRange(0, title.length)];
            [title addAttribute:NSForegroundColorAttributeName value:[UIColor colorWithRed:0.353 green:0.353 blue:0.353 alpha:1] range:NSMakeRange(0, title.length)];
            header.titleView.attributedText = title;
            header.titleView.delegate       = self;
        } else {
            WMFHomeSectionFooter* footer = view;
            footer.moreLabel.text = controller.footerText;
            @weakify(self);
            footer.whenTapped = ^{
                @strongify(self);
                [self didTapFooterInSection:indexPath.section];
            };
        }
    };

    [self.collectionView registerNib:[WMFHomeSectionHeader wmf_classNib] forSupplementaryViewOfKind:UICollectionElementKindSectionHeader withReuseIdentifier:[WMFHomeSectionHeader wmf_nibName]];
    [self.collectionView registerNib:[WMFHomeSectionFooter wmf_classNib] forSupplementaryViewOfKind:UICollectionElementKindSectionFooter withReuseIdentifier:[WMFHomeSectionFooter wmf_nibName]];

    [self reloadSections];

    self.dataSource.collectionView = self.collectionView;
}

#pragma mark - Related Sections

- (WMFRelatedSectionController*)relatedSectionControllerForSectionSchemaItem:(WMFSectionSchemaItem*)item {
    WMFRelatedSearchFetcher* fetcher        = [[WMFRelatedSearchFetcher alloc] init];
    WMFRelatedSectionController* controller = [[WMFRelatedSectionController alloc] initWithArticleTitle:item.title relatedSearchFetcher:fetcher delegate:self];
    [controller setSavedPageList:self.savedPages];
    return controller;
}

#pragma mark - Section Management

- (void)reloadSections {
    [self unloadAllSections];
    [self.schemaManager.sectionSchema enumerateObjectsUsingBlock:^(WMFSectionSchemaItem* obj, NSUInteger idx, BOOL* stop) {
        switch (obj.type) {
            case WMFSectionSchemaItemTypeRecent:
            case WMFSectionSchemaItemTypeSaved:
                [self loadSectionForSectionController:[self relatedSectionControllerForSectionSchemaItem:obj]];
                break;
            case WMFSectionSchemaItemTypeNearby:
                [self loadSectionForSectionController:self.nearbySectionController];
                break;
            default:
                break;
        }
    }];
}

- (id<WMFHomeSectionController>)sectionControllerForSectionAtIndex:(NSInteger)index {
    SSSection* section = [self.dataSource sectionAtIndex:index];
    return self.sectionControllers[section.sectionIdentifier];
}

- (NSInteger)indexForSectionController:(id<WMFHomeSectionController>)controller {
    return (NSInteger)[self.dataSource indexOfSectionWithIdentifier:[controller sectionIdentifier]];
}

- (void)loadSectionForSectionController:(id<WMFHomeSectionController>)controller {
    if (!controller) {
        return;
    }
    self.sectionControllers[controller.sectionIdentifier] = controller;

    [controller registerCellsInCollectionView:self.collectionView];

    SSSection* section = [SSSection sectionWithItems:[controller items]];
    section.sectionIdentifier = controller.sectionIdentifier;

    [self.collectionView performBatchUpdates:^{
        [self.dataSource appendSection:section];
        controller.delegate = self;
    } completion:NULL];
}

- (void)insertSectionForSectionController:(id<WMFHomeSectionController>)controller atIndex:(NSUInteger)index {
    if (!controller) {
        return;
    }
    self.sectionControllers[controller.sectionIdentifier] = controller;

    [controller registerCellsInCollectionView:self.collectionView];

    SSSection* section = [SSSection sectionWithItems:[controller items]];
    section.sectionIdentifier = controller.sectionIdentifier;

    [self.collectionView performBatchUpdates:^{
        [self.dataSource insertSection:section atIndex:index];
        controller.delegate = self;
    } completion:NULL];
}

- (void)unloadSectionForSectionController:(id<WMFHomeSectionController>)controller {
    if (!controller) {
        return;
    }
    NSUInteger index = [self indexForSectionController:controller];

    if (index == NSNotFound) {
        return;
    }

    [self.collectionView performBatchUpdates:^{
        [self.sectionControllers removeObjectForKey:controller.sectionIdentifier];
        [self.dataSource removeSectionAtIndex:index];
    } completion:NULL];
}

<<<<<<< HEAD
- (void)didTapFooterInSection:(NSUInteger)section {
    id<WMFHomeSectionController> controllerForSection = [self sectionControllerForSectionAtIndex:section];
    NSParameterAssert(controllerForSection);
    if (!controllerForSection) {
        DDLogError(@"Unexpected footer tap for missing section %lu.", section);
        return;
    }
    WMFArticleListCollectionViewController* extendedList = [[WMFArticleListCollectionViewController alloc] init];
    extendedList.dataStore = self.dataStore;
    extendedList.savedPages = self.savedPages;
    extendedList.recentPages = self.recentPages;
    extendedList.dataSource = [controllerForSection extendedListDataSource];
    [self.navigationController pushViewController:extendedList animated:YES];
=======
- (void)unloadAllSections {
    if ([self.dataSource numberOfSections] == 0) {
        return;
    }

    [self.sectionControllers removeAllObjects];
    [self.dataSource removeAllSections];
>>>>>>> b174524b
}

#pragma mark - UICollectionViewDelegate

- (CGSize)collectionView:(UICollectionView*)collectionView layout:(UICollectionViewLayout*)collectionViewLayout referenceSizeForHeaderInSection:(NSUInteger)section {
    return CGSizeMake([self contentWidth], 50.0);
}

- (CGSize)collectionView:(UICollectionView*)collectionView layout:(UICollectionViewLayout*)collectionViewLayout referenceSizeForFooterInSection:(NSUInteger)section {
    return CGSizeMake([self contentWidth], 80.0);
}

- (BOOL)collectionView:(UICollectionView*)collectionView shouldSelectItemAtIndexPath:(NSIndexPath*)indexPath {
    id<WMFHomeSectionController> controller = [self sectionControllerForSectionAtIndex:indexPath.section];
    if ([controller respondsToSelector:@selector(shouldSelectItemAtIndex:)]) {
        return [controller shouldSelectItemAtIndex:indexPath.item];
    }
    return YES;
}

- (void)collectionView:(UICollectionView*)collectionView didSelectItemAtIndexPath:(NSIndexPath*)indexPath {
    id<WMFHomeSectionController> controller = [self sectionControllerForSectionAtIndex:indexPath.section];
    MWKTitle* title                         = [controller titleForItemAtIndex:indexPath.row];
    if (title) {
        [self showArticleViewControllerForTitle:title animated:YES];
    }
}

#pragma mark - Article Presentation

- (void)showArticleViewControllerForTitle:(MWKTitle*)title animated:(BOOL)animated {
    MWKArticle* article                                   = [self.dataStore articleWithTitle:title];
    WMFArticleContainerViewController* articleContainerVC = [WMFArticleContainerViewController articleContainerViewControllerWithDataStore:article.dataStore savedPages:self.savedPages];
    articleContainerVC.article = article;
    [self.navigationController pushViewController:articleContainerVC animated:animated];
}

#pragma mark - WMFHomeSectionControllerDelegate

- (CGFloat)maxItemWidth {
    CGSize screenBoundsSize           = [[UIScreen mainScreen] bounds].size;
    UIEdgeInsets defaultSectionInsets = [[self class] defaultSectionInsets];
    return MAX(screenBoundsSize.height, screenBoundsSize.width) - defaultSectionInsets.left - defaultSectionInsets.right;
}

- (void)controller:(id<WMFHomeSectionController>)controller didSetItems:(NSArray*)items {
    NSInteger section = [self indexForSectionController:controller];
    NSAssert(section != NSNotFound, @"Unknown section calling delegate");
    if (section == NSNotFound) {
        return;
    }
    [self.collectionView performBatchUpdates:^{
        [self.dataSource setItems:items inSection:section];
    } completion:NULL];
}

- (void)controller:(id<WMFHomeSectionController>)controller didAppendItems:(NSArray*)items {
    NSInteger section = [self indexForSectionController:controller];
    NSAssert(section != NSNotFound, @"Unknown section calling delegate");
    if (section == NSNotFound) {
        return;
    }
    [self.collectionView performBatchUpdates:^{
        [self.dataSource appendItems:items toSection:section];
    } completion:NULL];
}

- (void)controller:(id<WMFHomeSectionController>)controller didUpdateItemsAtIndexes:(NSIndexSet*)indexes {
    NSInteger section = [self indexForSectionController:controller];
    NSAssert(section != NSNotFound, @"Unknown section calling delegate");
    if (section == NSNotFound) {
        return;
    }
    [self.collectionView performBatchUpdates:^{
        [self.dataSource reloadCellsAtIndexes:indexes inSection:section];
    } completion:NULL];
}

- (void)controller:(id<WMFHomeSectionController>)controller enumerateVisibleCells:(WMFHomeSectionCellEnumerator)enumerator {
    NSInteger section = [self indexForSectionController:controller];
    if (section == NSNotFound) {
        return;
    }
    [self.collectionView.indexPathsForVisibleItems enumerateObjectsUsingBlock:^(NSIndexPath* obj, NSUInteger idx, BOOL* stop) {
        if (obj.section == section) {
            enumerator([self.collectionView cellForItemAtIndexPath:obj], obj);
        }
    }];
}

#pragma mark - UITextViewDelegate

- (BOOL)textView:(UITextView*)textView shouldInteractWithURL:(NSURL*)URL inRange:(NSRange)characterRange {
    MWKTitle* title = [[MWKTitle alloc] initWithURL:URL];
    [self showArticleViewControllerForTitle:title animated:YES];
    return NO;
}

@end


NS_ASSUME_NONNULL_END<|MERGE_RESOLUTION|>--- conflicted
+++ resolved
@@ -7,16 +7,10 @@
 // Sections
 #import "WMFNearbySectionController.h"
 #import "WMFRelatedSectionController.h"
-<<<<<<< HEAD
 #import <SSDataSources/SSDataSources.h>
 #import "SSSectionedDataSource+WMFSectionConvenience.h"
-=======
-#import "WMFSettingsViewController.h"
-#import "UIViewController+WMFStoryboardUtilities.h"
-
 #import "WMFSectionSchemaManager.h"
 #import "WMFSectionSchemaItem.h"
->>>>>>> b174524b
 
 // Models
 #import "MWKDataStore.h"
@@ -31,15 +25,7 @@
 #import "MWKSavedPageList.h"
 #import "MWKRecentSearchList.h"
 
-<<<<<<< HEAD
 // Views
-=======
-#import <SSDataSources/SSDataSources.h>
-#import "SSSectionedDataSource+WMFSectionConvenience.h"
-
-#import <SelfSizingWaterfallCollectionViewLayout/SelfSizingWaterfallCollectionViewLayout.h>
-
->>>>>>> b174524b
 #import "UIView+WMFDefaultNib.h"
 #import "WMFHomeSectionHeader.h"
 #import "WMFHomeSectionFooter.h"
@@ -94,13 +80,6 @@
 
 #pragma mark - Accessors
 
-- (void)setSavedPages:(MWKSavedPageList* __nonnull)savedPages {
-    _savedPages = savedPages;
-    [self.nearbySectionController setSavedPageList:savedPages];
-    [self.recentSectionController setSavedPageList:savedPages];
-    [self.savedSectionController setSavedPageList:savedPages];
-}
-
 + (UIEdgeInsets)defaultSectionInsets {
     return UIEdgeInsetsMake(10.0, 8.0, 0.0, 8.0);
 }
@@ -134,34 +113,6 @@
     return _nearbySectionController;
 }
 
-<<<<<<< HEAD
-- (WMFRelatedSectionController*)recentSectionController {
-    if (!_recentSectionController) {
-        _recentSectionController = [self relatedSectionControllerWithTitle:[self mostRecentReadArticle]];
-    }
-    return _recentSectionController;
-}
-
-- (WMFRelatedSectionController*)savedSectionController {
-    if (!_savedSectionController) {
-        _savedSectionController = [self relatedSectionControllerWithTitle:[self mostRecentSavedArticle]];
-    }
-    return _savedSectionController;
-}
-
-- (id<WMFHomeSectionController> __nullable)relatedSectionControllerWithTitle:(MWKTitle* __nullable)title {
-    if (!title) {
-        return nil;
-    }
-    id<WMFHomeSectionController> controller = [[WMFRelatedSectionController alloc] initWithArticleTitle:title
-                                                                                               delegate:self];
-    [controller setSavedPageList:self.savedPages];
-
-    return controller;
-}
-
-=======
->>>>>>> b174524b
 - (WMFLocationManager*)locationManager {
     if (!_locationManager) {
         _locationManager = [[WMFLocationManager alloc] init];
@@ -326,8 +277,8 @@
 #pragma mark - Related Sections
 
 - (WMFRelatedSectionController*)relatedSectionControllerForSectionSchemaItem:(WMFSectionSchemaItem*)item {
-    WMFRelatedSearchFetcher* fetcher        = [[WMFRelatedSearchFetcher alloc] init];
-    WMFRelatedSectionController* controller = [[WMFRelatedSectionController alloc] initWithArticleTitle:item.title relatedSearchFetcher:fetcher delegate:self];
+    WMFRelatedSectionController* controller = [[WMFRelatedSectionController alloc] initWithArticleTitle:item.title
+                                                                                               delegate:self];
     [controller setSavedPageList:self.savedPages];
     return controller;
 }
@@ -410,7 +361,6 @@
     } completion:NULL];
 }
 
-<<<<<<< HEAD
 - (void)didTapFooterInSection:(NSUInteger)section {
     id<WMFHomeSectionController> controllerForSection = [self sectionControllerForSectionAtIndex:section];
     NSParameterAssert(controllerForSection);
@@ -419,12 +369,13 @@
         return;
     }
     WMFArticleListCollectionViewController* extendedList = [[WMFArticleListCollectionViewController alloc] init];
-    extendedList.dataStore = self.dataStore;
-    extendedList.savedPages = self.savedPages;
+    extendedList.dataStore   = self.dataStore;
+    extendedList.savedPages  = self.savedPages;
     extendedList.recentPages = self.recentPages;
-    extendedList.dataSource = [controllerForSection extendedListDataSource];
+    extendedList.dataSource  = [controllerForSection extendedListDataSource];
     [self.navigationController pushViewController:extendedList animated:YES];
-=======
+}
+
 - (void)unloadAllSections {
     if ([self.dataSource numberOfSections] == 0) {
         return;
@@ -432,7 +383,6 @@
 
     [self.sectionControllers removeAllObjects];
     [self.dataSource removeAllSections];
->>>>>>> b174524b
 }
 
 #pragma mark - UICollectionViewDelegate
