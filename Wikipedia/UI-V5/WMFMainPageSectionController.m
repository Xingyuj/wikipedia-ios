
#import "WMFMainPageSectionController.h"
#import "MWKSiteInfoFetcher.h"
#import "WMFEnglishFeaturedTitleFetcher.h"

#import "MWKSite.h"
#import "MWKTitle.h"
#import "MWKSiteInfo.h"
#import "MWKSearchResult.h"

<<<<<<< HEAD
#import "WMFMainPageTableViewCell.h"
=======
#import "WMFMainPageCell.h"
#import "WMFArticlePreviewCell.h"
>>>>>>> 1356c8d1
#import "UIView+WMFDefaultNib.h"

NS_ASSUME_NONNULL_BEGIN

static NSString* const WMFMainPageSectionIdentifier = @"WMFMainPageSectionIdentifier";

@interface WMFMainPageSectionController ()

@property (nonatomic, strong, readwrite) MWKSite* site;
@property (nonatomic, strong, readwrite) MWKSavedPageList* savedPageList;

@property (nonatomic, strong) MWKSiteInfoFetcher* siteInfoFetcher;
@property (nonatomic, strong) WMFEnglishFeaturedTitleFetcher* featuredTitlePreviewFetcher;
@property (nonatomic, strong, nullable) AnyPromise* dataPromise;

@property (nonatomic, strong, readonly) MWKSiteInfo* siteInfo;
@property (nonatomic, strong, readonly) MWKSearchResult* featuredArticlePreview;
@property (nonatomic, strong) id data;

@end

@implementation WMFMainPageSectionController

@synthesize delegate = _delegate;

- (instancetype)initWithSite:(MWKSite*)site savedPageList:(MWKSavedPageList*)savedPageList {
    NSParameterAssert(site);
    self = [super init];
    if (self) {
        self.site          = site;
        self.savedPageList = savedPageList;
        [self fetchData];
    }
    return self;
}

#pragma mark - Accessors

- (MWKSiteInfoFetcher*)siteInfoFetcher {
    if (_siteInfoFetcher == nil) {
        _siteInfoFetcher = [[MWKSiteInfoFetcher alloc] init];
    }
    return _siteInfoFetcher;
}

- (WMFEnglishFeaturedTitleFetcher*)featuredTitlePreviewFetcher {
    if (_featuredTitlePreviewFetcher == nil) {
        _featuredTitlePreviewFetcher = [[WMFEnglishFeaturedTitleFetcher alloc] init];
    }
    return _featuredTitlePreviewFetcher;
}

+ (NSDateFormatter*)dateFormatter {
    NSParameterAssert([NSThread isMainThread]);
    static NSDateFormatter* dateFormatter;
    if (dateFormatter == nil) {
        dateFormatter           = [[NSDateFormatter alloc] init];
        dateFormatter.dateStyle = NSDateFormatterMediumStyle;
        dateFormatter.timeStyle = NSDateFormatterNoStyle;
    }
    return dateFormatter;
}

- (MWKSiteInfo*)siteInfo {
    return [self.data isKindOfClass:[MWKSiteInfo class]] ? self.data : nil;
}

- (MWKSearchResult*)featuredArticlePreview {
    return [self.data isKindOfClass:[MWKSearchResult class]] ? self.data : nil;
}

#pragma mark - HomeSectionController

- (id)sectionIdentifier {
    return WMFMainPageSectionIdentifier;
}

- (UIImage*)headerIcon {
    return [UIImage imageNamed:@"featured-mini"];
}

- (NSAttributedString*)headerText {
    NSString* featuredDate = [[WMFMainPageSectionController dateFormatter] stringFromDate:[NSDate date]];
    return [[NSAttributedString alloc] initWithString:featuredDate attributes:nil];
}

- (NSArray*)items {
    id data = self.featuredArticlePreview ? : self.siteInfo;
    if (data) {
        return @[data];
    } else {
        return @[];
    }
}

- (nullable MWKTitle*)titleForItemAtIndex:(NSUInteger)index {
    if (self.featuredArticlePreview) {
        return [[MWKTitle alloc] initWithSite:self.site normalizedTitle:self.featuredArticlePreview.displayTitle fragment:nil];
    } else if (self.siteInfo) {
        return self.siteInfo.mainPageTitle;
    } else {
        return nil;
    }
}

<<<<<<< HEAD
- (void)registerCellsInTableView:(UITableView*)tableView {
    [tableView registerNib:[WMFMainPageTableViewCell wmf_classNib] forCellReuseIdentifier:[WMFMainPageTableViewCell identifier]];
}

- (UITableViewCell*)dequeueCellForTableView:(UITableView*)tableView atIndexPath:(NSIndexPath*)indexPath {
    return [WMFMainPageTableViewCell cellForTableView:tableView];
}

- (void)configureCell:(UITableViewCell*)cell withObject:(id)object inTableView:(UITableView*)tableView atIndexPath:(NSIndexPath*)indexPath {
    if ([cell isKindOfClass:[WMFMainPageTableViewCell class]]) {
        WMFMainPageTableViewCell* mainPageCell = (id)cell;
=======
- (void)registerCellsInCollectionView:(UICollectionView* __nonnull)collectionView {
    [collectionView registerNib:[WMFMainPageCell wmf_classNib]
     forCellWithReuseIdentifier:[WMFMainPageCell identifier]];
    [collectionView registerNib:[WMFArticlePreviewCell wmf_classNib]
     forCellWithReuseIdentifier:[WMFArticlePreviewCell identifier]];
}

- (UICollectionViewCell*)dequeueCellForCollectionView:(UICollectionView*)collectionView atIndexPath:(NSIndexPath*)indexPath {
    if (self.siteInfo) {
        return [WMFMainPageCell cellForCollectionView:collectionView indexPath:indexPath];
    } else if (self.featuredArticlePreview) {
        return [WMFArticlePreviewCell cellForCollectionView:collectionView indexPath:indexPath];
    }
    DDLogWarn(@"Unexpected dequeue cell call.");
    return nil;
}

- (void)configureCell:(UICollectionViewCell*)cell
           withObject:(id)object
     inCollectionView:(UICollectionView*)collectionView
          atIndexPath:(NSIndexPath*)indexPath {
    if ([cell isKindOfClass:[WMFMainPageCell class]]) {
        WMFMainPageCell* mainPageCell = (WMFMainPageCell*)cell;
>>>>>>> 1356c8d1
        mainPageCell.mainPageTitle.text = self.siteInfo.mainPageTitleText;
    } else if ([cell isKindOfClass:[WMFArticlePreviewCell class]]) {
        WMFArticlePreviewCell* previewCell = (WMFArticlePreviewCell*)cell;
        previewCell.title           = [self titleForItemAtIndex:indexPath.row];
        previewCell.descriptionText = self.featuredArticlePreview.wikidataDescription;
        previewCell.imageURL        = self.featuredArticlePreview.thumbnailURL;
        [previewCell setSummary:self.featuredArticlePreview.extract];
        [previewCell setSavedPageList:self.savedPageList];
    }
}

#pragma mark - Fetching

- (void)fetchData {
    if (self.dataPromise) {
        DDLogInfo(@"Fetch is already pending, skipping redundant call.");
        return;
    }

    @weakify(self);
    self.dataPromise = [self fetchDataForSite].then(^(id data) {
        @strongify(self);
        self.dataPromise = nil;
        self.data = data;
        [self.delegate controller:self didSetItems:self.items];
    })
                       .catch(^(NSError* error){
        @strongify(self);
        self.dataPromise = nil;
        [self.delegate controller:self didFailToUpdateWithError:error];
    });
}

/**
 *  Fetch the data for the current site.
 *
 *  If site is en.wikipedia.org, fetch a preview of today's featured article. Otherwise, get Main Page title from
 *  site info.
 *
 *  @return A promise which resolves to the data (either @c MWKSiteInfo or @c MWKSearchResult).
 */
- (AnyPromise*)fetchDataForSite {
    if ([self.site.language isEqualToString:@"en"] || [self.site.language isEqualToString:@"en-US"]) {
        return [self.featuredTitlePreviewFetcher fetchFeaturedArticlePreviewForDate:[NSDate date]];
    } else {
        return [self.siteInfoFetcher fetchSiteInfoForSite:self.site];
    }
}

@end

NS_ASSUME_NONNULL_END<|MERGE_RESOLUTION|>--- conflicted
+++ resolved
@@ -8,12 +8,8 @@
 #import "MWKSiteInfo.h"
 #import "MWKSearchResult.h"
 
-<<<<<<< HEAD
 #import "WMFMainPageTableViewCell.h"
-=======
-#import "WMFMainPageCell.h"
-#import "WMFArticlePreviewCell.h"
->>>>>>> 1356c8d1
+#import "WMFArticlePreviewTableViewCell.h"
 #import "UIView+WMFDefaultNib.h"
 
 NS_ASSUME_NONNULL_BEGIN
@@ -119,51 +115,32 @@
     }
 }
 
-<<<<<<< HEAD
 - (void)registerCellsInTableView:(UITableView*)tableView {
     [tableView registerNib:[WMFMainPageTableViewCell wmf_classNib] forCellReuseIdentifier:[WMFMainPageTableViewCell identifier]];
+    [tableView registerNib:[WMFArticlePreviewTableViewCell wmf_classNib] forCellReuseIdentifier:[WMFArticlePreviewTableViewCell identifier]];
 }
 
 - (UITableViewCell*)dequeueCellForTableView:(UITableView*)tableView atIndexPath:(NSIndexPath*)indexPath {
-    return [WMFMainPageTableViewCell cellForTableView:tableView];
+    if (self.siteInfo) {
+        return [WMFMainPageTableViewCell cellForTableView:tableView];
+    } else if (self.featuredArticlePreview) {
+        return [WMFArticlePreviewTableViewCell cellForTableView:tableView];
+    }
+    DDLogWarn(@"Unexpected dequeue cell call.");
+    return nil;
 }
 
 - (void)configureCell:(UITableViewCell*)cell withObject:(id)object inTableView:(UITableView*)tableView atIndexPath:(NSIndexPath*)indexPath {
     if ([cell isKindOfClass:[WMFMainPageTableViewCell class]]) {
         WMFMainPageTableViewCell* mainPageCell = (id)cell;
-=======
-- (void)registerCellsInCollectionView:(UICollectionView* __nonnull)collectionView {
-    [collectionView registerNib:[WMFMainPageCell wmf_classNib]
-     forCellWithReuseIdentifier:[WMFMainPageCell identifier]];
-    [collectionView registerNib:[WMFArticlePreviewCell wmf_classNib]
-     forCellWithReuseIdentifier:[WMFArticlePreviewCell identifier]];
-}
-
-- (UICollectionViewCell*)dequeueCellForCollectionView:(UICollectionView*)collectionView atIndexPath:(NSIndexPath*)indexPath {
-    if (self.siteInfo) {
-        return [WMFMainPageCell cellForCollectionView:collectionView indexPath:indexPath];
-    } else if (self.featuredArticlePreview) {
-        return [WMFArticlePreviewCell cellForCollectionView:collectionView indexPath:indexPath];
-    }
-    DDLogWarn(@"Unexpected dequeue cell call.");
-    return nil;
-}
-
-- (void)configureCell:(UICollectionViewCell*)cell
-           withObject:(id)object
-     inCollectionView:(UICollectionView*)collectionView
-          atIndexPath:(NSIndexPath*)indexPath {
-    if ([cell isKindOfClass:[WMFMainPageCell class]]) {
-        WMFMainPageCell* mainPageCell = (WMFMainPageCell*)cell;
->>>>>>> 1356c8d1
         mainPageCell.mainPageTitle.text = self.siteInfo.mainPageTitleText;
-    } else if ([cell isKindOfClass:[WMFArticlePreviewCell class]]) {
-        WMFArticlePreviewCell* previewCell = (WMFArticlePreviewCell*)cell;
-        previewCell.title           = [self titleForItemAtIndex:indexPath.row];
+    } else if ([cell isKindOfClass:[WMFArticlePreviewTableViewCell class]]) {
+        WMFArticlePreviewTableViewCell* previewCell = (WMFArticlePreviewTableViewCell*)cell;
+        previewCell.titleText       = self.featuredArticlePreview.displayTitle;
         previewCell.descriptionText = self.featuredArticlePreview.wikidataDescription;
-        previewCell.imageURL        = self.featuredArticlePreview.thumbnailURL;
-        [previewCell setSummary:self.featuredArticlePreview.extract];
-        [previewCell setSavedPageList:self.savedPageList];
+        previewCell.snippetText     = self.featuredArticlePreview.extract;
+        [previewCell setImageURL:self.featuredArticlePreview.thumbnailURL];
+        [previewCell setSaveableTitle:[self titleForItemAtIndex:indexPath.row] savedPageList:self.savedPageList];
     }
 }
 
