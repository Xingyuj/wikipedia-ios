#import "WMFArticleContainerViewController.h"

#import "Wikipedia-Swift.h"

// Frameworks
#import <Masonry/Masonry.h>
#import <BlocksKit/BlocksKit+UIKit.h>


// Controller
#import "WMFArticleFetcher.h"
#import "WMFArticleViewController.h"
#import "WebViewController.h"
#import "UIViewController+WMFStoryboardUtilities.h"
#import "WMFSaveButtonController.h"
#import "WMFPreviewController.h"
#import "WMFArticleContainerViewController_Transitioning.h"
#import "WMFArticleHeaderImageGalleryViewController.h"
#import "WMFRelatedTitleListDataSource.h"
#import "WMFArticleListCollectionViewController.h"
#import "UITabBarController+WMFExtensions.h"

// Model
#import "MWKDataStore.h"
#import "MWKArticle+WMFAnalyticsLogging.h"
#import "MWKCitation.h"
#import "MWKTitle.h"
#import "MWKSavedPageList.h"
#import "MWKUserDataStore.h"
#import "MWKArticle+WMFSharing.h"
#import "MWKArticlePreview.h"


<<<<<<< HEAD
// Networking
#import "WMFArticleFetcher.h"
=======
//Sharing
#import "WMFShareFunnel.h"
#import "WMFShareOptionsController.h"
>>>>>>> 88e47445

// View
#import "UIBarButtonItem+WMFButtonConvenience.h"
#import "UIScrollView+WMFContentOffsetUtils.h"
#import "UIWebView+WMFTrackingView.h"

NS_ASSUME_NONNULL_BEGIN

@interface WMFArticleContainerViewController ()
<WMFWebViewControllerDelegate,
 WMFArticleViewControllerDelegate,
 UINavigationControllerDelegate,
 WMFPreviewControllerDelegate>

@property (nonatomic, strong) MWKSavedPageList* savedPageList;
@property (nonatomic, strong) MWKDataStore* dataStore;

<<<<<<< HEAD
@property (nonatomic, strong) WebViewController* webViewController;
@property (nonatomic, strong) WMFArticleHeaderImageGalleryViewController* headerGallery;
@property (nonatomic, strong) WMFArticleListCollectionViewController* readMoreListViewController;
=======
@property (nonatomic, strong) WMFArticlePreviewFetcher* articlePreviewFetcher;
@property (nonatomic, strong) WMFArticleFetcher* articleFetcher;
@property (nonatomic, strong, nullable) AnyPromise* articleFetcherPromise;

@property (nonatomic, strong) UINavigationController* contentNavigationController;
@property (nonatomic, strong, readwrite) WMFArticleViewController* articleViewController;
@property (nonatomic, strong, readwrite) WebViewController* webViewController;

@property (nonatomic, weak, readonly) UIViewController<WMFArticleContentController>* currentArticleController;
>>>>>>> 88e47445

@property (nonatomic, strong) WMFArticleFetcher* articleFetcher;
@property (nonatomic, strong, nullable) WMFPreviewController* previewController;
<<<<<<< HEAD
=======

@property (strong, nonatomic, null_resettable) WMFShareFunnel* shareFunnel;
@property (strong, nonatomic, nullable) WMFShareOptionsController* shareOptionsController;
@property (strong, nonatomic) UIPopoverController* popover;

>>>>>>> 88e47445
@property (nonatomic, strong) WMFSaveButtonController* saveButtonController;

@property (nonatomic, strong) MASConstraint* headerHeightConstraint;

@end

@implementation WMFArticleContainerViewController
@synthesize article = _article;

#pragma mark - Setup

+ (instancetype)articleContainerViewControllerWithDataStore:(MWKDataStore*)dataStore
                                                 savedPages:(MWKSavedPageList*)savedPages {
    return [[self alloc] initWithDataStore:dataStore savedPages:savedPages];
}

- (instancetype)initWithDataStore:(MWKDataStore*)dataStore savedPages:(MWKSavedPageList*)savedPages {
    self = [super init];
    if (self) {
        self.savedPageList = savedPages;
        self.dataStore     = dataStore;
        // necessary to make sure tabbar/toolbar transitions happen when they're supposed to if this class is
        // instantiated programmatically
        self.hidesBottomBarWhenPushed = YES;
        [self setupToolbar];
    }
    return self;
}

- (instancetype __nullable)initWithCoder:(NSCoder*)aDecoder {
    self = [super initWithCoder:aDecoder];
    if (self) {
        // necessary to make sure tabbar/toolbar transitions happen when they're supposed to, if this class is
        // referenced in a storyboard
        self.hidesBottomBarWhenPushed = YES;
        [self setupToolbar];
    }
    return self;
}

#pragma mark - Accessors

- (NSString*)description {
    return [NSString stringWithFormat:@"%@ %@", [super description], self.article.title];
}

- (UIViewController<WMFArticleContentController>*)currentArticleController {
    return self.webViewController;
}

// TEMP: make immutable
- (void)setArticle:(MWKArticle* __nullable)article {
    if (WMF_EQUAL(_article, isEqualToArticle:, article)) {
        return;
    }

<<<<<<< HEAD
    if (self.article) {
        [self.articleFetcher cancelFetchForPageTitle:self.article.title];
    }

    _article = article;
=======
    self.shareFunnel = nil;
    self.shareOptionsController = nil;
    
    // TODO cancel
    [self.articlePreviewFetcher cancelFetchForPageTitle:_article.title];
    [self.articleFetcher cancelFetchForPageTitle:_article.title];
>>>>>>> 88e47445

    [self setAndObserveArticle:article];
    
    self.saveButtonController.title = article.title;
    
    if(_article){
        self.shareFunnel = [[WMFShareFunnel alloc] initWithArticle:_article];
        self.shareOptionsController =
        [[WMFShareOptionsController alloc] initWithArticle:self.article shareFunnel:self.shareFunnel];
    }
    
    [self fetchArticle];
}

<<<<<<< HEAD
    if (self.isViewLoaded && (self.article.isCached || !self.article)) {
        self.webViewController.article = article;
        [self.headerGallery setImagesFromArticle:article];
    } else if (self.article) {
        [self fetchCurrentArticle];
    }
}

- (void)fetchCurrentArticle {
    @weakify(self);
    [self.articleFetcher fetchArticleForPageTitle:self.article.title progress:nil]
    .then(^(MWKArticle* article) {
        @strongify(self);
        self.article = article;
    });
}

- (WMFArticleListCollectionViewController*)readMoreListViewController {
    if (!_readMoreListViewController) {
        _readMoreListViewController             = [[WMFSelfSizingArticleListCollectionViewController alloc] init];
        _readMoreListViewController.recentPages = self.savedPageList.dataStore.userDataStore.historyList;
        _readMoreListViewController.dataStore   = self.savedPageList.dataStore;
        _readMoreListViewController.savedPages  = self.savedPageList;
        WMFRelatedTitleListDataSource* relatedTitlesDataSource =
            [[WMFRelatedTitleListDataSource alloc] initWithTitle:self.article.title
                                                       dataStore:self.savedPageList.dataStore
                                                   savedPageList:self.savedPageList
                                       numberOfExtractCharacters:200
                                                     resultLimit:3];
        // TODO: fetch lazily
        [relatedTitlesDataSource fetch];
        // TEMP: configure extract chars
        _readMoreListViewController.dataSource = relatedTitlesDataSource;
=======
- (void)setAndObserveArticle:(MWKArticle*)article{
    
    [self unobserveArticleUpdates];
    
    _article = article;
    
    [self observeArticleUpdates];
    
    //HACK: Need to check the window to see if we are on screen. http://stackoverflow.com/a/2777460/48311
    //isViewLoaded is not enough.
    if ([self isViewLoaded] && self.view.window) {
        self.articleViewController.article = article;
        self.webViewController.article     = article;
    }
}


- (WMFArticlePreviewFetcher*)articlePreviewFetcher {
    if (!_articlePreviewFetcher) {
        _articlePreviewFetcher = [[WMFArticlePreviewFetcher alloc] init];
    }
    return _articlePreviewFetcher;
}

- (WMFArticleFetcher*)articleFetcher {
    if (!_articleFetcher) {
        _articleFetcher = [[WMFArticleFetcher alloc] initWithDataStore:self.dataStore];
    }
    return _articleFetcher;
}

- (WMFArticleViewController*)articleViewController {
    if (!_articleViewController) {
        _articleViewController          = [WMFArticleViewController articleViewControllerWithDataStore:self.dataStore];
        _articleViewController.delegate = self;
>>>>>>> 88e47445
    }
    return _readMoreListViewController;
}

- (WMFArticleFetcher*)articleFetcher {
    if (!_articleFetcher) {
        _articleFetcher = [[WMFArticleFetcher alloc] initWithDataStore:self.dataStore];
    }
    return _articleFetcher;
}

- (WebViewController*)webViewController {
    if (!_webViewController) {
        _webViewController          = [WebViewController wmf_initialViewControllerFromClassStoryboard];
        _webViewController.delegate = self;
    }
    return _webViewController;
}

<<<<<<< HEAD
- (WMFArticleHeaderImageGalleryViewController*)headerGallery {
    if (!_headerGallery) {
        _headerGallery = [[WMFArticleHeaderImageGalleryViewController alloc] init];
        // TODO: add delegate callbacks for presenting full gallery
    }
    return _headerGallery;
}

// TEMP: delete!
- (WMFArticleViewController*)articleViewController {
    return nil;
}

=======
#pragma mark - Article Notifications

- (void)observeArticleUpdates {
    [[NSNotificationCenter defaultCenter] removeObserver:self name:MWKArticleSavedNotification object:nil];
    [[NSNotificationCenter defaultCenter] addObserver:self selector:@selector(articleUpdatedWithNotification:) name:MWKArticleSavedNotification object:nil];
}

- (void)unobserveArticleUpdates {
    [[NSNotificationCenter defaultCenter] removeObserver:self name:MWKArticleSavedNotification object:nil];
}

- (void)articleUpdatedWithNotification:(NSNotification*)note {
    MWKArticle* article = note.userInfo[MWKArticleKey];
    if ([self.article.title isEqualToTitle:article.title]) {
        [self setAndObserveArticle:article];
    }
}


>>>>>>> 88e47445
#pragma mark - ViewController

- (void)viewDidLoad {
    [super viewDidLoad];

<<<<<<< HEAD
    [self addChildViewController:self.webViewController];
    [self.view addSubview:self.webViewController.view];
    [self.webViewController.view mas_makeConstraints:^(MASConstraintMaker* make) {
        make.leading.trailing.top.and.bottom.equalTo(self.view);
    }];
    [self.webViewController didMoveToParentViewController:self];

    /*
       NOTE: Need to add headers/footers as subviews as opposed to using contentInset, due to running into the following
       issues when attempting a contentInset approach:
       - doesn't work well for footers:
        - contentInset causes jumpiness when scrolling beyond _bottom_ of content
        - interferes w/ bouncing at the bottom
       - forces you to manually set scrollView insets
       - breaks native scrolling to top/bottom (i.e. title bar tap goes to top of content, not header)

       IOW, contentInset is nice for pull-to-refresh, parallax scrolling stuff, but not quite for table/collection-view-style
       headers & footers
     */
=======
    [self setupToolbar];
>>>>>>> 88e47445

    [self addChildViewController:self.headerGallery];
    UIView* browserContainer = self.webViewController.webView.scrollView;
    [browserContainer addSubview:self.headerGallery.view];
    [self.headerGallery.view mas_makeConstraints:^(MASConstraintMaker* make) {
        make.leading.trailing.equalTo(self.view);
        make.top.equalTo(self.webViewController.webView.scrollView);
        self.headerHeightConstraint = make.height.equalTo(@([self headerHeightForCurrentTraitCollection]));
    }];
    [self.headerGallery didMoveToParentViewController:self];

    // TODO: lazily add & fetch readmore data when user is X points away from bottom of webview
    [self addChildViewController:self.readMoreListViewController];
    [browserContainer addSubview:self.readMoreListViewController.view];
    [self.readMoreListViewController.view mas_makeConstraints:^(MASConstraintMaker* make) {
        make.leading.trailing.equalTo(self.view);
        make.top.equalTo([self.webViewController.webView wmf_browserView].mas_bottom);
    }];

    // TODO: add logo & authorship footer

    [self.readMoreListViewController didMoveToParentViewController:self];

    if (self.article) {
        self.webViewController.article = self.article;
        [self.headerGallery setImagesFromArticle:self.article];
    }

    [self.KVOControllerNonRetaining observe:self.webViewController.webView.scrollView
                                    keyPath:WMF_SAFE_KEYPATH(self.webViewController.webView.scrollView, contentSize)
                                    options:0
                                      block:^(WMFArticleContainerViewController* observer, id object, NSDictionary* change) {
        [observer layoutWebViewSubviews];
    }];
}

- (CGFloat)headerHeightForCurrentTraitCollection {
    return [self headerHeightForTraitCollection:self.traitCollection];
}

- (CGFloat)headerHeightForTraitCollection:(UITraitCollection*)traitCollection {
    switch (traitCollection.verticalSizeClass) {
        case UIUserInterfaceSizeClassRegular:
            return 160;
        default:
            return 0;
    }
}

- (void)layoutWebViewSubviews {
    [self.headerHeightConstraint setOffset:[self headerHeightForCurrentTraitCollection]];
    CGFloat headerBottom = CGRectGetMaxY(self.headerGallery.view.frame);
    /*
       HAX: need to manage positioning the browser view manually.
       using constraints seems to prevent the browser view size and scrollview contentSize from being set
       properly.
     */
    UIView* browserView = [self.webViewController.webView wmf_browserView];
    [browserView setFrame:(CGRect){
         .origin = CGPointMake(0, headerBottom),
         .size = browserView.frame.size
     }];
    CGFloat readMoreHeight = self.readMoreListViewController.view.frame.size.height;
    CGFloat totalHeight    = CGRectGetMaxY(browserView.frame) + readMoreHeight;
    if (self.webViewController.webView.scrollView.contentSize.height != totalHeight) {
        self.webViewController.webView.scrollView.contentSize = CGSizeMake(self.view.frame.size.width, totalHeight);
    }
}

<<<<<<< HEAD
- (void)viewDidAppear:(BOOL)animated {
    [super viewDidAppear:animated];
    [self layoutWebViewSubviews];
}

- (void)viewDidLayoutSubviews {
    [super viewDidLayoutSubviews];
    [self layoutWebViewSubviews];
}

- (UIBarItem*)paddingToolbarItem {
    UIBarButtonItem* item =
        [[UIBarButtonItem alloc] initWithBarButtonSystemItem:UIBarButtonSystemItemFixedSpace target:nil action:nil];
    item.width = 10.f;
    return item;
}

- (UIBarButtonItem*)saveToolbarItem {
    return [UIBarButtonItem wmf_buttonType:WMFButtonTypeBookmark handler:nil];
}

- (UIBarButtonItem*)refreshToolbarItem {
    return [[UIBarButtonItem alloc] initWithBarButtonSystemItem:UIBarButtonSystemItemRefresh
                                                         target:self
                                                         action:@selector(didTapRefresh)];
}

- (UIBarButtonItem*)flexibleSpaceToolbarItem {
    return [[UIBarButtonItem alloc] initWithBarButtonSystemItem:UIBarButtonSystemItemFlexibleSpace
                                                         target:nil
                                                         action:NULL];
}

- (UIBarButtonItem*)tableOfContentsToolbarItem {
    @weakify(self);
    UIBarButtonItem* item = [UIBarButtonItem wmf_buttonType:WMFButtonTypeTableOfContents handler:^(id sender){
        @strongify(self);
        [self.webViewController tocToggle];
    }];

    return item;
}

- (void)setupToolbar {
    UIBarButtonItem* saveToolbarItem = [self saveToolbarItem];
    self.toolbarItems = @[[self flexibleSpaceToolbarItem],
                          [self refreshToolbarItem],
                          [self paddingToolbarItem],
                          [self saveToolbarItem]];
    self.saveButtonController =
        [[WMFSaveButtonController alloc] initWithButton:(UIButton*)saveToolbarItem.customView
                                          savedPageList:self.savedPageList
                                                  title:self.article.title];

    if (!self.article.isMain) {
        self.navigationItem.rightBarButtonItem = [self tableOfContentsToolbarItem];
    }
=======
- (void)setupToolbar {
    @weakify(self)
    UIBarButtonItem * save = [UIBarButtonItem wmf_buttonType:WMFButtonTypeBookmark handler:^(id sender){
        @strongify(self)
        if (![self.article isCached]) {
            [self fetchArticle];
        }
    }];
    
    UIBarButtonItem * share = [UIBarButtonItem wmf_buttonType:WMFButtonTypeShare handler:^(id sender){
        @strongify(self)
        NSString* selectedText = nil;
        if(self.contentNavigationController.topViewController == self.webViewController){
            selectedText = [self.webViewController selectedText];
        }
        [self shareArticleWithTextSnippet:nil fromButton:sender];
    }];

    self.toolbarItems = @[[[UIBarButtonItem alloc] initWithBarButtonSystemItem:UIBarButtonSystemItemFlexibleSpace target:nil action:NULL],
                          share,
                          [[UIBarButtonItem alloc] initWithBarButtonSystemItem:UIBarButtonSystemItemFixedSpace target:nil action:NULL],
                          save];
    
    self.saveButtonController =
    [[WMFSaveButtonController alloc] initWithButton:[save wmf_UIButton]
                                      savedPageList:self.savedPageList
                                              title:self.article.title];
>>>>>>> 88e47445
}

- (void)viewWillAppear:(BOOL)animated {
    [super viewWillAppear:animated];
    [self updateInsetsForArticleViewController];
}

- (void)viewWillDisappear:(BOOL)animated {
    [super viewWillDisappear:animated];
}

- (void)viewWillTransitionToSize:(CGSize)size withTransitionCoordinator:(id<UIViewControllerTransitionCoordinator>)coordinator {
    [super viewWillTransitionToSize:size withTransitionCoordinator:coordinator];
    [coordinator animateAlongsideTransition:^(id < UIViewControllerTransitionCoordinatorContext > context) {
        [self updateInsetsForArticleViewController];
        [self.previewController updatePreviewWithSizeChange:size];
    } completion:NULL];
}

- (void)willTransitionToTraitCollection:(UITraitCollection*)newCollection withTransitionCoordinator:(id<UIViewControllerTransitionCoordinator>)coordinator {
    [super willTransitionToTraitCollection:newCollection withTransitionCoordinator:coordinator];
    [coordinator animateAlongsideTransition:^(id < UIViewControllerTransitionCoordinatorContext > _Nonnull context) {
        [self layoutWebViewSubviews];
    } completion:nil];
}

- (void)updateInsetsForArticleViewController {
    // TODO: remove
//    CGFloat topInset = [self.navigationController.navigationBar frame].size.height
//                       + [[UIApplication sharedApplication] statusBarFrame].size.height;
//
//    UIEdgeInsets adjustedInsets = UIEdgeInsetsMake(topInset,
//                                                   0.0,
//                                                   self.tabBarController.tabBar.frame.size.height,
//                                                   0.0);
//
//    self.articleViewController.tableView.contentInset          = adjustedInsets;
//    self.articleViewController.tableView.scrollIndicatorInsets = adjustedInsets;
//
//    //adjust offset if we are at the top
//    if (self.articleViewController.tableView.contentOffset.y <= 0) {
//        self.articleViewController.tableView.contentOffset = CGPointMake(0, -topInset);
//    }
}

#pragma mark - Toolbar Actions

- (void)didTapRefresh {
    [self fetchCurrentArticle];
}


#pragma mark - Article Fetching

- (void)fetchArticle {
    [self fetchArticleForTitle:self.article.title];
}

- (void)fetchArticleForTitle:(MWKTitle*)title {
    @weakify(self);
    [self.articlePreviewFetcher fetchArticlePreviewForPageTitle:title progress:NULL].then(^(MWKArticlePreview* articlePreview){
        @strongify(self);
        [self unobserveArticleUpdates];
        AnyPromise* fullArticlePromise = [self.articleFetcher fetchArticleForPageTitle:title progress:NULL];
        self.articleFetcherPromise = fullArticlePromise;
        return fullArticlePromise;
    }).then(^(MWKArticle* article){
        @strongify(self);
        [self setAndObserveArticle:article];
    }).catch(^(NSError* error){
        @strongify(self);
        if ([error wmf_isWMFErrorOfType:WMFErrorTypeRedirected]) {
            [self fetchArticleForTitle:[[error userInfo] wmf_redirectTitle]];
        } else if (!self.presentingViewController) {
            // only do error handling if not presenting gallery
            DDLogError(@"Article Fetch Error: %@", [error localizedDescription]);
        }
    }).finally(^{
        @strongify(self);
        self.articleFetcherPromise = nil;
        [self observeArticleUpdates];
    });
}

#pragma mark - Share

- (void)shareArticleWithTextSnippet:(nullable NSString*)text fromButton:(nullable UIButton*)button{
    
    if(text.length == 0){
        text = [self.article shareSnippet];
    }
    
    [self.shareFunnel logShareButtonTappedResultingInSelection:text];
    [self.shareOptionsController presentShareOptionsWithSnippet:text inViewController:self fromView:button];
}

#pragma mark - WebView Transition

- (void)showWebViewAnimated:(BOOL)animated {
//    [self.contentNavigationController pushViewController:self.webViewController animated:YES];
}

- (void)showWebViewAtFragment:(NSString*)fragment animated:(BOOL)animated {
    [self.webViewController scrollToFragment:fragment];
    [self showWebViewAnimated:animated];
}

#pragma mark - WMFArticleViewControllerDelegate

- (void)articleNavigator:(id<WMFArticleNavigation> __nullable)sender
      didTapCitationLink:(NSString* __nonnull)citationFragment {
    if (self.article.isCached) {
        [self showCitationWithFragment:citationFragment];
    } else {
        // TODO: fetch all sections before attempting to parse citations natively
//        if (!self.articleFetcherPromise) {
//            [self fetchArticle];
//        }
//        @weakify(self);
//        self.articleFetcherPromise.then(^(MWKArticle* _) {
//            @strongify(self);
//            [self showCitationWithFragment:citationFragment];
//        });
    }
}

- (void)articleViewController:(WMFArticleViewController* __nonnull)articleViewController
    didTapSectionWithFragment:(NSString* __nonnull)fragment {
    [self showWebViewAtFragment:fragment animated:YES];
}

- (void)showCitationWithFragment:(NSString*)fragment {
    // TODO: parse citations natively, then show citation popup control
//    NSParameterAssert(self.article.isCached);
//    MWKCitation* tappedCitation = [self.article.citations bk_match:^BOOL (MWKCitation* citation) {
//        return [citation.citationIdentifier isEqualToString:fragment];
//    }];
//    DDLogInfo(@"Tapped citation %@", tappedCitation);
//    if (!tappedCitation) {
//        DDLogWarn(@"Failed to parse citation for article %@", self.article);
//    }

    // TEMP: show webview until we figure out what to do w/ ReferencesVC
    [self showWebViewAtFragment:fragment animated:YES];
}

- (void)articleNavigator:(id<WMFArticleNavigation> __nullable)sender
        didTapLinkToPage:(MWKTitle* __nonnull)title {
    [self presentPopupForTitle:title];
}

- (void)articleNavigator:(id<WMFArticleNavigation> __nullable)sender
      didTapExternalLink:(NSURL* __nonnull)externalURL {
//    [[[SessionSingleton sharedInstance] zeroConfigState] showWarningIfNeededBeforeOpeningURL:externalURL];
}

#pragma mark - WMFArticleListItemController

- (WMFArticleControllerMode)mode {
    // TEMP: WebVC (and currentArticleController) will eventually conform to this
    return self.articleViewController.mode;
}

- (void)setMode:(WMFArticleControllerMode)mode animated:(BOOL)animated {
    // TEMP: WebVC (and currentArticleController) will eventually conform to this
    [self.articleViewController setMode:mode animated:animated];
}

#pragma mark - WMFWebViewControllerDelegate

- (void)webViewController:(WebViewController*)controller didTapOnLinkForTitle:(MWKTitle*)title {
    [self presentPopupForTitle:title];
}

- (void)webViewController:(WebViewController*)controller didSelectText:(NSString*)text{
    [self.shareFunnel logHighlight];
}

- (void)webViewController:(WebViewController*)controller didTapShareWithSelectedText:(NSString*)text{
    [self shareArticleWithTextSnippet:text fromButton:nil];
}

#pragma mark - UINavigationControllerDelegate

- (void)navigationController:(UINavigationController*)navigationController willShowViewController:(UIViewController*)viewController animated:(BOOL)animated {
//    if (viewController == self.articleViewController) {
//        [self.navigationController setNavigationBarHidden:NO animated:NO];
//        [self.contentNavigationController setNavigationBarHidden:YES animated:NO];
//    } else {
//        [self.navigationController setNavigationBarHidden:YES animated:NO];
//        [self.contentNavigationController setNavigationBarHidden:NO animated:NO];
//    }
}

#pragma mark - Popup

- (void)presentPopupForTitle:(MWKTitle*)title {
    MWKArticle* article = [self.dataStore articleWithTitle:title];

    WMFArticleContainerViewController* vc =
        [[WMFArticleContainerViewController alloc] initWithDataStore:self.dataStore
                                                          savedPages:self.savedPageList];
    vc.article = article;

    //TODO: Disabling pop ups until Popup VC is redesigned.
    //Renable preview when this true

    [self.navigationController pushViewController:vc animated:YES];

    return;

    WMFPreviewController* previewController = [[WMFPreviewController alloc] initWithPreviewViewController:vc containingViewController:self tabBarController:self.navigationController.tabBarController];
    previewController.delegate = self;
    [previewController presentPreviewAnimated:YES];

    self.previewController = previewController;
}

#pragma mark - Analytics

- (NSString*)analyticsName {
    return [self.article analyticsName];
}

#pragma mark - WMFPreviewControllerDelegate

- (void)previewController:(WMFPreviewController*)previewController didPresentViewController:(UIViewController*)viewController {
    self.previewController = nil;

    /* HACK: for some reason, the view controller is unusable when it comes back from the preview.
     * Trying to display it causes much ballyhooing about constraints.
     * Work around, make another view controller and push it instead.
     */
    WMFArticleContainerViewController* previewed = (id)viewController;

    WMFArticleContainerViewController* vc =
        [[WMFArticleContainerViewController alloc] initWithDataStore:self.dataStore
                                                          savedPages:self.savedPageList];
    vc.article = previewed.article;
    [self.navigationController pushViewController:vc animated:NO];
}

- (void)previewController:(WMFPreviewController*)previewController didDismissViewController:(UIViewController*)viewController {
    self.previewController = nil;
}


@end

NS_ASSUME_NONNULL_END<|MERGE_RESOLUTION|>--- conflicted
+++ resolved
@@ -8,7 +8,6 @@
 
 
 // Controller
-#import "WMFArticleFetcher.h"
 #import "WMFArticleViewController.h"
 #import "WebViewController.h"
 #import "UIViewController+WMFStoryboardUtilities.h"
@@ -19,6 +18,8 @@
 #import "WMFRelatedTitleListDataSource.h"
 #import "WMFArticleListCollectionViewController.h"
 #import "UITabBarController+WMFExtensions.h"
+#import "WMFShareFunnel.h"
+#import "WMFShareOptionsController.h"
 
 // Model
 #import "MWKDataStore.h"
@@ -30,15 +31,8 @@
 #import "MWKArticle+WMFSharing.h"
 #import "MWKArticlePreview.h"
 
-
-<<<<<<< HEAD
 // Networking
 #import "WMFArticleFetcher.h"
-=======
-//Sharing
-#import "WMFShareFunnel.h"
-#import "WMFShareOptionsController.h"
->>>>>>> 88e47445
 
 // View
 #import "UIBarButtonItem+WMFButtonConvenience.h"
@@ -53,37 +47,30 @@
  UINavigationControllerDelegate,
  WMFPreviewControllerDelegate>
 
+// Data
 @property (nonatomic, strong) MWKSavedPageList* savedPageList;
 @property (nonatomic, strong) MWKDataStore* dataStore;
-
-<<<<<<< HEAD
+@property (nonatomic, strong) WMFSaveButtonController* saveButtonController;
+
+// Fetchers
+@property (nonatomic, strong) WMFArticlePreviewFetcher* articlePreviewFetcher;
+@property (nonatomic, strong) WMFArticleFetcher* articleFetcher;
+@property (nonatomic, strong, nullable) AnyPromise* articleFetcherPromise;
+
+// Children
+@property (nonatomic, strong, readwrite) WMFArticleViewController* articleViewController;
 @property (nonatomic, strong) WebViewController* webViewController;
 @property (nonatomic, strong) WMFArticleHeaderImageGalleryViewController* headerGallery;
 @property (nonatomic, strong) WMFArticleListCollectionViewController* readMoreListViewController;
-=======
-@property (nonatomic, strong) WMFArticlePreviewFetcher* articlePreviewFetcher;
-@property (nonatomic, strong) WMFArticleFetcher* articleFetcher;
-@property (nonatomic, strong, nullable) AnyPromise* articleFetcherPromise;
-
-@property (nonatomic, strong) UINavigationController* contentNavigationController;
-@property (nonatomic, strong, readwrite) WMFArticleViewController* articleViewController;
-@property (nonatomic, strong, readwrite) WebViewController* webViewController;
-
+
+// TEMP: Remove
 @property (nonatomic, weak, readonly) UIViewController<WMFArticleContentController>* currentArticleController;
->>>>>>> 88e47445
-
-@property (nonatomic, strong) WMFArticleFetcher* articleFetcher;
-@property (nonatomic, strong, nullable) WMFPreviewController* previewController;
-<<<<<<< HEAD
-=======
-
-@property (strong, nonatomic, null_resettable) WMFShareFunnel* shareFunnel;
+
+// Logging
+@property (strong, nonatomic, nullable) WMFShareFunnel* shareFunnel;
 @property (strong, nonatomic, nullable) WMFShareOptionsController* shareOptionsController;
-@property (strong, nonatomic) UIPopoverController* popover;
-
->>>>>>> 88e47445
-@property (nonatomic, strong) WMFSaveButtonController* saveButtonController;
-
+
+// Views
 @property (nonatomic, strong) MASConstraint* headerHeightConstraint;
 
 @end
@@ -138,20 +125,11 @@
         return;
     }
 
-<<<<<<< HEAD
-    if (self.article) {
-        [self.articleFetcher cancelFetchForPageTitle:self.article.title];
-    }
-
-    _article = article;
-=======
     self.shareFunnel = nil;
     self.shareOptionsController = nil;
     
-    // TODO cancel
     [self.articlePreviewFetcher cancelFetchForPageTitle:_article.title];
     [self.articleFetcher cancelFetchForPageTitle:_article.title];
->>>>>>> 88e47445
 
     [self setAndObserveArticle:article];
     
@@ -166,22 +144,19 @@
     [self fetchArticle];
 }
 
-<<<<<<< HEAD
-    if (self.isViewLoaded && (self.article.isCached || !self.article)) {
-        self.webViewController.article = article;
-        [self.headerGallery setImagesFromArticle:article];
-    } else if (self.article) {
-        [self fetchCurrentArticle];
-    }
-}
-
-- (void)fetchCurrentArticle {
-    @weakify(self);
-    [self.articleFetcher fetchArticleForPageTitle:self.article.title progress:nil]
-    .then(^(MWKArticle* article) {
-        @strongify(self);
-        self.article = article;
-    });
+- (void)setAndObserveArticle:(MWKArticle*)article{
+    [self unobserveArticleUpdates];
+
+    _article = article;
+
+    [self observeArticleUpdates];
+
+    //HACK: Need to check the window to see if we are on screen. http://stackoverflow.com/a/2777460/48311
+    // isViewLoaded is not enough.
+    if ([self isViewLoaded] && self.view.window) {
+        self.articleViewController.article = article;
+        self.webViewController.article     = article;
+    }
 }
 
 - (WMFArticleListCollectionViewController*)readMoreListViewController {
@@ -200,45 +175,15 @@
         [relatedTitlesDataSource fetch];
         // TEMP: configure extract chars
         _readMoreListViewController.dataSource = relatedTitlesDataSource;
-=======
-- (void)setAndObserveArticle:(MWKArticle*)article{
-    
-    [self unobserveArticleUpdates];
-    
-    _article = article;
-    
-    [self observeArticleUpdates];
-    
-    //HACK: Need to check the window to see if we are on screen. http://stackoverflow.com/a/2777460/48311
-    //isViewLoaded is not enough.
-    if ([self isViewLoaded] && self.view.window) {
-        self.articleViewController.article = article;
-        self.webViewController.article     = article;
-    }
-}
-
+    }
+    return _readMoreListViewController;
+}
 
 - (WMFArticlePreviewFetcher*)articlePreviewFetcher {
     if (!_articlePreviewFetcher) {
         _articlePreviewFetcher = [[WMFArticlePreviewFetcher alloc] init];
     }
     return _articlePreviewFetcher;
-}
-
-- (WMFArticleFetcher*)articleFetcher {
-    if (!_articleFetcher) {
-        _articleFetcher = [[WMFArticleFetcher alloc] initWithDataStore:self.dataStore];
-    }
-    return _articleFetcher;
-}
-
-- (WMFArticleViewController*)articleViewController {
-    if (!_articleViewController) {
-        _articleViewController          = [WMFArticleViewController articleViewControllerWithDataStore:self.dataStore];
-        _articleViewController.delegate = self;
->>>>>>> 88e47445
-    }
-    return _readMoreListViewController;
 }
 
 - (WMFArticleFetcher*)articleFetcher {
@@ -256,7 +201,6 @@
     return _webViewController;
 }
 
-<<<<<<< HEAD
 - (WMFArticleHeaderImageGalleryViewController*)headerGallery {
     if (!_headerGallery) {
         _headerGallery = [[WMFArticleHeaderImageGalleryViewController alloc] init];
@@ -270,7 +214,6 @@
     return nil;
 }
 
-=======
 #pragma mark - Article Notifications
 
 - (void)observeArticleUpdates {
@@ -290,13 +233,11 @@
 }
 
 
->>>>>>> 88e47445
 #pragma mark - ViewController
 
 - (void)viewDidLoad {
     [super viewDidLoad];
 
-<<<<<<< HEAD
     [self addChildViewController:self.webViewController];
     [self.view addSubview:self.webViewController.view];
     [self.webViewController.view mas_makeConstraints:^(MASConstraintMaker* make) {
@@ -316,10 +257,6 @@
        IOW, contentInset is nice for pull-to-refresh, parallax scrolling stuff, but not quite for table/collection-view-style
        headers & footers
      */
-=======
-    [self setupToolbar];
->>>>>>> 88e47445
-
     [self addChildViewController:self.headerGallery];
     UIView* browserContainer = self.webViewController.webView.scrollView;
     [browserContainer addSubview:self.headerGallery.view];
@@ -388,7 +325,6 @@
     }
 }
 
-<<<<<<< HEAD
 - (void)viewDidAppear:(BOOL)animated {
     [super viewDidAppear:animated];
     [self layoutWebViewSubviews];
@@ -432,31 +368,9 @@
     return item;
 }
 
-- (void)setupToolbar {
-    UIBarButtonItem* saveToolbarItem = [self saveToolbarItem];
-    self.toolbarItems = @[[self flexibleSpaceToolbarItem],
-                          [self refreshToolbarItem],
-                          [self paddingToolbarItem],
-                          [self saveToolbarItem]];
-    self.saveButtonController =
-        [[WMFSaveButtonController alloc] initWithButton:(UIButton*)saveToolbarItem.customView
-                                          savedPageList:self.savedPageList
-                                                  title:self.article.title];
-
-    if (!self.article.isMain) {
-        self.navigationItem.rightBarButtonItem = [self tableOfContentsToolbarItem];
-    }
-=======
-- (void)setupToolbar {
-    @weakify(self)
-    UIBarButtonItem * save = [UIBarButtonItem wmf_buttonType:WMFButtonTypeBookmark handler:^(id sender){
-        @strongify(self)
-        if (![self.article isCached]) {
-            [self fetchArticle];
-        }
-    }];
-    
-    UIBarButtonItem * share = [UIBarButtonItem wmf_buttonType:WMFButtonTypeShare handler:^(id sender){
+- (UIBarButtonItem*)shareToolbarItem {
+    @weakify(self);
+    return [UIBarButtonItem wmf_buttonType:WMFButtonTypeShare handler:^(id sender){
         @strongify(self)
         NSString* selectedText = nil;
         if(self.contentNavigationController.topViewController == self.webViewController){
@@ -464,17 +378,25 @@
         }
         [self shareArticleWithTextSnippet:nil fromButton:sender];
     }];
-
-    self.toolbarItems = @[[[UIBarButtonItem alloc] initWithBarButtonSystemItem:UIBarButtonSystemItemFlexibleSpace target:nil action:NULL],
-                          share,
-                          [[UIBarButtonItem alloc] initWithBarButtonSystemItem:UIBarButtonSystemItemFixedSpace target:nil action:NULL],
-                          save];
-    
+}
+
+- (void)setupToolbar {
+    UIBarButtonItem* saveToolbarItem = [self saveToolbarItem];
+    self.toolbarItems = @[[self flexibleSpaceToolbarItem],
+                          [self refreshToolbarItem],
+                          [self paddingToolbarItem],
+                          [self shareToolbarItem],
+                          [self paddingToolbarItem],
+                          [self saveToolbarItem]];
     self.saveButtonController =
-    [[WMFSaveButtonController alloc] initWithButton:[save wmf_UIButton]
-                                      savedPageList:self.savedPageList
-                                              title:self.article.title];
->>>>>>> 88e47445
+        [[WMFSaveButtonController alloc] initWithButton:(UIButton*)saveToolbarItem.customView
+                                          savedPageList:self.savedPageList
+                                                  title:self.article.title];
+
+    // TODO: add TOC
+//    if (!self.article.isMain) {
+//        self.navigationItem.rightBarButtonItem = [self tableOfContentsToolbarItem];
+//    }
 }
 
 - (void)viewWillAppear:(BOOL)animated {
@@ -490,7 +412,6 @@
     [super viewWillTransitionToSize:size withTransitionCoordinator:coordinator];
     [coordinator animateAlongsideTransition:^(id < UIViewControllerTransitionCoordinatorContext > context) {
         [self updateInsetsForArticleViewController];
-        [self.previewController updatePreviewWithSizeChange:size];
     } completion:NULL];
 }
 
@@ -523,9 +444,8 @@
 #pragma mark - Toolbar Actions
 
 - (void)didTapRefresh {
-    [self fetchCurrentArticle];
-}
-
+    [self fetchArticle];
+}
 
 #pragma mark - Article Fetching
 
