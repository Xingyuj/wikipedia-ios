#import "WMFArticleContainerViewController.h"
#import "WMFArticleContainerViewController_Transitioning.h"
#import <BlocksKit/BlocksKit+UIKit.h>

// Frameworks
#import <Masonry/Masonry.h>

// Controller
#import "WMFArticleViewController.h"
#import "WebViewController.h"
#import "UIViewController+WMFStoryboardUtilities.h"

// Model
#import "MWKDataStore.h"
#import "MWKArticle.h"
#import "MWKCitation.h"
#import "MWKTitle.h"
#import "MWKSavedPageList.h"

#import "WMFPreviewController.h"

// Other
#import "SessionSingleton.h"
#import "UIBarButtonItem+WMFButtonConvenience.h"

NS_ASSUME_NONNULL_BEGIN

@interface WMFArticleContainerViewController ()
<WMFWebViewControllerDelegate, WMFArticleViewControllerDelegate, UINavigationControllerDelegate, WMFPreviewControllerDelegate>
@property (nonatomic, strong) MWKSavedPageList* savedPageList;
@property (nonatomic, strong) MWKDataStore* dataStore;

@property (nonatomic, strong) UINavigationController* contentNavigationController;
@property (nonatomic, strong, readwrite) WMFArticleViewController* articleViewController;
@property (nonatomic, strong, readwrite) WebViewController* webViewController;

@property (nonatomic, weak, readonly) UIViewController<WMFArticleContentController>* currentArticleController;

<<<<<<< HEAD
@property (nonatomic, strong, nullable) WMFPreviewController* previewController;
=======
@property (strong, nonatomic) UIBarButtonItem* saveButton;
>>>>>>> 2645e6d6

@end

@implementation WMFArticleContainerViewController
@synthesize article = _article;

#pragma mark - Setup

+ (instancetype)articleContainerViewControllerWithDataStore:(MWKDataStore*)dataStore
                                                 savedPages:(MWKSavedPageList*)savedPages {
    return [[self alloc] initWithDataStore:dataStore savedPages:savedPages];
}

- (instancetype)initWithDataStore:(MWKDataStore*)dataStore savedPages:(MWKSavedPageList*)savedPages {
    self = [super init];
    if (self) {
        self.savedPageList = savedPages;
        self.dataStore     = dataStore;
    }
    return self;
}

#pragma mark - Accessors

- (NSString*)description {
    return [NSString stringWithFormat:@"%@ %@", [super description], self.article.title];
}

- (UIViewController<WMFArticleContentController>*)currentArticleController {
    return (id)[self.contentNavigationController topViewController];
}

- (void)setArticle:(MWKArticle* __nullable)article {
    if (WMF_EQUAL(_article, isEqualToArticle:, article)) {
        return;
    }

    _article = article;

    if (self.isViewLoaded) {
        self.articleViewController.article = article;
        self.webViewController.article     = article;
    }
}

- (WMFArticleViewController*)articleViewController {
    if (!_articleViewController) {
        _articleViewController          = [WMFArticleViewController articleViewControllerWithDataStore:self.dataStore];
        _articleViewController.delegate = self;
    }
    return _articleViewController;
}

- (WebViewController*)webViewController {
    if (!_webViewController) {
        _webViewController          = [WebViewController wmf_initialViewControllerFromClassStoryboard];
        _webViewController.delegate = self;
    }
    return _webViewController;
}

#pragma mark - ViewController

- (void)viewDidLoad {
    [super viewDidLoad];

    @weakify(self)
    self.saveButton = [UIBarButtonItem wmf_buttonType:WMFButtonTypeBookmark handler:^(id sender){
        @strongify(self)
        [self toggleSave : self];
    }];
    self.navigationItem.rightBarButtonItem = self.saveButton;

    [self observeSavedPages];

    // Manually adjusting scrollview offsets to compensate for embedded navigation controller
    self.automaticallyAdjustsScrollViewInsets = NO;

    [self updateInsetsForArticleViewController];

    UINavigationController* nav = [[UINavigationController alloc] initWithRootViewController:self.articleViewController];
    nav.navigationBarHidden = YES;
    nav.delegate            = self;
    [self addChildViewController:nav];
    [self.view addSubview:nav.view];
    [nav.view mas_makeConstraints:^(MASConstraintMaker* make) {
        make.leading.trailing.top.and.bottom.equalTo(self.view);
    }];
    [nav didMoveToParentViewController:self];
    self.contentNavigationController = nav;

    if (self.article) {
        self.articleViewController.article = self.article;
        self.webViewController.article     = self.article;
    }

    [self updateSavedButtonState];
}

- (void)viewWillAppear:(BOOL)animated {
    [super viewWillAppear:animated];
    [self updateInsetsForArticleViewController];
}

- (void)viewWillTransitionToSize:(CGSize)size withTransitionCoordinator:(id<UIViewControllerTransitionCoordinator>)coordinator {
    [super viewWillTransitionToSize:size withTransitionCoordinator:coordinator];
    [self updateInsetsForArticleViewController];
}

- (void)updateInsetsForArticleViewController {
    CGFloat topInset = [self.navigationController.navigationBar frame].size.height
                       + [[UIApplication sharedApplication] statusBarFrame].size.height;

    UIEdgeInsets adjustedInsets = UIEdgeInsetsMake(topInset,
                                                   0.0,
                                                   self.tabBarController.tabBar.frame.size.height,
                                                   0.0);

    self.articleViewController.tableView.contentInset          = adjustedInsets;
    self.articleViewController.tableView.scrollIndicatorInsets = adjustedInsets;

    //adjust offset if we are at the top
    if (self.articleViewController.tableView.contentOffset.y <= 0) {
        self.articleViewController.tableView.contentOffset = CGPointMake(0, -topInset);
    }
}

#pragma mark - WebView Transition

- (void)showWebViewAnimated:(BOOL)animated {
    [self.contentNavigationController pushViewController:self.webViewController animated:YES];
}

- (void)showWebViewAtFragment:(NSString*)fragment animated:(BOOL)animated {
    [self.webViewController scrollToFragment:fragment];
    [self showWebViewAnimated:animated];
}

#pragma mark - WMFArticleViewControllerDelegate

- (void)articleNavigator:(id<WMFArticleNavigation> __nullable)sender
      didTapCitationLink:(NSString* __nonnull)citationFragment {
    if (self.article.isCached) {
        [self showCitationWithFragment:citationFragment];
    } else {
        // TODO: fetch all sections before attempting to parse citations natively
//        if (!self.articleFetcherPromise) {
//            [self fetchArticle];
//        }
//        @weakify(self);
//        self.articleFetcherPromise.then(^(MWKArticle* _) {
//            @strongify(self);
//            [self showCitationWithFragment:citationFragment];
//        });
    }
}

- (void)articleViewController:(WMFArticleViewController* __nonnull)articleViewController
    didTapSectionWithFragment:(NSString* __nonnull)fragment {
    [self showWebViewAtFragment:fragment animated:YES];
}

- (void)showCitationWithFragment:(NSString*)fragment {
    // TODO: parse citations natively, then show citation popup control
//    NSParameterAssert(self.article.isCached);
//    MWKCitation* tappedCitation = [self.article.citations bk_match:^BOOL (MWKCitation* citation) {
//        return [citation.citationIdentifier isEqualToString:fragment];
//    }];
//    DDLogInfo(@"Tapped citation %@", tappedCitation);
//    if (!tappedCitation) {
//        DDLogWarn(@"Failed to parse citation for article %@", self.article);
//    }

    // TEMP: show webview until we figure out what to do w/ ReferencesVC
    [self showWebViewAtFragment:fragment animated:YES];
}

- (void)articleNavigator:(id<WMFArticleNavigation> __nullable)sender
        didTapLinkToPage:(MWKTitle* __nonnull)title {
    [self presentPopupForTitle:title];
}

- (void)articleNavigator:(id<WMFArticleNavigation> __nullable)sender
      didTapExternalLink:(NSURL* __nonnull)externalURL {
    [[[SessionSingleton sharedInstance] zeroConfigState] showWarningIfNeededBeforeOpeningURL:externalURL];
}

#pragma mark - WMFArticleListItemController

- (WMFArticleControllerMode)mode {
    // TEMP: WebVC (and currentArticleController) will eventually conform to this
    return self.articleViewController.mode;
}

- (void)setMode:(WMFArticleControllerMode)mode animated:(BOOL)animated {
    // TEMP: WebVC (and currentArticleController) will eventually conform to this
    [self.articleViewController setMode:mode animated:animated];
}

#pragma mark - WMFWebViewControllerDelegate

- (void)webViewController:(WebViewController*)controller didTapOnLinkForTitle:(MWKTitle*)title {
    [self presentPopupForTitle:title];
}

#pragma mark - UINavigationControllerDelegate

- (void)navigationController:(UINavigationController*)navigationController willShowViewController:(UIViewController*)viewController animated:(BOOL)animated {
    if (viewController == self.articleViewController) {
        [self.navigationController setNavigationBarHidden:NO animated:NO];
        [self.contentNavigationController setNavigationBarHidden:YES animated:NO];
    } else {
        [self.navigationController setNavigationBarHidden:YES animated:NO];
        [self.contentNavigationController setNavigationBarHidden:NO animated:NO];
    }
}

#pragma mark - Popup

- (void)presentPopupForTitle:(MWKTitle*)title {
    MWKArticle* article = [self.dataStore articleWithTitle:title];

    WMFArticleContainerViewController* vc =
        [[WMFArticleContainerViewController alloc] initWithDataStore:self.dataStore
                                                          savedPages:self.savedPageList];
    vc.article = article;

    WMFPreviewController* previewController = [[WMFPreviewController alloc] initWithPreviewViewController:vc presentingViewController:self tabBarController:self.navigationController.tabBarController];
    previewController.delegate = self;
    [previewController presentPreviewAnimated:YES];

    self.previewController = previewController;
}

#pragma mark - Analytics

- (NSString*)analyticsName {
    return [self.articleViewController analyticsName];
}

<<<<<<< HEAD
#pragma mark - WMFPreviewControllerDelegate

- (void)previewController:(WMFPreviewController*)previewController didPresentViewController:(UIViewController*)viewController {
    self.previewController = nil;
    [self.navigationController pushViewController:viewController animated:NO];
}

- (void)previewController:(WMFPreviewController*)previewController didDismissViewController:(UIViewController*)viewController {
    self.previewController = nil;
=======
#pragma mark - Saved Pages

- (void)observeSavedPages {
    [self.KVOControllerNonRetaining observe:self.savedPageList
                                    keyPath:WMF_SAFE_KEYPATH(self.savedPageList, entries)
                                    options:0
                                      block:^(WMFArticleContainerViewController* observer, id object, NSDictionary* change) {
        [observer updateSavedButtonState];
    }];
}

- (void)unobserveSavedPages {
    [self.KVOControllerNonRetaining unobserve:self.savedPageList keyPath:WMF_SAFE_KEYPATH(self.savedPageList, entries)];
}

- (IBAction)toggleSave:(id)sender {
    if (![self.article isCached]) {
        [self.articleViewController fetchArticle];
    }

    [self unobserveSavedPages];
    [self.savedPageList toggleSavedPageForTitle:self.article.title];
    [self.savedPageList save];
    [self observeSavedPages];
    [self updateSavedButtonState];
}

- (void)updateSavedButtonState {
    ((UIButton*)self.saveButton.customView).selected = [self isSaved];
}

- (BOOL)isSaved {
    return [self.savedPageList isSaved:self.article.title];
}

- (void)dealloc {
    [self unobserveSavedPages];
>>>>>>> 2645e6d6
}

@end

NS_ASSUME_NONNULL_END<|MERGE_RESOLUTION|>--- conflicted
+++ resolved
@@ -36,11 +36,9 @@
 
 @property (nonatomic, weak, readonly) UIViewController<WMFArticleContentController>* currentArticleController;
 
-<<<<<<< HEAD
 @property (nonatomic, strong, nullable) WMFPreviewController* previewController;
-=======
+
 @property (strong, nonatomic) UIBarButtonItem* saveButton;
->>>>>>> 2645e6d6
 
 @end
 
@@ -281,7 +279,6 @@
     return [self.articleViewController analyticsName];
 }
 
-<<<<<<< HEAD
 #pragma mark - WMFPreviewControllerDelegate
 
 - (void)previewController:(WMFPreviewController*)previewController didPresentViewController:(UIViewController*)viewController {
@@ -291,7 +288,8 @@
 
 - (void)previewController:(WMFPreviewController*)previewController didDismissViewController:(UIViewController*)viewController {
     self.previewController = nil;
-=======
+}
+
 #pragma mark - Saved Pages
 
 - (void)observeSavedPages {
@@ -329,7 +327,6 @@
 
 - (void)dealloc {
     [self unobserveSavedPages];
->>>>>>> 2645e6d6
 }
 
 @end
