--- conflicted
+++ resolved
@@ -52,12 +52,8 @@
  WMFPreviewControllerDelegate,
  WMFArticleHeaderImageGalleryViewControllerDelegate,
  WMFImageGalleryViewControllerDelegate,
-<<<<<<< HEAD
- WMFSearchPresentationDelegate>
-=======
- WMFTableOfContentsViewControllerDelegate
->
->>>>>>> 12a96bf7
+ WMFSearchPresentationDelegate,
+ WMFTableOfContentsViewControllerDelegate>
 
 // Data
 @property (nonatomic, strong) MWKSavedPageList* savedPages;
@@ -277,9 +273,12 @@
                            [self paddingToolbarItem], saveToolbarItem] wmf_reverseArrayIfApplicationIsRTL];
     self.saveButtonController =
     [[WMFSaveButtonController alloc] initWithButton:(UIButton*)saveToolbarItem.customView
-                                      savedPageList:self.savedPageList
+                                      savedPageList:self.savedPages
                                               title:self.article.title];
-    
+
+
+    self.navigationItem.rightBarButtonItem = [self wmf_searchBarButtonItemWithDelegate:self];
+
     if (!self.article.isMain) {
         self.navigationItem.rightBarButtonItem = [self tableOfContentsToolbarItem];
     }
@@ -326,25 +325,6 @@
         [self presentViewController:self.tableOfContentsViewController animated:YES completion:NULL];
     }];
 }
-
-<<<<<<< HEAD
-- (void)setupToolbar {
-    UIBarButtonItem* saveToolbarItem = [self saveToolbarItem];
-    self.toolbarItems = [@[[self flexibleSpaceToolbarItem], [self refreshToolbarItem],
-                           [self paddingToolbarItem], [self shareToolbarItem],
-                           [self paddingToolbarItem], saveToolbarItem] wmf_reverseArrayIfApplicationIsRTL];
-    self.saveButtonController =
-        [[WMFSaveButtonController alloc] initWithButton:(UIButton*)saveToolbarItem.customView
-                                          savedPageList:self.savedPages
-                                                  title:self.article.title];
-
-    self.navigationItem.rightBarButtonItem = [self wmf_searchBarButtonItemWithDelegate:self];
-
-    // TODO: add TOC
-//    if (!self.article.isMain) {
-//        self.navigationItem.rightBarButtonItem = [self tableOfContentsToolbarItem];
-//    }
-=======
 
 #pragma mark - ViewController
 
@@ -361,7 +341,6 @@
     if (self.article) {
         [self updateChildrenWithArticle];
     }
->>>>>>> 12a96bf7
 }
 
 #pragma mark - Article Navigation
