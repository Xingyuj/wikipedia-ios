#import <WMF/WMF-Swift.h>
#include <notify.h>
#import <sqlite3.h>
#import "WMFArticlePreview.h"
#import "WMFAnnouncement.h"

@import CoreData;

<<<<<<< HEAD
NSString *const MWKArticleKey = @"MWKArticleKey";

// Emitted when article state changes. Can be used for things such as being notified when article 'saved' state changes.
=======
>>>>>>> 14138b0d
NSString *const WMFArticleUpdatedNotification = @"WMFArticleUpdatedNotification";

NSString *const MWKDataStoreValidImageSitePrefix = @"//upload.wikimedia.org/";

NSString *MWKCreateImageURLWithPath(NSString *path) {
    return [MWKDataStoreValidImageSitePrefix stringByAppendingString:path];
}

static NSString *const MWKImageInfoFilename = @"ImageInfo.plist";

@interface MWKDataStore ()

@property (readwrite, strong, nonatomic) MWKHistoryList *historyList;
@property (readwrite, strong, nonatomic) MWKSavedPageList *savedPageList;
@property (readwrite, strong, nonatomic) MWKRecentSearchList *recentSearchList;
@property (readwrite, strong, nonatomic) ArticleLocationController *articleLocationController;

@property (nonatomic, strong) WMFExploreFeedContentController *feedContentController;

@property (readwrite, copy, nonatomic) NSString *basePath;
@property (readwrite, strong, nonatomic) NSCache *articleCache;
@property (readwrite, strong, nonatomic) NSCache *articlePreviewCache;

@property (readwrite, nonatomic, strong) dispatch_queue_t cacheRemovalQueue;
@property (readwrite, nonatomic, getter=isCacheRemovalActive) BOOL cacheRemovalActive;
@property (readwrite, nonatomic, getter=wasSitesFolderMissing) BOOL sitesFolderMissing;

@property (nonatomic, strong) NSMutableDictionary<NSString *, NSOperation *> *articleSaveOperations;
@property (nonatomic, strong) NSOperationQueue *articleSaveQueue;

@property (nonatomic, strong) NSPersistentStoreCoordinator *persistentStoreCoordinator;
@property (nonatomic, strong) NSManagedObjectContext *viewContext;
@property (nonatomic, strong) NSManagedObjectContext *feedImportContext;

@property (nonatomic, strong) NSString *crossProcessNotificationChannelName;
@property (nonatomic) int crossProcessNotificationToken;

@property (nonatomic, strong) NSURL *containerURL;

@end

@implementation MWKDataStore

- (NSOperationQueue *)articleSaveQueue {
    if (!_articleSaveQueue) {
        _articleSaveQueue = [NSOperationQueue new];
        _articleSaveQueue.qualityOfService = NSQualityOfServiceBackground;
        _articleSaveQueue.maxConcurrentOperationCount = 1;
    }
    return _articleSaveQueue;
}

- (NSMutableDictionary<NSString *, NSOperation *> *)articleSaveOperations {
    if (!_articleSaveOperations) {
        _articleSaveOperations = [NSMutableDictionary new];
    }
    return _articleSaveOperations;
}

- (void)asynchronouslyCacheArticle:(MWKArticle *)article toDisk:(BOOL)toDisk {
    [self asynchronouslyCacheArticle:article toDisk:toDisk completion:nil];
}

- (void)asynchronouslyCacheArticle:(MWKArticle *)article toDisk:(BOOL)toDisk completion:(nullable dispatch_block_t)completion {
    [self addArticleToMemoryCache:article];
    if (!toDisk) {
        if (completion) {
            completion();
        }
        return;
    }
    NSOperationQueue *queue = [self articleSaveQueue];
    NSMutableDictionary *operations = [self articleSaveOperations];
    @synchronized(queue) {
        NSString *key = article.url.wmf_articleDatabaseKey;
        if (!key) {
            return;
        }

        NSOperation *op = operations[key];
        if (op) {
            [op cancel];
            [operations removeObjectForKey:key];
        }

        op = [NSBlockOperation blockOperationWithBlock:^{
            [article save];
            @synchronized(queue) {
                [operations removeObjectForKey:key];
            }
        }];
        op.completionBlock = completion;

        if (!op) {
            return;
        }

        operations[key] = op;

        [queue addOperation:op];
    }
}

- (void)cancelAsynchronousCacheForArticle:(MWKArticle *)article {
    NSOperationQueue *queue = [self articleSaveQueue];
    NSMutableDictionary *operations = [self articleSaveOperations];
    @synchronized(queue) {
        NSString *key = article.url.wmf_articleDatabaseKey;
        NSOperation *op = operations[key];
        [op cancel];
        [operations removeObjectForKey:key];
    }
}

#pragma mark - NSObject

- (void)dealloc {
    [[NSNotificationCenter defaultCenter] removeObserver:self];
}

- (instancetype)init {
    self = [self initWithContainerURL:[[NSFileManager defaultManager] wmf_containerURL]];
    return self;
}

static uint64_t bundleHash() {
    static dispatch_once_t onceToken;
    static uint64_t bundleHash;
    dispatch_once(&onceToken, ^{
        bundleHash = (uint64_t)[[[NSBundle mainBundle] bundleIdentifier] hash];
    });
    return bundleHash;
}

- (instancetype)initWithContainerURL:(NSURL *)containerURL {
    self = [super init];
    if (self) {
        self.containerURL = containerURL;
        self.basePath = [self.containerURL URLByAppendingPathComponent:@"Data" isDirectory:YES].path;
        BOOL sitesWasADirectory = false;
        BOOL sitesExisted = [[NSFileManager defaultManager] fileExistsAtPath:[self pathForSites] isDirectory:&sitesWasADirectory];
        self.sitesFolderMissing = !sitesExisted || !sitesWasADirectory;
        [self setupLegacyDataStore];
        NSDictionary *infoDictionary = [self loadSharedInfoDictionaryWithContainerURL:containerURL];
        self.crossProcessNotificationChannelName = infoDictionary[@"CrossProcessNotificiationChannelName"];
        [self setupCrossProcessCoreDataNotifier];
        [self setupCoreDataStackWithContainerURL:containerURL];
        [self setupHistoryAndSavedPageLists];
        self.feedContentController = [[WMFExploreFeedContentController alloc] init];
        self.feedContentController.dataStore = self;
        self.feedContentController.siteURL = [[[MWKLanguageLinkController sharedInstance] appLanguage] siteURL];
        [[NSNotificationCenter defaultCenter] addObserver:self selector:@selector(didReceiveMemoryWarningWithNotification:) name:UIApplicationDidReceiveMemoryWarningNotification object:nil];
        self.articleLocationController = [ArticleLocationController new];
    }
    return self;
}

- (NSDictionary *)loadSharedInfoDictionaryWithContainerURL:(NSURL *)containerURL {
    NSURL *infoDictionaryURL = [containerURL URLByAppendingPathComponent:@"Wikipedia.info" isDirectory:NO];
    NSData *infoDictionaryData = [NSData dataWithContentsOfURL:infoDictionaryURL];
    NSDictionary *infoDictionary = [NSKeyedUnarchiver unarchiveObjectWithData:infoDictionaryData];
    if (!infoDictionary[@"CrossProcessNotificiationChannelName"]) {
        NSString *channelName = [NSString stringWithFormat:@"org.wikimedia.wikipedia.cd-cpn-%@", [NSUUID new].UUIDString].lowercaseString;
        infoDictionary = @{ @"CrossProcessNotificiationChannelName": channelName };
        NSData *data = [NSKeyedArchiver archivedDataWithRootObject:infoDictionary];
        [data writeToURL:infoDictionaryURL atomically:YES];
    }
    return infoDictionary;
}

- (void)setupCrossProcessCoreDataNotifier {
    NSString *channelName = self.crossProcessNotificationChannelName;
    assert(channelName);
    if (!channelName) {
        DDLogError(@"missing channel name");
        return;
    }
    const char *name = [channelName UTF8String];
    notify_register_dispatch(name, &_crossProcessNotificationToken, dispatch_get_main_queue(), ^(int token) {
        uint64_t state;
        notify_get_state(token, &state);
        BOOL isExternal = state != bundleHash();
        if (isExternal) {
            [self handleCrossProcessCoreDataNotificationWithState:state];
        }
    });
}

- (void)handleCrossProcessCoreDataNotificationWithState:(uint64_t)state {
    NSURL *baseURL = self.containerURL;
    NSString *fileName = [NSString stringWithFormat:@"%llu.changes", state];
    NSURL *fileURL = [baseURL URLByAppendingPathComponent:fileName isDirectory:NO];
    NSData *data = [NSData dataWithContentsOfURL:fileURL];
    NSDictionary *userInfo = [NSKeyedUnarchiver unarchiveObjectWithData:data];
    [NSManagedObjectContext mergeChangesFromRemoteContextSave:userInfo intoContexts:@[self.viewContext]];
}

- (void)setupCoreDataStackWithContainerURL:(NSURL *)containerURL {
    NSURL *modelURL = [[NSBundle bundleWithIdentifier:@"org.wikimedia.WMF"] URLForResource:@"Wikipedia" withExtension:@"momd"];
    NSManagedObjectModel *model = [[NSManagedObjectModel alloc] initWithContentsOfURL:modelURL];
    NSString *coreDataDBName = @"Wikipedia.sqlite";

    NSURL *coreDataDBURL = [containerURL URLByAppendingPathComponent:coreDataDBName isDirectory:NO];
    NSPersistentStoreCoordinator *persistentStoreCoordinator = [[NSPersistentStoreCoordinator alloc] initWithManagedObjectModel:model];
    NSDictionary *options = @{ NSMigratePersistentStoresAutomaticallyOption: @YES,
                               NSInferMappingModelAutomaticallyOption: @YES };
    NSError *persistentStoreError = nil;
    if (nil == [persistentStoreCoordinator addPersistentStoreWithType:NSSQLiteStoreType configuration:nil URL:coreDataDBURL options:options error:&persistentStoreError]) {
        // TODO: Metrics
        DDLogError(@"Error adding persistent store: %@", persistentStoreError);
        NSError *moveError = nil;
        NSFileManager *fileManager = [NSFileManager defaultManager];
        NSString *uuid = [[NSUUID UUID] UUIDString];
        NSURL *moveURL = [[containerURL URLByAppendingPathComponent:uuid] URLByAppendingPathExtension:@"sqlite"];
        [fileManager moveItemAtURL:coreDataDBURL toURL:moveURL error:&moveError];
        if (moveError) {
            // TODO: Metrics
            [fileManager removeItemAtURL:coreDataDBURL error:nil];
        }
        persistentStoreError = nil;
        if (nil == [persistentStoreCoordinator addPersistentStoreWithType:NSSQLiteStoreType configuration:nil URL:coreDataDBURL options:options error:&persistentStoreError]) {
            // TODO: Metrics
            DDLogError(@"Second error after adding persistent store: %@", persistentStoreError);
        }
    }

    self.persistentStoreCoordinator = persistentStoreCoordinator;
    self.viewContext = [[NSManagedObjectContext alloc] initWithConcurrencyType:NSMainQueueConcurrencyType];
    self.viewContext.persistentStoreCoordinator = persistentStoreCoordinator;
    self.viewContext.mergePolicy = NSMergeByPropertyStoreTrumpMergePolicy;
    [[NSNotificationCenter defaultCenter] addObserver:self selector:@selector(viewContextDidSave:) name:NSManagedObjectContextDidSaveNotification object:self.viewContext];
    [[NSNotificationCenter defaultCenter] addObserver:self selector:@selector(viewContextDidChange:) name:NSManagedObjectContextObjectsDidChangeNotification object:self.viewContext];
}

- (nullable id)archiveableNotificationValueForValue:(id)value {
    if ([value isKindOfClass:[NSManagedObject class]]) {
        return [[value objectID] URIRepresentation];
    } else if ([value isKindOfClass:[NSManagedObjectID class]]) {
        return [value URIRepresentation];
    } else if ([value isKindOfClass:[NSSet class]] || [value isKindOfClass:[NSArray class]]) {
        return [value wmf_map:^id(id obj) {
            return [self archiveableNotificationValueForValue:obj];
        }];
    } else if ([value conformsToProtocol:@protocol(NSCoding)]) {
        return value;
    } else {
        return nil;
    }
}

- (NSDictionary *)archivableNotificationUserInfoForUserInfo:(NSDictionary *)userInfo {
    NSMutableDictionary *archiveableUserInfo = [NSMutableDictionary dictionaryWithCapacity:userInfo.count];
    NSArray *allKeys = userInfo.allKeys;
    for (NSString *key in allKeys) {
        id value = userInfo[key];
        if ([value isKindOfClass:[NSDictionary class]]) {
            value = [self archivableNotificationUserInfoForUserInfo:value];
        } else {
            value = [self archiveableNotificationValueForValue:value];
        }
        if (value) {
            archiveableUserInfo[key] = value;
        }
    }
    return archiveableUserInfo;
}

- (void)viewContextDidSave:(NSNotification *)note {
    NSManagedObjectContext *moc = self.viewContext;
    if (!moc) {
        return;
    }

    NSDictionary *userInfo = note.userInfo;
    if (!userInfo) {
        return;
    }

    uint64_t state = bundleHash();

    NSDictionary *archiveableUserInfo = [self archivableNotificationUserInfoForUserInfo:userInfo];
    NSData *data = [NSKeyedArchiver archivedDataWithRootObject:archiveableUserInfo];
    NSURL *baseURL = [[NSFileManager defaultManager] wmf_containerURL];
    NSString *fileName = [NSString stringWithFormat:@"%llu.changes", state];
    NSURL *fileURL = [baseURL URLByAppendingPathComponent:fileName isDirectory:NO];
    [data writeToURL:fileURL atomically:YES];

    const char *name = [self.crossProcessNotificationChannelName UTF8String];
    notify_set_state(_crossProcessNotificationToken, state);
    notify_post(name);
}

- (void)viewContextDidChange:(NSNotification *)note {
    NSDictionary *userInfo = note.userInfo;
    NSArray<NSString *> *keys = @[NSInsertedObjectsKey, NSUpdatedObjectsKey, NSDeletedObjectsKey, NSRefreshedObjectsKey, NSInvalidatedObjectsKey];
    NSNotificationCenter *nc = [NSNotificationCenter defaultCenter];
    for (NSString *key in keys) {
        NSSet<NSManagedObject *> *changedObjects = userInfo[key];
        for (NSManagedObject *object in changedObjects) {
            if ([object isKindOfClass:[WMFArticle class]]) {
                WMFArticle *article = (WMFArticle *)object;
                NSString *articleKey = article.key;
                NSURL *articleURL = article.URL;
                if (!articleKey || !articleURL) {
                    continue;
                }
                [self.articlePreviewCache removeObjectForKey:articleKey];
                if (![key isEqualToString:NSDeletedObjectsKey]) {
                    [nc postNotificationName:WMFArticleUpdatedNotification object:article];
                }
            }
        }
    }
}

+ (NSString *)legacyYapDatabasePath {
    NSString *databaseName = @"WikipediaYap.sqlite";

    NSURL *baseURL = [[NSFileManager defaultManager] wmf_containerURL];

    NSURL *databaseURL = [baseURL URLByAppendingPathComponent:databaseName isDirectory:NO];

    return databaseURL.filePathURL.path;
}

+ (BOOL)migrateToSharedContainer:(NSError **)error {
    NSFileManager *fm = [NSFileManager defaultManager];

    NSString *databaseName = @"WikipediaYap.sqlite";
    NSURL *baseURL = [[NSFileManager defaultManager] URLForDirectory:NSDocumentDirectory
                                                            inDomain:NSUserDomainMask
                                                   appropriateForURL:nil
                                                              create:YES
                                                               error:NULL];

    NSURL *databaseURL = [baseURL URLByAppendingPathComponent:databaseName isDirectory:NO];

    NSString *appSpecificDatabasePath = databaseURL.filePathURL.path;
    NSError *copyError = nil;
    if (![fm copyItemAtPath:appSpecificDatabasePath toPath:[self legacyYapDatabasePath] error:&copyError]) {
        if (copyError.code != NSFileNoSuchFileError && copyError.code != NSFileReadNoSuchFileError) {
            if (error) {
                *error = copyError;
            }
            return NO;
        }
    }

    NSError *moveError = nil;
    if (![fm moveItemAtPath:[MWKDataStore appSpecificMainDataStorePath] toPath:[MWKDataStore mainDataStorePath] error:&moveError]) {
        if (moveError.code != NSFileNoSuchFileError && moveError.code != NSFileReadNoSuchFileError) {
            if (error) {
                *error = moveError;
            }
            return NO;
        }
    }

    return YES;
}

- (void)migrateArticlePreviews:(NSDictionary<NSString *, WMFArticlePreview *> *)articlePreviews historyEntries:(NSDictionary<NSString *, MWKHistoryEntry *> *)historyEntries toManagedObjectContext:(NSManagedObjectContext *)moc {
    if (articlePreviews.count == 0 && historyEntries.count == 0) {
        return;
    }

    NSMutableSet *keysToAdd = [NSMutableSet setWithArray:articlePreviews.allKeys];
    [keysToAdd unionSet:[NSSet setWithArray:historyEntries.allKeys]];

    NSFetchRequest *existingObjectFetchRequest = [WMFArticle fetchRequest];
    existingObjectFetchRequest.predicate = [NSPredicate predicateWithFormat:@"key in %@", keysToAdd];
    NSArray<WMFArticle *> *allExistingObjects = [moc executeFetchRequest:existingObjectFetchRequest error:nil];

    void (^updateBlock)(MWKHistoryEntry *, WMFArticlePreview *, WMFArticle *) = ^(MWKHistoryEntry *entry, WMFArticlePreview *preview, WMFArticle *article) {
        if (entry) {
            article.viewedDate = entry.dateViewed;
            [article updateViewedDateWithoutTime];
            article.viewedFragment = entry.fragment;
            article.viewedScrollPosition = entry.scrollPosition;
            article.savedDate = entry.dateSaved;
            article.isExcludedFromFeed = entry.blackListed;
            article.wasSignificantlyViewed = entry.titleWasSignificantlyViewed;
            article.newsNotificationDate = entry.inTheNewsNotificationDate;
            article.viewedScrollPosition = entry.scrollPosition;
        }
        if (preview) {
            article.displayTitle = preview.displayTitle;
            article.wikidataDescription = preview.wikidataDescription;
            article.snippet = preview.snippet;
            article.thumbnailURL = preview.thumbnailURL;
            article.location = preview.location;
            article.pageViews = preview.pageViews;
        }
    };

    for (WMFArticle *article in allExistingObjects) {
        NSString *key = article.key;
        if (!key) {
            [moc deleteObject:article];
            continue;
        }
        MWKHistoryEntry *entry = historyEntries[key];
        WMFArticlePreview *preview = articlePreviews[key];
        [keysToAdd removeObject:key];
        updateBlock(entry, preview, article);
    }

    NSEntityDescription *articleEntityDescription = [NSEntityDescription entityForName:@"WMFArticle" inManagedObjectContext:moc];
    for (NSString *key in keysToAdd) {
        MWKHistoryEntry *entry = historyEntries[key];
        WMFArticlePreview *preview = articlePreviews[key];
        WMFArticle *article = [[WMFArticle alloc] initWithEntity:articleEntityDescription insertIntoManagedObjectContext:moc];
        article.key = key;
        updateBlock(entry, preview, article);
    }
}

- (void)migrateToQuadKeyLocationIfNecessaryWithCompletion:(nonnull void (^)(NSError *))completion {
    if (![self.articleLocationController needsMigrationWithManagedObjectContext:self.viewContext]) {
        if (completion) {
            completion(nil);
        }
        return;
    }
    [self performBackgroundCoreDataOperationOnATemporaryContext:^(NSManagedObjectContext *moc) {
        [self.articleLocationController migrateWithManagedObjectContext:moc
                                                             completion:^(NSError *_Nullable error) {
                                                                 dispatch_async(dispatch_get_main_queue(), ^{
                                                                     if (completion) {
                                                                         completion(error);
                                                                     }
                                                                 });
                                                             }];
    }];
}

#pragma mark - Background Contexts

- (void)performBackgroundCoreDataOperationOnATemporaryContext:(nonnull void (^)(NSManagedObjectContext *moc))mocBlock {
    WMFAssertMainThread(@"Background Core Data operations must be started from the main thread.");
    NSManagedObjectContext *backgroundContext = [[NSManagedObjectContext alloc] initWithConcurrencyType:NSPrivateQueueConcurrencyType];
    backgroundContext.parentContext = _viewContext;
    backgroundContext.mergePolicy = NSMergeByPropertyStoreTrumpMergePolicy;
    NSNotificationCenter *nc = [NSNotificationCenter defaultCenter];
    [nc addObserver:self selector:@selector(backgroundContextDidSave:) name:NSManagedObjectContextDidSaveNotification object:backgroundContext];
    [backgroundContext performBlock:^{
        mocBlock(backgroundContext);
        [nc removeObserver:self name:NSManagedObjectContextDidSaveNotification object:backgroundContext];
    }];
}

- (void)backgroundContextDidSave:(NSNotification *)note {
    NSManagedObjectContext *moc = _viewContext;
    [moc performBlockAndWait:^{
        NSError *mainContextSaveError = nil;
        if ([moc hasChanges] && ![moc save:&mainContextSaveError]) {
            DDLogError(@"Error saving main context: %@", mainContextSaveError);
        }
    }];
}

- (NSManagedObjectContext *)feedImportContext {
    WMFAssertMainThread(@"feedImportContext be created on the main thread");
    if (!_feedImportContext) {
        _feedImportContext = [[NSManagedObjectContext alloc] initWithConcurrencyType:NSPrivateQueueConcurrencyType];
        _feedImportContext.parentContext = _viewContext;
        _feedImportContext.mergePolicy = NSMergeByPropertyStoreTrumpMergePolicy;
        [[NSNotificationCenter defaultCenter] addObserver:self selector:@selector(backgroundContextDidSave:) name:NSManagedObjectContextDidSaveNotification object:_feedImportContext];
    }
    return _feedImportContext;
}

- (void)teardownFeedImportContext {
    WMFAssertMainThread(@"feedImportContext must be torn down on the main thread");
    if (_feedImportContext) {
        [[NSNotificationCenter defaultCenter] removeObserver:self name:NSManagedObjectContextDidSaveNotification object:_feedImportContext];
        _feedImportContext = nil;
    }
}

#pragma mark - Migrations

- (void)performCoreDataMigrations:(dispatch_block_t)completion {
    if (!self.wasSitesFolderMissing) {
        if (completion) {
            completion();
        }
        return;
    }
    [self performBackgroundCoreDataOperationOnATemporaryContext:^(NSManagedObjectContext *moc) {
        [self markAllDownloadedArticlesInManagedObjectContextAsUndownloaded:moc];
        dispatch_async(dispatch_get_main_queue(), completion);
    }];
}

- (void)markAllDownloadedArticlesInManagedObjectContextAsUndownloaded:(NSManagedObjectContext *)moc {
    NSFetchRequest *request = [WMFArticle fetchRequest];
    request.predicate = [NSPredicate predicateWithFormat:@"isDownloaded == YES"];
    request.fetchLimit = 500;
    NSError *fetchError = nil;
    NSArray *downloadedArticles = [moc executeFetchRequest:request error:&fetchError];
    if (fetchError) {
        DDLogError(@"Error fetching downloaded articles: %@", fetchError);
        return;
    }

    while (downloadedArticles.count > 0) {
        @autoreleasepool {
            for (WMFArticle *article in downloadedArticles) {
                article.isDownloaded = NO;
            }

            if ([moc hasChanges]) {
                NSError *saveError = nil;
                [moc save:&saveError];
                if (saveError) {
                    DDLogError(@"Error saving downloaded articles: %@", fetchError);
                    return;
                }
                [moc reset];
            }
        }

        downloadedArticles = [moc executeFetchRequest:request error:&fetchError];
        if (fetchError) {
            DDLogError(@"Error fetching downloaded articles: %@", fetchError);
            return;
        }
    }
}

- (BOOL)migrateToCoreData:(NSError **)error {
    const char *dbPath = [[MWKDataStore legacyYapDatabasePath] UTF8String];
    sqlite3 *db;
    if (sqlite3_open(dbPath, &db) != SQLITE_OK) {
        DDLogError(@"Failed to open legacy db");
        return YES;
    }

    sqlite3_stmt *statement;
    const char *query = "SELECT * FROM database2;";
    if (sqlite3_prepare_v2(db, query, -1, &statement, NULL) != SQLITE_OK) {
        const char *errmsg = sqlite3_errmsg(db);
        DDLogError(@"Failed to prepare query: %s", errmsg);
        return YES;
    }

    [NSKeyedUnarchiver setClass:[WMFLegacyContentGroup class] forClassName:@"WMFContinueReadingContentGroup"];
    [NSKeyedUnarchiver setClass:[WMFLegacyContentGroup class] forClassName:@"WMFMainPageContentGroup"];
    [NSKeyedUnarchiver setClass:[WMFLegacyContentGroup class] forClassName:@"WMFRelatedPagesContentGroup"];
    [NSKeyedUnarchiver setClass:[WMFLegacyContentGroup class] forClassName:@"WMFLocationContentGroup"];
    [NSKeyedUnarchiver setClass:[WMFLegacyContentGroup class] forClassName:@"WMFPictureOfTheDayContentGroup"];
    [NSKeyedUnarchiver setClass:[WMFLegacyContentGroup class] forClassName:@"WMFRandomContentGroup"];
    [NSKeyedUnarchiver setClass:[WMFLegacyContentGroup class] forClassName:@"WMFFeaturedArticleContentGroup"];
    [NSKeyedUnarchiver setClass:[WMFLegacyContentGroup class] forClassName:@"WMFTopReadContentGroup"];
    [NSKeyedUnarchiver setClass:[WMFLegacyContentGroup class] forClassName:@"WMFNewsContentGroup"];
    [NSKeyedUnarchiver setClass:[WMFLegacyContentGroup class] forClassName:@"WMFNotificationContentGroup"];
    [NSKeyedUnarchiver setClass:[WMFLegacyContentGroup class] forClassName:@"WMFAnnouncementContentGroup"];

    [[NSNotificationCenter defaultCenter] removeObserver:self name:NSManagedObjectContextDidSaveNotification object:self.viewContext];
    [[NSNotificationCenter defaultCenter] removeObserver:self name:NSManagedObjectContextObjectsDidChangeNotification object:self.viewContext];

    NSManagedObjectContext *moc = self.viewContext;

    NSInteger batchSize = 500;

    NSMutableDictionary *previews = [NSMutableDictionary dictionaryWithCapacity:250];
    NSMutableDictionary *entries = [NSMutableDictionary dictionaryWithCapacity:250];

    while (sqlite3_step(statement) == SQLITE_ROW) {
        @autoreleasepool {
            const unsigned char *collectionNameBytes = sqlite3_column_text(statement, 1);
            int collectionNameBytesLength = sqlite3_column_bytes(statement, 1);
            const unsigned char *keyBytes = sqlite3_column_text(statement, 2);
            int keyBytesLength = sqlite3_column_bytes(statement, 2);
            const void *objectBlob = sqlite3_column_blob(statement, 3);
            int objectBlobLength = sqlite3_column_bytes(statement, 3);
            const void *metadataBlob = sqlite3_column_blob(statement, 4);
            int metadataBlobLength = sqlite3_column_bytes(statement, 4);

            if (collectionNameBytesLength == 0 || keyBytesLength == 0 || objectBlobLength == 0) {
                continue;
            }

            NSString *collectionName = [[NSString alloc] initWithBytes:collectionNameBytes length:collectionNameBytesLength encoding:NSUTF8StringEncoding];
            NSString *key = [[NSString alloc] initWithBytes:keyBytes length:keyBytesLength encoding:NSUTF8StringEncoding];
            NSData *objectData = [[NSData alloc] initWithBytes:objectBlob length:objectBlobLength];
            NSData *metadataData = nil;
            if (metadataBlobLength > 0) {
                metadataData = [[NSData alloc] initWithBytes:metadataBlob length:metadataBlobLength];
            }

            if (!collectionName || !key || !objectData) {
                continue;
            }
            @try {
                if ([collectionName isEqualToString:@"MWKHistoryEntry"]) {
                    MWKHistoryEntry *entry = [NSKeyedUnarchiver unarchiveObjectWithData:objectData];
                    entries[key] = entry;
                } else if ([collectionName isEqualToString:@"WMFArticlePreview"]) {
                    WMFArticlePreview *preview = [NSKeyedUnarchiver unarchiveObjectWithData:objectData];
                    previews[key] = preview;
                } else if ([collectionName isEqualToString:@"WMFContentGroup"]) {
                    WMFLegacyContentGroup *oldContentGroup = [NSKeyedUnarchiver unarchiveObjectWithData:objectData];
                    id metadata = nil;
                    if (metadataData) {
                        metadata = [NSKeyedUnarchiver unarchiveObjectWithData:metadataData];
                    }
                    if (!metadata) {
                        continue;
                    }

                    WMFContentGroupKind contentGroupKind = WMFContentGroupKindUnknown;
                    if ([key hasPrefix:@"wikipedia://content/announcements/"]) {
                        contentGroupKind = WMFContentGroupKindAnnouncement;
                    } else if ([key hasPrefix:@"wikipedia://content/main-page/"]) {
                        contentGroupKind = WMFContentGroupKindMainPage;
                    } else if ([key hasPrefix:@"wikipedia://content/continue-reading/"]) {
                        contentGroupKind = WMFContentGroupKindContinueReading;
                    } else if ([key hasPrefix:@"wikipedia://content/nearby/"]) {
                        contentGroupKind = WMFContentGroupKindLocation;
                    } else if ([key hasPrefix:@"wikipedia://content/picture-of-the-day/"]) {
                        contentGroupKind = WMFContentGroupKindPictureOfTheDay;
                    } else if ([key hasPrefix:@"wikipedia://content/random/"]) {
                        contentGroupKind = WMFContentGroupKindRandom;
                    } else if ([key hasPrefix:@"wikipedia://content/featured-article/"]) {
                        contentGroupKind = WMFContentGroupKindFeaturedArticle;
                    } else if ([key hasPrefix:@"wikipedia://content/notification/"]) {
                        contentGroupKind = WMFContentGroupKindNotification;
                    } else if ([key hasPrefix:@"wikipedia://content/news/"]) {
                        contentGroupKind = WMFContentGroupKindNews;
                    } else if ([key hasPrefix:@"wikipedia://content/top-read/"]) {
                        contentGroupKind = WMFContentGroupKindTopRead;
                    } else if ([key hasPrefix:@"wikipedia://content/related-pages/"]) {
                        contentGroupKind = WMFContentGroupKindRelatedPages;
                    } else {
                        continue;
                    }

                    WMFContentGroup *newContentGroup = [NSEntityDescription insertNewObjectForEntityForName:@"WMFContentGroup" inManagedObjectContext:moc];
                    newContentGroup.contentGroupKind = contentGroupKind;
                    newContentGroup.date = oldContentGroup.date;
                    newContentGroup.midnightUTCDate = oldContentGroup.date.wmf_midnightUTCDateFromUTCDate;
                    newContentGroup.siteURL = oldContentGroup.siteURL;
                    newContentGroup.articleURL = oldContentGroup.articleURL;
                    newContentGroup.location = oldContentGroup.location;
                    newContentGroup.placemark = oldContentGroup.placemark;
                    newContentGroup.contentMidnightUTCDate = oldContentGroup.mostReadDate.wmf_midnightUTCDateFromUTCDate;
                    newContentGroup.wasDismissed = oldContentGroup.wasDismissed;
                    newContentGroup.content = metadata;
                    [newContentGroup updateKey];
                    [newContentGroup updateContentType];
                    [newContentGroup updateDailySortPriority];
                    [newContentGroup updateVisibility];

                    //New key differs from old key, so use the calculated key on newContentGroup rather than the old key
                    NSFetchRequest *request = [WMFContentGroup fetchRequest];
                    request.predicate = [NSPredicate predicateWithFormat:@"key == %@", newContentGroup.key];
                    NSArray *contentGroups = [moc executeFetchRequest:request error:nil];
                    for (WMFContentGroup *group in contentGroups) {
                        if (![group.objectID isEqual:newContentGroup.objectID]) {
                            [moc deleteObject:group];
                        }
                    }
                }
            } @catch (NSException *exception) {
                DDLogError(@"Exception trying to import legacy object for key: %@", key);
            }

            if (entries.count + previews.count > batchSize) {
                [self migrateArticlePreviews:previews historyEntries:entries toManagedObjectContext:moc];
                [entries removeAllObjects];
                [previews removeAllObjects];
                NSError *batchSaveError = nil;
                if (![moc save:&batchSaveError]) {
                    DDLogError(@"Migration batch error: %@", batchSaveError);
                }
                [moc reset];
            }
        }
    }

    if (previews.count + entries.count > 0) {
        [self migrateArticlePreviews:previews historyEntries:entries toManagedObjectContext:moc];
    }

    NSError *saveError = nil;
    BOOL didSave = [moc save:&saveError];
    if (!didSave) {
        if (error) {
            *error = saveError;
        }
        DDLogError(@"Migration batch error: %@", saveError);
    }
    [moc reset];

    [[NSNotificationCenter defaultCenter] addObserver:self selector:@selector(viewContextDidSave:) name:NSManagedObjectContextDidSaveNotification object:self.viewContext];
    [[NSNotificationCenter defaultCenter] addObserver:self selector:@selector(viewContextDidChange:) name:NSManagedObjectContextObjectsDidChangeNotification object:self.viewContext];

    return didSave;
}

#pragma mark - Memory

- (void)didReceiveMemoryWarningWithNotification:(NSNotification *)note {
    [self clearMemoryCache];
}

#pragma - Accessors

- (MWKRecentSearchList *)recentSearchList {
    if (!_recentSearchList) {
        _recentSearchList = [[MWKRecentSearchList alloc] initWithDataStore:self];
    }
    return _recentSearchList;
}

#pragma mark - History and Saved Page List

- (void)setupHistoryAndSavedPageLists {
    WMFAssertMainThread(@"History and saved page lists must be setup on the main thread");
    self.historyList = [[MWKHistoryList alloc] initWithDataStore:self];
    [self.historyList migrateLegacyDataIfNeeded];
    self.savedPageList = [[MWKSavedPageList alloc] initWithDataStore:self];
    [self.savedPageList migrateLegacyDataIfNeeded];
}

#pragma mark - Legacy DataStore

+ (NSString *)mainDataStorePath {
    NSString *documentsFolder = [[NSFileManager defaultManager] wmf_containerPath];
    return [documentsFolder stringByAppendingPathComponent:@"Data"];
}

+ (NSString *)appSpecificMainDataStorePath { //deprecated, use the group folder from mainDataStorePath
    NSString *documentsFolder =
        [NSSearchPathForDirectoriesInDomains(NSDocumentDirectory, NSUserDomainMask, YES) firstObject];
    return [documentsFolder stringByAppendingPathComponent:@"Data"];
}

- (void)setupLegacyDataStore {
    NSString *pathToExclude = [self pathForSites];
    NSError *directoryCreationError = nil;
    if (![[NSFileManager defaultManager] createDirectoryAtPath:pathToExclude withIntermediateDirectories:YES attributes:nil error:&directoryCreationError]) {
        DDLogError(@"Error creating MWKDataStore path: %@", directoryCreationError);
    }
    NSURL *directoryURL = [NSURL fileURLWithPath:pathToExclude isDirectory:YES];
    NSError *excludeBackupError = nil;
    if (![directoryURL setResourceValue:@(YES) forKey:NSURLIsExcludedFromBackupKey error:&excludeBackupError]) {
        DDLogError(@"Error excluding MWKDataStore path from backup: %@", excludeBackupError);
    }
    self.articleCache = [[NSCache alloc] init];
    self.articleCache.countLimit = 50;

    self.articlePreviewCache = [[NSCache alloc] init];
    self.articlePreviewCache.countLimit = 100;

    self.cacheRemovalQueue = dispatch_queue_create("org.wikimedia.cache_removal", DISPATCH_QUEUE_SERIAL);
    dispatch_async(self.cacheRemovalQueue, ^{
        self.cacheRemovalActive = true;
    });
}

#pragma mark - path methods

- (NSString *)joinWithBasePath:(NSString *)path {
    return [self.basePath stringByAppendingPathComponent:path];
}

- (NSString *)pathForSites {
    return [self joinWithBasePath:@"sites"];
}

- (NSString *)pathForDomainInURL:(NSURL *)url {
    NSString *sitesPath = [self pathForSites];
    NSString *domainPath = [sitesPath stringByAppendingPathComponent:url.wmf_domain];
    return [domainPath stringByAppendingPathComponent:url.wmf_language];
}

- (NSString *)pathForArticlesInDomainFromURL:(NSURL *)url {
    NSString *sitePath = [self pathForDomainInURL:url];
    return [sitePath stringByAppendingPathComponent:@"articles"];
}

/// Returns the folder where data for the correspnoding title is stored.
- (NSString *)pathForArticleURL:(NSURL *)url {
    NSString *articlesPath = [self pathForArticlesInDomainFromURL:url];
    NSString *encTitle = [self safeFilenameWithString:url.wmf_titleWithUnderScores];
    return [articlesPath stringByAppendingPathComponent:encTitle];
}

- (NSString *)pathForArticle:(MWKArticle *)article {
    return [self pathForArticleURL:article.url];
}

- (NSString *)pathForSectionsInArticleWithURL:(NSURL *)url {
    NSString *articlePath = [self pathForArticleURL:url];
    return [articlePath stringByAppendingPathComponent:@"sections"];
}

- (NSString *)pathForSectionId:(NSUInteger)sectionId inArticleWithURL:(NSURL *)url {
    NSString *sectionsPath = [self pathForSectionsInArticleWithURL:url];
    NSString *sectionName = [NSString stringWithFormat:@"%d", (int)sectionId];
    return [sectionsPath stringByAppendingPathComponent:sectionName];
}

- (NSString *)pathForSection:(MWKSection *)section {
    return [self pathForSectionId:section.sectionId inArticleWithURL:section.url];
}

- (NSString *)pathForImagesWithArticleURL:(NSURL *)url {
    NSString *articlePath = [self pathForArticleURL:url];
    return [articlePath stringByAppendingPathComponent:@"Images"];
}

- (NSString *)pathForImageURL:(NSString *)imageURL forArticleURL:(NSURL *)articleURL {
    NSString *imagesPath = [self pathForImagesWithArticleURL:articleURL];
    NSString *encURL = [self safeFilenameWithImageURL:imageURL];
    return encURL ? [imagesPath stringByAppendingPathComponent:encURL] : nil;
}

- (NSString *)pathForImage:(MWKImage *)image {
    return [self pathForImageURL:image.sourceURLString forArticleURL:image.article.url];
}

- (NSString *)pathForImageInfoForArticleWithURL:(NSURL *)url {
    return [[self pathForArticleURL:url] stringByAppendingPathComponent:MWKImageInfoFilename];
}

- (NSString *)safeFilenameWithString:(NSString *)str {
    // Escape only % and / with percent style for readability
    NSString *encodedStr = [str stringByReplacingOccurrencesOfString:@"%" withString:@"%25"];
    encodedStr = [encodedStr stringByReplacingOccurrencesOfString:@"/" withString:@"%2F"];

    return encodedStr;
}

- (NSString *)stringWithSafeFilename:(NSString *)str {
    return [str stringByRemovingPercentEncoding];
}

- (NSString *)safeFilenameWithImageURL:(NSString *)str {
    str = [str wmf_schemelessURL];

    if (![str hasPrefix:MWKDataStoreValidImageSitePrefix]) {
        return nil;
    }

    NSString *suffix = [str substringFromIndex:[MWKDataStoreValidImageSitePrefix length]];
    NSString *fileName = [suffix lastPathComponent];

    // Image URLs are already percent-encoded, so don't double-encode em.
    // In fact, we want to decode them...
    // If we don't, long Unicode filenames may not fit in the filesystem.
    NSString *decodedFileName = [fileName stringByRemovingPercentEncoding];

    return decodedFileName;
}

#pragma mark - save methods

- (BOOL)ensurePathExists:(NSString *)path error:(NSError **)error {
    return [[NSFileManager defaultManager] createDirectoryAtPath:path
                                     withIntermediateDirectories:YES
                                                      attributes:nil
                                                           error:error];
}

- (void)ensurePathExists:(NSString *)path {
    [self ensurePathExists:path error:NULL];
}

- (BOOL)saveData:(NSData *)data toFile:(NSString *)filename atPath:(NSString *)path error:(NSError **)error {
    NSAssert([filename length] > 0, @"No file path given for saving data");
    if (!filename) {
        return NO;
    }
    [self ensurePathExists:path error:error];
    NSString *absolutePath = [path stringByAppendingPathComponent:filename];
    return [data writeToFile:absolutePath options:NSDataWritingAtomic error:error];
}

- (void)saveData:(NSData *)data path:(NSString *)path name:(NSString *)name {
    NSError *error = nil;
    [self saveData:data toFile:name atPath:path error:&error];
    NSAssert(error == nil, @"Error saving image to data store: %@", error);
}

- (BOOL)saveArray:(NSArray *)array path:(NSString *)path name:(NSString *)name error:(NSError **)error {
    NSData *data = [NSPropertyListSerialization dataWithPropertyList:array format:NSPropertyListXMLFormat_v1_0 options:0 error:error];
    return [self saveData:data toFile:name atPath:path error:error];
}

- (void)saveArray:(NSArray *)array path:(NSString *)path name:(NSString *)name {
    [self saveArray:array path:path name:name error:NULL];
}

- (BOOL)saveDictionary:(NSDictionary *)dict path:(NSString *)path name:(NSString *)name error:(NSError **)error {
    NSData *data = [NSPropertyListSerialization dataWithPropertyList:dict format:NSPropertyListXMLFormat_v1_0 options:0 error:error];
    return [self saveData:data toFile:name atPath:path error:error];
}

- (void)saveDictionary:(NSDictionary *)dict path:(NSString *)path name:(NSString *)name {
    [self saveDictionary:dict path:path name:name error:NULL];
}

- (BOOL)saveString:(NSString *)string path:(NSString *)path name:(NSString *)name error:(NSError **)error {
    return [self saveData:[string dataUsingEncoding:NSUTF8StringEncoding] toFile:name atPath:path error:error];
}

- (void)saveString:(NSString *)string path:(NSString *)path name:(NSString *)name {
    [self saveString:string path:path name:name error:NULL];
}

- (void)saveArticle:(MWKArticle *)article {
    if (article.url.wmf_title == nil) {
        return;
    }

    if (article.url.wmf_isNonStandardURL) {
        return;
    }
    [self addArticleToMemoryCache:article];
    NSString *path = [self pathForArticle:article];
    NSDictionary *export = [article dataExport];
    [self saveDictionary:export path:path name:@"Article.plist"];
}

- (void)saveSection:(MWKSection *)section {
    NSString *path = [self pathForSection:section];
    NSDictionary *export = [section dataExport];
    [self saveDictionary:export path:path name:@"Section.plist"];
}

- (void)saveSectionText:(NSString *)html section:(MWKSection *)section {
    NSString *path = [self pathForSection:section];
    [self saveString:html path:path name:@"Section.html"];
}

- (void)saveImage:(MWKImage *)image {
    if ([image.article isMain]) {
        return;
    }
    NSString *path = [self pathForImage:image];
    NSDictionary *export = [image dataExport];
    [self saveDictionary:export path:path name:@"Image.plist"];
}

- (BOOL)saveRecentSearchList:(MWKRecentSearchList *)list error:(NSError **)error {
    NSString *path = self.basePath;
    NSDictionary *export = @{ @"entries": [list dataExport] };
    return [self saveDictionary:export path:path name:@"RecentSearches.plist" error:error];
}

- (void)saveImageInfo:(NSArray *)imageInfo forArticleURL:(NSURL *)url {
    NSArray *export = [imageInfo wmf_map:^id(MWKImageInfo *obj) {
        return [obj dataExport];
    }];

    [self saveArray:export
               path:[self pathForArticleURL:url]
               name:MWKImageInfoFilename];
}

- (void)addArticleToMemoryCache:(MWKArticle *)article forKey:(NSString *)key {
    if (!key || !article) {
        return;
    }
    @synchronized(self.articleCache) {
        [self.articleCache setObject:article forKey:key];
    }
}

- (void)addArticleToMemoryCache:(MWKArticle *)article {
    [self addArticleToMemoryCache:article forKey:article.url.wmf_articleDatabaseKey];
}

#pragma mark - load methods

- (MWKArticle *)memoryCachedArticleWithKey:(NSString *)key {
    return [self.articleCache objectForKey:key];
}

- (MWKArticle *)memoryCachedArticleWithURL:(NSURL *)url {
    return [self memoryCachedArticleWithKey:url.wmf_articleDatabaseKey];
}

- (nullable MWKArticle *)existingArticleWithURL:(NSURL *)url {
    NSString *key = [url wmf_articleDatabaseKey];
    MWKArticle *existingArticle =
        [self memoryCachedArticleWithKey:key] ?: [self articleFromDiskWithURL:url];
    if (existingArticle) {
        [self addArticleToMemoryCache:existingArticle forKey:key];
    }
    return existingArticle;
}

- (MWKArticle *)articleFromDiskWithURL:(NSURL *)url {
    NSString *path = [self pathForArticleURL:url];
    NSString *filePath = [path stringByAppendingPathComponent:@"Article.plist"];
    NSDictionary *dict = [NSDictionary dictionaryWithContentsOfFile:filePath];
    if (!dict) {
        return nil;
    }
    return [[MWKArticle alloc] initWithURL:url dataStore:self dict:dict];
}

- (MWKArticle *)articleWithURL:(NSURL *)url {
    MWKArticle *article = [self existingArticleWithURL:url];
    if (!article) {
        article = [[MWKArticle alloc] initWithURL:url dataStore:self];
    }
    return article;
}

- (MWKSection *)sectionWithId:(NSUInteger)sectionId article:(MWKArticle *)article {
    NSString *path = [self pathForSectionId:sectionId inArticleWithURL:article.url];
    NSString *filePath = [path stringByAppendingPathComponent:@"Section.plist"];
    NSDictionary *dict = [NSDictionary dictionaryWithContentsOfFile:filePath];
    return [[MWKSection alloc] initWithArticle:article dict:dict];
}

- (NSString *)sectionTextWithId:(NSUInteger)sectionId article:(MWKArticle *)article {
    NSString *path = [self pathForSectionId:sectionId inArticleWithURL:article.url];
    NSString *filePath = [path stringByAppendingPathComponent:@"Section.html"];

    NSError *err;
    NSString *html = [NSString stringWithContentsOfFile:filePath encoding:NSUTF8StringEncoding error:&err];
    if (err) {
        return nil;
    }

    return html;
}

- (BOOL)hasHTMLFileForSection:(MWKSection *)section {
    NSString *path = [self pathForSectionId:section.sectionId inArticleWithURL:section.article.url];
    NSString *filePath = [path stringByAppendingPathComponent:@"Section.html"];
    return [[NSFileManager defaultManager] fileExistsAtPath:filePath];
}

- (nullable MWKImage *)imageWithURL:(NSString *)url article:(MWKArticle *)article {
    if (url == nil) {
        return nil;
    }
    NSString *path = [self pathForImageURL:url forArticleURL:article.url];
    NSString *filePath = [path stringByAppendingPathComponent:@"Image.plist"];
    NSDictionary *dict = [NSDictionary dictionaryWithContentsOfFile:filePath];
    if (dict) {
        return [[MWKImage alloc] initWithArticle:article dict:dict];
    } else {
        // Not 100% sure if we should return an object here or not,
        // but it seems useful to do so.
        return [[MWKImage alloc] initWithArticle:article sourceURLString:url];
    }
}

- (NSArray *)historyListData {
    NSString *path = self.basePath;
    NSString *filePath = [path stringByAppendingPathComponent:@"History.plist"];
    NSDictionary *dict = [NSDictionary dictionaryWithContentsOfFile:filePath];
    return dict[@"entries"];
}

- (NSDictionary *)savedPageListData {
    NSString *path = self.basePath;
    NSString *filePath = [path stringByAppendingPathComponent:@"SavedPages.plist"];
    return [NSDictionary dictionaryWithContentsOfFile:filePath];
}

- (NSArray *)recentSearchListData {
    NSString *path = self.basePath;
    NSString *filePath = [path stringByAppendingPathComponent:@"RecentSearches.plist"];
    NSDictionary *dict = [NSDictionary dictionaryWithContentsOfFile:filePath];
    return dict[@"entries"];
}

- (NSArray<NSURL *> *)cacheRemovalListFromDisk {
    NSString *path = self.basePath;
    NSString *filePath = [path stringByAppendingPathComponent:@"TitlesToRemove.plist"];
    NSArray *URLStrings = [NSArray arrayWithContentsOfFile:filePath];
    NSArray<NSURL *> *urls = [URLStrings wmf_mapAndRejectNil:^NSURL *(id obj) {
        if (obj && [obj isKindOfClass:[NSString class]]) {
            return [NSURL URLWithString:obj];
        } else {
            return nil;
        }
    }];
    return urls;
}

- (BOOL)saveCacheRemovalListToDisk:(NSArray<NSURL *> *)cacheRemovalList error:(NSError **)error {
    NSArray *URLStrings = [cacheRemovalList wmf_map:^id(NSURL *obj) {
        return [obj absoluteString];
    }];
    return [self saveArray:URLStrings path:self.basePath name:@"TitlesToRemove.plist" error:error];
}

- (NSArray *)imageInfoForArticleWithURL:(NSURL *)url {
    return [[NSArray arrayWithContentsOfFile:[self pathForImageInfoForArticleWithURL:url]] wmf_mapAndRejectNil:^MWKImageInfo *(id obj) {
        return [MWKImageInfo imageInfoWithExportedData:obj];
    }];
}

#pragma mark - helper methods

- (void)removeUnreferencedArticlesFromDiskCacheWithFailure:(WMFErrorHandler)failure success:(WMFSuccessHandler)success {
    [self performBackgroundCoreDataOperationOnATemporaryContext:^(NSManagedObjectContext *moc) {
        NSFetchRequest *articlesWithHTMLInTitlesFetchRequest = [WMFArticle fetchRequest];
        articlesWithHTMLInTitlesFetchRequest.predicate = [NSPredicate predicateWithFormat:@"displayTitle CONTAINS '<' || wikidataDescription CONTAINS '<'"];
        NSError *htmlFetchError = nil;
        NSArray *articlesWithHTMLInTheTitle = [moc executeFetchRequest:articlesWithHTMLInTitlesFetchRequest error:&htmlFetchError];
        if (htmlFetchError) {
            DDLogError(@"Error fetching articles with HTML in the title: %@", htmlFetchError);
        }

        for (WMFArticle *article in articlesWithHTMLInTheTitle) {
            article.displayTitle = [article.displayTitle wmf_stringByRemovingHTML];
            article.wikidataDescription = [article.wikidataDescription wmf_stringByRemovingHTML];
        }

        NSError *saveError = nil;
        [moc save:&saveError];
        if (saveError) {
            DDLogError(@"Error saving after fixing articles with HTML in the title: %@", saveError);
        }

        NSFetchRequest *allValidArticleKeysFetchRequest = [WMFArticle fetchRequest];
        allValidArticleKeysFetchRequest.predicate = [NSPredicate predicateWithFormat:@"savedDate != NULL"];
        allValidArticleKeysFetchRequest.resultType = NSDictionaryResultType;
        allValidArticleKeysFetchRequest.propertiesToFetch = @[@"key"];

        NSError *fetchError = nil;
        NSArray *arrayOfAllValidArticleDictionaries = [moc executeFetchRequest:allValidArticleKeysFetchRequest error:&fetchError];

        if (fetchError) {
            failure(fetchError);
            return;
        }

        dispatch_block_t deleteEverythingAndSucceed = ^{
            dispatch_async(self.cacheRemovalQueue, ^{
                [[NSFileManager defaultManager] removeItemAtPath:[self pathForSites] error:nil];
                dispatch_async(dispatch_get_main_queue(), success);
            });
        };

        if (arrayOfAllValidArticleDictionaries.count == 0) {
            deleteEverythingAndSucceed();
            return;
        }

        NSMutableSet *allValidArticleKeys = [NSMutableSet setWithCapacity:arrayOfAllValidArticleDictionaries.count];
        for (NSDictionary *article in arrayOfAllValidArticleDictionaries) {
            NSString *key = article[@"key"];
            if (!key) {
                continue;
            }
            [allValidArticleKeys addObject:key];
        }

        if (allValidArticleKeys.count == 0) {
            deleteEverythingAndSucceed();
            return;
        }

        dispatch_async(self.cacheRemovalQueue, ^{
            NSMutableArray<NSURL *> *articleURLsToRemove = [NSMutableArray arrayWithCapacity:10];
            [self iterateOverArticleURLs:^(NSURL *articleURL) {
                NSString *key = articleURL.wmf_articleDatabaseKey;
                if (!key) {
                    return;
                }
                if ([allValidArticleKeys containsObject:key]) {
                    return;
                }

                [articleURLsToRemove addObject:articleURL];
            }];
            [self removeArticlesWithURLsFromCache:articleURLsToRemove];
            dispatch_async(dispatch_get_main_queue(), success);
        });
    }];
}

- (void)iterateOverArticleURLs:(void (^)(NSURL *))block {
    NSFileManager *fm = [NSFileManager defaultManager];
    NSString *articlePath = [self pathForSites];
    for (NSString *path in [fm enumeratorAtPath:articlePath]) {
        NSArray *components = [path pathComponents];

        //HAX: We make assumptions about the length of paths below.
        //This is due to our title handling assumptions
        WMF_TECH_DEBT_TODO(We should remove this when we move to a DB)
        if ([components count] < 5) {
            continue;
        }

        NSUInteger count = [components count];
        NSString *filename = components[count - 1];
        if ([filename isEqualToString:@"Article.plist"]) {
            NSString *dirname = components[count - 2];
            NSString *titleText = [self stringWithSafeFilename:dirname];

            NSString *language = components[count - 4];
            NSString *domain = components[count - 5];

            NSURL *url = [NSURL wmf_URLWithDomain:domain language:language title:titleText fragment:nil];
            block(url);
        }
    }
}

- (void)startCacheRemoval {
    dispatch_async(self.cacheRemovalQueue, ^{
        self.cacheRemovalActive = true;
        [self removeNextArticleFromCacheRemovalList];
    });
}

- (void)stopCacheRemoval {
    dispatch_sync(self.cacheRemovalQueue, ^{
        self.cacheRemovalActive = false;
    });
}

- (void)removeNextArticleFromCacheRemovalList {
    if (!self.cacheRemovalActive) {
        return;
    }
    NSMutableArray<NSURL *> *urlsOfArticlesToRemove = [[self cacheRemovalListFromDisk] mutableCopy];
    if (urlsOfArticlesToRemove.count > 0) {
        NSURL *urlToRemove = urlsOfArticlesToRemove[0];
        [self removeArticleWithURL:urlToRemove
            fromDiskWithCompletion:^{
                dispatch_async(self.cacheRemovalQueue, ^{
                    [urlsOfArticlesToRemove removeObjectAtIndex:0];
                    NSError *error = nil;
                    if ([self saveCacheRemovalListToDisk:urlsOfArticlesToRemove error:&error]) {
                        dispatch_async(self.cacheRemovalQueue, ^{
                            [self removeNextArticleFromCacheRemovalList];
                        });
                    } else {
                        DDLogError(@"Error saving cache removal list: %@", error);
                    }
                });
            }];
    }
}

- (void)removeArticlesWithURLsFromCache:(NSArray<NSURL *> *)urlsToRemove {
    if (urlsToRemove.count == 0) {
        return;
    }
    dispatch_async(self.cacheRemovalQueue, ^{
        NSMutableArray<NSURL *> *allURLsToRemove = [[self cacheRemovalListFromDisk] mutableCopy];
        if (allURLsToRemove == nil) {
            allURLsToRemove = [NSMutableArray arrayWithArray:urlsToRemove];
        } else {
            [allURLsToRemove addObjectsFromArray:urlsToRemove];
        }
        NSError *error = nil;
        if (![self saveCacheRemovalListToDisk:allURLsToRemove error:&error]) {
            DDLogError(@"Error saving cache removal list to disk: %@", error);
        }
    });
}

- (NSArray *)legacyImageURLsForArticle:(MWKArticle *)article {
    NSString *path = [self pathForArticle:article];
    NSDictionary *legacyImageDictionary = [NSDictionary dictionaryWithContentsOfFile:[path stringByAppendingPathComponent:@"Images.plist"]];
    if ([legacyImageDictionary isKindOfClass:[NSDictionary class]]) {
        NSArray *legacyImageURLStrings = [legacyImageDictionary objectForKey:@"entries"];
        if ([legacyImageURLStrings isKindOfClass:[NSArray class]]) {
            NSArray *legacyImageURLs = [legacyImageURLStrings wmf_mapAndRejectNil:^id(id obj) {
                if ([obj isKindOfClass:[NSString class]]) {
                    return [NSURL URLWithString:obj];
                } else {
                    return nil;
                }
            }];
            return legacyImageURLs;
        }
    }
    return @[];
}

#pragma mark - Deletion

- (NSError *)removeFolderAtBasePath {
    NSError *err;
    [[NSFileManager defaultManager] removeItemAtPath:self.basePath error:&err];
    return err;
}

- (void)removeArticleWithURL:(NSURL *)articleURL fromDiskWithCompletion:(dispatch_block_t)completion {
    if (!articleURL) {
        if (completion) {
            completion();
        }
        return;
    }
    dispatch_async(self.cacheRemovalQueue, ^{
        NSString *path = [self pathForArticleURL:articleURL];
        [[NSFileManager defaultManager] removeItemAtPath:path error:nil];
        dispatch_block_t combinedCompletion = ^{
            dispatch_async(dispatch_get_main_queue(), ^{
                WMFArticle *article = [self fetchArticleWithURL:articleURL];
                article.isDownloaded = NO;
                NSError *saveError = nil;
                if (![self save:&saveError]) {
                    DDLogError(@"Error saving after cache removal: %@", saveError);
                }
                if (completion) {
                    completion();
                }
            });
        };
        NSString *groupKey = articleURL.wmf_articleDatabaseKey;
        if (groupKey) {
            [[WMFImageController sharedInstance] removePermanentlyCachedImagesWithGroupKey:groupKey completion:combinedCompletion];
        } else {
            combinedCompletion();
        }
    });
}

#pragma mark - Cache

- (void)clearMemoryCache {
    @synchronized(self.articleCache) {
        [self.articleCache removeAllObjects];
    }
    [self.articlePreviewCache removeAllObjects];
}

#pragma mark - Core Data

#if DEBUG
- (NSManagedObjectContext *)viewContext {
    NSAssert([NSThread isMainThread], @"View context must only be accessed on the main thread");
    return _viewContext;
}
#endif

- (BOOL)save:(NSError **)error {
    if (![self.viewContext hasChanges]) {
        return YES;
    }
    return [self.viewContext save:error];
}

- (nullable WMFArticle *)fetchArticleWithURL:(NSURL *)URL inManagedObjectContext:(nonnull NSManagedObjectContext *)moc {
    return [self fetchArticleWithKey:[URL wmf_articleDatabaseKey] inManagedObjectContext:moc];
}

- (nullable WMFArticle *)fetchArticleWithKey:(NSString *)key inManagedObjectContext:(nonnull NSManagedObjectContext *)moc {
    WMFArticle *article = nil;
    if (moc == self.viewContext) {
        article = [self.articlePreviewCache objectForKey:key];
        if (article) {
            return article;
        }
    }
    article = [moc fetchArticleWithKey:key];
    if (article && moc == self.viewContext) {
        [self.articlePreviewCache setObject:article forKey:key];
    }
    return article;
}

- (nullable WMFArticle *)fetchOrCreateArticleWithURL:(NSURL *)URL inManagedObjectContext:(NSManagedObjectContext *)moc {
    NSString *language = URL.wmf_language;
    NSString *title = URL.wmf_title;
    NSString *key = [URL wmf_articleDatabaseKey];
    if (!language || !title || !key) {
        return nil;
    }
    WMFArticle *article = [self fetchArticleWithKey:key inManagedObjectContext:moc];
    if (!article) {
        article = [[WMFArticle alloc] initWithEntity:[NSEntityDescription entityForName:@"WMFArticle" inManagedObjectContext:moc] insertIntoManagedObjectContext:moc];
        article.key = key;
        if (moc == self.viewContext) {
            [self.articlePreviewCache setObject:article forKey:key];
        }
    }
    return article;
}

- (nullable WMFArticle *)fetchArticleWithURL:(NSURL *)URL {
    return [self fetchArticleWithKey:[URL wmf_articleDatabaseKey]];
}

- (nullable WMFArticle *)fetchArticleWithKey:(NSString *)key {
    WMFAssertMainThread(@"Article fetch must be performed on the main thread.");
    return [self fetchArticleWithKey:key inManagedObjectContext:self.viewContext];
}

- (nullable WMFArticle *)fetchOrCreateArticleWithURL:(NSURL *)URL {
    WMFAssertMainThread(@"Article fetch must be performed on the main thread.");
    return [self fetchOrCreateArticleWithURL:URL inManagedObjectContext:self.viewContext];
}

- (void)setIsExcludedFromFeed:(BOOL)isExcludedFromFeed withArticleURL:(NSURL *)articleURL inManagedObjectContext:(NSManagedObjectContext *)moc {
    NSParameterAssert(articleURL);
    if ([articleURL wmf_isNonStandardURL]) {
        return;
    }
    if ([articleURL.wmf_title length] == 0) {
        return;
    }

    WMFArticle *article = [self fetchOrCreateArticleWithURL:articleURL inManagedObjectContext:moc];
    article.isExcludedFromFeed = isExcludedFromFeed;
    [self save:nil];
}

- (BOOL)isArticleWithURLExcludedFromFeed:(NSURL *)articleURL inManagedObjectContext:(NSManagedObjectContext *)moc {
    WMFArticle *article = [self fetchArticleWithURL:articleURL inManagedObjectContext:moc];
    if (!article) {
        return NO;
    }
    return article.isExcludedFromFeed;
}

- (void)setIsExcludedFromFeed:(BOOL)isExcludedFromFeed withArticleURL:(NSURL *)articleURL {
    [self setIsExcludedFromFeed:isExcludedFromFeed withArticleURL:articleURL inManagedObjectContext:self.viewContext];
}

- (BOOL)isArticleWithURLExcludedFromFeed:(NSURL *)articleURL {
    return [self isArticleWithURLExcludedFromFeed:articleURL inManagedObjectContext:self.viewContext];
}

@end<|MERGE_RESOLUTION|>--- conflicted
+++ resolved
@@ -6,12 +6,7 @@
 
 @import CoreData;
 
-<<<<<<< HEAD
-NSString *const MWKArticleKey = @"MWKArticleKey";
-
 // Emitted when article state changes. Can be used for things such as being notified when article 'saved' state changes.
-=======
->>>>>>> 14138b0d
 NSString *const WMFArticleUpdatedNotification = @"WMFArticleUpdatedNotification";
 
 NSString *const MWKDataStoreValidImageSitePrefix = @"//upload.wikimedia.org/";
