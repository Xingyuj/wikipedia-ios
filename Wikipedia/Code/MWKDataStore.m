#import "YapDatabase+WMFExtensions.h"
#import "YapDatabaseReadWriteTransaction+WMFCustomNotifications.h"
#import "MWKHistoryEntry+WMFDatabaseStorable.h"
#import "MWKHistoryEntry+WMFDatabaseViews.h"
#import "WMFArticlePreview+WMFDatabaseStorable.h"
#import <WMFModel/WMFModel-Swift.h>
#include <notify.h>

@import CoreData;

NSString *const MWKArticleSavedNotification = @"MWKArticleSavedNotification";
NSString *const MWKArticleKey = @"MWKArticleKey";

NSString *const MWKItemUpdatedNotification = @"MWKItemUpdatedNotification";
NSString *const MWKURLKey = @"MWKURLKey";

NSString *const MWKSetupDataSourcesNotification = @"MWKSetupDataSourcesNotification";
NSString *const MWKTeardownDataSourcesNotification = @"MWKTeardownDataSourcesNotification";

NSString *const MWKDataStoreValidImageSitePrefix = @"//upload.wikimedia.org/";

NSString *MWKCreateImageURLWithPath(NSString *path) {
    return [MWKDataStoreValidImageSitePrefix stringByAppendingString:path];
}

static NSString *const MWKImageInfoFilename = @"ImageInfo.plist";

@interface MWKDataStore ()

@property (readwrite, strong, nonatomic) MWKHistoryList *historyList;
@property (readwrite, strong, nonatomic) MWKSavedPageList *savedPageList;
@property (readwrite, strong, nonatomic) MWKRecentSearchList *recentSearchList;

@property (readwrite, copy, nonatomic) NSString *basePath;
@property (readwrite, strong, nonatomic) NSCache *articleCache;

@property (readwrite, nonatomic, strong) dispatch_queue_t cacheRemovalQueue;
@property (readwrite, nonatomic, getter=isCacheRemovalActive) BOOL cacheRemovalActive;

@property (nonatomic, strong) NSMutableDictionary<NSString *, NSOperation *> *articleSaveOperations;
@property (nonatomic, strong) NSOperationQueue *articleSaveQueue;

@property (nonatomic, strong) NSPersistentStoreCoordinator *persistentStoreCoordinator;
@property (nonatomic, strong) NSManagedObjectContext *viewContext;

@property (nonatomic, strong) NSString *crossProcessNotificationChannelName;
@property (nonatomic) int crossProcessNotificationToken;

@property (nonatomic, strong) NSURL *containerURL;

@end

@implementation MWKDataStore

- (NSOperationQueue *)articleSaveQueue {
    if (!_articleSaveQueue) {
        _articleSaveQueue = [NSOperationQueue new];
        _articleSaveQueue.qualityOfService = NSQualityOfServiceBackground;
        _articleSaveQueue.maxConcurrentOperationCount = 1;
    }
    return _articleSaveQueue;
}

- (NSMutableDictionary<NSString *, NSOperation *> *)articleSaveOperations {
    if (!_articleSaveOperations) {
        _articleSaveOperations = [NSMutableDictionary new];
    }
    return _articleSaveOperations;
}

- (void)asynchronouslyCacheArticle:(MWKArticle *)article {
    [self asynchronouslyCacheArticle:article completion:nil];
}

- (void)asynchronouslyCacheArticle:(MWKArticle *)article completion:(nullable dispatch_block_t)completion {
    NSOperationQueue *queue = [self articleSaveQueue];
    NSMutableDictionary *operations = [self articleSaveOperations];
    @synchronized(queue) {
        NSString *key = article.url.wmf_articleDatabaseKey;
        if (!key) {
            return;
        }

        NSOperation *op = operations[key];
        if (op) {
            [op cancel];
            [operations removeObjectForKey:key];
        }

        op = [NSBlockOperation blockOperationWithBlock:^{
            [article save];
            @synchronized(queue) {
                [operations removeObjectForKey:key];
            }
        }];
        op.completionBlock = completion;

        if (!op) {
            return;
        }

        operations[key] = op;

        [queue addOperation:op];
    }
}

- (void)cancelAsynchronousCacheForArticle:(MWKArticle *)article {
    NSOperationQueue *queue = [self articleSaveQueue];
    NSMutableDictionary *operations = [self articleSaveOperations];
    @synchronized(queue) {
        NSString *key = article.url.wmf_articleDatabaseKey;
        NSOperation *op = operations[key];
        [op cancel];
        [operations removeObjectForKey:key];
    }
}

#pragma mark - NSObject

- (void)dealloc {
    [[NSNotificationCenter defaultCenter] removeObserver:self];
}

- (instancetype)init {
    self = [self initWithContainerURL:[[NSFileManager defaultManager] wmf_containerURL]];
    return self;
}

static pid_t currentPid() {
    static dispatch_once_t onceToken;
    static pid_t pid;
    dispatch_once(&onceToken, ^{
        pid = getpid();
    });
    return pid;
}

- (instancetype)initWithContainerURL:(NSURL *)containerURL {
    self = [super init];
    if (self) {
        self.containerURL = containerURL;
        self.basePath = [self.containerURL URLByAppendingPathComponent:@"Data" isDirectory:YES].path;
        [self setupLegacyDataStore];
        NSDictionary *infoDictionary = [self loadSharedInfoDictionaryWithContainerURL:containerURL];
        self.crossProcessNotificationChannelName = infoDictionary[@"CrossProcessNotificiationChannelName"];
        [self setupCrossProcessCoreDataNotifier];
        [self setupCoreDataStackWithContainerURL:containerURL];
        [[NSNotificationCenter defaultCenter] addObserver:self selector:@selector(didRecievememoryWarningWithNotifcation:) name:UIApplicationDidReceiveMemoryWarningNotification object:nil];
    }
    return self;
}

- (NSDictionary *)loadSharedInfoDictionaryWithContainerURL:(NSURL *)containerURL {
    NSURL *infoDictionaryURL = [containerURL URLByAppendingPathComponent:@"Wikipedia.info" isDirectory:NO];
    NSData *infoDictionaryData = [NSData dataWithContentsOfURL:infoDictionaryURL];
    NSDictionary *infoDictionary = [NSKeyedUnarchiver unarchiveObjectWithData:infoDictionaryData];
    if (!infoDictionary[@"CrossProcessNotificiationChannelName"]) {
        NSString *channelName = [NSString stringWithFormat:@"org.wikimedia.wikipedia.cd-cpn-%@", [NSUUID new].UUIDString].lowercaseString;
        infoDictionary = @{ @"CrossProcessNotificiationChannelName": channelName };
        NSData *data = [NSKeyedArchiver archivedDataWithRootObject:infoDictionary];
        [data writeToURL:infoDictionaryURL atomically:YES];
    }
    return infoDictionary;
}

- (void)setupCrossProcessCoreDataNotifier {
    NSString *channelName = self.crossProcessNotificationChannelName;
    assert(channelName);
    if (!channelName) {
        DDLogError(@"missing channel name");
        return;
    }
    const char *name = [channelName UTF8String];
    notify_register_dispatch(name, &_crossProcessNotificationToken, dispatch_get_main_queue(), ^(int token) {
        uint64_t fromPid;
        notify_get_state(token, &fromPid);
        BOOL isExternal = fromPid != currentPid();
        if (isExternal) {
            [self handleCrossProcessCoreDataNotificationWithPID:fromPid];
        }
    });
}

- (void)handleCrossProcessCoreDataNotificationWithPID:(uint64_t)fromPID {
    NSURL *baseURL = self.containerURL;
    NSString *fileName = [NSString stringWithFormat:@"%llu.changes", fromPID];
    NSURL *fileURL = [baseURL URLByAppendingPathComponent:fileName isDirectory:NO];
    NSData *data = [NSData dataWithContentsOfURL:fileURL];
    NSDictionary *userInfo = [NSKeyedUnarchiver unarchiveObjectWithData:data];
    [NSManagedObjectContext mergeChangesFromRemoteContextSave:userInfo intoContexts:@[self.viewContext]];
}

- (void)setupCoreDataStackWithContainerURL:(NSURL *)containerURL {
    NSURL *modelURL = [[NSBundle bundleWithIdentifier:@"org.wikimedia.WMFModel"] URLForResource:@"Wikipedia" withExtension:@"momd"];
    NSManagedObjectModel *model = [[NSManagedObjectModel alloc] initWithContentsOfURL:modelURL];
    NSString *coreDataDBName = @"Wikipedia.sqlite";

    NSURL *coreDataDBURL = [containerURL URLByAppendingPathComponent:coreDataDBName isDirectory:NO];
    NSPersistentStoreCoordinator *persistentStoreCoordinator = [[NSPersistentStoreCoordinator alloc] initWithManagedObjectModel:model];
    [persistentStoreCoordinator addPersistentStoreWithType:NSSQLiteStoreType configuration:nil URL:coreDataDBURL options:nil error:nil];

    self.persistentStoreCoordinator = persistentStoreCoordinator;
    self.viewContext = [[NSManagedObjectContext alloc] initWithConcurrencyType:NSMainQueueConcurrencyType];
    self.viewContext.persistentStoreCoordinator = persistentStoreCoordinator;
    [[NSNotificationCenter defaultCenter] addObserver:self selector:@selector(viewContextDidSave:) name:NSManagedObjectContextDidSaveNotification object:self.viewContext];
    [[NSNotificationCenter defaultCenter] addObserver:self selector:@selector(viewContextDidChange:) name:NSManagedObjectContextObjectsDidChangeNotification object:self.viewContext];
}

- (nullable id)archiveableNotificationValueForValue:(id)value {
    if ([value isKindOfClass:[NSManagedObject class]]) {
        return [[value objectID] URIRepresentation];
    } else if ([value isKindOfClass:[NSManagedObjectID class]]) {
        return [value URIRepresentation];
    } else if ([value isKindOfClass:[NSSet class]] || [value isKindOfClass:[NSArray class]]) {
        return [value bk_map:^id(id obj) {
            return [self archiveableNotificationValueForValue:obj];
        }];
    } else if ([value conformsToProtocol:@protocol(NSCoding)]) {
        return value;
    } else {
        return nil;
    }
}

- (NSDictionary *)archivableNotificationUserInfoForUserInfo:(NSDictionary *)userInfo {
    NSMutableDictionary *archiveableUserInfo = [NSMutableDictionary dictionaryWithCapacity:userInfo.count];
    NSArray *allKeys = userInfo.allKeys;
    for (NSString *key in allKeys) {
        id value = userInfo[key];
        if ([value isKindOfClass:[NSDictionary class]]) {
            value = [self archivableNotificationUserInfoForUserInfo:value];
        } else {
            value = [self archiveableNotificationValueForValue:value];
        }
        if (value) {
            archiveableUserInfo[key] = value;
        }
    }
    return archiveableUserInfo;
}

- (void)viewContextDidSave:(NSNotification *)note {
    NSManagedObjectContext *moc = self.viewContext;
    if (!moc) {
        return;
    }

    NSDictionary *userInfo = note.userInfo;
    if (!userInfo) {
        return;
    }

    uint64_t pid = currentPid();

    NSDictionary *archiveableUserInfo = [self archivableNotificationUserInfoForUserInfo:userInfo];
    NSData *data = [NSKeyedArchiver archivedDataWithRootObject:archiveableUserInfo];
    NSURL *baseURL = [[NSFileManager defaultManager] wmf_containerURL];
    NSString *fileName = [NSString stringWithFormat:@"%llu.changes", pid];
    NSURL *fileURL = [baseURL URLByAppendingPathComponent:fileName isDirectory:NO];
    [data writeToURL:fileURL atomically:YES];

    const char *name = [self.crossProcessNotificationChannelName UTF8String];
    notify_set_state(_crossProcessNotificationToken, pid);
    notify_post(name);
}

- (void)viewContextDidChange:(NSNotification *)note {
    NSDictionary *userInfo = note.userInfo;
    NSArray<NSString *> *keys = @[NSInsertedObjectsKey, NSUpdatedObjectsKey, NSDeletedObjectsKey, NSRefreshedObjectsKey, NSInvalidatedObjectsKey];
    NSMutableArray<NSURL *> *URLsToNotifyAbout = [NSMutableArray arrayWithCapacity:1];
    for (NSString *key in keys) {
        NSSet<NSManagedObject *> *changedObjects = userInfo[key];
        for (NSManagedObject *object in changedObjects) {
            if ([object isKindOfClass:[WMFArticle class]]) {
                NSURL *URL = [(WMFArticle *)object URL];
                if (URL) {
                    [URLsToNotifyAbout addObject:URL];
                }
            }
        }
    }
    if (URLsToNotifyAbout.count == 0) {
        return;
    }
    dispatch_async(dispatch_get_main_queue(), ^{
        for (NSURL *URL in URLsToNotifyAbout) {
            [[NSNotificationCenter defaultCenter] postNotificationName:MWKItemUpdatedNotification object:self userInfo:@{MWKURLKey: URL}];
        }
    });
}

+ (BOOL)migrateToSharedContainer:(NSError **)error {
    NSFileManager *fm = [NSFileManager defaultManager];

    NSError *copyError = nil;
    if (![fm copyItemAtPath:[YapDatabase wmf_appSpecificDatabasePath] toPath:[YapDatabase wmf_databasePath] error:&copyError]) {
        if (copyError.code != NSFileNoSuchFileError && copyError.code != NSFileReadNoSuchFileError) {
            if (error) {
                *error = copyError;
            }
            return NO;
        }
    }

    NSError *moveError = nil;
    if (![fm moveItemAtPath:[MWKDataStore appSpecificMainDataStorePath] toPath:[MWKDataStore mainDataStorePath] error:&moveError]) {
<<<<<<< HEAD
        if (moveError.code != NSFileNoSuchFileError && copyError.code != NSFileReadNoSuchFileError) {
=======
        if (moveError.code != NSFileNoSuchFileError && moveError.code != NSFileReadNoSuchFileError) {
>>>>>>> ac41a1eb
            if (error) {
                *error = moveError;
            }
            return NO;
        }
    }

    return YES;
}

- (void)migrateKeys:(NSArray<NSString *> *)keys fromConnection:(YapDatabaseConnection *)connection toManagedObjectContext:(NSManagedObjectContext *)moc {
    NSMutableDictionary<NSString *, MWKHistoryEntry *> *historyEntries = [NSMutableDictionary dictionaryWithCapacity:keys.count];
    NSMutableDictionary<NSString *, WMFArticlePreview *> *articlePreviews = [NSMutableDictionary dictionaryWithCapacity:keys.count];

    [connection readWithBlock:^(YapDatabaseReadTransaction *_Nonnull transaction) {
        [transaction enumerateRowsForKeys:keys
                             inCollection:[MWKHistoryEntry databaseCollectionName]
                      unorderedUsingBlock:^(NSUInteger keyIndex, MWKHistoryEntry *_Nullable entry, id _Nullable metadata, BOOL *_Nonnull stop) {
                          if (!entry) {
                              return;
                          }
                          NSString *key = keys[keyIndex];
                          historyEntries[key] = entry;
                      }];
        [transaction enumerateRowsForKeys:keys
                             inCollection:[WMFArticlePreview databaseCollectionName]
                      unorderedUsingBlock:^(NSUInteger keyIndex, WMFArticlePreview *_Nullable preview, id _Nullable metadata, BOOL *_Nonnull stop) {
                          if (!preview) {
                              return;
                          }
                          NSString *key = keys[keyIndex];
                          articlePreviews[key] = preview;
                      }];

    }];
    NSFetchRequest *existingObjectFetchRequest = [WMFArticle fetchRequest];
    existingObjectFetchRequest.predicate = [NSPredicate predicateWithFormat:@"key in %@", keys];
    NSArray<WMFArticle *> *allExistingObjects = [moc executeFetchRequest:existingObjectFetchRequest error:nil];

    NSMutableSet *keysToAdd = [NSMutableSet setWithArray:keys];

    void (^updateBlock)(MWKHistoryEntry *, WMFArticlePreview *, WMFArticle *) = ^(MWKHistoryEntry *entry, WMFArticlePreview *preview, WMFArticle *article) {
        article.viewedDate = entry.dateViewed;
        article.viewedFragment = entry.fragment;
        article.viewedScrollPosition = entry.scrollPosition;
        article.savedDate = entry.dateSaved;
        article.isExcludedFromFeed = entry.blackListed;
        article.wasSignificantlyViewed = entry.titleWasSignificantlyViewed;
        article.newsNotificationDate = entry.inTheNewsNotificationDate;
        article.viewedScrollPosition = entry.scrollPosition;
        article.displayTitle = preview.displayTitle;
        article.wikidataDescription = preview.wikidataDescription;
        article.snippet = preview.snippet;
        article.thumbnailURL = preview.thumbnailURL;
        article.location = preview.location;
        article.pageViews = preview.pageViews;
    };

    for (WMFArticle *article in allExistingObjects) {
        NSString *key = article.key;
        if (!key) {
            [moc deleteObject:article];
            continue;
        }
        MWKHistoryEntry *entry = historyEntries[key];
        WMFArticlePreview *preview = articlePreviews[key];
        [keysToAdd removeObject:key];
        updateBlock(entry, preview, article);
    }

    NSEntityDescription *articleEntityDescription = [NSEntityDescription entityForName:@"WMFArticle" inManagedObjectContext:moc];
    for (NSString *key in keysToAdd) {
        MWKHistoryEntry *entry = historyEntries[key];
        WMFArticlePreview *preview = articlePreviews[key];
        WMFArticle *article = [[WMFArticle alloc] initWithEntity:articleEntityDescription insertIntoManagedObjectContext:moc];
        article.key = key;
        updateBlock(entry, preview, article);
    }

    NSError *batchSaveError = nil;
    if (![moc save:&batchSaveError]) {
        DDLogError(@"Migration batch error: %@", batchSaveError);
    }
    [moc reset];
    [connection flushMemoryWithFlags:YapDatabaseConnectionFlushMemoryFlags_All];
}

- (BOOL)migrateToCoreData:(NSError **)error {
    [[NSNotificationCenter defaultCenter] removeObserver:self name:NSManagedObjectContextDidSaveNotification object:self.viewContext];
    [[NSNotificationCenter defaultCenter] removeObserver:self name:NSManagedObjectContextObjectsDidChangeNotification object:self.viewContext];

    NSManagedObjectContext *moc = self.viewContext;
    NSMutableSet *setOfAllKeys = [NSMutableSet setWithCapacity:200];

    YapDatabase *db = [YapDatabase sharedInstance];
    YapDatabaseConnection *connection = [db wmf_newReadConnection];
    [connection readWithBlock:^(YapDatabaseReadTransaction *_Nonnull transaction) {
        [transaction enumerateKeysInCollection:[MWKHistoryEntry databaseCollectionName]
                                    usingBlock:^(NSString *_Nonnull key, BOOL *_Nonnull stop) {
                                        [setOfAllKeys addObject:key];
                                    }];
        [transaction enumerateKeysInCollection:[WMFArticlePreview databaseCollectionName]
                                    usingBlock:^(NSString *_Nonnull key, BOOL *_Nonnull stop) {
                                        [setOfAllKeys addObject:key];
                                    }];
    }];

    NSArray *allKeys = [setOfAllKeys allObjects];
    NSInteger countOfAllKeys = allKeys.count;
    NSInteger location = 0;
    NSInteger batchSize = 500;

    while (location < countOfAllKeys) {
        @autoreleasepool {
            if (location + batchSize >= countOfAllKeys) {
                batchSize = countOfAllKeys - location;
            }
            NSArray *subsetOfKeys = [allKeys subarrayWithRange:NSMakeRange(location, batchSize)];
            [self migrateKeys:subsetOfKeys fromConnection:connection toManagedObjectContext:moc];
        }
        location = location + batchSize;
    }

    [[NSNotificationCenter defaultCenter] addObserver:self selector:@selector(viewContextDidSave:) name:NSManagedObjectContextDidSaveNotification object:self.viewContext];
    [[NSNotificationCenter defaultCenter] addObserver:self selector:@selector(viewContextDidChange:) name:NSManagedObjectContextObjectsDidChangeNotification object:self.viewContext];

    return [moc save:error];
}

#pragma mark - Memory

- (void)didRecievememoryWarningWithNotifcation:(NSNotification *)note {
    [self.articleCache removeAllObjects];
}

#pragma - Accessors

- (MWKHistoryList *)historyList {
    if (!_historyList) {
        _historyList = [[MWKHistoryList alloc] initWithDataStore:self];
    }
    return _historyList;
}

- (MWKSavedPageList *)savedPageList {
    if (!_savedPageList) {
        _savedPageList = [[MWKSavedPageList alloc] initWithDataStore:self];
    }
    return _savedPageList;
}

- (MWKRecentSearchList *)recentSearchList {
    if (!_recentSearchList) {
        _recentSearchList = [[MWKRecentSearchList alloc] initWithDataStore:self];
    }
    return _recentSearchList;
}

#pragma mark - WMFBaseDataStore

- (void)dataStoreWasUpdatedWithNotification:(NSNotification *)notification {

    NSArray<NSString *> *updatedItemKeys = [notification wmf_updatedItemKeys];

    [updatedItemKeys enumerateObjectsUsingBlock:^(id _Nonnull obj, NSUInteger idx, BOOL *_Nonnull stop) {
        NSURL *url = [NSURL URLWithString:obj];
        NSAssert(url != nil, @"updated Item with invalid key (should be a URL String)");
        if (url) {
            [[NSNotificationCenter defaultCenter] postNotificationName:MWKItemUpdatedNotification object:self userInfo:@{MWKURLKey: url}];
        }
    }];
}

#pragma mark - Entry Access

- (void)enumerateArticlesWithBlock:(void (^)(WMFArticle *_Nonnull entry, BOOL *stop))block {
    NSParameterAssert(block);
    if (!block) {
        return;
    }
    NSArray<WMFArticle *> *allArticles = [self.viewContext executeFetchRequest:[WMFArticle fetchRequest] error:nil];
    [allArticles enumerateObjectsUsingBlock:^(WMFArticle *_Nonnull obj, NSUInteger idx, BOOL *_Nonnull stop) {
        block(obj, stop);
    }];
}

#pragma mark - Legacy DataStore

+ (NSString *)mainDataStorePath {
    NSString *documentsFolder = [[NSFileManager defaultManager] wmf_containerPath];
    return [documentsFolder stringByAppendingPathComponent:@"Data"];
}

+ (NSString *)appSpecificMainDataStorePath { //deprecated, use the group folder from mainDataStorePath
    NSString *documentsFolder =
        [NSSearchPathForDirectoriesInDomains(NSDocumentDirectory, NSUserDomainMask, YES) firstObject];
    return [documentsFolder stringByAppendingPathComponent:@"Data"];
}

- (void)setupLegacyDataStore {
    NSString *pathToExclude = [self pathForSites];
    NSError *directoryCreationError = nil;
    if (![[NSFileManager defaultManager] createDirectoryAtPath:pathToExclude withIntermediateDirectories:YES attributes:nil error:&directoryCreationError]) {
        DDLogError(@"Error creating MWKDataStore path: %@", directoryCreationError);
    }
    NSURL *directoryURL = [NSURL fileURLWithPath:pathToExclude isDirectory:YES];
    NSError *excludeBackupError = nil;
    if (![directoryURL setResourceValue:@(YES) forKey:NSURLIsExcludedFromBackupKey error:&excludeBackupError]) {
        DDLogError(@"Error excluding MWKDataStore path from backup: %@", excludeBackupError);
    }
    self.articleCache = [[NSCache alloc] init];
    self.articleCache.countLimit = 50;
    self.cacheRemovalQueue = dispatch_queue_create("org.wikimedia.cache_removal", DISPATCH_QUEUE_SERIAL);
    dispatch_async(self.cacheRemovalQueue, ^{
        self.cacheRemovalActive = true;
    });
}

#pragma mark - path methods

- (NSString *)joinWithBasePath:(NSString *)path {
    return [self.basePath stringByAppendingPathComponent:path];
}

- (NSString *)pathForSites {
    return [self joinWithBasePath:@"sites"];
}

- (NSString *)pathForDomainInURL:(NSURL *)url {
    NSString *sitesPath = [self pathForSites];
    NSString *domainPath = [sitesPath stringByAppendingPathComponent:url.wmf_domain];
    return [domainPath stringByAppendingPathComponent:url.wmf_language];
}

- (NSString *)pathForArticlesInDomainFromURL:(NSURL *)url {
    NSString *sitePath = [self pathForDomainInURL:url];
    return [sitePath stringByAppendingPathComponent:@"articles"];
}

/// Returns the folder where data for the correspnoding title is stored.
- (NSString *)pathForArticleURL:(NSURL *)url {
    NSString *articlesPath = [self pathForArticlesInDomainFromURL:url];
    NSString *encTitle = [self safeFilenameWithString:url.wmf_titleWithUnderScores];
    return [articlesPath stringByAppendingPathComponent:encTitle];
}

- (NSString *)pathForArticle:(MWKArticle *)article {
    return [self pathForArticleURL:article.url];
}

- (NSString *)pathForSectionsInArticleWithURL:(NSURL *)url {
    NSString *articlePath = [self pathForArticleURL:url];
    return [articlePath stringByAppendingPathComponent:@"sections"];
}

- (NSString *)pathForSectionId:(NSUInteger)sectionId inArticleWithURL:(NSURL *)url {
    NSString *sectionsPath = [self pathForSectionsInArticleWithURL:url];
    NSString *sectionName = [NSString stringWithFormat:@"%d", (int)sectionId];
    return [sectionsPath stringByAppendingPathComponent:sectionName];
}

- (NSString *)pathForSection:(MWKSection *)section {
    return [self pathForSectionId:section.sectionId inArticleWithURL:section.url];
}

- (NSString *)pathForImagesWithArticleURL:(NSURL *)url {
    NSString *articlePath = [self pathForArticleURL:url];
    return [articlePath stringByAppendingPathComponent:@"Images"];
}

- (NSString *)pathForImageURL:(NSString *)imageURL forArticleURL:(NSURL *)articleURL {
    NSString *imagesPath = [self pathForImagesWithArticleURL:articleURL];
    NSString *encURL = [self safeFilenameWithImageURL:imageURL];
    return encURL ? [imagesPath stringByAppendingPathComponent:encURL] : nil;
}

- (NSString *)pathForImage:(MWKImage *)image {
    return [self pathForImageURL:image.sourceURLString forArticleURL:image.article.url];
}

- (NSString *)pathForImageInfoForArticleWithURL:(NSURL *)url {
    return [[self pathForArticleURL:url] stringByAppendingPathComponent:MWKImageInfoFilename];
}

- (NSString *)safeFilenameWithString:(NSString *)str {
    // Escape only % and / with percent style for readability
    NSString *encodedStr = [str stringByReplacingOccurrencesOfString:@"%" withString:@"%25"];
    encodedStr = [encodedStr stringByReplacingOccurrencesOfString:@"/" withString:@"%2F"];

    return encodedStr;
}

- (NSString *)stringWithSafeFilename:(NSString *)str {
    return [str stringByRemovingPercentEncoding];
}

- (NSString *)safeFilenameWithImageURL:(NSString *)str {
    str = [str wmf_schemelessURL];

    if (![str hasPrefix:MWKDataStoreValidImageSitePrefix]) {
        return nil;
    }

    NSString *suffix = [str substringFromIndex:[MWKDataStoreValidImageSitePrefix length]];
    NSString *fileName = [suffix lastPathComponent];

    // Image URLs are already percent-encoded, so don't double-encode em.
    // In fact, we want to decode them...
    // If we don't, long Unicode filenames may not fit in the filesystem.
    NSString *decodedFileName = [fileName stringByRemovingPercentEncoding];

    return decodedFileName;
}

#pragma mark - save methods

- (BOOL)ensurePathExists:(NSString *)path error:(NSError **)error {
    return [[NSFileManager defaultManager] createDirectoryAtPath:path
                                     withIntermediateDirectories:YES
                                                      attributes:nil
                                                           error:error];
}

- (void)ensurePathExists:(NSString *)path {
    [self ensurePathExists:path error:NULL];
}

- (BOOL)saveData:(NSData *)data toFile:(NSString *)filename atPath:(NSString *)path error:(NSError **)error {
    NSAssert([filename length] > 0, @"No file path given for saving data");
    if (!filename) {
        return NO;
    }
    [self ensurePathExists:path error:error];
    NSString *absolutePath = [path stringByAppendingPathComponent:filename];
    return [data writeToFile:absolutePath options:NSDataWritingAtomic error:error];
}

- (void)saveData:(NSData *)data path:(NSString *)path name:(NSString *)name {
    NSError *error = nil;
    [self saveData:data toFile:name atPath:path error:&error];
    NSAssert(error == nil, @"Error saving image to data store: %@", error);
}

- (BOOL)saveArray:(NSArray *)array path:(NSString *)path name:(NSString *)name error:(NSError **)error {
    NSData *data = [NSPropertyListSerialization dataWithPropertyList:array format:NSPropertyListXMLFormat_v1_0 options:0 error:error];
    return [self saveData:data toFile:name atPath:path error:error];
}

- (void)saveArray:(NSArray *)array path:(NSString *)path name:(NSString *)name {
    [self saveArray:array path:path name:name error:NULL];
}

- (BOOL)saveDictionary:(NSDictionary *)dict path:(NSString *)path name:(NSString *)name error:(NSError **)error {
    NSData *data = [NSPropertyListSerialization dataWithPropertyList:dict format:NSPropertyListXMLFormat_v1_0 options:0 error:error];
    return [self saveData:data toFile:name atPath:path error:error];
}

- (void)saveDictionary:(NSDictionary *)dict path:(NSString *)path name:(NSString *)name {
    [self saveDictionary:dict path:path name:name error:NULL];
}

- (BOOL)saveString:(NSString *)string path:(NSString *)path name:(NSString *)name error:(NSError **)error {
    return [self saveData:[string dataUsingEncoding:NSUTF8StringEncoding] toFile:name atPath:path error:error];
}

- (void)saveString:(NSString *)string path:(NSString *)path name:(NSString *)name {
    [self saveString:string path:path name:name error:NULL];
}

- (void)saveArticle:(MWKArticle *)article {
    if (article.url.wmf_title == nil) {
        return;
    }
    if ([article isMain]) {
        return;
    }
    if (article.url.wmf_isNonStandardURL) {
        return;
    }

    NSString *path = [self pathForArticle:article];
    NSDictionary *export = [article dataExport];
    [self saveDictionary:export path:path name:@"Article.plist"];
    [self.articleCache setObject:article forKey:article.url];
    dispatchOnMainQueue(^{
        [[NSNotificationCenter defaultCenter] postNotificationName:MWKArticleSavedNotification object:self userInfo:@{MWKArticleKey: article}];
    });
}

- (void)saveSection:(MWKSection *)section {
    if ([section.article isMain]) {
        return;
    }
    NSString *path = [self pathForSection:section];
    NSDictionary *export = [section dataExport];
    [self saveDictionary:export path:path name:@"Section.plist"];
}

- (void)saveSectionText:(NSString *)html section:(MWKSection *)section {
    if ([section.article isMain]) {
        return;
    }
    NSString *path = [self pathForSection:section];
    [self saveString:html path:path name:@"Section.html"];
}

- (void)saveImage:(MWKImage *)image {
    if ([image.article isMain]) {
        return;
    }
    NSString *path = [self pathForImage:image];
    NSDictionary *export = [image dataExport];
    [self saveDictionary:export path:path name:@"Image.plist"];
}

- (BOOL)saveRecentSearchList:(MWKRecentSearchList *)list error:(NSError **)error {
    NSString *path = self.basePath;
    NSDictionary *export = @{ @"entries": [list dataExport] };
    return [self saveDictionary:export path:path name:@"RecentSearches.plist" error:error];
}

- (void)saveImageInfo:(NSArray *)imageInfo forArticleURL:(NSURL *)url {
    NSArray *export = [imageInfo bk_map:^id(MWKImageInfo *obj) {
        return [obj dataExport];
    }];

    [self saveArray:export
               path:[self pathForArticleURL:url]
               name:MWKImageInfoFilename];
}

#pragma mark - load methods

- (MWKArticle *)memoryCachedArticleWithURL:(NSURL *)url {
    return [self.articleCache objectForKey:url];
}

- (nullable MWKArticle *)existingArticleWithURL:(NSURL *)url {
    MWKArticle *existingArticle =
        [self memoryCachedArticleWithURL:url] ?: [self articleFromDiskWithURL:url];
    if (existingArticle) {
        [self.articleCache setObject:existingArticle forKey:url];
    }
    return existingArticle;
}

- (MWKArticle *)articleFromDiskWithURL:(NSURL *)url {
    NSString *path = [self pathForArticleURL:url];
    NSString *filePath = [path stringByAppendingPathComponent:@"Article.plist"];
    NSDictionary *dict = [NSDictionary dictionaryWithContentsOfFile:filePath];
    if (!dict) {
        return nil;
    }
    return [[MWKArticle alloc] initWithURL:url dataStore:self dict:dict];
}

- (MWKArticle *)articleWithURL:(NSURL *)url {
    return [self existingArticleWithURL:url] ?: [[MWKArticle alloc] initWithURL:url dataStore:self];
}

- (MWKSection *)sectionWithId:(NSUInteger)sectionId article:(MWKArticle *)article {
    NSString *path = [self pathForSectionId:sectionId inArticleWithURL:article.url];
    NSString *filePath = [path stringByAppendingPathComponent:@"Section.plist"];
    NSDictionary *dict = [NSDictionary dictionaryWithContentsOfFile:filePath];
    return [[MWKSection alloc] initWithArticle:article dict:dict];
}

- (NSString *)sectionTextWithId:(NSUInteger)sectionId article:(MWKArticle *)article {
    NSString *path = [self pathForSectionId:sectionId inArticleWithURL:article.url];
    NSString *filePath = [path stringByAppendingPathComponent:@"Section.html"];

    NSError *err;
    NSString *html = [NSString stringWithContentsOfFile:filePath encoding:NSUTF8StringEncoding error:&err];
    if (err) {
        return nil;
    }

    return html;
}

- (BOOL)hasHTMLFileForSection:(MWKSection *)section {
    NSString *path = [self pathForSectionId:section.sectionId inArticleWithURL:section.article.url];
    NSString *filePath = [path stringByAppendingPathComponent:@"Section.html"];
    return [[NSFileManager defaultManager] fileExistsAtPath:filePath];
}

- (nullable MWKImage *)imageWithURL:(NSString *)url article:(MWKArticle *)article {
    if (url == nil) {
        return nil;
    }
    NSString *path = [self pathForImageURL:url forArticleURL:article.url];
    NSString *filePath = [path stringByAppendingPathComponent:@"Image.plist"];
    NSDictionary *dict = [NSDictionary dictionaryWithContentsOfFile:filePath];
    if (dict) {
        return [[MWKImage alloc] initWithArticle:article dict:dict];
    } else {
        // Not 100% sure if we should return an object here or not,
        // but it seems useful to do so.
        return [[MWKImage alloc] initWithArticle:article sourceURLString:url];
    }
}

- (NSArray *)historyListData {
    NSString *path = self.basePath;
    NSString *filePath = [path stringByAppendingPathComponent:@"History.plist"];
    NSDictionary *dict = [NSDictionary dictionaryWithContentsOfFile:filePath];
    return dict[@"entries"];
}

- (NSDictionary *)savedPageListData {
    NSString *path = self.basePath;
    NSString *filePath = [path stringByAppendingPathComponent:@"SavedPages.plist"];
    return [NSDictionary dictionaryWithContentsOfFile:filePath];
}

- (NSArray *)recentSearchListData {
    NSString *path = self.basePath;
    NSString *filePath = [path stringByAppendingPathComponent:@"RecentSearches.plist"];
    NSDictionary *dict = [NSDictionary dictionaryWithContentsOfFile:filePath];
    return dict[@"entries"];
}

- (NSArray<NSURL *> *)cacheRemovalListFromDisk {
    NSString *path = self.basePath;
    NSString *filePath = [path stringByAppendingPathComponent:@"TitlesToRemove.plist"];
    NSArray *URLStrings = [NSArray arrayWithContentsOfFile:filePath];
    NSArray<NSURL *> *urls = [URLStrings wmf_mapAndRejectNil:^NSURL *(id obj) {
        if (obj && [obj isKindOfClass:[NSString class]]) {
            return [NSURL URLWithString:obj];
        } else {
            return nil;
        }
    }];
    return urls;
}

- (BOOL)saveCacheRemovalListToDisk:(NSArray<NSURL *> *)cacheRemovalList error:(NSError **)error {
    NSArray *URLStrings = [cacheRemovalList bk_map:^id(NSURL *obj) {
        return [obj absoluteString];
    }];
    return [self saveArray:URLStrings path:self.basePath name:@"TitlesToRemove.plist" error:error];
}

- (NSArray *)imageInfoForArticleWithURL:(NSURL *)url {
    return [[NSArray arrayWithContentsOfFile:[self pathForImageInfoForArticleWithURL:url]] wmf_mapAndRejectNil:^MWKImageInfo *(id obj) {
        return [MWKImageInfo imageInfoWithExportedData:obj];
    }];
}

#pragma mark - helper methods

- (void)iterateOverArticles:(void (^)(MWKArticle *))block {
    NSFileManager *fm = [NSFileManager defaultManager];
    NSString *articlePath = [self pathForSites];
    for (NSString *path in [fm enumeratorAtPath:articlePath]) {
        NSArray *components = [path pathComponents];

        //HAX: We make assumptions about the length of paths below.
        //This is due to our title handling assumptions
        WMF_TECH_DEBT_TODO(We should remove this when we move to a DB)
        if ([components count] < 5) {
            continue;
        }

        NSUInteger count = [components count];
        NSString *filename = components[count - 1];
        if ([filename isEqualToString:@"Article.plist"]) {
            NSString *dirname = components[count - 2];
            NSString *titleText = [self stringWithSafeFilename:dirname];

            NSString *language = components[count - 4];
            NSString *domain = components[count - 5];

            NSURL *url = [NSURL wmf_URLWithDomain:domain language:language title:titleText fragment:nil];

            MWKArticle *article = [self articleWithURL:url];
            block(article);
        }
    }
}

- (void)startCacheRemoval {
    dispatch_async(self.cacheRemovalQueue, ^{
        self.cacheRemovalActive = true;
        [self removeNextArticleFromCacheRemovalList];
    });
}

- (void)stopCacheRemoval {
    dispatch_sync(self.cacheRemovalQueue, ^{
        self.cacheRemovalActive = false;
    });
}

- (void)removeNextArticleFromCacheRemovalList {
    if (!self.cacheRemovalActive) {
        return;
    }
    NSMutableArray<NSURL *> *urlsOfArticlesToRemove = [[self cacheRemovalListFromDisk] mutableCopy];
    if (urlsOfArticlesToRemove.count > 0) {
        NSURL *urlToRemove = urlsOfArticlesToRemove[0];
        MWKArticle *article = [self articleFromDiskWithURL:urlToRemove];
        [article remove];
        [urlsOfArticlesToRemove removeObjectAtIndex:0];
        NSError *error = nil;
        if ([self saveCacheRemovalListToDisk:urlsOfArticlesToRemove error:&error]) {
            dispatch_async(self.cacheRemovalQueue, ^{
                [self removeNextArticleFromCacheRemovalList];
            });
        } else {
            DDLogError(@"Error saving cache removal list: %@", error);
        }
    }
}

- (void)removeArticlesWithURLsFromCache:(NSArray<NSURL *> *)urlsToRemove {
    dispatch_async(self.cacheRemovalQueue, ^{
        NSMutableArray<NSURL *> *allURLsToRemove = [[self cacheRemovalListFromDisk] mutableCopy];
        if (allURLsToRemove == nil) {
            allURLsToRemove = [NSMutableArray arrayWithArray:urlsToRemove];
        } else {
            [allURLsToRemove addObjectsFromArray:urlsToRemove];
        }
        NSError *error = nil;
        if (![self saveCacheRemovalListToDisk:allURLsToRemove error:&error]) {
            DDLogError(@"Error saving cache removal list to disk: %@", error);
        }
    });
}

- (NSArray *)legacyImageURLsForArticle:(MWKArticle *)article {
    NSString *path = [self pathForArticle:article];
    NSDictionary *legacyImageDictionary = [NSDictionary dictionaryWithContentsOfFile:[path stringByAppendingPathComponent:@"Images.plist"]];
    if ([legacyImageDictionary isKindOfClass:[NSDictionary class]]) {
        NSArray *legacyImageURLStrings = [legacyImageDictionary objectForKey:@"entries"];
        if ([legacyImageURLStrings isKindOfClass:[NSArray class]]) {
            NSArray *legacyImageURLs = [legacyImageURLStrings wmf_mapAndRejectNil:^id(id obj) {
                if ([obj isKindOfClass:[NSString class]]) {
                    return [NSURL URLWithString:obj];
                } else {
                    return nil;
                }
            }];
            return legacyImageURLs;
        }
    }
    return @[];
}

#pragma mark - Deletion

- (NSError *)removeFolderAtBasePath {
    NSError *err;
    [[NSFileManager defaultManager] removeItemAtPath:self.basePath error:&err];
    return err;
}

- (void)deleteArticle:(MWKArticle *)article {
    NSString *path = [self pathForArticle:article];

    [[WMFImageController sharedInstance] deleteImagesWithURLs:[self legacyImageURLsForArticle:article]];

    // delete article images *before* metadata (otherwise we won't be able to retrieve image lists)
    [[WMFImageController sharedInstance] deleteImagesWithURLs:[[article allImageURLs] allObjects]];

    // delete article metadata last
    [[NSFileManager defaultManager] removeItemAtPath:path error:nil];
}

#pragma mark - Cache

- (void)clearMemoryCache {
    [self.articleCache removeAllObjects];
}

#pragma mark - Core Data

#if DEBUG
- (NSManagedObjectContext *)viewContext {
    NSAssert([NSThread isMainThread], @"View context must only be accessed on the main thread");
    return _viewContext;
}
#endif

- (BOOL)save:(NSError **)error {
    return [self.viewContext save:error];
}

- (nullable WMFArticle *)fetchArticleForURL:(NSURL *)URL {
    return [self fetchArticleForKey:[URL wmf_articleDatabaseKey]];
}

- (nullable WMFArticle *)fetchArticleForKey:(NSString *)key {
    if (!key) {
        return nil;
    }
    NSManagedObjectContext *moc = self.viewContext;
    NSFetchRequest *request = [WMFArticle fetchRequest];
    [request setPredicate:[NSPredicate predicateWithFormat:@"key == %@", key]];
    return [[moc executeFetchRequest:request error:nil] firstObject];
}

- (nullable WMFArticle *)fetchOrCreateArticleForURL:(NSURL *)URL {
    NSString *language = URL.wmf_language;
    NSString *title = URL.wmf_title;
    NSString *key = [URL wmf_articleDatabaseKey];
    if (!language || !title || !key) {
        return nil;
    }
    NSManagedObjectContext *moc = self.viewContext;
    WMFArticle *article = [self fetchArticleForKey:key];
    if (!article) {
        article = [[WMFArticle alloc] initWithEntity:[NSEntityDescription entityForName:@"WMFArticle" inManagedObjectContext:moc] insertIntoManagedObjectContext:moc];
        article.key = key;
    }
    return article;
}

- (BOOL)isArticleWithURLExcludedFromFeed:(NSURL *)articleURL {
    WMFArticle *article = [self fetchArticleForURL:articleURL];
    if (!article) {
        return NO;
    }
    return article.isExcludedFromFeed;
}

- (void)setIsExcludedFromFeed:(BOOL)isExcludedFromFeed forArticleURL:(NSURL *)articleURL {
    NSParameterAssert(articleURL);
    if ([articleURL wmf_isNonStandardURL]) {
        return;
    }
    if ([articleURL.wmf_title length] == 0) {
        return;
    }

    WMFArticle *article = [self fetchOrCreateArticleForURL:articleURL];
    article.isExcludedFromFeed = isExcludedFromFeed;
    [self save:nil];
}

@end<|MERGE_RESOLUTION|>--- conflicted
+++ resolved
@@ -305,11 +305,7 @@
 
     NSError *moveError = nil;
     if (![fm moveItemAtPath:[MWKDataStore appSpecificMainDataStorePath] toPath:[MWKDataStore mainDataStorePath] error:&moveError]) {
-<<<<<<< HEAD
-        if (moveError.code != NSFileNoSuchFileError && copyError.code != NSFileReadNoSuchFileError) {
-=======
         if (moveError.code != NSFileNoSuchFileError && moveError.code != NSFileReadNoSuchFileError) {
->>>>>>> ac41a1eb
             if (error) {
                 *error = moveError;
             }
