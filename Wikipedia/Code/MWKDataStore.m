#import <WMF/WMF-Swift.h>
#include <notify.h>
#import <sqlite3.h>
#import "WMFArticlePreview.h"
#import "WMFAnnouncement.h"

@import CoreData;

NSString *const WMFArticleUpdatedNotification = @"WMFArticleUpdatedNotification";

NSString *const MWKDataStoreValidImageSitePrefix = @"//upload.wikimedia.org/";

NSString *MWKCreateImageURLWithPath(NSString *path) {
    return [MWKDataStoreValidImageSitePrefix stringByAppendingString:path];
}

static NSString *const MWKImageInfoFilename = @"ImageInfo.plist";

@interface MWKDataStore ()

@property (readwrite, strong, nonatomic) MWKHistoryList *historyList;
@property (readwrite, strong, nonatomic) MWKSavedPageList *savedPageList;
@property (readwrite, strong, nonatomic) MWKRecentSearchList *recentSearchList;
@property (readwrite, strong, nonatomic) ArticleLocationController *articleLocationController;

@property (nonatomic, strong) WMFExploreFeedContentController *feedContentController;

@property (readwrite, copy, nonatomic) NSString *basePath;
@property (readwrite, strong, nonatomic) NSCache *articleCache;
@property (readwrite, strong, nonatomic) NSCache *articlePreviewCache;

@property (readwrite, nonatomic, strong) dispatch_queue_t cacheRemovalQueue;
@property (readwrite, nonatomic, getter=isCacheRemovalActive) BOOL cacheRemovalActive;
@property (readwrite, strong, nullable) dispatch_block_t cacheRemovalCompletion;
@property (readwrite, nonatomic, getter=wasSitesFolderMissing) BOOL sitesFolderMissing;

@property (nonatomic, strong) NSMutableDictionary<NSString *, NSOperation *> *articleSaveOperations;
@property (nonatomic, strong) NSOperationQueue *articleSaveQueue;

@property (nonatomic, strong) NSPersistentStoreCoordinator *persistentStoreCoordinator;
@property (nonatomic, strong) NSManagedObjectContext *viewContext;
@property (nonatomic, strong) NSManagedObjectContext *feedImportContext;

@property (nonatomic, strong) NSString *crossProcessNotificationChannelName;
@property (nonatomic) int crossProcessNotificationToken;

@property (nonatomic, strong) NSURL *containerURL;

@end

@implementation MWKDataStore

- (NSOperationQueue *)articleSaveQueue {
    if (!_articleSaveQueue) {
        _articleSaveQueue = [NSOperationQueue new];
        _articleSaveQueue.qualityOfService = NSQualityOfServiceBackground;
        _articleSaveQueue.maxConcurrentOperationCount = 1;
    }
    return _articleSaveQueue;
}

- (NSMutableDictionary<NSString *, NSOperation *> *)articleSaveOperations {
    if (!_articleSaveOperations) {
        _articleSaveOperations = [NSMutableDictionary new];
    }
    return _articleSaveOperations;
}

- (void)asynchronouslyCacheArticle:(MWKArticle *)article toDisk:(BOOL)toDisk {
    [self asynchronouslyCacheArticle:article toDisk:toDisk completion:nil];
}

- (void)asynchronouslyCacheArticle:(MWKArticle *)article toDisk:(BOOL)toDisk completion:(nullable dispatch_block_t)completion {
    [self addArticleToMemoryCache:article];
    if (!toDisk) {
        if (completion) {
            completion();
        }
        return;
    }
    NSOperationQueue *queue = [self articleSaveQueue];
    NSMutableDictionary *operations = [self articleSaveOperations];
    @synchronized(queue) {
        NSString *key = article.url.wmf_articleDatabaseKey;
        if (!key) {
            return;
        }

        NSOperation *op = operations[key];
        if (op) {
            [op cancel];
            [operations removeObjectForKey:key];
        }

        op = [NSBlockOperation blockOperationWithBlock:^{
            [article save];
            @synchronized(queue) {
                [operations removeObjectForKey:key];
            }
        }];
        op.completionBlock = completion;

        if (!op) {
            return;
        }

        operations[key] = op;

        [queue addOperation:op];
    }
}

- (void)cancelAsynchronousCacheForArticle:(MWKArticle *)article {
    NSOperationQueue *queue = [self articleSaveQueue];
    NSMutableDictionary *operations = [self articleSaveOperations];
    @synchronized(queue) {
        NSString *key = article.url.wmf_articleDatabaseKey;
        NSOperation *op = operations[key];
        [op cancel];
        [operations removeObjectForKey:key];
    }
}

#pragma mark - NSObject

- (void)dealloc {
    [[NSNotificationCenter defaultCenter] removeObserver:self];
}

- (instancetype)init {
    self = [self initWithContainerURL:[[NSFileManager defaultManager] wmf_containerURL]];
    return self;
}

static uint64_t bundleHash() {
    static dispatch_once_t onceToken;
    static uint64_t bundleHash;
    dispatch_once(&onceToken, ^{
        bundleHash = (uint64_t)[[[NSBundle mainBundle] bundleIdentifier] hash];
    });
    return bundleHash;
}

- (instancetype)initWithContainerURL:(NSURL *)containerURL {
    self = [super init];
    if (self) {
        self.containerURL = containerURL;
        self.basePath = [self.containerURL URLByAppendingPathComponent:@"Data" isDirectory:YES].path;
        BOOL sitesWasADirectory = false;
        BOOL sitesExisted = [[NSFileManager defaultManager] fileExistsAtPath:[self pathForSites] isDirectory:&sitesWasADirectory];
        self.sitesFolderMissing = !sitesExisted || !sitesWasADirectory;
        [self setupLegacyDataStore];
        NSDictionary *infoDictionary = [self loadSharedInfoDictionaryWithContainerURL:containerURL];
        self.crossProcessNotificationChannelName = infoDictionary[@"CrossProcessNotificiationChannelName"];
        [self setupCrossProcessCoreDataNotifier];
        [self setupCoreDataStackWithContainerURL:containerURL];
        [self setupHistoryAndSavedPageLists];
        self.feedContentController = [[WMFExploreFeedContentController alloc] init];
        self.feedContentController.dataStore = self;
        self.feedContentController.siteURL = [[[MWKLanguageLinkController sharedInstance] appLanguage] siteURL];
        [[NSNotificationCenter defaultCenter] addObserver:self selector:@selector(didReceiveMemoryWarningWithNotification:) name:UIApplicationDidReceiveMemoryWarningNotification object:nil];
        self.articleLocationController = [ArticleLocationController new];
    }
    return self;
}

- (NSDictionary *)loadSharedInfoDictionaryWithContainerURL:(NSURL *)containerURL {
    NSURL *infoDictionaryURL = [containerURL URLByAppendingPathComponent:@"Wikipedia.info" isDirectory:NO];
    NSData *infoDictionaryData = [NSData dataWithContentsOfURL:infoDictionaryURL];
    NSDictionary *infoDictionary = [NSKeyedUnarchiver unarchiveObjectWithData:infoDictionaryData];
    if (!infoDictionary[@"CrossProcessNotificiationChannelName"]) {
        NSString *channelName = [NSString stringWithFormat:@"org.wikimedia.wikipedia.cd-cpn-%@", [NSUUID new].UUIDString].lowercaseString;
        infoDictionary = @{ @"CrossProcessNotificiationChannelName": channelName };
        NSData *data = [NSKeyedArchiver archivedDataWithRootObject:infoDictionary];
        [data writeToURL:infoDictionaryURL atomically:YES];
    }
    return infoDictionary;
}

- (void)setupCrossProcessCoreDataNotifier {
    NSString *channelName = self.crossProcessNotificationChannelName;
    assert(channelName);
    if (!channelName) {
        DDLogError(@"missing channel name");
        return;
    }
    const char *name = [channelName UTF8String];
    notify_register_dispatch(name, &_crossProcessNotificationToken, dispatch_get_main_queue(), ^(int token) {
        uint64_t state;
        notify_get_state(token, &state);
        BOOL isExternal = state != bundleHash();
        if (isExternal) {
            [self handleCrossProcessCoreDataNotificationWithState:state];
        }
    });
}

- (void)handleCrossProcessCoreDataNotificationWithState:(uint64_t)state {
    NSURL *baseURL = self.containerURL;
    NSString *fileName = [NSString stringWithFormat:@"%llu.changes", state];
    NSURL *fileURL = [baseURL URLByAppendingPathComponent:fileName isDirectory:NO];
    NSData *data = [NSData dataWithContentsOfURL:fileURL];
    NSDictionary *userInfo = [NSKeyedUnarchiver unarchiveObjectWithData:data];
    [NSManagedObjectContext mergeChangesFromRemoteContextSave:userInfo intoContexts:@[self.viewContext]];
}

- (void)setupCoreDataStackWithContainerURL:(NSURL *)containerURL {
    NSURL *modelURL = [[NSBundle bundleWithIdentifier:@"org.wikimedia.WMF"] URLForResource:@"Wikipedia" withExtension:@"momd"];
    NSManagedObjectModel *model = [[NSManagedObjectModel alloc] initWithContentsOfURL:modelURL];
    NSString *coreDataDBName = @"Wikipedia.sqlite";

    NSURL *coreDataDBURL = [containerURL URLByAppendingPathComponent:coreDataDBName isDirectory:NO];
    NSPersistentStoreCoordinator *persistentStoreCoordinator = [[NSPersistentStoreCoordinator alloc] initWithManagedObjectModel:model];
    NSDictionary *options = @{ NSMigratePersistentStoresAutomaticallyOption: @YES,
                               NSInferMappingModelAutomaticallyOption: @YES };
    NSError *persistentStoreError = nil;
    if (nil == [persistentStoreCoordinator addPersistentStoreWithType:NSSQLiteStoreType configuration:nil URL:coreDataDBURL options:options error:&persistentStoreError]) {
        // TODO: Metrics
        DDLogError(@"Error adding persistent store: %@", persistentStoreError);
        NSError *moveError = nil;
        NSFileManager *fileManager = [NSFileManager defaultManager];
        NSString *uuid = [[NSUUID UUID] UUIDString];
        NSURL *moveURL = [[containerURL URLByAppendingPathComponent:uuid] URLByAppendingPathExtension:@"sqlite"];
        [fileManager moveItemAtURL:coreDataDBURL toURL:moveURL error:&moveError];
        if (moveError) {
            // TODO: Metrics
            [fileManager removeItemAtURL:coreDataDBURL error:nil];
        }
        persistentStoreError = nil;
        if (nil == [persistentStoreCoordinator addPersistentStoreWithType:NSSQLiteStoreType configuration:nil URL:coreDataDBURL options:options error:&persistentStoreError]) {
            // TODO: Metrics
            DDLogError(@"Second error after adding persistent store: %@", persistentStoreError);
        }
    }

    self.persistentStoreCoordinator = persistentStoreCoordinator;
    self.viewContext = [[NSManagedObjectContext alloc] initWithConcurrencyType:NSMainQueueConcurrencyType];
    self.viewContext.persistentStoreCoordinator = persistentStoreCoordinator;
    self.viewContext.mergePolicy = NSMergeByPropertyStoreTrumpMergePolicy;
    [[NSNotificationCenter defaultCenter] addObserver:self selector:@selector(viewContextDidSave:) name:NSManagedObjectContextDidSaveNotification object:self.viewContext];
    [[NSNotificationCenter defaultCenter] addObserver:self selector:@selector(viewContextDidChange:) name:NSManagedObjectContextObjectsDidChangeNotification object:self.viewContext];
}

- (nullable id)archiveableNotificationValueForValue:(id)value {
    if ([value isKindOfClass:[NSManagedObject class]]) {
        return [[value objectID] URIRepresentation];
    } else if ([value isKindOfClass:[NSManagedObjectID class]]) {
        return [value URIRepresentation];
    } else if ([value isKindOfClass:[NSSet class]] || [value isKindOfClass:[NSArray class]]) {
        return [value wmf_map:^id(id obj) {
            return [self archiveableNotificationValueForValue:obj];
        }];
    } else if ([value conformsToProtocol:@protocol(NSCoding)]) {
        return value;
    } else {
        return nil;
    }
}

- (NSDictionary *)archivableNotificationUserInfoForUserInfo:(NSDictionary *)userInfo {
    NSMutableDictionary *archiveableUserInfo = [NSMutableDictionary dictionaryWithCapacity:userInfo.count];
    NSArray *allKeys = userInfo.allKeys;
    for (NSString *key in allKeys) {
        id value = userInfo[key];
        if ([value isKindOfClass:[NSDictionary class]]) {
            value = [self archivableNotificationUserInfoForUserInfo:value];
        } else {
            value = [self archiveableNotificationValueForValue:value];
        }
        if (value) {
            archiveableUserInfo[key] = value;
        }
    }
    return archiveableUserInfo;
}

- (void)viewContextDidSave:(NSNotification *)note {
    NSManagedObjectContext *moc = self.viewContext;
    if (!moc) {
        return;
    }

    NSDictionary *userInfo = note.userInfo;
    if (!userInfo) {
        return;
    }

    uint64_t state = bundleHash();

    NSDictionary *archiveableUserInfo = [self archivableNotificationUserInfoForUserInfo:userInfo];
    NSData *data = [NSKeyedArchiver archivedDataWithRootObject:archiveableUserInfo];
    NSURL *baseURL = [[NSFileManager defaultManager] wmf_containerURL];
    NSString *fileName = [NSString stringWithFormat:@"%llu.changes", state];
    NSURL *fileURL = [baseURL URLByAppendingPathComponent:fileName isDirectory:NO];
    [data writeToURL:fileURL atomically:YES];

    const char *name = [self.crossProcessNotificationChannelName UTF8String];
    notify_set_state(_crossProcessNotificationToken, state);
    notify_post(name);
}

- (void)viewContextDidChange:(NSNotification *)note {
    NSDictionary *userInfo = note.userInfo;
    NSArray<NSString *> *keys = @[NSInsertedObjectsKey, NSUpdatedObjectsKey, NSDeletedObjectsKey, NSRefreshedObjectsKey, NSInvalidatedObjectsKey];
    NSNotificationCenter *nc = [NSNotificationCenter defaultCenter];
    for (NSString *key in keys) {
        NSSet<NSManagedObject *> *changedObjects = userInfo[key];
        for (NSManagedObject *object in changedObjects) {
            if ([object isKindOfClass:[WMFArticle class]]) {
                WMFArticle *article = (WMFArticle *)object;
                NSString *articleKey = article.key;
                NSURL *articleURL = article.URL;
                if (!articleKey || !articleURL) {
                    continue;
                }
                [self.articlePreviewCache removeObjectForKey:articleKey];
                if (![key isEqualToString:NSDeletedObjectsKey]) {
                    [nc postNotificationName:WMFArticleUpdatedNotification object:article];
                }
            }
        }
    }
}

+ (NSString *)legacyYapDatabasePath {
    NSString *databaseName = @"WikipediaYap.sqlite";

    NSURL *baseURL = [[NSFileManager defaultManager] wmf_containerURL];

    NSURL *databaseURL = [baseURL URLByAppendingPathComponent:databaseName isDirectory:NO];

    return databaseURL.filePathURL.path;
}

+ (BOOL)migrateToSharedContainer:(NSError **)error {
    NSFileManager *fm = [NSFileManager defaultManager];

    NSString *databaseName = @"WikipediaYap.sqlite";
    NSURL *baseURL = [[NSFileManager defaultManager] URLForDirectory:NSDocumentDirectory
                                                            inDomain:NSUserDomainMask
                                                   appropriateForURL:nil
                                                              create:YES
                                                               error:NULL];

    NSURL *databaseURL = [baseURL URLByAppendingPathComponent:databaseName isDirectory:NO];

    NSString *appSpecificDatabasePath = databaseURL.filePathURL.path;
    NSError *copyError = nil;
    if (![fm copyItemAtPath:appSpecificDatabasePath toPath:[self legacyYapDatabasePath] error:&copyError]) {
        if (copyError.code != NSFileNoSuchFileError && copyError.code != NSFileReadNoSuchFileError) {
            if (error) {
                *error = copyError;
            }
            return NO;
        }
    }

    NSError *moveError = nil;
    if (![fm moveItemAtPath:[MWKDataStore appSpecificMainDataStorePath] toPath:[MWKDataStore mainDataStorePath] error:&moveError]) {
        if (moveError.code != NSFileNoSuchFileError && moveError.code != NSFileReadNoSuchFileError) {
            if (error) {
                *error = moveError;
            }
            return NO;
        }
    }

    return YES;
}

- (void)migrateArticlePreviews:(NSDictionary<NSString *, WMFArticlePreview *> *)articlePreviews historyEntries:(NSDictionary<NSString *, MWKHistoryEntry *> *)historyEntries toManagedObjectContext:(NSManagedObjectContext *)moc {
    if (articlePreviews.count == 0 && historyEntries.count == 0) {
        return;
    }

    NSMutableSet *keysToAdd = [NSMutableSet setWithArray:articlePreviews.allKeys];
    [keysToAdd unionSet:[NSSet setWithArray:historyEntries.allKeys]];

    NSFetchRequest *existingObjectFetchRequest = [WMFArticle fetchRequest];
    existingObjectFetchRequest.predicate = [NSPredicate predicateWithFormat:@"key in %@", keysToAdd];
    NSArray<WMFArticle *> *allExistingObjects = [moc executeFetchRequest:existingObjectFetchRequest error:nil];

    void (^updateBlock)(MWKHistoryEntry *, WMFArticlePreview *, WMFArticle *) = ^(MWKHistoryEntry *entry, WMFArticlePreview *preview, WMFArticle *article) {
        if (entry) {
            article.viewedDate = entry.dateViewed;
            [article updateViewedDateWithoutTime];
            article.viewedFragment = entry.fragment;
            article.viewedScrollPosition = entry.scrollPosition;
            article.savedDate = entry.dateSaved;
            article.isExcludedFromFeed = entry.blackListed;
            article.wasSignificantlyViewed = entry.titleWasSignificantlyViewed;
            article.newsNotificationDate = entry.inTheNewsNotificationDate;
            article.viewedScrollPosition = entry.scrollPosition;
        }
        if (preview) {
            article.displayTitle = preview.displayTitle;
            article.wikidataDescription = preview.wikidataDescription;
            article.snippet = preview.snippet;
            article.thumbnailURL = preview.thumbnailURL;
            article.location = preview.location;
            article.pageViews = preview.pageViews;
        }
    };

    for (WMFArticle *article in allExistingObjects) {
        NSString *key = article.key;
        if (!key) {
            [moc deleteObject:article];
            continue;
        }
        MWKHistoryEntry *entry = historyEntries[key];
        WMFArticlePreview *preview = articlePreviews[key];
        [keysToAdd removeObject:key];
        updateBlock(entry, preview, article);
    }

    NSEntityDescription *articleEntityDescription = [NSEntityDescription entityForName:@"WMFArticle" inManagedObjectContext:moc];
    for (NSString *key in keysToAdd) {
        MWKHistoryEntry *entry = historyEntries[key];
        WMFArticlePreview *preview = articlePreviews[key];
        WMFArticle *article = [[WMFArticle alloc] initWithEntity:articleEntityDescription insertIntoManagedObjectContext:moc];
        article.key = key;
        updateBlock(entry, preview, article);
    }
}

- (void)migrateToQuadKeyLocationIfNecessaryWithCompletion:(nonnull void (^)(NSError *))completion {
    if (![self.articleLocationController needsMigrationWithManagedObjectContext:self.viewContext]) {
        if (completion) {
            completion(nil);
        }
        return;
    }
    [self performBackgroundCoreDataOperationOnATemporaryContext:^(NSManagedObjectContext *moc) {
        [self.articleLocationController migrateWithManagedObjectContext:moc
                                                             completion:^(NSError *_Nullable error) {
                                                                 dispatch_async(dispatch_get_main_queue(), ^{
                                                                     if (completion) {
                                                                         completion(error);
                                                                     }
                                                                 });
                                                             }];
    }];
}

#pragma mark - Background Contexts

- (void)performBackgroundCoreDataOperationOnATemporaryContext:(nonnull void (^)(NSManagedObjectContext *moc))mocBlock {
    WMFAssertMainThread(@"Background Core Data operations must be started from the main thread.");
    NSManagedObjectContext *backgroundContext = [[NSManagedObjectContext alloc] initWithConcurrencyType:NSPrivateQueueConcurrencyType];
    backgroundContext.parentContext = _viewContext;
    backgroundContext.mergePolicy = NSMergeByPropertyStoreTrumpMergePolicy;
    NSNotificationCenter *nc = [NSNotificationCenter defaultCenter];
    [nc addObserver:self selector:@selector(backgroundContextDidSave:) name:NSManagedObjectContextDidSaveNotification object:backgroundContext];
    [backgroundContext performBlock:^{
        mocBlock(backgroundContext);
        [nc removeObserver:self name:NSManagedObjectContextDidSaveNotification object:backgroundContext];
    }];
}

- (void)backgroundContextDidSave:(NSNotification *)note {
    NSManagedObjectContext *moc = _viewContext;
    [moc performBlockAndWait:^{
        NSError *mainContextSaveError = nil;
        if ([moc hasChanges] && ![moc save:&mainContextSaveError]) {
            DDLogError(@"Error saving main context: %@", mainContextSaveError);
        }
    }];
}

- (NSManagedObjectContext *)feedImportContext {
    WMFAssertMainThread(@"feedImportContext be created on the main thread");
    if (!_feedImportContext) {
        _feedImportContext = [[NSManagedObjectContext alloc] initWithConcurrencyType:NSPrivateQueueConcurrencyType];
        _feedImportContext.parentContext = _viewContext;
        _feedImportContext.mergePolicy = NSMergeByPropertyStoreTrumpMergePolicy;
        [[NSNotificationCenter defaultCenter] addObserver:self selector:@selector(backgroundContextDidSave:) name:NSManagedObjectContextDidSaveNotification object:_feedImportContext];
    }
    return _feedImportContext;
}

- (void)teardownFeedImportContext {
    WMFAssertMainThread(@"feedImportContext must be torn down on the main thread");
    if (_feedImportContext) {
        [[NSNotificationCenter defaultCenter] removeObserver:self name:NSManagedObjectContextDidSaveNotification object:_feedImportContext];
        _feedImportContext = nil;
    }
}

#pragma mark - Migrations

- (void)performCoreDataMigrations:(dispatch_block_t)completion {
    if (!self.wasSitesFolderMissing) {
        if (completion) {
            completion();
        }
        return;
    }
    [self performBackgroundCoreDataOperationOnATemporaryContext:^(NSManagedObjectContext *moc) {
        [self markAllDownloadedArticlesInManagedObjectContextAsUndownloaded:moc];
        dispatch_async(dispatch_get_main_queue(), completion);
    }];
}

- (void)markAllDownloadedArticlesInManagedObjectContextAsUndownloaded:(NSManagedObjectContext *)moc {
    NSFetchRequest *request = [WMFArticle fetchRequest];
    request.predicate = [NSPredicate predicateWithFormat:@"isDownloaded == YES"];
    request.fetchLimit = 500;
    NSError *fetchError = nil;
    NSArray *downloadedArticles = [moc executeFetchRequest:request error:&fetchError];
    if (fetchError) {
        DDLogError(@"Error fetching downloaded articles: %@", fetchError);
        return;
    }

    while (downloadedArticles.count > 0) {
        @autoreleasepool {
            for (WMFArticle *article in downloadedArticles) {
                article.isDownloaded = NO;
            }

            if ([moc hasChanges]) {
                NSError *saveError = nil;
                [moc save:&saveError];
                if (saveError) {
                    DDLogError(@"Error saving downloaded articles: %@", fetchError);
                    return;
                }
                [moc reset];
            }
        }

        downloadedArticles = [moc executeFetchRequest:request error:&fetchError];
        if (fetchError) {
            DDLogError(@"Error fetching downloaded articles: %@", fetchError);
            return;
        }
    }
}

- (BOOL)migrateToCoreData:(NSError **)error {
    const char *dbPath = [[MWKDataStore legacyYapDatabasePath] UTF8String];
    sqlite3 *db;
    if (sqlite3_open(dbPath, &db) != SQLITE_OK) {
        DDLogError(@"Failed to open legacy db");
        return YES;
    }

    sqlite3_stmt *statement;
    const char *query = "SELECT * FROM database2;";
    if (sqlite3_prepare_v2(db, query, -1, &statement, NULL) != SQLITE_OK) {
        const char *errmsg = sqlite3_errmsg(db);
        DDLogError(@"Failed to prepare query: %s", errmsg);
        return YES;
    }

    [NSKeyedUnarchiver setClass:[WMFLegacyContentGroup class] forClassName:@"WMFContinueReadingContentGroup"];
    [NSKeyedUnarchiver setClass:[WMFLegacyContentGroup class] forClassName:@"WMFMainPageContentGroup"];
    [NSKeyedUnarchiver setClass:[WMFLegacyContentGroup class] forClassName:@"WMFRelatedPagesContentGroup"];
    [NSKeyedUnarchiver setClass:[WMFLegacyContentGroup class] forClassName:@"WMFLocationContentGroup"];
    [NSKeyedUnarchiver setClass:[WMFLegacyContentGroup class] forClassName:@"WMFPictureOfTheDayContentGroup"];
    [NSKeyedUnarchiver setClass:[WMFLegacyContentGroup class] forClassName:@"WMFRandomContentGroup"];
    [NSKeyedUnarchiver setClass:[WMFLegacyContentGroup class] forClassName:@"WMFFeaturedArticleContentGroup"];
    [NSKeyedUnarchiver setClass:[WMFLegacyContentGroup class] forClassName:@"WMFTopReadContentGroup"];
    [NSKeyedUnarchiver setClass:[WMFLegacyContentGroup class] forClassName:@"WMFNewsContentGroup"];
    [NSKeyedUnarchiver setClass:[WMFLegacyContentGroup class] forClassName:@"WMFNotificationContentGroup"];
    [NSKeyedUnarchiver setClass:[WMFLegacyContentGroup class] forClassName:@"WMFAnnouncementContentGroup"];

    [[NSNotificationCenter defaultCenter] removeObserver:self name:NSManagedObjectContextDidSaveNotification object:self.viewContext];
    [[NSNotificationCenter defaultCenter] removeObserver:self name:NSManagedObjectContextObjectsDidChangeNotification object:self.viewContext];

    NSManagedObjectContext *moc = self.viewContext;

    NSInteger batchSize = 500;

    NSMutableDictionary *previews = [NSMutableDictionary dictionaryWithCapacity:250];
    NSMutableDictionary *entries = [NSMutableDictionary dictionaryWithCapacity:250];

    while (sqlite3_step(statement) == SQLITE_ROW) {
        @autoreleasepool {
            const unsigned char *collectionNameBytes = sqlite3_column_text(statement, 1);
            int collectionNameBytesLength = sqlite3_column_bytes(statement, 1);
            const unsigned char *keyBytes = sqlite3_column_text(statement, 2);
            int keyBytesLength = sqlite3_column_bytes(statement, 2);
            const void *objectBlob = sqlite3_column_blob(statement, 3);
            int objectBlobLength = sqlite3_column_bytes(statement, 3);
            const void *metadataBlob = sqlite3_column_blob(statement, 4);
            int metadataBlobLength = sqlite3_column_bytes(statement, 4);

            if (collectionNameBytesLength == 0 || keyBytesLength == 0 || objectBlobLength == 0) {
                continue;
            }

            NSString *collectionName = [[NSString alloc] initWithBytes:collectionNameBytes length:collectionNameBytesLength encoding:NSUTF8StringEncoding];
            NSString *key = [[NSString alloc] initWithBytes:keyBytes length:keyBytesLength encoding:NSUTF8StringEncoding];
            NSData *objectData = [[NSData alloc] initWithBytes:objectBlob length:objectBlobLength];
            NSData *metadataData = nil;
            if (metadataBlobLength > 0) {
                metadataData = [[NSData alloc] initWithBytes:metadataBlob length:metadataBlobLength];
            }

            if (!collectionName || !key || !objectData) {
                continue;
            }
            @try {
                if ([collectionName isEqualToString:@"MWKHistoryEntry"]) {
                    MWKHistoryEntry *entry = [NSKeyedUnarchiver unarchiveObjectWithData:objectData];
                    entries[key] = entry;
                } else if ([collectionName isEqualToString:@"WMFArticlePreview"]) {
                    WMFArticlePreview *preview = [NSKeyedUnarchiver unarchiveObjectWithData:objectData];
                    previews[key] = preview;
                } else if ([collectionName isEqualToString:@"WMFContentGroup"]) {
                    WMFLegacyContentGroup *oldContentGroup = [NSKeyedUnarchiver unarchiveObjectWithData:objectData];
                    id metadata = nil;
                    if (metadataData) {
                        metadata = [NSKeyedUnarchiver unarchiveObjectWithData:metadataData];
                    }
                    if (!metadata) {
                        continue;
                    }

                    WMFContentGroupKind contentGroupKind = WMFContentGroupKindUnknown;
                    if ([key hasPrefix:@"wikipedia://content/announcements/"]) {
                        contentGroupKind = WMFContentGroupKindAnnouncement;
                    } else if ([key hasPrefix:@"wikipedia://content/main-page/"]) {
                        contentGroupKind = WMFContentGroupKindMainPage;
                    } else if ([key hasPrefix:@"wikipedia://content/continue-reading/"]) {
                        contentGroupKind = WMFContentGroupKindContinueReading;
                    } else if ([key hasPrefix:@"wikipedia://content/nearby/"]) {
                        contentGroupKind = WMFContentGroupKindLocation;
                    } else if ([key hasPrefix:@"wikipedia://content/picture-of-the-day/"]) {
                        contentGroupKind = WMFContentGroupKindPictureOfTheDay;
                    } else if ([key hasPrefix:@"wikipedia://content/random/"]) {
                        contentGroupKind = WMFContentGroupKindRandom;
                    } else if ([key hasPrefix:@"wikipedia://content/featured-article/"]) {
                        contentGroupKind = WMFContentGroupKindFeaturedArticle;
                    } else if ([key hasPrefix:@"wikipedia://content/notification/"]) {
                        contentGroupKind = WMFContentGroupKindNotification;
                    } else if ([key hasPrefix:@"wikipedia://content/news/"]) {
                        contentGroupKind = WMFContentGroupKindNews;
                    } else if ([key hasPrefix:@"wikipedia://content/top-read/"]) {
                        contentGroupKind = WMFContentGroupKindTopRead;
                    } else if ([key hasPrefix:@"wikipedia://content/related-pages/"]) {
                        contentGroupKind = WMFContentGroupKindRelatedPages;
                    } else {
                        continue;
                    }

                    WMFContentGroup *newContentGroup = [NSEntityDescription insertNewObjectForEntityForName:@"WMFContentGroup" inManagedObjectContext:moc];
                    newContentGroup.contentGroupKind = contentGroupKind;
                    newContentGroup.date = oldContentGroup.date;
                    newContentGroup.midnightUTCDate = oldContentGroup.date.wmf_midnightUTCDateFromUTCDate;
                    newContentGroup.siteURL = oldContentGroup.siteURL;
                    newContentGroup.articleURL = oldContentGroup.articleURL;
                    newContentGroup.location = oldContentGroup.location;
                    newContentGroup.placemark = oldContentGroup.placemark;
                    newContentGroup.contentMidnightUTCDate = oldContentGroup.mostReadDate.wmf_midnightUTCDateFromUTCDate;
                    newContentGroup.wasDismissed = oldContentGroup.wasDismissed;
                    newContentGroup.content = metadata;
                    [newContentGroup updateKey];
                    [newContentGroup updateContentType];
                    [newContentGroup updateDailySortPriority];
                    [newContentGroup updateVisibility];

                    //New key differs from old key, so use the calculated key on newContentGroup rather than the old key
                    NSFetchRequest *request = [WMFContentGroup fetchRequest];
                    request.predicate = [NSPredicate predicateWithFormat:@"key == %@", newContentGroup.key];
                    NSArray *contentGroups = [moc executeFetchRequest:request error:nil];
                    for (WMFContentGroup *group in contentGroups) {
                        if (![group.objectID isEqual:newContentGroup.objectID]) {
                            [moc deleteObject:group];
                        }
                    }
                }
            } @catch (NSException *exception) {
                DDLogError(@"Exception trying to import legacy object for key: %@", key);
            }

            if (entries.count + previews.count > batchSize) {
                [self migrateArticlePreviews:previews historyEntries:entries toManagedObjectContext:moc];
                [entries removeAllObjects];
                [previews removeAllObjects];
                NSError *batchSaveError = nil;
                if (![moc save:&batchSaveError]) {
                    DDLogError(@"Migration batch error: %@", batchSaveError);
                }
                [moc reset];
            }
        }
    }

    if (previews.count + entries.count > 0) {
        [self migrateArticlePreviews:previews historyEntries:entries toManagedObjectContext:moc];
    }

    NSError *saveError = nil;
    BOOL didSave = [moc save:&saveError];
    if (!didSave) {
        if (error) {
            *error = saveError;
        }
        DDLogError(@"Migration batch error: %@", saveError);
    }
    [moc reset];

    [[NSNotificationCenter defaultCenter] addObserver:self selector:@selector(viewContextDidSave:) name:NSManagedObjectContextDidSaveNotification object:self.viewContext];
    [[NSNotificationCenter defaultCenter] addObserver:self selector:@selector(viewContextDidChange:) name:NSManagedObjectContextObjectsDidChangeNotification object:self.viewContext];

    return didSave;
}

#pragma mark - Memory

- (void)didReceiveMemoryWarningWithNotification:(NSNotification *)note {
    [self clearMemoryCache];
}

#pragma - Accessors

- (MWKRecentSearchList *)recentSearchList {
    if (!_recentSearchList) {
        _recentSearchList = [[MWKRecentSearchList alloc] initWithDataStore:self];
    }
    return _recentSearchList;
}

#pragma mark - History and Saved Page List

- (void)setupHistoryAndSavedPageLists {
    WMFAssertMainThread(@"History and saved page lists must be setup on the main thread");
    self.historyList = [[MWKHistoryList alloc] initWithDataStore:self];
    [self.historyList migrateLegacyDataIfNeeded];
    self.savedPageList = [[MWKSavedPageList alloc] initWithDataStore:self];
    [self.savedPageList migrateLegacyDataIfNeeded];
}

#pragma mark - Legacy DataStore

+ (NSString *)mainDataStorePath {
    NSString *documentsFolder = [[NSFileManager defaultManager] wmf_containerPath];
    return [documentsFolder stringByAppendingPathComponent:@"Data"];
}

+ (NSString *)appSpecificMainDataStorePath { //deprecated, use the group folder from mainDataStorePath
    NSString *documentsFolder =
        [NSSearchPathForDirectoriesInDomains(NSDocumentDirectory, NSUserDomainMask, YES) firstObject];
    return [documentsFolder stringByAppendingPathComponent:@"Data"];
}

- (void)setupLegacyDataStore {
    NSString *pathToExclude = [self pathForSites];
    NSError *directoryCreationError = nil;
    if (![[NSFileManager defaultManager] createDirectoryAtPath:pathToExclude withIntermediateDirectories:YES attributes:nil error:&directoryCreationError]) {
        DDLogError(@"Error creating MWKDataStore path: %@", directoryCreationError);
    }
    NSURL *directoryURL = [NSURL fileURLWithPath:pathToExclude isDirectory:YES];
    NSError *excludeBackupError = nil;
    if (![directoryURL setResourceValue:@(YES) forKey:NSURLIsExcludedFromBackupKey error:&excludeBackupError]) {
        DDLogError(@"Error excluding MWKDataStore path from backup: %@", excludeBackupError);
    }
    self.articleCache = [[NSCache alloc] init];
    self.articleCache.countLimit = 50;

    self.articlePreviewCache = [[NSCache alloc] init];
    self.articlePreviewCache.countLimit = 100;

    self.cacheRemovalQueue = dispatch_queue_create("org.wikimedia.cache_removal", DISPATCH_QUEUE_SERIAL);
}

#pragma mark - path methods

- (NSString *)joinWithBasePath:(NSString *)path {
    return [self.basePath stringByAppendingPathComponent:path];
}

- (NSString *)pathForSites {
    return [self joinWithBasePath:@"sites"];
}

- (NSString *)pathForDomainInURL:(NSURL *)url {
    NSString *sitesPath = [self pathForSites];
    NSString *domainPath = [sitesPath stringByAppendingPathComponent:url.wmf_domain];
    return [domainPath stringByAppendingPathComponent:url.wmf_language];
}

- (NSString *)pathForArticlesInDomainFromURL:(NSURL *)url {
    NSString *sitePath = [self pathForDomainInURL:url];
    return [sitePath stringByAppendingPathComponent:@"articles"];
}

/// Returns the folder where data for the correspnoding title is stored.
- (NSString *)pathForArticleURL:(NSURL *)url {
    NSString *articlesPath = [self pathForArticlesInDomainFromURL:url];
    NSString *encTitle = [self safeFilenameWithString:url.wmf_titleWithUnderScores];
    return [articlesPath stringByAppendingPathComponent:encTitle];
}

- (NSString *)pathForArticle:(MWKArticle *)article {
    return [self pathForArticleURL:article.url];
}

- (NSString *)pathForSectionsInArticleWithURL:(NSURL *)url {
    NSString *articlePath = [self pathForArticleURL:url];
    return [articlePath stringByAppendingPathComponent:@"sections"];
}

- (NSString *)pathForSectionId:(NSUInteger)sectionId inArticleWithURL:(NSURL *)url {
    NSString *sectionsPath = [self pathForSectionsInArticleWithURL:url];
    NSString *sectionName = [NSString stringWithFormat:@"%d", (int)sectionId];
    return [sectionsPath stringByAppendingPathComponent:sectionName];
}

- (NSString *)pathForSection:(MWKSection *)section {
    return [self pathForSectionId:section.sectionId inArticleWithURL:section.url];
}

- (NSString *)pathForImagesWithArticleURL:(NSURL *)url {
    NSString *articlePath = [self pathForArticleURL:url];
    return [articlePath stringByAppendingPathComponent:@"Images"];
}

- (NSString *)pathForImageURL:(NSString *)imageURL forArticleURL:(NSURL *)articleURL {
    NSString *imagesPath = [self pathForImagesWithArticleURL:articleURL];
    NSString *encURL = [self safeFilenameWithImageURL:imageURL];
    return encURL ? [imagesPath stringByAppendingPathComponent:encURL] : nil;
}

- (NSString *)pathForImage:(MWKImage *)image {
    return [self pathForImageURL:image.sourceURLString forArticleURL:image.article.url];
}

- (NSString *)pathForImageInfoForArticleWithURL:(NSURL *)url {
    return [[self pathForArticleURL:url] stringByAppendingPathComponent:MWKImageInfoFilename];
}

- (NSString *)safeFilenameWithString:(NSString *)str {
    // Escape only % and / with percent style for readability
    NSString *encodedStr = [str stringByReplacingOccurrencesOfString:@"%" withString:@"%25"];
    encodedStr = [encodedStr stringByReplacingOccurrencesOfString:@"/" withString:@"%2F"];

    return encodedStr;
}

- (NSString *)stringWithSafeFilename:(NSString *)str {
    return [str stringByRemovingPercentEncoding];
}

- (NSString *)safeFilenameWithImageURL:(NSString *)str {
    str = [str wmf_schemelessURL];

    if (![str hasPrefix:MWKDataStoreValidImageSitePrefix]) {
        return nil;
    }

    NSString *suffix = [str substringFromIndex:[MWKDataStoreValidImageSitePrefix length]];
    NSString *fileName = [suffix lastPathComponent];

    // Image URLs are already percent-encoded, so don't double-encode em.
    // In fact, we want to decode them...
    // If we don't, long Unicode filenames may not fit in the filesystem.
    NSString *decodedFileName = [fileName stringByRemovingPercentEncoding];

    return decodedFileName;
}

#pragma mark - save methods

- (BOOL)ensurePathExists:(NSString *)path error:(NSError **)error {
    return [[NSFileManager defaultManager] createDirectoryAtPath:path
                                     withIntermediateDirectories:YES
                                                      attributes:nil
                                                           error:error];
}

- (void)ensurePathExists:(NSString *)path {
    [self ensurePathExists:path error:NULL];
}

- (BOOL)saveData:(NSData *)data toFile:(NSString *)filename atPath:(NSString *)path error:(NSError **)error {
    NSAssert([filename length] > 0, @"No file path given for saving data");
    if (!filename) {
        return NO;
    }
    [self ensurePathExists:path error:error];
    NSString *absolutePath = [path stringByAppendingPathComponent:filename];
    return [data writeToFile:absolutePath options:NSDataWritingAtomic error:error];
}

- (void)saveData:(NSData *)data path:(NSString *)path name:(NSString *)name {
    NSError *error = nil;
    [self saveData:data toFile:name atPath:path error:&error];
    NSAssert(error == nil, @"Error saving image to data store: %@", error);
}

- (BOOL)saveArray:(NSArray *)array path:(NSString *)path name:(NSString *)name error:(NSError **)error {
    NSData *data = [NSPropertyListSerialization dataWithPropertyList:array format:NSPropertyListXMLFormat_v1_0 options:0 error:error];
    return [self saveData:data toFile:name atPath:path error:error];
}

- (void)saveArray:(NSArray *)array path:(NSString *)path name:(NSString *)name {
    [self saveArray:array path:path name:name error:NULL];
}

- (BOOL)saveDictionary:(NSDictionary *)dict path:(NSString *)path name:(NSString *)name error:(NSError **)error {
    NSData *data = [NSPropertyListSerialization dataWithPropertyList:dict format:NSPropertyListXMLFormat_v1_0 options:0 error:error];
    return [self saveData:data toFile:name atPath:path error:error];
}

- (void)saveDictionary:(NSDictionary *)dict path:(NSString *)path name:(NSString *)name {
    [self saveDictionary:dict path:path name:name error:NULL];
}

- (BOOL)saveString:(NSString *)string path:(NSString *)path name:(NSString *)name error:(NSError **)error {
    return [self saveData:[string dataUsingEncoding:NSUTF8StringEncoding] toFile:name atPath:path error:error];
}

- (void)saveString:(NSString *)string path:(NSString *)path name:(NSString *)name {
    [self saveString:string path:path name:name error:NULL];
}

- (void)saveArticle:(MWKArticle *)article {
    if (article.url.wmf_title == nil) {
        return;
    }

    if (article.url.wmf_isNonStandardURL) {
        return;
    }
    [self addArticleToMemoryCache:article];
    NSString *path = [self pathForArticle:article];
    NSDictionary *export = [article dataExport];
    [self saveDictionary:export path:path name:@"Article.plist"];
}

- (void)saveSection:(MWKSection *)section {
    NSString *path = [self pathForSection:section];
    NSDictionary *export = [section dataExport];
    [self saveDictionary:export path:path name:@"Section.plist"];
}

- (void)saveSectionText:(NSString *)html section:(MWKSection *)section {
    NSString *path = [self pathForSection:section];
    [self saveString:html path:path name:@"Section.html"];
}

- (void)saveImage:(MWKImage *)image {
    if ([image.article isMain]) {
        return;
    }
    NSString *path = [self pathForImage:image];
    NSDictionary *export = [image dataExport];
    [self saveDictionary:export path:path name:@"Image.plist"];
}

- (BOOL)saveRecentSearchList:(MWKRecentSearchList *)list error:(NSError **)error {
    NSString *path = self.basePath;
    NSDictionary *export = @{ @"entries": [list dataExport] };
    return [self saveDictionary:export path:path name:@"RecentSearches.plist" error:error];
}

- (void)saveImageInfo:(NSArray *)imageInfo forArticleURL:(NSURL *)url {
    NSArray *export = [imageInfo wmf_map:^id(MWKImageInfo *obj) {
        return [obj dataExport];
    }];

    [self saveArray:export
               path:[self pathForArticleURL:url]
               name:MWKImageInfoFilename];
}

- (void)addArticleToMemoryCache:(MWKArticle *)article forKey:(NSString *)key {
    if (!key || !article) {
        return;
    }
    @synchronized(self.articleCache) {
        [self.articleCache setObject:article forKey:key];
    }
}

- (void)addArticleToMemoryCache:(MWKArticle *)article {
    [self addArticleToMemoryCache:article forKey:article.url.wmf_articleDatabaseKey];
}

#pragma mark - load methods

- (MWKArticle *)memoryCachedArticleWithKey:(NSString *)key {
    return [self.articleCache objectForKey:key];
}

- (MWKArticle *)memoryCachedArticleWithURL:(NSURL *)url {
    return [self memoryCachedArticleWithKey:url.wmf_articleDatabaseKey];
}

- (nullable MWKArticle *)existingArticleWithURL:(NSURL *)url {
    NSString *key = [url wmf_articleDatabaseKey];
    MWKArticle *existingArticle =
        [self memoryCachedArticleWithKey:key] ?: [self articleFromDiskWithURL:url];
    if (existingArticle) {
        [self addArticleToMemoryCache:existingArticle forKey:key];
    }
    return existingArticle;
}

- (MWKArticle *)articleFromDiskWithURL:(NSURL *)url {
    NSString *path = [self pathForArticleURL:url];
    NSString *filePath = [path stringByAppendingPathComponent:@"Article.plist"];
    NSDictionary *dict = [NSDictionary dictionaryWithContentsOfFile:filePath];
    if (!dict) {
        return nil;
    }
    return [[MWKArticle alloc] initWithURL:url dataStore:self dict:dict];
}

- (MWKArticle *)articleWithURL:(NSURL *)url {
    MWKArticle *article = [self existingArticleWithURL:url];
    if (!article) {
        article = [[MWKArticle alloc] initWithURL:url dataStore:self];
    }
    return article;
}

- (MWKSection *)sectionWithId:(NSUInteger)sectionId article:(MWKArticle *)article {
    NSString *path = [self pathForSectionId:sectionId inArticleWithURL:article.url];
    NSString *filePath = [path stringByAppendingPathComponent:@"Section.plist"];
    NSDictionary *dict = [NSDictionary dictionaryWithContentsOfFile:filePath];
    return [[MWKSection alloc] initWithArticle:article dict:dict];
}

- (NSString *)sectionTextWithId:(NSUInteger)sectionId article:(MWKArticle *)article {
    NSString *path = [self pathForSectionId:sectionId inArticleWithURL:article.url];
    NSString *filePath = [path stringByAppendingPathComponent:@"Section.html"];

    NSError *err;
    NSString *html = [NSString stringWithContentsOfFile:filePath encoding:NSUTF8StringEncoding error:&err];
    if (err) {
        return nil;
    }

    return html;
}

- (BOOL)hasHTMLFileForSection:(MWKSection *)section {
    NSString *path = [self pathForSectionId:section.sectionId inArticleWithURL:section.article.url];
    NSString *filePath = [path stringByAppendingPathComponent:@"Section.html"];
    return [[NSFileManager defaultManager] fileExistsAtPath:filePath];
}

- (nullable MWKImage *)imageWithURL:(NSString *)url article:(MWKArticle *)article {
    if (url == nil) {
        return nil;
    }
    NSString *path = [self pathForImageURL:url forArticleURL:article.url];
    NSString *filePath = [path stringByAppendingPathComponent:@"Image.plist"];
    NSDictionary *dict = [NSDictionary dictionaryWithContentsOfFile:filePath];
    if (dict) {
        return [[MWKImage alloc] initWithArticle:article dict:dict];
    } else {
        // Not 100% sure if we should return an object here or not,
        // but it seems useful to do so.
        return [[MWKImage alloc] initWithArticle:article sourceURLString:url];
    }
}

- (NSArray *)historyListData {
    NSString *path = self.basePath;
    NSString *filePath = [path stringByAppendingPathComponent:@"History.plist"];
    NSDictionary *dict = [NSDictionary dictionaryWithContentsOfFile:filePath];
    return dict[@"entries"];
}

- (NSDictionary *)savedPageListData {
    NSString *path = self.basePath;
    NSString *filePath = [path stringByAppendingPathComponent:@"SavedPages.plist"];
    return [NSDictionary dictionaryWithContentsOfFile:filePath];
}

- (NSArray *)recentSearchListData {
    NSString *path = self.basePath;
    NSString *filePath = [path stringByAppendingPathComponent:@"RecentSearches.plist"];
    NSDictionary *dict = [NSDictionary dictionaryWithContentsOfFile:filePath];
    return dict[@"entries"];
}

- (NSArray<NSURL *> *)cacheRemovalListFromDisk {
    NSString *path = self.basePath;
    NSString *filePath = [path stringByAppendingPathComponent:@"TitlesToRemove.plist"];
    NSArray *URLStrings = [NSArray arrayWithContentsOfFile:filePath];
    NSArray<NSURL *> *urls = [URLStrings wmf_mapAndRejectNil:^NSURL *(id obj) {
        if (obj && [obj isKindOfClass:[NSString class]]) {
            return [NSURL URLWithString:obj];
        } else {
            return nil;
        }
    }];
    return urls;
}

- (BOOL)saveCacheRemovalListToDisk:(NSArray<NSURL *> *)cacheRemovalList error:(NSError **)error {
    NSArray *URLStrings = [cacheRemovalList wmf_map:^id(NSURL *obj) {
        return [obj absoluteString];
    }];
    return [self saveArray:URLStrings path:self.basePath name:@"TitlesToRemove.plist" error:error];
}

- (NSArray *)imageInfoForArticleWithURL:(NSURL *)url {
    return [[NSArray arrayWithContentsOfFile:[self pathForImageInfoForArticleWithURL:url]] wmf_mapAndRejectNil:^MWKImageInfo *(id obj) {
        return [MWKImageInfo imageInfoWithExportedData:obj];
    }];
}

#pragma mark - helper methods

- (void)removeUnreferencedArticlesFromDiskCacheWithFailure:(WMFErrorHandler)failure success:(WMFSuccessHandler)success {
    [self performBackgroundCoreDataOperationOnATemporaryContext:^(NSManagedObjectContext *moc) {
        NSFetchRequest *articlesWithHTMLInTitlesFetchRequest = [WMFArticle fetchRequest];
        articlesWithHTMLInTitlesFetchRequest.predicate = [NSPredicate predicateWithFormat:@"displayTitle CONTAINS '<' || wikidataDescription CONTAINS '<'"];
        NSError *htmlFetchError = nil;
        NSArray *articlesWithHTMLInTheTitle = [moc executeFetchRequest:articlesWithHTMLInTitlesFetchRequest error:&htmlFetchError];
        if (htmlFetchError) {
            DDLogError(@"Error fetching articles with HTML in the title: %@", htmlFetchError);
        }

        for (WMFArticle *article in articlesWithHTMLInTheTitle) {
            article.displayTitle = [article.displayTitle wmf_stringByRemovingHTML];
            article.wikidataDescription = [article.wikidataDescription wmf_stringByRemovingHTML];
        }

        NSError *saveError = nil;
        [moc save:&saveError];
        if (saveError) {
            DDLogError(@"Error saving after fixing articles with HTML in the title: %@", saveError);
        }

        NSFetchRequest *allValidArticleKeysFetchRequest = [WMFArticle fetchRequest];
        allValidArticleKeysFetchRequest.predicate = [NSPredicate predicateWithFormat:@"savedDate != NULL"];
        allValidArticleKeysFetchRequest.resultType = NSDictionaryResultType;
        allValidArticleKeysFetchRequest.propertiesToFetch = @[@"key"];

        NSError *fetchError = nil;
        NSArray *arrayOfAllValidArticleDictionaries = [moc executeFetchRequest:allValidArticleKeysFetchRequest error:&fetchError];

        if (fetchError) {
            failure(fetchError);
            return;
        }

        dispatch_block_t deleteEverythingAndSucceed = ^{
            dispatch_async(self.cacheRemovalQueue, ^{
                [[NSFileManager defaultManager] removeItemAtPath:[self pathForSites] error:nil];
                dispatch_async(dispatch_get_main_queue(), success);
            });
        };

        if (arrayOfAllValidArticleDictionaries.count == 0) {
            deleteEverythingAndSucceed();
            return;
        }

        NSMutableSet *allValidArticleKeys = [NSMutableSet setWithCapacity:arrayOfAllValidArticleDictionaries.count];
        for (NSDictionary *article in arrayOfAllValidArticleDictionaries) {
            NSString *key = article[@"key"];
            if (!key) {
                continue;
            }
            [allValidArticleKeys addObject:key];
        }

        if (allValidArticleKeys.count == 0) {
            deleteEverythingAndSucceed();
            return;
        }

        dispatch_async(self.cacheRemovalQueue, ^{
            NSMutableArray<NSURL *> *articleURLsToRemove = [NSMutableArray arrayWithCapacity:10];
            [self iterateOverArticleURLs:^(NSURL *articleURL) {
                NSString *key = articleURL.wmf_articleDatabaseKey;
                if (!key) {
                    return;
                }
                if ([allValidArticleKeys containsObject:key]) {
                    return;
                }

                [articleURLsToRemove addObject:articleURL];
            }];
            [self removeArticlesWithURLsFromCache:articleURLsToRemove];
            dispatch_async(dispatch_get_main_queue(), success);
        });
    }];
}

- (void)iterateOverArticleURLs:(void (^)(NSURL *))block {
    NSFileManager *fm = [NSFileManager defaultManager];
    NSString *articlePath = [self pathForSites];
    for (NSString *path in [fm enumeratorAtPath:articlePath]) {
        NSArray *components = [path pathComponents];

        //HAX: We make assumptions about the length of paths below.
        //This is due to our title handling assumptions
        WMF_TECH_DEBT_TODO(We should remove this when we move to a DB)
        if ([components count] < 5) {
            continue;
        }

        NSUInteger count = [components count];
        NSString *filename = components[count - 1];
        if ([filename isEqualToString:@"Article.plist"]) {
            NSString *dirname = components[count - 2];
            NSString *titleText = [self stringWithSafeFilename:dirname];

            NSString *language = components[count - 4];
            NSString *domain = components[count - 5];

            NSURL *url = [NSURL wmf_URLWithDomain:domain language:language title:titleText fragment:nil];
            block(url);
        }
    }
}

- (void)startCacheRemoval:(dispatch_block_t)completion {
    dispatch_async(self.cacheRemovalQueue, ^{
        if (!self.isCacheRemovalActive) {
            self.cacheRemovalActive = true;
            self.cacheRemovalCompletion = completion;
            [self removeNextArticleFromCacheRemovalList];
        } else {
            dispatch_block_t existingCompletion = self.cacheRemovalCompletion;
            self.cacheRemovalCompletion = ^{
                if (existingCompletion) {
                    existingCompletion();
                }
                if (completion) {
                    completion();
                }
            };
        }
    });
}

- (void)_stopCacheRemoval {
<<<<<<< HEAD
=======
    dispatch_block_t completion = self.cacheRemovalCompletion;
    if (completion) {
        completion();
    }
>>>>>>> 2073dce7
    self.cacheRemovalActive = false;
    self.cacheRemovalCompletion = nil;
}

- (void)stopCacheRemoval {
    dispatch_sync(self.cacheRemovalQueue, ^{
        [self _stopCacheRemoval];
    });
}

- (void)removeNextArticleFromCacheRemovalList {
    if (!self.cacheRemovalActive) {
        return;
    }
    NSMutableArray<NSURL *> *urlsOfArticlesToRemove = [[self cacheRemovalListFromDisk] mutableCopy];
    if (urlsOfArticlesToRemove.count == 0) {
<<<<<<< HEAD
        dispatch_block_t completion = self.cacheRemovalCompletion;
        if (completion) {
            completion();
        }
=======
>>>>>>> 2073dce7
        [self _stopCacheRemoval];
        return;
    }
    NSURL *urlToRemove = urlsOfArticlesToRemove[0];
    [self removeArticleWithURL:urlToRemove
        fromDiskWithCompletion:^{
            dispatch_async(self.cacheRemovalQueue, ^{
                [urlsOfArticlesToRemove removeObjectAtIndex:0];
                NSError *error = nil;
                if ([self saveCacheRemovalListToDisk:urlsOfArticlesToRemove error:&error]) {
                    dispatch_async(self.cacheRemovalQueue, ^{
                        [self removeNextArticleFromCacheRemovalList];
                    });
                } else {
                    DDLogError(@"Error saving cache removal list: %@", error);
                }
            });
        }];
}

- (void)removeArticlesWithURLsFromCache:(NSArray<NSURL *> *)urlsToRemove {
    if (urlsToRemove.count == 0) {
        return;
    }
    dispatch_async(self.cacheRemovalQueue, ^{
        NSMutableArray<NSURL *> *allURLsToRemove = [[self cacheRemovalListFromDisk] mutableCopy];
        if (allURLsToRemove == nil) {
            allURLsToRemove = [NSMutableArray arrayWithArray:urlsToRemove];
        } else {
            [allURLsToRemove addObjectsFromArray:urlsToRemove];
        }
        NSError *error = nil;
        if (![self saveCacheRemovalListToDisk:allURLsToRemove error:&error]) {
            DDLogError(@"Error saving cache removal list to disk: %@", error);
        }
    });
}

- (NSArray *)legacyImageURLsForArticle:(MWKArticle *)article {
    NSString *path = [self pathForArticle:article];
    NSDictionary *legacyImageDictionary = [NSDictionary dictionaryWithContentsOfFile:[path stringByAppendingPathComponent:@"Images.plist"]];
    if ([legacyImageDictionary isKindOfClass:[NSDictionary class]]) {
        NSArray *legacyImageURLStrings = [legacyImageDictionary objectForKey:@"entries"];
        if ([legacyImageURLStrings isKindOfClass:[NSArray class]]) {
            NSArray *legacyImageURLs = [legacyImageURLStrings wmf_mapAndRejectNil:^id(id obj) {
                if ([obj isKindOfClass:[NSString class]]) {
                    return [NSURL URLWithString:obj];
                } else {
                    return nil;
                }
            }];
            return legacyImageURLs;
        }
    }
    return @[];
}

#pragma mark - Deletion

- (NSError *)removeFolderAtBasePath {
    NSError *err;
    [[NSFileManager defaultManager] removeItemAtPath:self.basePath error:&err];
    return err;
}

- (void)removeArticleWithURL:(NSURL *)articleURL fromDiskWithCompletion:(dispatch_block_t)completion {
    if (!articleURL) {
        if (completion) {
            completion();
        }
        return;
    }
    dispatch_async(self.cacheRemovalQueue, ^{
        NSString *path = [self pathForArticleURL:articleURL];
        [[NSFileManager defaultManager] removeItemAtPath:path error:nil];
        dispatch_block_t combinedCompletion = ^{
            dispatch_async(dispatch_get_main_queue(), ^{
                WMFArticle *article = [self fetchArticleWithURL:articleURL];
                article.isDownloaded = NO;
                NSError *saveError = nil;
                if (![self save:&saveError]) {
                    DDLogError(@"Error saving after cache removal: %@", saveError);
                }
                if (completion) {
                    completion();
                }
            });
        };
        NSString *groupKey = articleURL.wmf_articleDatabaseKey;
        if (groupKey) {
            [[WMFImageController sharedInstance] removePermanentlyCachedImagesWithGroupKey:groupKey completion:combinedCompletion];
        } else {
            combinedCompletion();
        }
    });
}

#pragma mark - Cache

- (void)clearMemoryCache {
    @synchronized(self.articleCache) {
        [self.articleCache removeAllObjects];
    }
    [self.articlePreviewCache removeAllObjects];
}

#pragma mark - Core Data

#if DEBUG
- (NSManagedObjectContext *)viewContext {
    NSAssert([NSThread isMainThread], @"View context must only be accessed on the main thread");
    return _viewContext;
}
#endif

- (BOOL)save:(NSError **)error {
    if (![self.viewContext hasChanges]) {
        return YES;
    }
    return [self.viewContext save:error];
}

- (nullable WMFArticle *)fetchArticleWithURL:(NSURL *)URL inManagedObjectContext:(nonnull NSManagedObjectContext *)moc {
    return [self fetchArticleWithKey:[URL wmf_articleDatabaseKey] inManagedObjectContext:moc];
}

- (nullable WMFArticle *)fetchArticleWithKey:(NSString *)key inManagedObjectContext:(nonnull NSManagedObjectContext *)moc {
    WMFArticle *article = nil;
    if (moc == self.viewContext) {
        article = [self.articlePreviewCache objectForKey:key];
        if (article) {
            return article;
        }
    }
    article = [moc fetchArticleWithKey:key];
    if (article && moc == self.viewContext) {
        [self.articlePreviewCache setObject:article forKey:key];
    }
    return article;
}

- (nullable WMFArticle *)fetchOrCreateArticleWithURL:(NSURL *)URL inManagedObjectContext:(NSManagedObjectContext *)moc {
    NSString *language = URL.wmf_language;
    NSString *title = URL.wmf_title;
    NSString *key = [URL wmf_articleDatabaseKey];
    if (!language || !title || !key) {
        return nil;
    }
    WMFArticle *article = [self fetchArticleWithKey:key inManagedObjectContext:moc];
    if (!article) {
        article = [[WMFArticle alloc] initWithEntity:[NSEntityDescription entityForName:@"WMFArticle" inManagedObjectContext:moc] insertIntoManagedObjectContext:moc];
        article.key = key;
        if (moc == self.viewContext) {
            [self.articlePreviewCache setObject:article forKey:key];
        }
    }
    return article;
}

- (nullable WMFArticle *)fetchArticleWithURL:(NSURL *)URL {
    return [self fetchArticleWithKey:[URL wmf_articleDatabaseKey]];
}

- (nullable WMFArticle *)fetchArticleWithKey:(NSString *)key {
    WMFAssertMainThread(@"Article fetch must be performed on the main thread.");
    return [self fetchArticleWithKey:key inManagedObjectContext:self.viewContext];
}

- (nullable WMFArticle *)fetchOrCreateArticleWithURL:(NSURL *)URL {
    WMFAssertMainThread(@"Article fetch must be performed on the main thread.");
    return [self fetchOrCreateArticleWithURL:URL inManagedObjectContext:self.viewContext];
}

- (void)setIsExcludedFromFeed:(BOOL)isExcludedFromFeed withArticleURL:(NSURL *)articleURL inManagedObjectContext:(NSManagedObjectContext *)moc {
    NSParameterAssert(articleURL);
    if ([articleURL wmf_isNonStandardURL]) {
        return;
    }
    if ([articleURL.wmf_title length] == 0) {
        return;
    }

    WMFArticle *article = [self fetchOrCreateArticleWithURL:articleURL inManagedObjectContext:moc];
    article.isExcludedFromFeed = isExcludedFromFeed;
    [self save:nil];
}

- (BOOL)isArticleWithURLExcludedFromFeed:(NSURL *)articleURL inManagedObjectContext:(NSManagedObjectContext *)moc {
    WMFArticle *article = [self fetchArticleWithURL:articleURL inManagedObjectContext:moc];
    if (!article) {
        return NO;
    }
    return article.isExcludedFromFeed;
}

- (void)setIsExcludedFromFeed:(BOOL)isExcludedFromFeed withArticleURL:(NSURL *)articleURL {
    [self setIsExcludedFromFeed:isExcludedFromFeed withArticleURL:articleURL inManagedObjectContext:self.viewContext];
}

- (BOOL)isArticleWithURLExcludedFromFeed:(NSURL *)articleURL {
    return [self isArticleWithURLExcludedFromFeed:articleURL inManagedObjectContext:self.viewContext];
}

@end<|MERGE_RESOLUTION|>--- conflicted
+++ resolved
@@ -1238,13 +1238,10 @@
 }
 
 - (void)_stopCacheRemoval {
-<<<<<<< HEAD
-=======
     dispatch_block_t completion = self.cacheRemovalCompletion;
     if (completion) {
         completion();
     }
->>>>>>> 2073dce7
     self.cacheRemovalActive = false;
     self.cacheRemovalCompletion = nil;
 }
@@ -1261,13 +1258,6 @@
     }
     NSMutableArray<NSURL *> *urlsOfArticlesToRemove = [[self cacheRemovalListFromDisk] mutableCopy];
     if (urlsOfArticlesToRemove.count == 0) {
-<<<<<<< HEAD
-        dispatch_block_t completion = self.cacheRemovalCompletion;
-        if (completion) {
-            completion();
-        }
-=======
->>>>>>> 2073dce7
         [self _stopCacheRemoval];
         return;
     }
