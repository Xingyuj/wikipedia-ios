--- conflicted
+++ resolved
@@ -24,24 +24,10 @@
 
 @interface MWKDataStore ()
 
-<<<<<<< HEAD
 @property (readwrite, strong, nonatomic) MWKHistoryList *historyList;
 @property (readwrite, strong, nonatomic) MWKSavedPageList *savedPageList;
 @property (readwrite, strong, nonatomic) MWKRecentSearchList *recentSearchList;
 @property (readwrite, strong, nonatomic) WMFRelatedSectionBlackList *blackList;
-=======
-- (instancetype)initWithDatabase:(YapDatabase *)database legacyDataBasePath:(NSString *)basePath NS_DESIGNATED_INITIALIZER;
-
-@property (readwrite, strong, nonatomic) YapDatabase *database;
-
-/**
- *  Connection to read article references on.
- *  This connection has cache settings optimized for reading article references in the UI.
- *  It is recommended to use this connection to make sure these cache settings are enforced app wide
- */
-@property (readwrite, strong, nonatomic) YapDatabaseConnection *articleReferenceReadConnection;
-@property (readwrite, strong, nonatomic) YapDatabaseConnection *writeConnection;
->>>>>>> 93850c76
 
 @property (readwrite, copy, nonatomic) NSString *basePath;
 @property (readwrite, strong, nonatomic) NSCache *articleCache;
@@ -129,24 +115,12 @@
 }
 
 - (instancetype)init {
-<<<<<<< HEAD
     self = [self initWithDatabase:[YapDatabase sharedInstance]];
     return self;
 }
 
 - (instancetype)initWithDatabase:(YapDatabase *)database {
     self = [self initWithDatabase:database legacyDataBasePath:[[MWKDataStore class] mainDataStorePath]];
-=======
-    YapDatabaseOptions *options = [YapDatabaseOptions new];
-    options.enableMultiProcessSupport = YES;
-
-    YapDatabase *db = [[YapDatabase alloc] initWithPath:[YapDatabase wmf_databasePath] options:options];
-
-    YapDatabaseCrossProcessNotification *cp = [[YapDatabaseCrossProcessNotification alloc] initWithIdentifier:@"Wikipedia"];
-    [db registerExtension:cp withName:@"WikipediaCrossProcess"];
-
-    self = [self initWithDatabase:db legacyDataBasePath:[[MWKDataStore class] mainDataStorePath]];
->>>>>>> 93850c76
     return self;
 }
 
@@ -156,18 +130,6 @@
         [MWKHistoryEntry registerViewsInDatabase:database];
         self.basePath = basePath;
         [self setupLegacyDataStore];
-<<<<<<< HEAD
-=======
-        [[NSNotificationCenter defaultCenter] addObserver:self
-                                                 selector:@selector(yapDatabaseModified:)
-                                                     name:YapDatabaseModifiedNotification
-                                                   object:nil];
-        [[NSNotificationCenter defaultCenter] addObserver:self
-                                                 selector:@selector(yapDatabaseModified:)
-                                                     name:YapDatabaseModifiedExternallyNotification
-                                                   object:nil];
-
->>>>>>> 93850c76
         [[NSNotificationCenter defaultCenter] addObserver:self selector:@selector(didRecievememoryWarningWithNotifcation:) name:UIApplicationDidReceiveMemoryWarningNotification object:nil];
     }
     return self;
@@ -218,7 +180,6 @@
     if (!_savedPageList) {
         _savedPageList = [[MWKSavedPageList alloc] initWithDataStore:self];
     }
-<<<<<<< HEAD
     return _savedPageList;
 }
 
@@ -239,38 +200,6 @@
 #pragma mark - WMFBaseDataStore
 
 - (void)dataStoreWasUpdatedWithNotification:(NSNotification*)notification{
-=======
-    return _writeConnection;
-}
-
-- (void)readWithBlock:(void (^)(YapDatabaseReadTransaction *_Nonnull transaction))block {
-    [self.articleReferenceReadConnection readWithBlock:^(YapDatabaseReadTransaction *_Nonnull transaction) {
-        block(transaction);
-    }];
-}
-
-- (nullable id)readAndReturnResultsWithBlock:(id (^)(YapDatabaseReadTransaction *_Nonnull transaction))block {
-    return [self.articleReferenceReadConnection wmf_readAndReturnResultsWithBlock:block];
-}
-
-- (void)readViewNamed:(NSString *)viewName withWithBlock:(void (^)(YapDatabaseReadTransaction *_Nonnull transaction, YapDatabaseViewTransaction *_Nonnull view))block {
-    [self.articleReferenceReadConnection wmf_readInViewWithName:viewName withBlock:block];
-}
-
-- (nullable id)readAndReturnResultsWithViewNamed:(NSString *)viewName withWithBlock:(id (^)(YapDatabaseReadTransaction *_Nonnull transaction, YapDatabaseViewTransaction *_Nonnull view))block {
-    return [self.articleReferenceReadConnection wmf_readAndReturnResultsInViewWithName:viewName withBlock:block];
-}
-
-- (void)readWriteWithBlock:(void (^)(YapDatabaseReadWriteTransaction *_Nonnull transaction))block {
-    [self.writeConnection readWriteWithBlock:^(YapDatabaseReadWriteTransaction *_Nonnull transaction) {
-        block(transaction);
-    }];
-}
-
-- (void)yapDatabaseModified:(NSNotification *)notification {
-
-    [self syncDataStoreToDatabase];
->>>>>>> 93850c76
 
     NSArray<NSString *> *updatedItemKeys = [notification wmf_updatedItemKeys];
 
@@ -305,20 +234,6 @@
 }
 
 - (void)cleanup {
-<<<<<<< HEAD
-    [self readWriteWithBlock:^(YapDatabaseReadWriteTransaction *_Nonnull transaction) {
-        YapDatabaseViewTransaction *view = [transaction ext:WMFNotInHistorySavedOrBlackListSortedByURLUngroupedView];
-        if ([view numberOfItemsInAllGroups] == 0) {
-            return;
-        }
-        NSMutableArray *keysToRemove = [NSMutableArray array];
-        [view enumerateKeysInGroup:[[view allGroups] firstObject]
-                        usingBlock:^(NSString *_Nonnull collection, NSString *_Nonnull key, NSUInteger index, BOOL *_Nonnull stop) {
-                            [keysToRemove addObject:key];
-                        }];
-        [transaction removeObjectsForKeys:keysToRemove inCollection:[MWKHistoryEntry databaseCollectionName]];
-    }];
-=======
     id previousCleanup = self.previousCleanup;
     if (previousCleanup != nil) {
         [NSObject bk_cancelBlock:previousCleanup];
@@ -339,7 +254,6 @@
         }];
     }
                                                       afterDelay:1];
->>>>>>> 93850c76
 }
 
 #pragma mark - Entry Access 
