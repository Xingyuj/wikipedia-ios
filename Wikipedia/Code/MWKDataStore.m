#import <WMF/WMF-Swift.h>
#include <notify.h>
#import <sqlite3.h>
#import "WMFArticlePreview.h"
#import "WMFAnnouncement.h"

@import CoreData;

<<<<<<< HEAD
// Emitted when article data hits the disk.
NSString *const MWKArticleSavedNotification = @"MWKArticleSavedNotification";
=======
>>>>>>> 7c9865c0
NSString *const MWKArticleKey = @"MWKArticleKey";

// Emitted when article state changes. Can be used for things such as being notified when article 'saved' state changes.
NSString *const WMFArticleUpdatedNotification = @"WMFArticleUpdatedNotification";

NSString *const MWKSetupDataSourcesNotification = @"MWKSetupDataSourcesNotification";
NSString *const MWKTeardownDataSourcesNotification = @"MWKTeardownDataSourcesNotification";

NSString *const MWKDataStoreValidImageSitePrefix = @"//upload.wikimedia.org/";

NSString *MWKCreateImageURLWithPath(NSString *path) {
    return [MWKDataStoreValidImageSitePrefix stringByAppendingString:path];
}

static NSString *const MWKImageInfoFilename = @"ImageInfo.plist";

@interface MWKDataStore ()

@property (readwrite, strong, nonatomic) MWKHistoryList *historyList;
@property (readwrite, strong, nonatomic) MWKSavedPageList *savedPageList;
@property (readwrite, strong, nonatomic) MWKRecentSearchList *recentSearchList;
@property (readwrite, strong, nonatomic) ArticleLocationController *articleLocationController;

@property (nonatomic, strong) WMFExploreFeedContentController *feedContentController;

@property (readwrite, copy, nonatomic) NSString *basePath;
@property (readwrite, strong, nonatomic) NSCache *articleCache;
@property (readwrite, strong, nonatomic) NSCache *articlePreviewCache;

@property (readwrite, nonatomic, strong) dispatch_queue_t cacheRemovalQueue;
@property (readwrite, nonatomic, getter=isCacheRemovalActive) BOOL cacheRemovalActive;
@property (readwrite, nonatomic, getter=wasSitesFolderMissing) BOOL sitesFolderMissing;

@property (nonatomic, strong) NSMutableDictionary<NSString *, NSOperation *> *articleSaveOperations;
@property (nonatomic, strong) NSOperationQueue *articleSaveQueue;

@property (nonatomic, strong) NSPersistentStoreCoordinator *persistentStoreCoordinator;
@property (nonatomic, strong) NSManagedObjectContext *viewContext;
@property (nonatomic, strong) NSManagedObjectContext *feedImportContext;

@property (nonatomic, strong) NSString *crossProcessNotificationChannelName;
@property (nonatomic) int crossProcessNotificationToken;

@property (nonatomic, strong) NSURL *containerURL;

@end

@implementation MWKDataStore

- (NSOperationQueue *)articleSaveQueue {
    if (!_articleSaveQueue) {
        _articleSaveQueue = [NSOperationQueue new];
        _articleSaveQueue.qualityOfService = NSQualityOfServiceBackground;
        _articleSaveQueue.maxConcurrentOperationCount = 1;
    }
    return _articleSaveQueue;
}

- (NSMutableDictionary<NSString *, NSOperation *> *)articleSaveOperations {
    if (!_articleSaveOperations) {
        _articleSaveOperations = [NSMutableDictionary new];
    }
    return _articleSaveOperations;
}

- (void)asynchronouslyCacheArticle:(MWKArticle *)article toDisk:(BOOL)toDisk {
    [self asynchronouslyCacheArticle:article toDisk:toDisk completion:nil];
}

- (void)asynchronouslyCacheArticle:(MWKArticle *)article toDisk:(BOOL)toDisk completion:(nullable dispatch_block_t)completion {
    [self addArticleToMemoryCache:article];
    if (!toDisk) {
        if (completion) {
            completion();
        }
        return;
    }
    NSOperationQueue *queue = [self articleSaveQueue];
    NSMutableDictionary *operations = [self articleSaveOperations];
    @synchronized(queue) {
        NSString *key = article.url.wmf_articleDatabaseKey;
        if (!key) {
            return;
        }

        NSOperation *op = operations[key];
        if (op) {
            [op cancel];
            [operations removeObjectForKey:key];
        }

        op = [NSBlockOperation blockOperationWithBlock:^{
            [article save];
            @synchronized(queue) {
                [operations removeObjectForKey:key];
            }
        }];
        op.completionBlock = completion;

        if (!op) {
            return;
        }

        operations[key] = op;

        [queue addOperation:op];
    }
}

- (void)cancelAsynchronousCacheForArticle:(MWKArticle *)article {
    NSOperationQueue *queue = [self articleSaveQueue];
    NSMutableDictionary *operations = [self articleSaveOperations];
    @synchronized(queue) {
        NSString *key = article.url.wmf_articleDatabaseKey;
        NSOperation *op = operations[key];
        [op cancel];
        [operations removeObjectForKey:key];
    }
}

#pragma mark - NSObject

- (void)dealloc {
    [[NSNotificationCenter defaultCenter] removeObserver:self];
}

- (instancetype)init {
    self = [self initWithContainerURL:[[NSFileManager defaultManager] wmf_containerURL]];
    return self;
}

static uint64_t bundleHash() {
    static dispatch_once_t onceToken;
    static uint64_t bundleHash;
    dispatch_once(&onceToken, ^{
        bundleHash = (uint64_t)[[[NSBundle mainBundle] bundleIdentifier] hash];
    });
    return bundleHash;
}

- (instancetype)initWithContainerURL:(NSURL *)containerURL {
    self = [super init];
    if (self) {
        self.containerURL = containerURL;
        self.basePath = [self.containerURL URLByAppendingPathComponent:@"Data" isDirectory:YES].path;
        BOOL sitesWasADirectory = false;
        BOOL sitesExisted = [[NSFileManager defaultManager] fileExistsAtPath:[self pathForSites] isDirectory:&sitesWasADirectory];
        self.sitesFolderMissing = !sitesExisted || !sitesWasADirectory;
        [self setupLegacyDataStore];
        NSDictionary *infoDictionary = [self loadSharedInfoDictionaryWithContainerURL:containerURL];
        self.crossProcessNotificationChannelName = infoDictionary[@"CrossProcessNotificiationChannelName"];
        [self setupCrossProcessCoreDataNotifier];
        [self setupCoreDataStackWithContainerURL:containerURL];
        [self setupHistoryAndSavedPageLists];
        self.feedContentController = [[WMFExploreFeedContentController alloc] init];
        self.feedContentController.dataStore = self;
        self.feedContentController.siteURL = [[[MWKLanguageLinkController sharedInstance] appLanguage] siteURL];
        [[NSNotificationCenter defaultCenter] addObserver:self selector:@selector(didReceiveMemoryWarningWithNotification:) name:UIApplicationDidReceiveMemoryWarningNotification object:nil];
        self.articleLocationController = [ArticleLocationController new];
    }
    return self;
}

- (NSDictionary *)loadSharedInfoDictionaryWithContainerURL:(NSURL *)containerURL {
    NSURL *infoDictionaryURL = [containerURL URLByAppendingPathComponent:@"Wikipedia.info" isDirectory:NO];
    NSData *infoDictionaryData = [NSData dataWithContentsOfURL:infoDictionaryURL];
    NSDictionary *infoDictionary = [NSKeyedUnarchiver unarchiveObjectWithData:infoDictionaryData];
    if (!infoDictionary[@"CrossProcessNotificiationChannelName"]) {
        NSString *channelName = [NSString stringWithFormat:@"org.wikimedia.wikipedia.cd-cpn-%@", [NSUUID new].UUIDString].lowercaseString;
        infoDictionary = @{ @"CrossProcessNotificiationChannelName": channelName };
        NSData *data = [NSKeyedArchiver archivedDataWithRootObject:infoDictionary];
        [data writeToURL:infoDictionaryURL atomically:YES];
    }
    return infoDictionary;
}

- (void)setupCrossProcessCoreDataNotifier {
    NSString *channelName = self.crossProcessNotificationChannelName;
    assert(channelName);
    if (!channelName) {
        DDLogError(@"missing channel name");
        return;
    }
    const char *name = [channelName UTF8String];
    notify_register_dispatch(name, &_crossProcessNotificationToken, dispatch_get_main_queue(), ^(int token) {
        uint64_t state;
        notify_get_state(token, &state);
        BOOL isExternal = state != bundleHash();
        if (isExternal) {
            [self handleCrossProcessCoreDataNotificationWithState:state];
        }
    });
}

- (void)handleCrossProcessCoreDataNotificationWithState:(uint64_t)state {
    NSURL *baseURL = self.containerURL;
    NSString *fileName = [NSString stringWithFormat:@"%llu.changes", state];
    NSURL *fileURL = [baseURL URLByAppendingPathComponent:fileName isDirectory:NO];
    NSData *data = [NSData dataWithContentsOfURL:fileURL];
    NSDictionary *userInfo = [NSKeyedUnarchiver unarchiveObjectWithData:data];
    [NSManagedObjectContext mergeChangesFromRemoteContextSave:userInfo intoContexts:@[self.viewContext]];
}

- (void)setupCoreDataStackWithContainerURL:(NSURL *)containerURL {
    NSURL *modelURL = [[NSBundle bundleWithIdentifier:@"org.wikimedia.WMF"] URLForResource:@"Wikipedia" withExtension:@"momd"];
    NSManagedObjectModel *model = [[NSManagedObjectModel alloc] initWithContentsOfURL:modelURL];
    NSString *coreDataDBName = @"Wikipedia.sqlite";

    NSURL *coreDataDBURL = [containerURL URLByAppendingPathComponent:coreDataDBName isDirectory:NO];
    NSPersistentStoreCoordinator *persistentStoreCoordinator = [[NSPersistentStoreCoordinator alloc] initWithManagedObjectModel:model];
    NSDictionary *options = @{ NSMigratePersistentStoresAutomaticallyOption: @YES,
                               NSInferMappingModelAutomaticallyOption: @YES };
    NSError *persistentStoreError = nil;
    if (nil == [persistentStoreCoordinator addPersistentStoreWithType:NSSQLiteStoreType configuration:nil URL:coreDataDBURL options:options error:&persistentStoreError]) {
        // TODO: Metrics
        DDLogError(@"Error adding persistent store: %@", persistentStoreError);
        NSError *moveError = nil;
        NSFileManager *fileManager = [NSFileManager defaultManager];
        NSString *uuid = [[NSUUID UUID] UUIDString];
        NSURL *moveURL = [[containerURL URLByAppendingPathComponent:uuid] URLByAppendingPathExtension:@"sqlite"];
        [fileManager moveItemAtURL:coreDataDBURL toURL:moveURL error:&moveError];
        if (moveError) {
            // TODO: Metrics
            [fileManager removeItemAtURL:coreDataDBURL error:nil];
        }
        persistentStoreError = nil;
        if (nil == [persistentStoreCoordinator addPersistentStoreWithType:NSSQLiteStoreType configuration:nil URL:coreDataDBURL options:options error:&persistentStoreError]) {
            // TODO: Metrics
            DDLogError(@"Second error after adding persistent store: %@", persistentStoreError);
        }
    }

    self.persistentStoreCoordinator = persistentStoreCoordinator;
    self.viewContext = [[NSManagedObjectContext alloc] initWithConcurrencyType:NSMainQueueConcurrencyType];
    self.viewContext.persistentStoreCoordinator = persistentStoreCoordinator;
    self.viewContext.mergePolicy = NSMergeByPropertyStoreTrumpMergePolicy;
    [[NSNotificationCenter defaultCenter] addObserver:self selector:@selector(viewContextDidSave:) name:NSManagedObjectContextDidSaveNotification object:self.viewContext];
    [[NSNotificationCenter defaultCenter] addObserver:self selector:@selector(viewContextDidChange:) name:NSManagedObjectContextObjectsDidChangeNotification object:self.viewContext];
}

- (nullable id)archiveableNotificationValueForValue:(id)value {
    if ([value isKindOfClass:[NSManagedObject class]]) {
        return [[value objectID] URIRepresentation];
    } else if ([value isKindOfClass:[NSManagedObjectID class]]) {
        return [value URIRepresentation];
    } else if ([value isKindOfClass:[NSSet class]] || [value isKindOfClass:[NSArray class]]) {
        return [value wmf_map:^id(id obj) {
            return [self archiveableNotificationValueForValue:obj];
        }];
    } else if ([value conformsToProtocol:@protocol(NSCoding)]) {
        return value;
    } else {
        return nil;
    }
}

- (NSDictionary *)archivableNotificationUserInfoForUserInfo:(NSDictionary *)userInfo {
    NSMutableDictionary *archiveableUserInfo = [NSMutableDictionary dictionaryWithCapacity:userInfo.count];
    NSArray *allKeys = userInfo.allKeys;
    for (NSString *key in allKeys) {
        id value = userInfo[key];
        if ([value isKindOfClass:[NSDictionary class]]) {
            value = [self archivableNotificationUserInfoForUserInfo:value];
        } else {
            value = [self archiveableNotificationValueForValue:value];
        }
        if (value) {
            archiveableUserInfo[key] = value;
        }
    }
    return archiveableUserInfo;
}

- (void)viewContextDidSave:(NSNotification *)note {
    NSManagedObjectContext *moc = self.viewContext;
    if (!moc) {
        return;
    }

    NSDictionary *userInfo = note.userInfo;
    if (!userInfo) {
        return;
    }

    uint64_t state = bundleHash();

    NSDictionary *archiveableUserInfo = [self archivableNotificationUserInfoForUserInfo:userInfo];
    NSData *data = [NSKeyedArchiver archivedDataWithRootObject:archiveableUserInfo];
    NSURL *baseURL = [[NSFileManager defaultManager] wmf_containerURL];
    NSString *fileName = [NSString stringWithFormat:@"%llu.changes", state];
    NSURL *fileURL = [baseURL URLByAppendingPathComponent:fileName isDirectory:NO];
    [data writeToURL:fileURL atomically:YES];

    const char *name = [self.crossProcessNotificationChannelName UTF8String];
    notify_set_state(_crossProcessNotificationToken, state);
    notify_post(name);
}

- (void)viewContextDidChange:(NSNotification *)note {
    NSDictionary *userInfo = note.userInfo;
    NSArray<NSString *> *keys = @[NSInsertedObjectsKey, NSUpdatedObjectsKey, NSDeletedObjectsKey, NSRefreshedObjectsKey, NSInvalidatedObjectsKey];
    NSNotificationCenter *nc = [NSNotificationCenter defaultCenter];
    for (NSString *key in keys) {
        NSSet<NSManagedObject *> *changedObjects = userInfo[key];
        for (NSManagedObject *object in changedObjects) {
            if ([object isKindOfClass:[WMFArticle class]]) {
                WMFArticle *article = (WMFArticle *)object;
                NSString *articleKey = article.key;
                NSURL *articleURL = article.URL;
                if (!articleKey || !articleURL) {
                    continue;
                }
                [self.articlePreviewCache removeObjectForKey:articleKey];
                if (![key isEqualToString:NSDeletedObjectsKey]) {
                    [nc postNotificationName:WMFArticleUpdatedNotification object:article];
                }
            }
        }
    }
}

+ (NSString *)legacyYapDatabasePath {
    NSString *databaseName = @"WikipediaYap.sqlite";

    NSURL *baseURL = [[NSFileManager defaultManager] wmf_containerURL];

    NSURL *databaseURL = [baseURL URLByAppendingPathComponent:databaseName isDirectory:NO];

    return databaseURL.filePathURL.path;
}

+ (BOOL)migrateToSharedContainer:(NSError **)error {
    NSFileManager *fm = [NSFileManager defaultManager];

    NSString *databaseName = @"WikipediaYap.sqlite";
    NSURL *baseURL = [[NSFileManager defaultManager] URLForDirectory:NSDocumentDirectory
                                                            inDomain:NSUserDomainMask
                                                   appropriateForURL:nil
                                                              create:YES
                                                               error:NULL];

    NSURL *databaseURL = [baseURL URLByAppendingPathComponent:databaseName isDirectory:NO];

    NSString *appSpecificDatabasePath = databaseURL.filePathURL.path;
    NSError *copyError = nil;
    if (![fm copyItemAtPath:appSpecificDatabasePath toPath:[self legacyYapDatabasePath] error:&copyError]) {
        if (copyError.code != NSFileNoSuchFileError && copyError.code != NSFileReadNoSuchFileError) {
            if (error) {
                *error = copyError;
            }
            return NO;
        }
    }

    NSError *moveError = nil;
    if (![fm moveItemAtPath:[MWKDataStore appSpecificMainDataStorePath] toPath:[MWKDataStore mainDataStorePath] error:&moveError]) {
        if (moveError.code != NSFileNoSuchFileError && moveError.code != NSFileReadNoSuchFileError) {
            if (error) {
                *error = moveError;
            }
            return NO;
        }
    }

    return YES;
}

- (void)migrateArticlePreviews:(NSDictionary<NSString *, WMFArticlePreview *> *)articlePreviews historyEntries:(NSDictionary<NSString *, MWKHistoryEntry *> *)historyEntries toManagedObjectContext:(NSManagedObjectContext *)moc {
    if (articlePreviews.count == 0 && historyEntries.count == 0) {
        return;
    }

    NSMutableSet *keysToAdd = [NSMutableSet setWithArray:articlePreviews.allKeys];
    [keysToAdd unionSet:[NSSet setWithArray:historyEntries.allKeys]];

    NSFetchRequest *existingObjectFetchRequest = [WMFArticle fetchRequest];
    existingObjectFetchRequest.predicate = [NSPredicate predicateWithFormat:@"key in %@", keysToAdd];
    NSArray<WMFArticle *> *allExistingObjects = [moc executeFetchRequest:existingObjectFetchRequest error:nil];

    void (^updateBlock)(MWKHistoryEntry *, WMFArticlePreview *, WMFArticle *) = ^(MWKHistoryEntry *entry, WMFArticlePreview *preview, WMFArticle *article) {
        if (entry) {
            article.viewedDate = entry.dateViewed;
            [article updateViewedDateWithoutTime];
            article.viewedFragment = entry.fragment;
            article.viewedScrollPosition = entry.scrollPosition;
            article.savedDate = entry.dateSaved;
            article.isExcludedFromFeed = entry.blackListed;
            article.wasSignificantlyViewed = entry.titleWasSignificantlyViewed;
            article.newsNotificationDate = entry.inTheNewsNotificationDate;
            article.viewedScrollPosition = entry.scrollPosition;
        }
        if (preview) {
            article.displayTitle = preview.displayTitle;
            article.wikidataDescription = preview.wikidataDescription;
            article.snippet = preview.snippet;
            article.thumbnailURL = preview.thumbnailURL;
            article.location = preview.location;
            article.pageViews = preview.pageViews;
        }
    };

    for (WMFArticle *article in allExistingObjects) {
        NSString *key = article.key;
        if (!key) {
            [moc deleteObject:article];
            continue;
        }
        MWKHistoryEntry *entry = historyEntries[key];
        WMFArticlePreview *preview = articlePreviews[key];
        [keysToAdd removeObject:key];
        updateBlock(entry, preview, article);
    }

    NSEntityDescription *articleEntityDescription = [NSEntityDescription entityForName:@"WMFArticle" inManagedObjectContext:moc];
    for (NSString *key in keysToAdd) {
        MWKHistoryEntry *entry = historyEntries[key];
        WMFArticlePreview *preview = articlePreviews[key];
        WMFArticle *article = [[WMFArticle alloc] initWithEntity:articleEntityDescription insertIntoManagedObjectContext:moc];
        article.key = key;
        updateBlock(entry, preview, article);
    }
}

- (void)migrateToQuadKeyLocationIfNecessaryWithCompletion:(nonnull void (^)(NSError *))completion {
    if (![self.articleLocationController needsMigrationWithManagedObjectContext:self.viewContext]) {
        if (completion) {
            completion(nil);
        }
        return;
    }
    [self performBackgroundCoreDataOperationOnATemporaryContext:^(NSManagedObjectContext *moc) {
        [self.articleLocationController migrateWithManagedObjectContext:moc
                                                             completion:^(NSError *_Nullable error) {
                                                                 dispatch_async(dispatch_get_main_queue(), ^{
                                                                     if (completion) {
                                                                         completion(error);
                                                                     }
                                                                 });
                                                             }];
    }];
}

#pragma mark - Background Contexts

- (void)performBackgroundCoreDataOperationOnATemporaryContext:(nonnull void (^)(NSManagedObjectContext *moc))mocBlock {
    WMFAssertMainThread(@"Background Core Data operations must be started from the main thread.");
    NSManagedObjectContext *backgroundContext = [[NSManagedObjectContext alloc] initWithConcurrencyType:NSPrivateQueueConcurrencyType];
    backgroundContext.parentContext = _viewContext;
    backgroundContext.automaticallyMergesChangesFromParent = YES;
    backgroundContext.mergePolicy = NSMergeByPropertyStoreTrumpMergePolicy;
    NSNotificationCenter *nc = [NSNotificationCenter defaultCenter];
    [nc addObserver:self selector:@selector(backgroundContextDidSave:) name:NSManagedObjectContextDidSaveNotification object:backgroundContext];
    [backgroundContext performBlock:^{
        mocBlock(backgroundContext);
        [nc removeObserver:self name:NSManagedObjectContextDidSaveNotification object:backgroundContext];
    }];
}

- (void)backgroundContextDidSave:(NSNotification *)note {
    NSManagedObjectContext *moc = _viewContext;
    [moc performBlockAndWait:^{
        NSError *mainContextSaveError = nil;
        if (![moc save:&mainContextSaveError]) {
            DDLogError(@"Error saving main context: %@", mainContextSaveError);
        }
    }];
}

- (NSManagedObjectContext *)feedImportContext {
    if (!_feedImportContext) {
        _feedImportContext = [[NSManagedObjectContext alloc] initWithConcurrencyType:NSPrivateQueueConcurrencyType];
        _feedImportContext.parentContext = _viewContext;
        _feedImportContext.automaticallyMergesChangesFromParent = YES;
        _feedImportContext.mergePolicy = NSMergeByPropertyStoreTrumpMergePolicy;
    }
    return _feedImportContext;
}

- (void)teardownFeedImportContext {
    _feedImportContext = nil;
}

#pragma mark - Migrations

- (void)performCoreDataMigrations:(dispatch_block_t)completion {
    if (!self.wasSitesFolderMissing) {
        if (completion) {
            completion();
        }
        return;
    }
    [self performBackgroundCoreDataOperationOnATemporaryContext:^(NSManagedObjectContext *moc) {
        [self markAllDownloadedArticlesInManagedObjectContextAsUndownloaded:moc];
        dispatch_async(dispatch_get_main_queue(), completion);
    }];
}

- (void)markAllDownloadedArticlesInManagedObjectContextAsUndownloaded:(NSManagedObjectContext *)moc {
    NSFetchRequest *request = [WMFArticle fetchRequest];
    request.predicate = [NSPredicate predicateWithFormat:@"isDownloaded == YES"];
    request.fetchLimit = 500;
    NSError *fetchError = nil;
    NSArray *downloadedArticles = [moc executeFetchRequest:request error:&fetchError];
    if (fetchError) {
        DDLogError(@"Error fetching downloaded articles: %@", fetchError);
        return;
    }

    while (downloadedArticles.count > 0) {
        @autoreleasepool {
            for (WMFArticle *article in downloadedArticles) {
                article.isDownloaded = NO;
            }

            if ([moc hasChanges]) {
                NSError *saveError = nil;
                [moc save:&saveError];
                if (saveError) {
                    DDLogError(@"Error saving downloaded articles: %@", fetchError);
                    return;
                }
                [moc reset];
            }
        }

        downloadedArticles = [moc executeFetchRequest:request error:&fetchError];
        if (fetchError) {
            DDLogError(@"Error fetching downloaded articles: %@", fetchError);
            return;
        }
    }
}

- (BOOL)migrateToCoreData:(NSError **)error {
    const char *dbPath = [[MWKDataStore legacyYapDatabasePath] UTF8String];
    sqlite3 *db;
    if (sqlite3_open(dbPath, &db) != SQLITE_OK) {
        DDLogError(@"Failed to open legacy db");
        return YES;
    }

    sqlite3_stmt *statement;
    const char *query = "SELECT * FROM database2;";
    if (sqlite3_prepare_v2(db, query, -1, &statement, NULL) != SQLITE_OK) {
        const char *errmsg = sqlite3_errmsg(db);
        DDLogError(@"Failed to prepare query: %s", errmsg);
        return YES;
    }

    [NSKeyedUnarchiver setClass:[WMFLegacyContentGroup class] forClassName:@"WMFContinueReadingContentGroup"];
    [NSKeyedUnarchiver setClass:[WMFLegacyContentGroup class] forClassName:@"WMFMainPageContentGroup"];
    [NSKeyedUnarchiver setClass:[WMFLegacyContentGroup class] forClassName:@"WMFRelatedPagesContentGroup"];
    [NSKeyedUnarchiver setClass:[WMFLegacyContentGroup class] forClassName:@"WMFLocationContentGroup"];
    [NSKeyedUnarchiver setClass:[WMFLegacyContentGroup class] forClassName:@"WMFPictureOfTheDayContentGroup"];
    [NSKeyedUnarchiver setClass:[WMFLegacyContentGroup class] forClassName:@"WMFRandomContentGroup"];
    [NSKeyedUnarchiver setClass:[WMFLegacyContentGroup class] forClassName:@"WMFFeaturedArticleContentGroup"];
    [NSKeyedUnarchiver setClass:[WMFLegacyContentGroup class] forClassName:@"WMFTopReadContentGroup"];
    [NSKeyedUnarchiver setClass:[WMFLegacyContentGroup class] forClassName:@"WMFNewsContentGroup"];
    [NSKeyedUnarchiver setClass:[WMFLegacyContentGroup class] forClassName:@"WMFNotificationContentGroup"];
    [NSKeyedUnarchiver setClass:[WMFLegacyContentGroup class] forClassName:@"WMFAnnouncementContentGroup"];

    [[NSNotificationCenter defaultCenter] removeObserver:self name:NSManagedObjectContextDidSaveNotification object:self.viewContext];
    [[NSNotificationCenter defaultCenter] removeObserver:self name:NSManagedObjectContextObjectsDidChangeNotification object:self.viewContext];

    NSManagedObjectContext *moc = self.viewContext;

    NSInteger batchSize = 500;

    NSMutableDictionary *previews = [NSMutableDictionary dictionaryWithCapacity:250];
    NSMutableDictionary *entries = [NSMutableDictionary dictionaryWithCapacity:250];

    while (sqlite3_step(statement) == SQLITE_ROW) {
        @autoreleasepool {
            const unsigned char *collectionNameBytes = sqlite3_column_text(statement, 1);
            int collectionNameBytesLength = sqlite3_column_bytes(statement, 1);
            const unsigned char *keyBytes = sqlite3_column_text(statement, 2);
            int keyBytesLength = sqlite3_column_bytes(statement, 2);
            const void *objectBlob = sqlite3_column_blob(statement, 3);
            int objectBlobLength = sqlite3_column_bytes(statement, 3);
            const void *metadataBlob = sqlite3_column_blob(statement, 4);
            int metadataBlobLength = sqlite3_column_bytes(statement, 4);

            if (collectionNameBytesLength == 0 || keyBytesLength == 0 || objectBlobLength == 0) {
                continue;
            }

            NSString *collectionName = [[NSString alloc] initWithBytes:collectionNameBytes length:collectionNameBytesLength encoding:NSUTF8StringEncoding];
            NSString *key = [[NSString alloc] initWithBytes:keyBytes length:keyBytesLength encoding:NSUTF8StringEncoding];
            NSData *objectData = [[NSData alloc] initWithBytes:objectBlob length:objectBlobLength];
            NSData *metadataData = nil;
            if (metadataBlobLength > 0) {
                metadataData = [[NSData alloc] initWithBytes:metadataBlob length:metadataBlobLength];
            }

            if (!collectionName || !key || !objectData) {
                continue;
            }
            @try {
                if ([collectionName isEqualToString:@"MWKHistoryEntry"]) {
                    MWKHistoryEntry *entry = [NSKeyedUnarchiver unarchiveObjectWithData:objectData];
                    entries[key] = entry;
                } else if ([collectionName isEqualToString:@"WMFArticlePreview"]) {
                    WMFArticlePreview *preview = [NSKeyedUnarchiver unarchiveObjectWithData:objectData];
                    previews[key] = preview;
                } else if ([collectionName isEqualToString:@"WMFContentGroup"]) {
                    WMFLegacyContentGroup *oldContentGroup = [NSKeyedUnarchiver unarchiveObjectWithData:objectData];
                    id metadata = nil;
                    if (metadataData) {
                        metadata = [NSKeyedUnarchiver unarchiveObjectWithData:metadataData];
                    }
                    if (!metadata) {
                        continue;
                    }

                    WMFContentGroupKind contentGroupKind = WMFContentGroupKindUnknown;
                    if ([key hasPrefix:@"wikipedia://content/announcements/"]) {
                        contentGroupKind = WMFContentGroupKindAnnouncement;
                    } else if ([key hasPrefix:@"wikipedia://content/main-page/"]) {
                        contentGroupKind = WMFContentGroupKindMainPage;
                    } else if ([key hasPrefix:@"wikipedia://content/continue-reading/"]) {
                        contentGroupKind = WMFContentGroupKindContinueReading;
                    } else if ([key hasPrefix:@"wikipedia://content/nearby/"]) {
                        contentGroupKind = WMFContentGroupKindLocation;
                    } else if ([key hasPrefix:@"wikipedia://content/picture-of-the-day/"]) {
                        contentGroupKind = WMFContentGroupKindPictureOfTheDay;
                    } else if ([key hasPrefix:@"wikipedia://content/random/"]) {
                        contentGroupKind = WMFContentGroupKindRandom;
                    } else if ([key hasPrefix:@"wikipedia://content/featured-article/"]) {
                        contentGroupKind = WMFContentGroupKindFeaturedArticle;
                    } else if ([key hasPrefix:@"wikipedia://content/notification/"]) {
                        contentGroupKind = WMFContentGroupKindNotification;
                    } else if ([key hasPrefix:@"wikipedia://content/news/"]) {
                        contentGroupKind = WMFContentGroupKindNews;
                    } else if ([key hasPrefix:@"wikipedia://content/top-read/"]) {
                        contentGroupKind = WMFContentGroupKindTopRead;
                    } else if ([key hasPrefix:@"wikipedia://content/related-pages/"]) {
                        contentGroupKind = WMFContentGroupKindRelatedPages;
                    } else {
                        continue;
                    }

                    WMFContentGroup *newContentGroup = [NSEntityDescription insertNewObjectForEntityForName:@"WMFContentGroup" inManagedObjectContext:moc];
                    newContentGroup.contentGroupKind = contentGroupKind;
                    newContentGroup.date = oldContentGroup.date;
                    newContentGroup.midnightUTCDate = oldContentGroup.date.wmf_midnightUTCDateFromUTCDate;
                    newContentGroup.siteURL = oldContentGroup.siteURL;
                    newContentGroup.articleURL = oldContentGroup.articleURL;
                    newContentGroup.location = oldContentGroup.location;
                    newContentGroup.placemark = oldContentGroup.placemark;
                    newContentGroup.contentMidnightUTCDate = oldContentGroup.mostReadDate.wmf_midnightUTCDateFromUTCDate;
                    newContentGroup.wasDismissed = oldContentGroup.wasDismissed;
                    newContentGroup.content = metadata;
                    [newContentGroup updateKey];
                    [newContentGroup updateContentType];
                    [newContentGroup updateDailySortPriority];
                    [newContentGroup updateVisibility];

                    //New key differs from old key, so use the calculated key on newContentGroup rather than the old key
                    NSFetchRequest *request = [WMFContentGroup fetchRequest];
                    request.predicate = [NSPredicate predicateWithFormat:@"key == %@", newContentGroup.key];
                    NSArray *contentGroups = [moc executeFetchRequest:request error:nil];
                    for (WMFContentGroup *group in contentGroups) {
                        if (![group.objectID isEqual:newContentGroup.objectID]) {
                            [moc deleteObject:group];
                        }
                    }
                }
            } @catch (NSException *exception) {
                DDLogError(@"Exception trying to import legacy object for key: %@", key);
            }

            if (entries.count + previews.count > batchSize) {
                [self migrateArticlePreviews:previews historyEntries:entries toManagedObjectContext:moc];
                [entries removeAllObjects];
                [previews removeAllObjects];
                NSError *batchSaveError = nil;
                if (![moc save:&batchSaveError]) {
                    DDLogError(@"Migration batch error: %@", batchSaveError);
                }
                [moc reset];
            }
        }
    }

    if (previews.count + entries.count > 0) {
        [self migrateArticlePreviews:previews historyEntries:entries toManagedObjectContext:moc];
    }

    NSError *saveError = nil;
    BOOL didSave = [moc save:&saveError];
    if (!didSave) {
        if (error) {
            *error = saveError;
        }
        DDLogError(@"Migration batch error: %@", saveError);
    }
    [moc reset];

    [[NSNotificationCenter defaultCenter] addObserver:self selector:@selector(viewContextDidSave:) name:NSManagedObjectContextDidSaveNotification object:self.viewContext];
    [[NSNotificationCenter defaultCenter] addObserver:self selector:@selector(viewContextDidChange:) name:NSManagedObjectContextObjectsDidChangeNotification object:self.viewContext];

    return didSave;
}

#pragma mark - Memory

- (void)didReceiveMemoryWarningWithNotification:(NSNotification *)note {
    [self clearMemoryCache];
}

#pragma - Accessors

- (MWKRecentSearchList *)recentSearchList {
    if (!_recentSearchList) {
        _recentSearchList = [[MWKRecentSearchList alloc] initWithDataStore:self];
    }
    return _recentSearchList;
}

#pragma mark - History and Saved Page List

- (void)setupHistoryAndSavedPageLists {
    WMFAssertMainThread(@"History and saved page lists must be setup on the main thread");
    self.historyList = [[MWKHistoryList alloc] initWithDataStore:self];
    [self.historyList migrateLegacyDataIfNeeded];
    self.savedPageList = [[MWKSavedPageList alloc] initWithDataStore:self];
    [self.savedPageList migrateLegacyDataIfNeeded];
}

#pragma mark - Legacy DataStore

+ (NSString *)mainDataStorePath {
    NSString *documentsFolder = [[NSFileManager defaultManager] wmf_containerPath];
    return [documentsFolder stringByAppendingPathComponent:@"Data"];
}

+ (NSString *)appSpecificMainDataStorePath { //deprecated, use the group folder from mainDataStorePath
    NSString *documentsFolder =
        [NSSearchPathForDirectoriesInDomains(NSDocumentDirectory, NSUserDomainMask, YES) firstObject];
    return [documentsFolder stringByAppendingPathComponent:@"Data"];
}

- (void)setupLegacyDataStore {
    NSString *pathToExclude = [self pathForSites];
    NSError *directoryCreationError = nil;
    if (![[NSFileManager defaultManager] createDirectoryAtPath:pathToExclude withIntermediateDirectories:YES attributes:nil error:&directoryCreationError]) {
        DDLogError(@"Error creating MWKDataStore path: %@", directoryCreationError);
    }
    NSURL *directoryURL = [NSURL fileURLWithPath:pathToExclude isDirectory:YES];
    NSError *excludeBackupError = nil;
    if (![directoryURL setResourceValue:@(YES) forKey:NSURLIsExcludedFromBackupKey error:&excludeBackupError]) {
        DDLogError(@"Error excluding MWKDataStore path from backup: %@", excludeBackupError);
    }
    self.articleCache = [[NSCache alloc] init];
    self.articleCache.countLimit = 50;

    self.articlePreviewCache = [[NSCache alloc] init];
    self.articlePreviewCache.countLimit = 100;

    self.cacheRemovalQueue = dispatch_queue_create("org.wikimedia.cache_removal", DISPATCH_QUEUE_SERIAL);
    dispatch_async(self.cacheRemovalQueue, ^{
        self.cacheRemovalActive = true;
    });
}

#pragma mark - path methods

- (NSString *)joinWithBasePath:(NSString *)path {
    return [self.basePath stringByAppendingPathComponent:path];
}

- (NSString *)pathForSites {
    return [self joinWithBasePath:@"sites"];
}

- (NSString *)pathForDomainInURL:(NSURL *)url {
    NSString *sitesPath = [self pathForSites];
    NSString *domainPath = [sitesPath stringByAppendingPathComponent:url.wmf_domain];
    return [domainPath stringByAppendingPathComponent:url.wmf_language];
}

- (NSString *)pathForArticlesInDomainFromURL:(NSURL *)url {
    NSString *sitePath = [self pathForDomainInURL:url];
    return [sitePath stringByAppendingPathComponent:@"articles"];
}

/// Returns the folder where data for the correspnoding title is stored.
- (NSString *)pathForArticleURL:(NSURL *)url {
    NSString *articlesPath = [self pathForArticlesInDomainFromURL:url];
    NSString *encTitle = [self safeFilenameWithString:url.wmf_titleWithUnderScores];
    return [articlesPath stringByAppendingPathComponent:encTitle];
}

- (NSString *)pathForArticle:(MWKArticle *)article {
    return [self pathForArticleURL:article.url];
}

- (NSString *)pathForSectionsInArticleWithURL:(NSURL *)url {
    NSString *articlePath = [self pathForArticleURL:url];
    return [articlePath stringByAppendingPathComponent:@"sections"];
}

- (NSString *)pathForSectionId:(NSUInteger)sectionId inArticleWithURL:(NSURL *)url {
    NSString *sectionsPath = [self pathForSectionsInArticleWithURL:url];
    NSString *sectionName = [NSString stringWithFormat:@"%d", (int)sectionId];
    return [sectionsPath stringByAppendingPathComponent:sectionName];
}

- (NSString *)pathForSection:(MWKSection *)section {
    return [self pathForSectionId:section.sectionId inArticleWithURL:section.url];
}

- (NSString *)pathForImagesWithArticleURL:(NSURL *)url {
    NSString *articlePath = [self pathForArticleURL:url];
    return [articlePath stringByAppendingPathComponent:@"Images"];
}

- (NSString *)pathForImageURL:(NSString *)imageURL forArticleURL:(NSURL *)articleURL {
    NSString *imagesPath = [self pathForImagesWithArticleURL:articleURL];
    NSString *encURL = [self safeFilenameWithImageURL:imageURL];
    return encURL ? [imagesPath stringByAppendingPathComponent:encURL] : nil;
}

- (NSString *)pathForImage:(MWKImage *)image {
    return [self pathForImageURL:image.sourceURLString forArticleURL:image.article.url];
}

- (NSString *)pathForImageInfoForArticleWithURL:(NSURL *)url {
    return [[self pathForArticleURL:url] stringByAppendingPathComponent:MWKImageInfoFilename];
}

- (NSString *)safeFilenameWithString:(NSString *)str {
    // Escape only % and / with percent style for readability
    NSString *encodedStr = [str stringByReplacingOccurrencesOfString:@"%" withString:@"%25"];
    encodedStr = [encodedStr stringByReplacingOccurrencesOfString:@"/" withString:@"%2F"];

    return encodedStr;
}

- (NSString *)stringWithSafeFilename:(NSString *)str {
    return [str stringByRemovingPercentEncoding];
}

- (NSString *)safeFilenameWithImageURL:(NSString *)str {
    str = [str wmf_schemelessURL];

    if (![str hasPrefix:MWKDataStoreValidImageSitePrefix]) {
        return nil;
    }

    NSString *suffix = [str substringFromIndex:[MWKDataStoreValidImageSitePrefix length]];
    NSString *fileName = [suffix lastPathComponent];

    // Image URLs are already percent-encoded, so don't double-encode em.
    // In fact, we want to decode them...
    // If we don't, long Unicode filenames may not fit in the filesystem.
    NSString *decodedFileName = [fileName stringByRemovingPercentEncoding];

    return decodedFileName;
}

#pragma mark - save methods

- (BOOL)ensurePathExists:(NSString *)path error:(NSError **)error {
    return [[NSFileManager defaultManager] createDirectoryAtPath:path
                                     withIntermediateDirectories:YES
                                                      attributes:nil
                                                           error:error];
}

- (void)ensurePathExists:(NSString *)path {
    [self ensurePathExists:path error:NULL];
}

- (BOOL)saveData:(NSData *)data toFile:(NSString *)filename atPath:(NSString *)path error:(NSError **)error {
    NSAssert([filename length] > 0, @"No file path given for saving data");
    if (!filename) {
        return NO;
    }
    [self ensurePathExists:path error:error];
    NSString *absolutePath = [path stringByAppendingPathComponent:filename];
    return [data writeToFile:absolutePath options:NSDataWritingAtomic error:error];
}

- (void)saveData:(NSData *)data path:(NSString *)path name:(NSString *)name {
    NSError *error = nil;
    [self saveData:data toFile:name atPath:path error:&error];
    NSAssert(error == nil, @"Error saving image to data store: %@", error);
}

- (BOOL)saveArray:(NSArray *)array path:(NSString *)path name:(NSString *)name error:(NSError **)error {
    NSData *data = [NSPropertyListSerialization dataWithPropertyList:array format:NSPropertyListXMLFormat_v1_0 options:0 error:error];
    return [self saveData:data toFile:name atPath:path error:error];
}

- (void)saveArray:(NSArray *)array path:(NSString *)path name:(NSString *)name {
    [self saveArray:array path:path name:name error:NULL];
}

- (BOOL)saveDictionary:(NSDictionary *)dict path:(NSString *)path name:(NSString *)name error:(NSError **)error {
    NSData *data = [NSPropertyListSerialization dataWithPropertyList:dict format:NSPropertyListXMLFormat_v1_0 options:0 error:error];
    return [self saveData:data toFile:name atPath:path error:error];
}

- (void)saveDictionary:(NSDictionary *)dict path:(NSString *)path name:(NSString *)name {
    [self saveDictionary:dict path:path name:name error:NULL];
}

- (BOOL)saveString:(NSString *)string path:(NSString *)path name:(NSString *)name error:(NSError **)error {
    return [self saveData:[string dataUsingEncoding:NSUTF8StringEncoding] toFile:name atPath:path error:error];
}

- (void)saveString:(NSString *)string path:(NSString *)path name:(NSString *)name {
    [self saveString:string path:path name:name error:NULL];
}

- (void)saveArticle:(MWKArticle *)article {
    if (article.url.wmf_title == nil) {
        return;
    }

    if (article.url.wmf_isNonStandardURL) {
        return;
    }
    [self addArticleToMemoryCache:article];
    NSString *path = [self pathForArticle:article];
    NSDictionary *export = [article dataExport];
    [self saveDictionary:export path:path name:@"Article.plist"];
}

- (void)saveSection:(MWKSection *)section {
    NSString *path = [self pathForSection:section];
    NSDictionary *export = [section dataExport];
    [self saveDictionary:export path:path name:@"Section.plist"];
}

- (void)saveSectionText:(NSString *)html section:(MWKSection *)section {
    NSString *path = [self pathForSection:section];
    [self saveString:html path:path name:@"Section.html"];
}

- (void)saveImage:(MWKImage *)image {
    if ([image.article isMain]) {
        return;
    }
    NSString *path = [self pathForImage:image];
    NSDictionary *export = [image dataExport];
    [self saveDictionary:export path:path name:@"Image.plist"];
}

- (BOOL)saveRecentSearchList:(MWKRecentSearchList *)list error:(NSError **)error {
    NSString *path = self.basePath;
    NSDictionary *export = @{ @"entries": [list dataExport] };
    return [self saveDictionary:export path:path name:@"RecentSearches.plist" error:error];
}

- (void)saveImageInfo:(NSArray *)imageInfo forArticleURL:(NSURL *)url {
    NSArray *export = [imageInfo wmf_map:^id(MWKImageInfo *obj) {
        return [obj dataExport];
    }];

    [self saveArray:export
               path:[self pathForArticleURL:url]
               name:MWKImageInfoFilename];
}

- (void)addArticleToMemoryCache:(MWKArticle *)article forKey:(NSString *)key {
    if (!key || !article) {
        return;
    }
    @synchronized(self.articleCache) {
        [self.articleCache setObject:article forKey:key];
    }
}

- (void)addArticleToMemoryCache:(MWKArticle *)article {
    [self addArticleToMemoryCache:article forKey:article.url.wmf_articleDatabaseKey];
}

#pragma mark - load methods

- (MWKArticle *)memoryCachedArticleWithKey:(NSString *)key {
    return [self.articleCache objectForKey:key];
}

- (MWKArticle *)memoryCachedArticleWithURL:(NSURL *)url {
    return [self memoryCachedArticleWithKey:url.wmf_articleDatabaseKey];
}

- (nullable MWKArticle *)existingArticleWithURL:(NSURL *)url {
    NSString *key = [url wmf_articleDatabaseKey];
    MWKArticle *existingArticle =
        [self memoryCachedArticleWithKey:key] ?: [self articleFromDiskWithURL:url];
    if (existingArticle) {
        [self addArticleToMemoryCache:existingArticle forKey:key];
    }
    return existingArticle;
}

- (MWKArticle *)articleFromDiskWithURL:(NSURL *)url {
    NSString *path = [self pathForArticleURL:url];
    NSString *filePath = [path stringByAppendingPathComponent:@"Article.plist"];
    NSDictionary *dict = [NSDictionary dictionaryWithContentsOfFile:filePath];
    if (!dict) {
        return nil;
    }
    return [[MWKArticle alloc] initWithURL:url dataStore:self dict:dict];
}

- (MWKArticle *)articleWithURL:(NSURL *)url {
    MWKArticle *article = [self existingArticleWithURL:url];
    if (!article) {
        article = [[MWKArticle alloc] initWithURL:url dataStore:self];
    }
    return article;
}

- (MWKSection *)sectionWithId:(NSUInteger)sectionId article:(MWKArticle *)article {
    NSString *path = [self pathForSectionId:sectionId inArticleWithURL:article.url];
    NSString *filePath = [path stringByAppendingPathComponent:@"Section.plist"];
    NSDictionary *dict = [NSDictionary dictionaryWithContentsOfFile:filePath];
    return [[MWKSection alloc] initWithArticle:article dict:dict];
}

- (NSString *)sectionTextWithId:(NSUInteger)sectionId article:(MWKArticle *)article {
    NSString *path = [self pathForSectionId:sectionId inArticleWithURL:article.url];
    NSString *filePath = [path stringByAppendingPathComponent:@"Section.html"];

    NSError *err;
    NSString *html = [NSString stringWithContentsOfFile:filePath encoding:NSUTF8StringEncoding error:&err];
    if (err) {
        return nil;
    }

    return html;
}

- (BOOL)hasHTMLFileForSection:(MWKSection *)section {
    NSString *path = [self pathForSectionId:section.sectionId inArticleWithURL:section.article.url];
    NSString *filePath = [path stringByAppendingPathComponent:@"Section.html"];
    return [[NSFileManager defaultManager] fileExistsAtPath:filePath];
}

- (nullable MWKImage *)imageWithURL:(NSString *)url article:(MWKArticle *)article {
    if (url == nil) {
        return nil;
    }
    NSString *path = [self pathForImageURL:url forArticleURL:article.url];
    NSString *filePath = [path stringByAppendingPathComponent:@"Image.plist"];
    NSDictionary *dict = [NSDictionary dictionaryWithContentsOfFile:filePath];
    if (dict) {
        return [[MWKImage alloc] initWithArticle:article dict:dict];
    } else {
        // Not 100% sure if we should return an object here or not,
        // but it seems useful to do so.
        return [[MWKImage alloc] initWithArticle:article sourceURLString:url];
    }
}

- (NSArray *)historyListData {
    NSString *path = self.basePath;
    NSString *filePath = [path stringByAppendingPathComponent:@"History.plist"];
    NSDictionary *dict = [NSDictionary dictionaryWithContentsOfFile:filePath];
    return dict[@"entries"];
}

- (NSDictionary *)savedPageListData {
    NSString *path = self.basePath;
    NSString *filePath = [path stringByAppendingPathComponent:@"SavedPages.plist"];
    return [NSDictionary dictionaryWithContentsOfFile:filePath];
}

- (NSArray *)recentSearchListData {
    NSString *path = self.basePath;
    NSString *filePath = [path stringByAppendingPathComponent:@"RecentSearches.plist"];
    NSDictionary *dict = [NSDictionary dictionaryWithContentsOfFile:filePath];
    return dict[@"entries"];
}

- (NSArray<NSURL *> *)cacheRemovalListFromDisk {
    NSString *path = self.basePath;
    NSString *filePath = [path stringByAppendingPathComponent:@"TitlesToRemove.plist"];
    NSArray *URLStrings = [NSArray arrayWithContentsOfFile:filePath];
    NSArray<NSURL *> *urls = [URLStrings wmf_mapAndRejectNil:^NSURL *(id obj) {
        if (obj && [obj isKindOfClass:[NSString class]]) {
            return [NSURL URLWithString:obj];
        } else {
            return nil;
        }
    }];
    return urls;
}

- (BOOL)saveCacheRemovalListToDisk:(NSArray<NSURL *> *)cacheRemovalList error:(NSError **)error {
    NSArray *URLStrings = [cacheRemovalList wmf_map:^id(NSURL *obj) {
        return [obj absoluteString];
    }];
    return [self saveArray:URLStrings path:self.basePath name:@"TitlesToRemove.plist" error:error];
}

- (NSArray *)imageInfoForArticleWithURL:(NSURL *)url {
    return [[NSArray arrayWithContentsOfFile:[self pathForImageInfoForArticleWithURL:url]] wmf_mapAndRejectNil:^MWKImageInfo *(id obj) {
        return [MWKImageInfo imageInfoWithExportedData:obj];
    }];
}

#pragma mark - helper methods

- (void)removeUnreferencedArticlesFromDiskCacheWithFailure:(WMFErrorHandler)failure success:(WMFSuccessHandler)success {
    [self performBackgroundCoreDataOperationOnATemporaryContext:^(NSManagedObjectContext *moc) {
        NSFetchRequest *articlesWithHTMLInTitlesFetchRequest = [WMFArticle fetchRequest];
        articlesWithHTMLInTitlesFetchRequest.predicate = [NSPredicate predicateWithFormat:@"displayTitle CONTAINS '<' || wikidataDescription CONTAINS '<'"];
        NSError *htmlFetchError = nil;
        NSArray *articlesWithHTMLInTheTitle = [moc executeFetchRequest:articlesWithHTMLInTitlesFetchRequest error:&htmlFetchError];
        if (htmlFetchError) {
            DDLogError(@"Error fetching articles with HTML in the title: %@", htmlFetchError);
        }

        for (WMFArticle *article in articlesWithHTMLInTheTitle) {
            article.displayTitle = [article.displayTitle wmf_stringByRemovingHTML];
            article.wikidataDescription = [article.wikidataDescription wmf_stringByRemovingHTML];
        }

        NSError *saveError = nil;
        [moc save:&saveError];
        if (saveError) {
            DDLogError(@"Error saving after fixing articles with HTML in the title: %@", saveError);
        }

        NSFetchRequest *allValidArticleKeysFetchRequest = [WMFArticle fetchRequest];
        allValidArticleKeysFetchRequest.predicate = [NSPredicate predicateWithFormat:@"savedDate != NULL"];
        allValidArticleKeysFetchRequest.resultType = NSDictionaryResultType;
        allValidArticleKeysFetchRequest.propertiesToFetch = @[@"key"];

        NSError *fetchError = nil;
        NSArray *arrayOfAllValidArticleDictionaries = [moc executeFetchRequest:allValidArticleKeysFetchRequest error:&fetchError];

        if (fetchError) {
            failure(fetchError);
            return;
        }

        dispatch_block_t deleteEverythingAndSucceed = ^{
            dispatch_async(self.cacheRemovalQueue, ^{
                [[NSFileManager defaultManager] removeItemAtPath:[self pathForSites] error:nil];
                dispatch_async(dispatch_get_main_queue(), success);
            });
        };

        if (arrayOfAllValidArticleDictionaries.count == 0) {
            deleteEverythingAndSucceed();
            return;
        }

        NSMutableSet *allValidArticleKeys = [NSMutableSet setWithCapacity:arrayOfAllValidArticleDictionaries.count];
        for (NSDictionary *article in arrayOfAllValidArticleDictionaries) {
            NSString *key = article[@"key"];
            if (!key) {
                continue;
            }
            [allValidArticleKeys addObject:key];
        }

        if (allValidArticleKeys.count == 0) {
            deleteEverythingAndSucceed();
            return;
        }

        dispatch_async(self.cacheRemovalQueue, ^{
            NSMutableArray<NSURL *> *articleURLsToRemove = [NSMutableArray arrayWithCapacity:10];
            [self iterateOverArticleURLs:^(NSURL *articleURL) {
                NSString *key = articleURL.wmf_articleDatabaseKey;
                if (!key) {
                    return;
                }
                if ([allValidArticleKeys containsObject:key]) {
                    return;
                }

                [articleURLsToRemove addObject:articleURL];
            }];
            [self removeArticlesWithURLsFromCache:articleURLsToRemove];
            dispatch_async(dispatch_get_main_queue(), success);
        });
    }];
}

- (void)iterateOverArticleURLs:(void (^)(NSURL *))block {
    NSFileManager *fm = [NSFileManager defaultManager];
    NSString *articlePath = [self pathForSites];
    for (NSString *path in [fm enumeratorAtPath:articlePath]) {
        NSArray *components = [path pathComponents];

        //HAX: We make assumptions about the length of paths below.
        //This is due to our title handling assumptions
        WMF_TECH_DEBT_TODO(We should remove this when we move to a DB)
        if ([components count] < 5) {
            continue;
        }

        NSUInteger count = [components count];
        NSString *filename = components[count - 1];
        if ([filename isEqualToString:@"Article.plist"]) {
            NSString *dirname = components[count - 2];
            NSString *titleText = [self stringWithSafeFilename:dirname];

            NSString *language = components[count - 4];
            NSString *domain = components[count - 5];

            NSURL *url = [NSURL wmf_URLWithDomain:domain language:language title:titleText fragment:nil];
            block(url);
        }
    }
}

- (void)startCacheRemoval {
    dispatch_async(self.cacheRemovalQueue, ^{
        self.cacheRemovalActive = true;
        [self removeNextArticleFromCacheRemovalList];
    });
}

- (void)stopCacheRemoval {
    dispatch_sync(self.cacheRemovalQueue, ^{
        self.cacheRemovalActive = false;
    });
}

- (void)removeNextArticleFromCacheRemovalList {
    if (!self.cacheRemovalActive) {
        return;
    }
    NSMutableArray<NSURL *> *urlsOfArticlesToRemove = [[self cacheRemovalListFromDisk] mutableCopy];
    if (urlsOfArticlesToRemove.count > 0) {
        NSURL *urlToRemove = urlsOfArticlesToRemove[0];
        [self removeArticleWithURL:urlToRemove
            fromDiskWithCompletion:^{
                dispatch_async(self.cacheRemovalQueue, ^{
                    [urlsOfArticlesToRemove removeObjectAtIndex:0];
                    NSError *error = nil;
                    if ([self saveCacheRemovalListToDisk:urlsOfArticlesToRemove error:&error]) {
                        dispatch_async(self.cacheRemovalQueue, ^{
                            [self removeNextArticleFromCacheRemovalList];
                        });
                    } else {
                        DDLogError(@"Error saving cache removal list: %@", error);
                    }
                });
            }];
    }
}

- (void)removeArticlesWithURLsFromCache:(NSArray<NSURL *> *)urlsToRemove {
    if (urlsToRemove.count == 0) {
        return;
    }
    dispatch_async(self.cacheRemovalQueue, ^{
        NSMutableArray<NSURL *> *allURLsToRemove = [[self cacheRemovalListFromDisk] mutableCopy];
        if (allURLsToRemove == nil) {
            allURLsToRemove = [NSMutableArray arrayWithArray:urlsToRemove];
        } else {
            [allURLsToRemove addObjectsFromArray:urlsToRemove];
        }
        NSError *error = nil;
        if (![self saveCacheRemovalListToDisk:allURLsToRemove error:&error]) {
            DDLogError(@"Error saving cache removal list to disk: %@", error);
        }
    });
}

- (NSArray *)legacyImageURLsForArticle:(MWKArticle *)article {
    NSString *path = [self pathForArticle:article];
    NSDictionary *legacyImageDictionary = [NSDictionary dictionaryWithContentsOfFile:[path stringByAppendingPathComponent:@"Images.plist"]];
    if ([legacyImageDictionary isKindOfClass:[NSDictionary class]]) {
        NSArray *legacyImageURLStrings = [legacyImageDictionary objectForKey:@"entries"];
        if ([legacyImageURLStrings isKindOfClass:[NSArray class]]) {
            NSArray *legacyImageURLs = [legacyImageURLStrings wmf_mapAndRejectNil:^id(id obj) {
                if ([obj isKindOfClass:[NSString class]]) {
                    return [NSURL URLWithString:obj];
                } else {
                    return nil;
                }
            }];
            return legacyImageURLs;
        }
    }
    return @[];
}

#pragma mark - Deletion

- (NSError *)removeFolderAtBasePath {
    NSError *err;
    [[NSFileManager defaultManager] removeItemAtPath:self.basePath error:&err];
    return err;
}

- (void)removeArticleWithURL:(NSURL *)articleURL fromDiskWithCompletion:(dispatch_block_t)completion {
    if (!articleURL) {
        if (completion) {
            completion();
        }
        return;
    }
    dispatch_async(self.cacheRemovalQueue, ^{
        NSString *path = [self pathForArticleURL:articleURL];
        [[NSFileManager defaultManager] removeItemAtPath:path error:nil];
        dispatch_block_t combinedCompletion = ^{
            dispatch_async(dispatch_get_main_queue(), ^{
                WMFArticle *article = [self fetchArticleWithURL:articleURL];
                article.isDownloaded = NO;
                NSError *saveError = nil;
                if (![self save:&saveError]) {
                    DDLogError(@"Error saving after cache removal: %@", saveError);
                }
                if (completion) {
                    completion();
                }
            });
        };
        NSString *groupKey = articleURL.wmf_articleDatabaseKey;
        if (groupKey) {
            [[WMFImageController sharedInstance] removePermanentlyCachedImagesWithGroupKey:groupKey completion:combinedCompletion];
        } else {
            combinedCompletion();
        }
    });
}

#pragma mark - Cache

- (void)clearMemoryCache {
    @synchronized(self.articleCache) {
        [self.articleCache removeAllObjects];
    }
    [self.articlePreviewCache removeAllObjects];
}

#pragma mark - Core Data

#if DEBUG
- (NSManagedObjectContext *)viewContext {
    NSAssert([NSThread isMainThread], @"View context must only be accessed on the main thread");
    return _viewContext;
}
#endif

- (BOOL)save:(NSError **)error {
    if (![self.viewContext hasChanges]) {
        return YES;
    }
    return [self.viewContext save:error];
}

- (nullable WMFArticle *)fetchArticleWithURL:(NSURL *)URL inManagedObjectContext:(nonnull NSManagedObjectContext *)moc {
    return [self fetchArticleWithKey:[URL wmf_articleDatabaseKey] inManagedObjectContext:moc];
}

- (nullable WMFArticle *)fetchArticleWithKey:(NSString *)key inManagedObjectContext:(nonnull NSManagedObjectContext *)moc {
    WMFArticle *article = nil;
    if (moc == self.viewContext) {
        article = [self.articlePreviewCache objectForKey:key];
        if (article) {
            return article;
        }
    }
    article = [moc fetchArticleWithKey:key];
    if (article && moc == self.viewContext) {
        [self.articlePreviewCache setObject:article forKey:key];
    }
    return article;
}

- (nullable WMFArticle *)fetchOrCreateArticleWithURL:(NSURL *)URL inManagedObjectContext:(NSManagedObjectContext *)moc {
    NSString *language = URL.wmf_language;
    NSString *title = URL.wmf_title;
    NSString *key = [URL wmf_articleDatabaseKey];
    if (!language || !title || !key) {
        return nil;
    }
    WMFArticle *article = [self fetchArticleWithKey:key inManagedObjectContext:moc];
    if (!article) {
        article = [[WMFArticle alloc] initWithEntity:[NSEntityDescription entityForName:@"WMFArticle" inManagedObjectContext:moc] insertIntoManagedObjectContext:moc];
        article.key = key;
        if (moc == self.viewContext) {
            [self.articlePreviewCache setObject:article forKey:key];
        }
    }
    return article;
}

- (nullable WMFArticle *)fetchArticleWithURL:(NSURL *)URL {
    return [self fetchArticleWithKey:[URL wmf_articleDatabaseKey]];
}

- (nullable WMFArticle *)fetchArticleWithKey:(NSString *)key {
    WMFAssertMainThread(@"Article fetch must be performed on the main thread.");
    return [self fetchArticleWithKey:key inManagedObjectContext:self.viewContext];
}

- (nullable WMFArticle *)fetchOrCreateArticleWithURL:(NSURL *)URL {
    WMFAssertMainThread(@"Article fetch must be performed on the main thread.");
    return [self fetchOrCreateArticleWithURL:URL inManagedObjectContext:self.viewContext];
}

- (void)setIsExcludedFromFeed:(BOOL)isExcludedFromFeed withArticleURL:(NSURL *)articleURL inManagedObjectContext:(NSManagedObjectContext *)moc {
    NSParameterAssert(articleURL);
    if ([articleURL wmf_isNonStandardURL]) {
        return;
    }
    if ([articleURL.wmf_title length] == 0) {
        return;
    }

    WMFArticle *article = [self fetchOrCreateArticleWithURL:articleURL inManagedObjectContext:moc];
    article.isExcludedFromFeed = isExcludedFromFeed;
    [self save:nil];
}

- (BOOL)isArticleWithURLExcludedFromFeed:(NSURL *)articleURL inManagedObjectContext:(NSManagedObjectContext *)moc {
    WMFArticle *article = [self fetchArticleWithURL:articleURL inManagedObjectContext:moc];
    if (!article) {
        return NO;
    }
    return article.isExcludedFromFeed;
}

- (void)setIsExcludedFromFeed:(BOOL)isExcludedFromFeed withArticleURL:(NSURL *)articleURL {
    [self setIsExcludedFromFeed:isExcludedFromFeed withArticleURL:articleURL inManagedObjectContext:self.viewContext];
}

- (BOOL)isArticleWithURLExcludedFromFeed:(NSURL *)articleURL {
    return [self isArticleWithURLExcludedFromFeed:articleURL inManagedObjectContext:self.viewContext];
}

@end<|MERGE_RESOLUTION|>--- conflicted
+++ resolved
@@ -6,11 +6,6 @@
 
 @import CoreData;
 
-<<<<<<< HEAD
-// Emitted when article data hits the disk.
-NSString *const MWKArticleSavedNotification = @"MWKArticleSavedNotification";
-=======
->>>>>>> 7c9865c0
 NSString *const MWKArticleKey = @"MWKArticleKey";
 
 // Emitted when article state changes. Can be used for things such as being notified when article 'saved' state changes.
