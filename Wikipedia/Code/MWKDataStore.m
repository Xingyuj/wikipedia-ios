--- conflicted
+++ resolved
@@ -295,25 +295,7 @@
     return [self saveDictionary:export path:path name:@"RecentSearches.plist" error:error];
 }
 
-<<<<<<< HEAD
-- (void)saveImageList:(MWKImageList*)imageList {
-    if ([imageList.article isMain]) {
-        return;
-    }
-    NSString* path;
-    if (imageList.section) {
-        path = [self pathForSection:imageList.section];
-    } else {
-        path = [self pathForArticle:imageList.article];
-    }
-    NSDictionary* export = [imageList dataExport];
-    [self saveDictionary:export path:path name:@"Images.plist"];
-}
-
 - (void)saveImageInfo:(NSArray*)imageInfo forArticleURL:(NSURL*)url {
-=======
-- (void)saveImageInfo:(NSArray*)imageInfo forTitle:(MWKTitle*)title {
->>>>>>> c70f17e2
     [self saveArray:[imageInfo bk_map:^id (MWKImageInfo* obj) { return [obj dataExport]; }]
                path:[self pathForArticleURL:url]
                name:MWKImageInfoFilename];
@@ -390,35 +372,6 @@
     }
 }
 
-<<<<<<< HEAD
-- (NSString*)pathForImageData:(MWKImage*)image {
-    return [self pathForImageData:image.sourceURLString forArticleURL:image.article.url];
-}
-
-- (NSString*)pathForImageData:(NSString*)sourceURL forArticleURL:(NSURL*)url {
-    NSString* path     = [self pathForImageURL:sourceURL forArticleURL:url];
-    NSString* fileName = [@"Image" stringByAppendingPathExtension:sourceURL.pathExtension];
-    return [path stringByAppendingPathComponent:fileName];
-}
-
-- (NSData*)imageDataWithImage:(MWKImage*)image {
-    if (image == nil) {
-        NSLog(@"nil image passed to imageDataWithImage");
-        return nil;
-    }
-    NSString* filePath = [self pathForImageData:image];
-
-    NSError* err;
-    NSData* data = [NSData dataWithContentsOfFile:filePath options:0 error:&err];
-    if (err) {
-        NSLog(@"Failed to load image from %@: %@", filePath, [err description]);
-        return nil;
-    }
-    return data;
-}
-
-=======
->>>>>>> c70f17e2
 - (NSArray*)historyListData {
     NSString* path     = self.basePath;
     NSString* filePath = [path stringByAppendingPathComponent:@"History.plist"];
@@ -439,30 +392,18 @@
     return dict[@"entries"];
 }
 
-<<<<<<< HEAD
-- (NSArray*)imageInfoForArticleWithURL:(NSURL*)url {
-    return [[NSArray arrayWithContentsOfFile:[self pathForImageInfoForArticleWithURL:url]] bk_map:^MWKImageInfo*(id obj) {
-=======
-- (NSArray*)cacheRemovalListFromDisk {
+- (NSArray<NSURL*>*)cacheRemovalListFromDisk {
     NSString* path      = self.basePath;
     NSString* filePath  = [path stringByAppendingPathComponent:@"TitlesToRemove.plist"];
     NSArray* URLStrings = [NSArray arrayWithContentsOfFile:filePath];
-    NSArray* titles     = [URLStrings bk_map:^id (id obj) {
+    NSArray<NSURL*>* urls     = [URLStrings wmf_mapAndRejectNil:^NSURL* (id obj) {
         if (obj && [obj isKindOfClass:[NSString class]]) {
-            NSURL* URL = [NSURL URLWithString:obj];
-            if (URL) {
-                return [[MWKTitle alloc] initWithURL:URL];
-            } else {
-                return [NSNull null];
-            }
+            return [NSURL URLWithString:obj];
         } else {
-            return [NSNull null];
+            return nil;
         }
     }];
-    titles = [titles bk_select:^BOOL (id obj) {
-        return [obj isKindOfClass:[MWKTitle class]];
-    }];
-    return titles;
+    return urls;
 }
 
 - (BOOL)saveCacheRemovalListToDisk:(NSArray*)cacheRemovalList error:(NSError**)error {
@@ -472,9 +413,8 @@
     return [self saveArray:URLStrings path:self.basePath name:@"TitlesToRemove.plist" error:error];
 }
 
-- (NSArray*)imageInfoForTitle:(MWKTitle*)title {
-    return [[NSArray arrayWithContentsOfFile:[self pathForTitleImageInfo:title]] wmf_mapAndRejectNil:^MWKImageInfo*(id obj) {
->>>>>>> c70f17e2
+- (NSArray*)imageInfoForArticleWithURL:(NSURL*)url {
+    return [[NSArray arrayWithContentsOfFile:[self pathForImageInfoForArticleWithURL:url]] wmf_mapAndRejectNil:^MWKImageInfo*(id obj) {
         return [MWKImageInfo imageInfoWithExportedData:obj];
     }];
 }
@@ -514,7 +454,7 @@
 - (void)startCacheRemoval {
     dispatch_async(self.cacheRemovalQueue, ^{
         self.cacheRemovalActive = true;
-        [self removeNextTitleFromCacheRemovalList];
+        [self removeNextArticleFromCacheRemovalList];
     });
 }
 
@@ -524,35 +464,35 @@
     });
 }
 
-- (void)removeNextTitleFromCacheRemovalList {
+- (void)removeNextArticleFromCacheRemovalList {
     if (!self.cacheRemovalActive) {
         return;
     }
-    NSMutableArray* titlesToRemove = [[self cacheRemovalListFromDisk] mutableCopy];
-    if (titlesToRemove.count > 0) {
-        MWKTitle* titleToRemove = titlesToRemove[0];
-        MWKArticle* article     = [self articleFromDiskWithTitle:titleToRemove];
+    NSMutableArray<NSURL*>* urlsOfArticlesToRemove = [[self cacheRemovalListFromDisk] mutableCopy];
+    if (urlsOfArticlesToRemove.count > 0) {
+        NSURL* urlToRemove = urlsOfArticlesToRemove[0];
+        MWKArticle* article     = [self articleFromDiskWithURL:urlToRemove];
         [article remove];
-        [titlesToRemove removeObjectAtIndex:0];
+        [urlsOfArticlesToRemove removeObjectAtIndex:0];
         NSError* error = nil;
-        if ([self saveCacheRemovalListToDisk:titlesToRemove error:&error]) {
-            dispatch_async(self.cacheRemovalQueue, ^{ [self removeNextTitleFromCacheRemovalList]; });
+        if ([self saveCacheRemovalListToDisk:urlsOfArticlesToRemove error:&error]) {
+            dispatch_async(self.cacheRemovalQueue, ^{ [self removeNextArticleFromCacheRemovalList]; });
         } else {
             DDLogError(@"Error saving cache removal list: %@", error);
         }
     }
 }
 
-- (void)removeTitlesFromCache:(NSArray*)titlesToRemove {
+- (void)removeArticlesWithURLsFromCache:(NSArray<NSURL*>*)urlsToRemove {
     dispatch_async(self.cacheRemovalQueue, ^{
-        NSMutableArray* allTitlesToRemove = [[self cacheRemovalListFromDisk] mutableCopy];
-        if (allTitlesToRemove == nil) {
-            allTitlesToRemove = [NSMutableArray arrayWithArray:titlesToRemove];
+        NSMutableArray<NSURL*>* allURLsToRemove = [[self cacheRemovalListFromDisk] mutableCopy];
+        if (allURLsToRemove == nil) {
+            allURLsToRemove = [NSMutableArray arrayWithArray:urlsToRemove];
         } else {
-            [allTitlesToRemove addObjectsFromArray:titlesToRemove];
+            [allURLsToRemove addObjectsFromArray:urlsToRemove];
         }
         NSError* error = nil;
-        if (![self saveCacheRemovalListToDisk:allTitlesToRemove error:&error]) {
+        if (![self saveCacheRemovalListToDisk:allURLsToRemove error:&error]) {
             DDLogError(@"Error saving cache removal list to disk: %@", error);
         }
     });
