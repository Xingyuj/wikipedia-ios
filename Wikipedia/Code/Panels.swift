
class EnableReadingListSyncPanelViewController : ScrollableEducationPanelViewController {
    override func viewDidLoad() {
        super.viewDidLoad()
        image = UIImage(named: "reading-list-syncing")
        heading = WMFLocalizedString("reading-list-sync-enable-title", value:"Turn on reading list syncing?", comment:"Title describing reading list syncing.")
        subheading = WMFLocalizedString("reading-list-sync-enable-subtitle", value:"Your saved articles and reading lists can now be saved to your Wikipedia account and synced across Wikipedia apps.", comment:"Subtitle describing reading list syncing.")
        primaryButtonTitle = WMFLocalizedString("reading-list-sync-enable-button-title", value:"Enable syncing", comment:"Title for button enabling reading list syncing.")
    }
}

class AddSavedArticlesToReadingListPanelViewController : ScrollableEducationPanelViewController {
    override func viewDidLoad() {
        super.viewDidLoad()
        image = UIImage(named: "reading-list-saved")
        heading = WMFLocalizedString("reading-list-add-saved-title", value:"Saved articles found", comment:"Title explaining saved articles were found.")
        subheading = WMFLocalizedString("reading-list-add-saved-subtitle", value:"There are articles saved to your Wikipedia app. Would you like to keep them and merge with reading lists synced to your account?", comment:"Subtitle explaining that saved articles can be added to reading lists.")
        primaryButtonTitle = WMFLocalizedString("reading-list-add-saved-button-title", value:"Yes, add them to my reading lists", comment:"Title for button to add saved articles to reading list.")
        secondaryButtonTitle = CommonStrings.readingListDoNotKeepSubtitle
    }
}

class LoginToSyncSavedArticlesToReadingListPanelViewController : ScrollableEducationPanelViewController {
    override func viewDidLoad() {
        super.viewDidLoad()
        image = UIImage(named: "reading-list-login")
        heading = WMFLocalizedString("reading-list-login-title", value:"Sync your saved articles?", comment:"Title for syncing save articles.")
        subheading = CommonStrings.readingListLoginSubtitle
        primaryButtonTitle = CommonStrings.readingListLoginButtonTitle
    }
}

@objc enum KeepSavedArticlesTrigger: Int {
    case logout, syncDisabled
}

class KeepSavedArticlesOnDevicePanelViewController : ScrollableEducationPanelViewController {
    private let trigger: KeepSavedArticlesTrigger
    
    init(triggeredBy trigger: KeepSavedArticlesTrigger, showCloseButton: Bool, primaryButtonTapHandler: ScrollableEducationPanelButtonTapHandler?, secondaryButtonTapHandler: ScrollableEducationPanelButtonTapHandler?, dismissHandler: ScrollableEducationPanelDismissHandler?, discardDismissHandlerOnPrimaryButtonTap: Bool, theme: Theme) {
        self.trigger = trigger
        super.init(showCloseButton: showCloseButton, primaryButtonTapHandler: primaryButtonTapHandler, secondaryButtonTapHandler: secondaryButtonTapHandler, dismissHandler: dismissHandler, theme: theme)
    }
    
    required public init?(coder aDecoder: NSCoder) {
        return nil
    }
    
    override func viewDidLoad() {
        super.viewDidLoad()
        image = UIImage(named: "reading-list-saved")
        heading = WMFLocalizedString("reading-list-keep-title", value: "Keep saved articles on device?", comment: "Title for keeping save articles on device.")
        primaryButtonTitle = WMFLocalizedString("reading-list-keep-button-title", value: "Yes, keep articles on device", comment: "Title for button to keep synced articles on device.")
        if trigger == .logout {
            subheading = CommonStrings.keepSavedArticlesOnDeviceMessage
            secondaryButtonTitle = CommonStrings.readingListDoNotKeepSubtitle
        } else if trigger == .syncDisabled {
            subheading = CommonStrings.keepSavedArticlesOnDeviceMessage + "\n\n" + WMFLocalizedString("reading-list-keep-sync-disabled-additional-subtitle", value: "Turning sync off will remove these articles from your account. If you remove them from your device they will not be recoverable by turning sync on again in the future.", comment: "Additional subtitle informing user that turning sync off will remove saved articles from their account.")
            secondaryButtonTitle = WMFLocalizedString("reading-list-keep-sync-disabled-remove-article-button-title", value: "No, remove articles from device and my Wikipedia account", comment: "Title for button that removes save articles from device and Wikipedia account.")
        }
    }
}
class SyncEnabledPanelViewController: ScrollableEducationPanelViewController {
    override func viewDidLoad() {
        super.viewDidLoad()
        image = UIImage(named: "reading-lists-sync-enabled-disabled")
        heading = WMFLocalizedString("reading-list-sync-enabled-panel-title", value: "Sync is enabled on this account", comment: "Title for panel informing user that sync was disabled on their Wikipedia account on another device")
        subheading = WMFLocalizedString("reading-list-sync-enabled-panel-message", value: "Reading list syncing is enabled for this account. To stop syncing, you can turn sync off for this account by updating your settings.", comment: "Message for panel informing user that sync is enabled for their account.")
        primaryButtonTitle = CommonStrings.gotItButtonTitle
    }
}

class SyncDisabledPanelViewController: ScrollableEducationPanelViewController {
    override func viewDidLoad() {
        super.viewDidLoad()
        image = UIImage(named: "reading-lists-sync-enabled-disabled")
        heading = WMFLocalizedString("reading-list-sync-disabled-panel-title", value: "Sync disabled", comment: "Title for panel informing user that sync was disabled on their Wikipedia account on another device")
        subheading = WMFLocalizedString("reading-list-sync-disabled-panel-message", value: "Reading list syncing has been disabled for your Wikipedia account on another device. You can turn sync back on by updating your settings.", comment: "Message for panel informing user that sync was disabled on their Wikipedia account on another device.")
        primaryButtonTitle = CommonStrings.gotItButtonTitle
    }
}

class EnableLocationPanelViewController : ScrollableEducationPanelViewController {
    override func viewDidLoad() {
        super.viewDidLoad()
        image = UIImage(named: "places-auth-arrow")
        heading = CommonStrings.localizedEnableLocationTitle
        primaryButtonTitle = CommonStrings.localizedEnableLocationButtonTitle
        footer = CommonStrings.localizedEnableLocationDescription
    }
}

class ReLoginFailedPanelViewController : ScrollableEducationPanelViewController {
    override func viewDidLoad() {
        super.viewDidLoad()
        image = UIImage(named: "relogin-failed")
        heading = WMFLocalizedString("relogin-failed-title", value:"Unable to re-establish log in", comment:"Title for letting user know they are no longer logged in.")
        subheading = WMFLocalizedString("relogin-failed-subtitle", value:"Your session may have expired or previous log in credentials are no longer valid.", comment:"Subtitle for letting user know they are no longer logged in.")
        primaryButtonTitle = WMFLocalizedString("relogin-failed-retry-login-button-title", value:"Try to log in again", comment:"Title for button to let user attempt to log in again.")
        secondaryButtonTitle = WMFLocalizedString("relogin-failed-stay-logged-out-button-title", value:"Keep me logged out", comment:"Title for button for user to choose to remain logged out.")
    }
}

class LoginOrCreateAccountToSyncSavedArticlesToReadingListPanelViewController : ScrollableEducationPanelViewController {
    override func viewDidLoad() {
        super.viewDidLoad()
        image = UIImage(named: "reading-list-user")
        heading = WMFLocalizedString("reading-list-login-or-create-account-title", value:"Log in to sync saved articles", comment:"Title for syncing saved articles.")
        subheading = CommonStrings.readingListLoginSubtitle
        primaryButtonTitle = WMFLocalizedString("reading-list-login-or-create-account-button-title", value:"Log in or create account", comment:"Title for button to login or create account to sync saved articles and reading lists.")
    }
}

class LimitHitForUnsortedArticlesPanelViewController: ScrollableEducationPanelViewController {
    override func viewDidLoad() {
        super.viewDidLoad()
        heading = WMFLocalizedString("reading-list-limit-hit-for-unsorted-articles-title", value: "Limit hit for unsorted articles", comment: "Title for letting the user know that the limit for unsorted articles was reached.")
        subheading = WMFLocalizedString("reading-list-limit-hit-for-unsorted-articles-subtitle", value:  "There is a limit of 5000 unsorted articles. Please sort your existing articles into lists to continue the syncing of unsorted articles.", comment: "Subtitle letting the user know that there is a limit of 5000 unsorted articles.")
        primaryButtonTitle = WMFLocalizedString("reading-list-limit-hit-for-unsorted-articles-button-title", value: "Sort articles", comment: "Title for button to sort unsorted articles.")
    }
}

extension UIViewController {
    
    fileprivate func hasSavedArticles() -> Bool {
        let articleRequest = WMFArticle.fetchRequest()
        articleRequest.predicate = NSPredicate(format: "savedDate != NULL")
        articleRequest.fetchLimit = 1
        articleRequest.sortDescriptors = []
        let fetchedResultsController = NSFetchedResultsController(fetchRequest: articleRequest, managedObjectContext: SessionSingleton.sharedInstance().dataStore.viewContext, sectionNameKeyPath: nil, cacheName: nil)
        do {
            try fetchedResultsController.performFetch()
        } catch _ {
            return false
        }
        guard let fetchedObjects = fetchedResultsController.fetchedObjects else {
            return false
        }
        return fetchedObjects.count > 0
    }
        
    @objc func wmf_showEnableReadingListSyncPanel(theme: Theme, oncePerLogin: Bool = false, didNotPresentPanelCompletion: (() -> Void)? = nil, dismissHandler: ScrollableEducationPanelDismissHandler? = nil) {
        if oncePerLogin {
            guard !UserDefaults.wmf_userDefaults().wmf_didShowEnableReadingListSyncPanel() else {
                didNotPresentPanelCompletion?()
                return
            }
        }
        guard WMFAuthenticationManager.sharedInstance.isLoggedIn,
            SessionSingleton.sharedInstance().dataStore.readingListsController.isSyncRemotelyEnabled,
            !SessionSingleton.sharedInstance().dataStore.readingListsController.isSyncEnabled else {
                didNotPresentPanelCompletion?()
                return
        }
        
        let enableSyncTapHandler: ScrollableEducationPanelButtonTapHandler = { _ in
            self.presentedViewController?.dismiss(animated: true, completion: {
                guard self.hasSavedArticles() else {
                    SessionSingleton.sharedInstance().dataStore.readingListsController.setSyncEnabled(true, shouldDeleteLocalLists: false, shouldDeleteRemoteLists: false)
                    return
                }
                self.wmf_showAddSavedArticlesToReadingListPanel(theme: theme)
            })
        }
        
        let panelVC = EnableReadingListSyncPanelViewController(showCloseButton: true, primaryButtonTapHandler: enableSyncTapHandler, secondaryButtonTapHandler: nil, dismissHandler: dismissHandler, theme: theme)
        
        let presenter = self.presentedViewController ?? self
        presenter.present(panelVC, animated: true, completion: {
            UserDefaults.wmf_userDefaults().wmf_setDidShowEnableReadingListSyncPanel(true)
            // we don't want to present the "Sync disabled" panel if "Enable sync" was presented, wmf_didShowSyncDisabledPanel will be set to false when app is paused.
            UserDefaults.wmf_userDefaults().wmf_setDidShowSyncDisabledPanel(true)
        })
    }
    
    @objc func wmf_showSyncDisabledPanel(theme: Theme, wasSyncEnabledOnDevice: Bool) {
        guard !UserDefaults.wmf_userDefaults().wmf_didShowSyncDisabledPanel(),
            wasSyncEnabledOnDevice else {
                return
        }
        let primaryButtonTapHandler: ScrollableEducationPanelButtonTapHandler = { _ in
            self.presentedViewController?.dismiss(animated: true)
        }
        let panel = SyncDisabledPanelViewController(showCloseButton: true, primaryButtonTapHandler: primaryButtonTapHandler, secondaryButtonTapHandler: nil, dismissHandler: nil, theme: theme)
        let presenter = self.presentedViewController ?? self
        presenter.present(panel, animated: true) {
            UserDefaults.wmf_userDefaults().wmf_setDidShowSyncDisabledPanel(true)
        }
    }
    
    @objc func wmf_showSyncEnabledPanelOncePerLogin(theme: Theme, wasSyncEnabledOnDevice: Bool) {
        let presenter = self.presentedViewController ?? self
        if presenter is WMFThemeableNavigationController {
            guard presenter.presentedViewController == nil else {
                return
            }
        }
        guard !UserDefaults.wmf_userDefaults().wmf_didShowSyncEnabledPanel(),
            !wasSyncEnabledOnDevice else {
                return
        }
        let primaryButtonTapHandler: ScrollableEducationPanelButtonTapHandler = { _ in
            self.presentedViewController?.dismiss(animated: true)
        }
        let panel = SyncEnabledPanelViewController(showCloseButton: true, primaryButtonTapHandler: primaryButtonTapHandler, secondaryButtonTapHandler: nil, dismissHandler: nil, theme: theme)
<<<<<<< HEAD
        let presenter = self.presentedViewController ?? self
        if presenter is WMFThemeableNavigationController {
            guard presenter.presentedViewController == nil else {
                return
            }
        }
=======
>>>>>>> 81a04fbf
        presenter.present(panel, animated: true) {
            UserDefaults.wmf_userDefaults().wmf_setDidShowSyncEnabledPanel(true)
        }
    }
    
    fileprivate func wmf_showAddSavedArticlesToReadingListPanel(theme: Theme) {
        let addSavedArticlesToReadingListsTapHandler: ScrollableEducationPanelButtonTapHandler = { _ in
            SessionSingleton.sharedInstance().dataStore.readingListsController.setSyncEnabled(true, shouldDeleteLocalLists: false, shouldDeleteRemoteLists: false)
            self.presentedViewController?.dismiss(animated: true, completion: nil)
        }
        let deleteSavedArticlesFromDeviceTapHandler: ScrollableEducationPanelButtonTapHandler = { _ in
            SessionSingleton.sharedInstance().dataStore.readingListsController.setSyncEnabled(true, shouldDeleteLocalLists: true, shouldDeleteRemoteLists: false)
            self.presentedViewController?.dismiss(animated: true, completion: nil)
        }
        
        let panelVC = AddSavedArticlesToReadingListPanelViewController(showCloseButton: false, primaryButtonTapHandler: addSavedArticlesToReadingListsTapHandler, secondaryButtonTapHandler: deleteSavedArticlesFromDeviceTapHandler, dismissHandler: nil, theme: theme)
        
        present(panelVC, animated: true, completion: nil)
    }
    
    @objc func wmf_showLoginViewController(theme: Theme, loginSuccessCompletion: (() -> Void)? = nil, loginDismissedCompletion: (() -> Void)? = nil) {
        guard let loginVC = WMFLoginViewController.wmf_initialViewControllerFromClassStoryboard() else {
            assertionFailure("Expected view controller(s) not found")
            return
        }
        loginVC.loginSuccessCompletion = loginSuccessCompletion
        loginVC.loginDismissedCompletion = loginDismissedCompletion
        loginVC.apply(theme: theme)
        present(WMFThemeableNavigationController(rootViewController: loginVC, theme: theme), animated: true)
    }
    
    @objc func wmf_showReloginFailedPanelIfNecessary(theme: Theme) {
        guard WMFAuthenticationManager.sharedInstance.hasKeychainCredentials else {
            return
        }
        
        let tryLoginAgainTapHandler: ScrollableEducationPanelButtonTapHandler = { _ in
            self.presentedViewController?.dismiss(animated: true, completion: {
                self.wmf_showLoginViewController(theme: theme)
            })
        }
        let stayLoggedOutTapHandler: ScrollableEducationPanelButtonTapHandler = { _ in
            self.presentedViewController?.dismiss(animated: true, completion: {
                self.wmf_showKeepSavedArticlesOnDevicePanelIfNecessary(triggeredBy: .logout, theme: theme) {
                    WMFAuthenticationManager.sharedInstance.logout()
                }
            })
        }
        
        let panelVC = ReLoginFailedPanelViewController(showCloseButton: false, primaryButtonTapHandler: tryLoginAgainTapHandler, secondaryButtonTapHandler: stayLoggedOutTapHandler, dismissHandler: nil, theme: theme)

        present(panelVC, animated: true, completion: nil)
    }

    @objc func wmf_showLoginOrCreateAccountToSyncSavedArticlesToReadingListPanel(theme: Theme, dismissHandler: ScrollableEducationPanelDismissHandler? = nil, loginSuccessCompletion: (() -> Void)? = nil, loginDismissedCompletion: (() -> Void)? = nil) {
        let loginToSyncSavedArticlesTapHandler: ScrollableEducationPanelButtonTapHandler = { _ in
            self.presentedViewController?.dismiss(animated: true, completion: {
                self.wmf_showLoginViewController(theme: theme, loginSuccessCompletion: loginSuccessCompletion, loginDismissedCompletion: loginDismissedCompletion)
            })
        }
        
        let panelVC = LoginOrCreateAccountToSyncSavedArticlesToReadingListPanelViewController(showCloseButton: true, primaryButtonTapHandler: loginToSyncSavedArticlesTapHandler, secondaryButtonTapHandler: nil, dismissHandler: dismissHandler, discardDismissHandlerOnPrimaryButtonTap: true, theme: theme)
        
        present(panelVC, animated: true)
    }
    
    @objc func wmf_showLoginToSyncSavedArticlesToReadingListPanelOncePerDevice(theme: Theme) {
        guard
            WMFAuthenticationManager.sharedInstance.loggedInUsername == nil &&
            !UserDefaults.wmf_userDefaults().wmf_didShowLoginToSyncSavedArticlesToReadingListPanel() &&
            !SessionSingleton.sharedInstance().dataStore.readingListsController.isSyncEnabled
        else {
            return
        }
        
        let loginToSyncSavedArticlesTapHandler: ScrollableEducationPanelButtonTapHandler = { _ in
            self.presentedViewController?.dismiss(animated: true, completion: {
                self.wmf_showLoginViewController(theme: theme)
            })
        }
        
        let panelVC = LoginToSyncSavedArticlesToReadingListPanelViewController(showCloseButton: true, primaryButtonTapHandler: loginToSyncSavedArticlesTapHandler, secondaryButtonTapHandler: nil, dismissHandler: nil, theme: theme)
        
        present(panelVC, animated: true, completion: {
            UserDefaults.wmf_userDefaults().wmf_setDidShowLoginToSyncSavedArticlesToReadingListPanel(true)
        })
    }
    
    @objc func wmf_showKeepSavedArticlesOnDevicePanelIfNecessary(triggeredBy keepSavedArticlesTrigger: KeepSavedArticlesTrigger, theme: Theme, completion: @escaping (() -> Swift.Void) = {}) {
        guard self.hasSavedArticles() else {
            completion()
            return
        }
        
        let keepSavedArticlesOnDeviceTapHandler: ScrollableEducationPanelButtonTapHandler = { _ in
            SessionSingleton.sharedInstance().dataStore.readingListsController.setSyncEnabled(false, shouldDeleteLocalLists: false, shouldDeleteRemoteLists: false)
            self.presentedViewController?.dismiss(animated: true, completion: nil)
        }
        let deleteSavedArticlesFromDeviceTapHandler: ScrollableEducationPanelButtonTapHandler = { _ in
            SessionSingleton.sharedInstance().dataStore.readingListsController.setSyncEnabled(false, shouldDeleteLocalLists: true, shouldDeleteRemoteLists: false)
            self.presentedViewController?.dismiss(animated: true, completion: nil)
        }
        let dismissHandler: ScrollableEducationPanelDismissHandler = {
            completion()
        }
        
        let panelVC = KeepSavedArticlesOnDevicePanelViewController(triggeredBy: keepSavedArticlesTrigger, showCloseButton: false, primaryButtonTapHandler: keepSavedArticlesOnDeviceTapHandler, secondaryButtonTapHandler: deleteSavedArticlesFromDeviceTapHandler, dismissHandler: dismissHandler, discardDismissHandlerOnPrimaryButtonTap: false, theme: theme)
        
        present(panelVC, animated: true, completion: nil)
    }
    
    @objc func wmf_showLimitHitForUnsortedArticlesPanelViewController(theme: Theme, primaryButtonTapHandler: @escaping ScrollableEducationPanelButtonTapHandler, completion: @escaping () -> Void) {
        let panelVC = LimitHitForUnsortedArticlesPanelViewController(showCloseButton: true, primaryButtonTapHandler: primaryButtonTapHandler, secondaryButtonTapHandler: nil, dismissHandler: nil, theme: theme)
        present(panelVC, animated: true, completion: completion)
    }

}<|MERGE_RESOLUTION|>--- conflicted
+++ resolved
@@ -203,15 +203,6 @@
             self.presentedViewController?.dismiss(animated: true)
         }
         let panel = SyncEnabledPanelViewController(showCloseButton: true, primaryButtonTapHandler: primaryButtonTapHandler, secondaryButtonTapHandler: nil, dismissHandler: nil, theme: theme)
-<<<<<<< HEAD
-        let presenter = self.presentedViewController ?? self
-        if presenter is WMFThemeableNavigationController {
-            guard presenter.presentedViewController == nil else {
-                return
-            }
-        }
-=======
->>>>>>> 81a04fbf
         presenter.present(panel, animated: true) {
             UserDefaults.wmf_userDefaults().wmf_setDidShowSyncEnabledPanel(true)
         }
