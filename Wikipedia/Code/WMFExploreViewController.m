--- conflicted
+++ resolved
@@ -207,7 +207,7 @@
             return nil;
         }
         return [(WMFFeedTopReadArticlePreview *)preview articleURL];
-        
+
     } else if ([section contentType] == WMFContentTypeURL) {
         if ([contentPreview isKindOfClass:[NSURL class]]) {
             return contentPreview;
@@ -256,7 +256,7 @@
                 width = self.traitCollection.wmf_listThumbnailWidth;
                 break;
         }
-        
+
     } else if ([section contentType] == WMFContentTypeStory && [object isKindOfClass:[WMFFeedNewsStory class]]) {
         WMFFeedNewsStory *newsStory = (WMFFeedNewsStory *)object;
         articleURL = [[newsStory featuredArticlePreview] articleURL] ?: [[[newsStory articlePreviews] firstObject] articleURL];
@@ -330,42 +330,42 @@
         self.collectionView.prefetchDataSource = self;
         self.collectionView.prefetchingEnabled = YES;
     }
-    
+
     self.longTitleButton = [UIButton buttonWithType:UIButtonTypeCustom];
     self.longTitleButton.adjustsImageWhenHighlighted = YES;
     [self.longTitleButton setImage:[UIImage imageNamed:@"wikipedia"] forState:UIControlStateNormal];
     [self.longTitleButton sizeToFit];
     [self.longTitleButton addTarget:self action:@selector(titleBarButtonPressed:) forControlEvents:UIControlEventTouchUpInside];
-    
+
     self.shortTitleButton = [UIButton buttonWithType:UIButtonTypeCustom];
     self.shortTitleButton.adjustsImageWhenHighlighted = YES;
     [self.shortTitleButton setImage:[UIImage imageNamed:@"W"] forState:UIControlStateNormal];
     [self.shortTitleButton sizeToFit];
     self.shortTitleButton.alpha = 0;
     [self.shortTitleButton addTarget:self action:@selector(titleBarButtonPressed:) forControlEvents:UIControlEventTouchUpInside];
-    
+
     UIView *titleView = [[UIView alloc] initWithFrame:self.longTitleButton.bounds];
     [titleView addSubview:self.longTitleButton];
     [titleView addSubview:self.shortTitleButton];
     self.shortTitleButton.center = titleView.center;
-    
+
     self.navigationItem.titleView = titleView;
     self.navigationItem.isAccessibilityElement = YES;
     self.navigationItem.accessibilityTraits |= UIAccessibilityTraitHeader;
-    
+
     UIView *searchBarContainerView = [[UIView alloc] init];
     NSLayoutConstraint *searchBarHeight = [searchBarContainerView.heightAnchor constraintEqualToConstant:44];
     [searchBarContainerView addConstraint:searchBarHeight];
-    
+
     self.searchBar = [[UISearchBar alloc] init];
     self.searchBar.searchBarStyle = UISearchBarStyleMinimal;
     self.searchBar.delegate = self;
     self.searchBar.placeholder = WMFLocalizedStringWithDefaultValue(@"search-field-placeholder-text", nil, nil, @"Search Wikipedia", @"Search field placeholder text");
-    
+
     [searchBarContainerView wmf_addSubview:self.searchBar withConstraintsToEdgesWithInsets:UIEdgeInsetsMake(0, 0, 3, 0) priority:UILayoutPriorityRequired];
-    
+
     [self.navigationBar addExtendedNavigationBarView:searchBarContainerView];
-    
+
     self.sectionChanges = [NSMutableArray arrayWithCapacity:10];
     self.objectChanges = [NSMutableArray arrayWithCapacity:10];
     self.sectionCounts = [NSMutableArray arrayWithCapacity:100];
@@ -373,14 +373,10 @@
     self.placeholderViews = [NSMutableDictionary dictionaryWithCapacity:10];
     self.prefetchURLsByIndexPath = [NSMutableDictionary dictionaryWithCapacity:10];
     self.cachedHeights = [NSMutableDictionary dictionaryWithCapacity:10];
-    
+
     [self registerCellsAndViews];
     [self setupRefreshControl];
-<<<<<<< HEAD
-    
-=======
-
->>>>>>> b3dc5764
+
     [super viewDidLoad]; // intentionally at the bottom of the method for theme application
 }
 
@@ -390,7 +386,7 @@
                                                          completion:^{
                                                              WMFAssertMainThread(@"Completion is assumed to be called on the main thread.");
                                                              [self resetRefreshControl];
-                                                             
+
                                                              if (date == nil) { //only hide on a new content update
                                                                  [self startMonitoringReachabilityIfNeeded];
                                                                  [self showOfflineEmptyViewIfNeeded];
@@ -429,21 +425,21 @@
 - (void)viewWillAppear:(BOOL)animated {
     [super viewWillAppear:animated];
     [self registerForPreviewingIfAvailable];
-    
+
     for (NSIndexPath *indexPath in self.collectionView.indexPathsForSelectedItems) {
         [self.collectionView deselectItemAtIndexPath:indexPath animated:animated];
     }
-    
+
     for (UICollectionViewCell *cell in self.collectionView.visibleCells) {
         if ([cell conformsToProtocol:@protocol(WMFSubCellProtocol)]) {
             [(id<WMFSubCellProtocol>)cell deselectSelectedSubItemsAnimated:animated];
         }
     }
-    
+
     if (!self.reachabilityManager) {
         self.reachabilityManager = [AFNetworkReachabilityManager manager];
     }
-    
+
     if (!self.fetchedResultsController) {
         [self.userStore prefetchArticles]; // articles aren't linked to content groups by a core data relationship, they're fetched on demand. it helps to warm up the article cache with one big fetch instead of a lot of individual fetches.
         NSFetchRequest *fetchRequest = [WMFContentGroup fetchRequest];
@@ -461,7 +457,7 @@
 - (void)viewDidAppear:(BOOL)animated {
     NSParameterAssert(self.userStore);
     [super viewDidAppear:animated];
-    
+
     [[PiwikTracker sharedInstance] wmf_logView:self];
     [NSUserActivity wmf_makeActivityActive:[NSUserActivity wmf_exploreViewActivity]];
     [self startMonitoringReachabilityIfNeeded];
@@ -527,7 +523,7 @@
                     default:
                         break;
                 }
-                
+
             });
         }];
     }
@@ -543,11 +539,11 @@
         if ([self wmf_isShowingEmptyView]) {
             return;
         }
-        
+
         if (self.reachabilityManager.networkReachabilityStatus != AFNetworkReachabilityStatusNotReachable) {
             return;
         }
-        
+
         [self.refreshControl endRefreshing];
         [self wmf_showEmptyViewOfType:WMFEmptyViewTypeNoFeed theme:self.theme];
     }
@@ -575,7 +571,7 @@
 - (void)updateSectionCounts {
     [self.sectionCounts removeAllObjects];
     NSInteger sectionCount = self.numberOfSectionsInExploreFeed;
-    
+
     for (NSInteger i = 0; i < sectionCount; i++) {
         [self.sectionCounts addObject:@([self numberOfItemsInSection:i])];
     }
@@ -622,7 +618,7 @@
             WMFNearbyArticleCollectionViewCell *cell = [collectionView dequeueReusableCellWithReuseIdentifier:[WMFNearbyArticleCollectionViewCell wmf_nibName] forIndexPath:indexPath];
             [self configureNearbyCell:cell withArticle:article atIndexPath:indexPath];
             return cell;
-            
+
         } break;
         case WMFFeedDisplayTypePhoto: {
             WMFPicOfTheDayCollectionViewCell *cell = [collectionView dequeueReusableCellWithReuseIdentifier:[WMFPicOfTheDayCollectionViewCell wmf_nibName] forIndexPath:indexPath];
@@ -713,17 +709,17 @@
         case WMFFeedDisplayTypeRelatedPages: {
             WMFArticle *article = [self articleForIndexPath:indexPath];
             NSString *key = (displayType == WMFFeedDisplayTypeStory || displayType == WMFFeedDisplayTypeEvent) ? section.key : article.key;
-            
+
             NSString *reuseIdentifier = [self reuseIdentifierForCellAtIndexPath:indexPath displayType:displayType];
             NSString *cacheKey = [NSString stringWithFormat:@"%@-%lli-%@-%lli", reuseIdentifier, (long long)displayType, key, (long long)columnWidth];
-            
+
             NSNumber *cachedValue = [self.cachedHeights objectForKey:cacheKey];
             if (cachedValue) {
                 estimate.height = [cachedValue doubleValue];
                 estimate.precalculated = YES;
                 break;
             }
-            
+
             switch (displayType) {
                 case WMFFeedDisplayTypeStory: {
                     WMFNewsCollectionViewCell *cell = [self placeholderCellForIdentifier:reuseIdentifier];
@@ -856,7 +852,7 @@
 - (void)collectionView:(UICollectionView *)collectionView willDisplayCell:(UICollectionViewCell *)cell forItemAtIndexPath:(NSIndexPath *)indexPath {
     WMFContentGroup *section = [self sectionAtIndex:indexPath.section];
     [[PiwikTracker sharedInstance] wmf_logActionImpressionInContext:self contentType:section value:section];
-    
+
     if ([cell isKindOfClass:[WMFArticleCollectionViewCell class]]) {
         WMFSaveButton *saveButton = [(WMFArticleCollectionViewCell *)cell saveButton];
         if (saveButton) {
@@ -864,12 +860,12 @@
             [self.saveButtonsController willDisplaySaveButton:saveButton forArticle:article];
         }
     }
-    
+
     if ([cell isKindOfClass:[WMFSideScrollingCollectionViewCell class]]) {
         WMFSideScrollingCollectionViewCell *sideScrollingCell = (WMFSideScrollingCollectionViewCell *)cell;
         sideScrollingCell.selectionDelegate = self;
     }
-    
+
     if ([WMFLocationManager isAuthorized]) {
         if ([cell isKindOfClass:[WMFNearbyArticleCollectionViewCell class]] || [self isDisplayingLocationCell]) {
             [self.locationManager startMonitoringLocation];
@@ -887,7 +883,7 @@
             [self.saveButtonsController didEndDisplayingSaveButton:saveButton forArticle:article];
         }
     }
-    
+
     if ([cell isKindOfClass:[WMFSideScrollingCollectionViewCell class]]) {
         WMFSideScrollingCollectionViewCell *sideScrollingCell = (WMFSideScrollingCollectionViewCell *)cell;
         sideScrollingCell.selectionDelegate = nil;
@@ -900,11 +896,11 @@
     if ([group headerType] == WMFFeedHeaderTypeNone) {
         return [collectionView dequeueReusableSupplementaryViewOfKind:UICollectionElementKindSectionFooter withReuseIdentifier:WMFFeedEmptyHeaderFooterReuseIdentifier forIndexPath:indexPath];
     }
-    
+
     WMFExploreSectionHeader *header = (id)[collectionView dequeueReusableSupplementaryViewOfKind:UICollectionElementKindSectionHeader withReuseIdentifier:[WMFExploreSectionHeader wmf_nibName] forIndexPath:indexPath];
-    
+
     [self configureHeader:header withContentGroup:group forSectionAtIndex:indexPath.section];
-    
+
     @weakify(self);
     header.whenTapped = ^{
         @strongify(self);
@@ -914,7 +910,7 @@
         }
         [self didTapHeaderInSection:indexPathForSection.row];
     };
-    
+
     return header;
 }
 
@@ -925,10 +921,10 @@
     header.image = [[group headerIcon] imageWithRenderingMode:UIImageRenderingModeAlwaysTemplate];
     header.imageTintColor = [group headerIconTintColor];
     header.imageBackgroundColor = [group headerIconBackgroundColor];
-    
+
     header.title = [[group headerTitle] mutableCopy];
     header.subTitle = [[group headerSubTitle] mutableCopy];
-    
+
     if (([group blackListOptions] & WMFFeedBlacklistOptionSection) || (([group blackListOptions] & WMFFeedBlacklistOptionContent) && [group headerContentURL])) {
         header.rightButtonEnabled = YES;
         [[header rightButton] setImage:[UIImage imageNamed:@"overflow-mini"] forState:UIControlStateNormal];
@@ -939,19 +935,19 @@
         header.rightButtonEnabled = NO;
         [header.rightButton removeTarget:self action:@selector(headerRightButtonPressed:) forControlEvents:UIControlEventTouchUpInside];
     }
-    
+
     [header applyTheme:self.theme];
 }
 
 - (void)headerRightButtonPressed:(UIButton *)sender {
     NSInteger sectionIndex = sender.tag;
     WMFContentGroup *section = [self sectionAtIndex:sectionIndex];
-    
+
     UIAlertController *menuActionSheet = [self menuActionSheetForSection:section];
     if (!menuActionSheet) {
         return;
     }
-    
+
     if (UI_USER_INTERFACE_IDIOM() == UIUserInterfaceIdiomPad) {
         menuActionSheet.modalPresentationStyle = UIModalPresentationPopover;
         menuActionSheet.popoverPresentationController.sourceView = sender;
@@ -1164,27 +1160,27 @@
 
 - (void)registerCellsAndViews {
     [self registerNib:[WMFExploreSectionHeader wmf_classNib] forSupplementaryViewOfKind:UICollectionElementKindSectionHeader withReuseIdentifier:[WMFExploreSectionHeader wmf_nibName]];
-    
+
     [self registerNib:[WMFExploreSectionFooter wmf_classNib] forSupplementaryViewOfKind:UICollectionElementKindSectionFooter withReuseIdentifier:[WMFExploreSectionFooter wmf_nibName]];
-    
+
     [self registerNib:[WMFTitledExploreSectionFooter wmf_classNib] forSupplementaryViewOfKind:UICollectionElementKindSectionFooter withReuseIdentifier:[WMFTitledExploreSectionFooter wmf_nibName]];
-    
+
     [self.collectionView registerClass:[UICollectionReusableView class] forSupplementaryViewOfKind:UICollectionElementKindSectionFooter withReuseIdentifier:WMFFeedEmptyHeaderFooterReuseIdentifier];
-    
+
     [self registerClass:[WMFAnnouncementCollectionViewCell class] forCellWithReuseIdentifier:@"WMFAnnouncementCollectionViewCell"];
-    
+
     [self registerClass:[WMFArticleRightAlignedImageCollectionViewCell class] forCellWithReuseIdentifier:@"WMFArticleRightAlignedImageCollectionViewCell"];
-    
+
     [self registerClass:[WMFRankedArticleCollectionViewCell class] forCellWithReuseIdentifier:@"WMFRankedArticleCollectionViewCell"];
-    
+
     [self registerClass:[WMFArticleFullWidthImageCollectionViewCell class] forCellWithReuseIdentifier:@"WMFArticleFullWidthImageCollectionViewCell"];
-    
+
     [self registerClass:[WMFNewsCollectionViewCell class] forCellWithReuseIdentifier:@"WMFNewsCollectionViewCell"];
-    
+
     [self registerClass:[WMFOnThisDayExploreCollectionViewCell class] forCellWithReuseIdentifier:@"WMFOnThisDayExploreCollectionViewCell"];
-    
+
     [self.collectionView registerNib:[WMFNearbyArticleCollectionViewCell wmf_classNib] forCellWithReuseIdentifier:[WMFNearbyArticleCollectionViewCell wmf_nibName]];
-    
+
     [self.collectionView registerNib:[WMFPicOfTheDayCollectionViewCell wmf_classNib] forCellWithReuseIdentifier:[WMFPicOfTheDayCollectionViewCell wmf_nibName]];
 }
 
@@ -1290,7 +1286,7 @@
             hasLocationCell = YES;
             *stop = YES;
         }
-        
+
     }];
     return hasLocationCell;
 }
@@ -1322,7 +1318,7 @@
 }
 
 - (NSIndexPath *)topIndexPathToMaintainFocus {
-    
+
     __block NSIndexPath *top = nil;
     [[self.collectionView indexPathsForVisibleItems] enumerateObjectsUsingBlock:^(NSIndexPath *_Nonnull obj, NSUInteger idx, BOOL *_Nonnull stop) {
         WMFContentGroup *group = [self sectionAtIndex:obj.section];
@@ -1332,7 +1328,7 @@
         top = obj;
         *stop = YES;
     }];
-    
+
     return top;
 }
 
@@ -1340,7 +1336,7 @@
 
 - (void)didTapHeaderInSection:(NSUInteger)section {
     WMFContentGroup *group = [self sectionAtIndex:section];
-    
+
     switch ([group headerActionType]) {
         case WMFFeedHeaderActionTypeOpenHeaderContent: {
             NSURL *url = [group headerContentURL];
@@ -1362,7 +1358,7 @@
 
 - (void)presentMoreViewControllerForGroup:(WMFContentGroup *)group animated:(BOOL)animated {
     [[PiwikTracker sharedInstance] wmf_logActionTapThroughMoreInContext:self contentType:group value:group];
-    
+
     UIViewController *vc = [group detailViewControllerWithDataStore:self.userStore siteURL:[self currentSiteURL] theme:self.theme];
     if (!vc) {
         NSAssert(false, @"Missing VC for group: %@", group);
@@ -1379,14 +1375,14 @@
 #pragma mark - Peek View Controller
 
 - (nullable UIViewController *)peekViewControllerForItemAtIndexPath:(NSIndexPath *)indexPath group:(WMFContentGroup *)group sectionCount:(NSInteger)sectionCount peekedHeader:(BOOL)peekedHeader peekedFooter:(BOOL)peekedFooter {
-    
+
     if ((peekedHeader || peekedFooter) && sectionCount != 1) {
         return [group detailViewControllerWithDataStore:self.userStore siteURL:[self currentSiteURL] theme:self.theme];
     }
-    
+
     UIViewController *vc = nil;
     NSURL *articleURL = nil;
-    
+
     switch ([group detailType]) {
         case WMFFeedDetailTypePage:
         case WMFFeedDetailTypePageWithRandomButton: {
@@ -1414,13 +1410,13 @@
         default:
             vc = [self detailViewControllerForItemAtIndexPath:indexPath];
     }
-    
+
     if (articleURL) {
         WMFArticleViewController *articleViewController = [[WMFArticleViewController alloc] initWithArticleURL:articleURL dataStore:self.userStore theme:self.theme];
         [articleViewController wmf_addPeekableChildViewControllerFor:articleURL dataStore:self.userStore theme:self.theme];
         vc = articleViewController;
     }
-    
+
     if ([vc conformsToProtocol:@protocol(WMFThemeable)]) {
         [(id<WMFThemeable>)vc applyTheme:self.theme];
     }
@@ -1461,7 +1457,7 @@
 
 - (nullable UIViewController *)detailViewControllerForItemAtIndexPath:(NSIndexPath *)indexPath {
     WMFContentGroup *group = [self sectionAtIndex:indexPath.section];
-    
+
     UIViewController *vc = nil;
     switch ([group detailType]) {
         case WMFFeedDetailTypePage: {
@@ -1510,14 +1506,14 @@
 
 - (void)presentDetailViewControllerForItemAtIndexPath:(NSIndexPath *)indexPath animated:(BOOL)animated {
     UIViewController *vc = [self detailViewControllerForItemAtIndexPath:indexPath];
-    
+
     WMFContentGroup *group = [self sectionAtIndex:indexPath.section];
     [[PiwikTracker sharedInstance] wmf_logActionTapThroughInContext:self contentType:group value:group];
-    
+
     if (vc == nil || vc == self) {
         return;
     }
-    
+
     switch ([group detailType]) {
         case WMFFeedDetailTypePage: {
             [self wmf_pushArticleViewController:(WMFArticleViewController *)vc animated:animated];
@@ -1567,9 +1563,9 @@
         self.previewingContext = [self registerForPreviewingWithDelegate:self
                                                               sourceView:self.collectionView];
     }
-                        unavailable:^{
-                            [self unregisterPreviewing];
-                        }];
+        unavailable:^{
+            [self unregisterPreviewing];
+        }];
 }
 
 - (void)unregisterPreviewing {
@@ -1602,35 +1598,35 @@
 - (nullable UIViewController *)previewingContext:(id<UIViewControllerPreviewing>)previewingContext
                        viewControllerForLocation:(CGPoint)location {
     UICollectionViewLayoutAttributes *layoutAttributes = nil;
-    
+
     if ([self.collectionViewLayout respondsToSelector:@selector(layoutAttributesAtPoint:)]) {
         layoutAttributes = [(id)self.collectionViewLayout layoutAttributesAtPoint:location];
     }
-    
+
     if (layoutAttributes == nil) {
         return nil;
     }
-    
+
     NSIndexPath *previewIndexPath = layoutAttributes.indexPath;
     NSInteger section = previewIndexPath.section;
     NSInteger sectionCount = [self numberOfItemsInSection:section];
-    
+
     if (previewIndexPath.row >= sectionCount) {
         return nil;
     }
-    
+
     WMFContentGroup *group = [self sectionForIndexPath:previewIndexPath];
     if (!group) {
         return nil;
     }
     self.groupForPreviewedCell = group;
-    
+
     BOOL peekedHeader = [layoutAttributes.representedElementKind isEqualToString:UICollectionElementKindSectionHeader];
     BOOL peekedFooter = [layoutAttributes.representedElementKind isEqualToString:UICollectionElementKindSectionFooter];
-    
+
     UICollectionViewCell *cell = [self.collectionView cellForItemAtIndexPath:previewIndexPath];
     previewingContext.sourceRect = cell.frame;
-    
+
     if ([cell isKindOfClass:[WMFSideScrollingCollectionViewCell class]]) { // If possible, sub-item support should be made into a protocol rather than checking the specific class
         WMFSideScrollingCollectionViewCell *sideScrollingCell = (WMFSideScrollingCollectionViewCell *)cell;
         CGPoint pointInCellCoordinates = [self.collectionView convertPoint:location toView:sideScrollingCell];
@@ -1643,14 +1639,14 @@
             previewIndexPath = [NSIndexPath indexPathWithIndexes:indexes length:3];
         }
     }
-    
+
     UIViewController *vc = [self peekViewControllerForItemAtIndexPath:previewIndexPath group:group sectionCount:sectionCount peekedHeader:peekedHeader peekedFooter:peekedFooter];
     [[PiwikTracker sharedInstance] wmf_logActionPreviewInContext:self contentType:group];
-    
+
     if ([vc isKindOfClass:[WMFArticleViewController class]]) {
         ((WMFArticleViewController *)vc).articlePreviewingActionsDelegate = self;
     }
-    
+
     return vc;
 }
 
@@ -1658,7 +1654,7 @@
      commitViewController:(UIViewController *)viewControllerToCommit {
     [[PiwikTracker sharedInstance] wmf_logActionTapThroughInContext:self contentType:self.groupForPreviewedCell];
     self.groupForPreviewedCell = nil;
-    
+
     if ([viewControllerToCommit isKindOfClass:[WMFArticleViewController class]]) {
         // Show unobscured article view controller when peeking through.
         [viewControllerToCommit wmf_removePeekableChildViewControllers];
@@ -1729,17 +1725,17 @@
                                 [self.collectionView reloadSections:[NSIndexSet indexSetWithIndex:sectionIndex]];
                                 continue;
                             }
-                            
+
                             while (previousCount > currentCount) {
                                 [self.collectionView deleteItemsAtIndexPaths:@[[NSIndexPath indexPathForItem:previousCount - 1 inSection:sectionIndex]]];
                                 previousCount--;
                             }
-                            
+
                             while (previousCount < currentCount) {
                                 [self.collectionView insertItemsAtIndexPaths:@[[NSIndexPath indexPathForItem:previousCount inSection:sectionIndex]]];
                                 previousCount++;
                             }
-                            
+
                             [self.collectionView reloadSections:[NSIndexSet indexSetWithIndex:sectionIndex]];
                         }
                     }
@@ -1754,12 +1750,12 @@
 }
 
 - (void)controllerDidChangeContent:(NSFetchedResultsController *)controller {
-    
+
     BOOL shouldReload = self.sectionChanges.count > 0;
-    
+
     NSArray *previousSectionCounts = [self.sectionCounts copy];
     NSInteger previousNumberOfSections = previousSectionCounts.count;
-    
+
     NSInteger sectionDelta = 0;
     BOOL didInsertFirstSection = false;
     for (WMFObjectChange *change in self.objectChanges) {
@@ -1779,17 +1775,17 @@
                 break;
         }
     }
-    
+
     [self updateSectionCounts];
     NSInteger currentNumberOfSections = self.sectionCounts.count;
     BOOL sectionCountsMatch = ((sectionDelta + previousNumberOfSections) == currentNumberOfSections);
-    
+
     if (!sectionCountsMatch) {
         DDLogError(@"Mismatched section update counts: %@ + %@ != %@", @(sectionDelta), @(previousNumberOfSections), @(currentNumberOfSections));
     }
-    
+
     shouldReload = shouldReload || !sectionCountsMatch;
-    
+
     WMFColumnarCollectionViewLayout *layout = (WMFColumnarCollectionViewLayout *)self.collectionViewLayout;
     if (shouldReload) {
         layout.slideInNewContentFromTheTop = NO;
@@ -1811,7 +1807,7 @@
             [self batchUpdateCollectionView:previousSectionCounts];
         }
     }
-    
+
     [self.objectChanges removeAllObjects];
     [self.sectionChanges removeAllObjects];
 }
@@ -1867,7 +1863,7 @@
     if (!contentGroup) {
         return;
     }
-    
+
     switch (contentGroup.contentGroupKind) {
         case WMFContentGroupKindAnnouncement:
         case WMFContentGroupKindTheme:
@@ -1899,7 +1895,7 @@
 
 - (void)scrollViewDidScroll:(UIScrollView *)scrollView {
     [self.navigationBarHider scrollViewDidScroll:scrollView];
-    
+
     if (self.isLoadingOlderContent) {
         return;
     }
@@ -1907,30 +1903,30 @@
     if (ratio < 0.8) {
         return;
     }
-    
+
     NSInteger lastGroupIndex = (NSInteger)self.fetchedResultsController.sections.lastObject.numberOfObjects - 1;
     if (lastGroupIndex < 0) {
         return;
     }
-    
+
     WMFContentGroup *lastGroup = [self.fetchedResultsController objectAtIndexPath:[NSIndexPath indexPathForItem:lastGroupIndex inSection:0]];
-    
+
     NSDate *now = [NSDate date];
     NSDate *midnightUTC = [now wmf_midnightUTCDateFromLocalDate];
     NSDate *lastGroupMidnightUTC = lastGroup.midnightUTCDate;
-    
+
     if (!midnightUTC || !lastGroupMidnightUTC) {
         return;
     }
-    
+
     NSCalendar *calendar = [NSCalendar wmf_gregorianCalendar];
     NSInteger days = [calendar wmf_daysFromDate:lastGroupMidnightUTC toDate:midnightUTC];
     if (days >= WMFExploreFeedMaximumNumberOfDays) {
         return;
     }
-    
+
     NSDate *nextOldestDate = [[calendar dateByAddingUnit:NSCalendarUnitDay value:-1 toDate:lastGroupMidnightUTC options:NSCalendarMatchStrictly] wmf_midnightLocalDateForEquivalentUTCDate];
-    
+
     self.loadingOlderContent = YES;
     [self updateFeedSourcesWithDate:nextOldestDate
                       userInitiated:NO
@@ -1992,14 +1988,14 @@
 
 - (void)applyTheme:(WMFTheme *)theme {
     [super applyTheme:theme];
-    
+
     [self.searchBar setSearchFieldBackgroundImage:theme.searchBarBackgroundImage forState:UIControlStateNormal];
     [self.searchBar wmf_enumerateSubviewTextFields:^(UITextField *textField) {
         textField.textColor = theme.colors.primaryText;
         textField.keyboardAppearance = theme.keyboardAppearance;
         textField.font = [UIFont systemFontOfSize:14];
     }];
-    
+
     self.searchBar.searchTextPositionAdjustment = UIOffsetMake(7, 0);
     self.collectionView.backgroundColor = theme.colors.baseBackground;
     self.view.backgroundColor = theme.colors.baseBackground;
@@ -2048,19 +2044,6 @@
             });
         }
         [UIView animateWithDuration:0.4
-<<<<<<< HEAD
-                              delay:0
-                            options:UIViewAnimationOptionCurveEaseInOut | UIViewAnimationOptionBeginFromCurrentState
-                         animations:^{
-                             self.readingListsToolbarViewController.view.frame = frame;
-                             [self.view setNeedsLayout];
-                         }
-                         completion:^(BOOL finished) {
-                             if (!visible) {
-                                 self.readingListsToolbarVisible = visible;
-                             }
-                         }];
-=======
             delay:0
             options:UIViewAnimationOptionCurveEaseInOut | UIViewAnimationOptionBeginFromCurrentState
             animations:^{
@@ -2072,7 +2055,6 @@
                     self.readingListsToolbarVisible = visible;
                 }
             }];
->>>>>>> b3dc5764
     }
 }
 
@@ -2098,14 +2080,6 @@
 - (void)didSaveArticle:(BOOL)didSave article:(WMFArticle *)article {
     BOOL didSaveOtherArticle = (didSave && self.isReadingListsToolbarVisible && article != self.readingListsToolbarViewController.article);
     BOOL didUnsaveOtherArticle = (!didSave && self.isReadingListsToolbarVisible && article != self.readingListsToolbarViewController.article);
-<<<<<<< HEAD
-    
-    if (didUnsaveOtherArticle) {
-        return;
-    }
-    
-    if (didSaveOtherArticle) {
-=======
 
     if (didUnsaveOtherArticle) {
         return;
@@ -2113,17 +2087,12 @@
 
     if (didSaveOtherArticle) {
         [self.readingListsToolbarViewController reset];
->>>>>>> b3dc5764
         [NSObject cancelPreviousPerformRequestsWithTarget:self selector:@selector(dismissReadingListsToolbar) object:self];
         [self performSelector:@selector(dismissReadingListsToolbar) withObject:self afterDelay:8];
         self.readingListsToolbarViewController.article = article;
         return;
     }
-<<<<<<< HEAD
-    
-=======
-
->>>>>>> b3dc5764
+
     self.readingListsToolbarViewController.article = article;
     [self setReadingListsToolbarVisible:didSave animated:YES];
 }
@@ -2134,18 +2103,10 @@
     [self setReadingListsToolbarVisible:NO animated:YES];
 }
 
-<<<<<<< HEAD
-- (void)addedArticleTo:(ReadingList * _Nonnull)readingList {
-    [self setReadingListsToolbarVisible:YES animated:YES];
-}
-
-
-=======
 - (void)addedArticleTo:(ReadingList *_Nonnull)readingList {
     [self setReadingListsToolbarVisible:YES animated:YES];
 }
 
->>>>>>> b3dc5764
 #if DEBUG && DEBUG_CHAOS
 - (void)motionEnded:(UIEventSubtype)motion withEvent:(nullable UIEvent *)event {
     if ([super respondsToSelector:@selector(motionEnded:withEvent:)]) {
