#import "WMFExploreViewController.h"

#import "BlocksKit+UIKit.h"
#import "Wikipedia-Swift.h"

#import <Masonry/Masonry.h>

#import "PiwikTracker+WMFExtensions.h"

#import "YapDatabase+WMFExtensions.h"
#import "WMFContentGroupDataStore.h"
#import "MWKDataStore.h"
#import "WMFArticleDataStore.h"
#import "MWKLanguageLinkController.h"

#import "WMFLocationManager.h"
#import "CLLocation+WMFBearing.h"

#import "WMFContentGroup+WMFFeedContentDisplaying.h"
#import "MWKHistoryEntry.h"

#import "WMFFeedArticlePreview.h"
#import "WMFFeedNewsStory.h"
#import "WMFFeedImage.h"
#import "WMFAnnouncement.h"

#import "WMFSaveButtonController.h"

#import "WMFColumnarCollectionViewLayout.h"

#import "UIFont+WMFStyle.h"
#import "UIViewController+WMFEmptyView.h"
#import "UIView+WMFDefaultNib.h"

#import "WMFExploreSectionHeader.h"
#import "WMFExploreSectionFooter.h"
#import "WMFFeedNotificationHeader.h"

#import "WMFLeadingImageTrailingTextButton.h"

#import "WMFArticleListCollectionViewCell.h"
#import "WMFArticlePreviewCollectionViewCell.h"
#import "WMFPicOfTheDayCollectionViewCell.h"
#import "WMFNearbyArticleCollectionViewCell.h"
#import "WMFAnnouncementCollectionViewCell.h"

#import "UIViewController+WMFArticlePresentation.h"
#import "UIViewController+WMFSearch.h"

#import "WMFArticleViewController.h"
#import "WMFImageGalleryViewController.h"
#import "WMFRandomArticleViewController.h"
#import "WMFFirstRandomViewController.h"
#import "WMFMorePageListViewController.h"
#import "WMFSettingsViewController.h"
#import "WMFAnnouncement.h"
#import "NSProcessInfo+WMFOperatingSystemVersionChecks.h"
#import "WMFChange.h"

NS_ASSUME_NONNULL_BEGIN

static NSString *const WMFFeedEmptyHeaderFooterReuseIdentifier = @"WMFFeedEmptyHeaderFooterReuseIdentifier";

<<<<<<< HEAD
@interface WMFExploreViewController () <WMFLocationManagerDelegate, NSFetchedResultsControllerDelegate, WMFColumnarCollectionViewLayoutDelegate, WMFArticlePreviewingActionsDelegate, UIViewControllerPreviewingDelegate>
=======
@interface WMFExploreViewController () <WMFLocationManagerDelegate, WMFDataSourceDelegate, WMFColumnarCollectionViewLayoutDelegate, WMFArticlePreviewingActionsDelegate, UIViewControllerPreviewingDelegate,
    WMFAnnouncementCollectionViewCellDelegate>
>>>>>>> 41b7f788

@property (nonatomic, strong) WMFLocationManager *locationManager;

@property (nonatomic, strong) NSFetchedResultsController *fetchedResultsController;

@property (nonatomic, strong) UIRefreshControl *refreshControl;

@property (nonatomic, strong, nullable) WMFContentGroup *groupForPreviewedCell;

@property (nonatomic, weak) id<UIViewControllerPreviewing> previewingContext;

@property (nonatomic, strong) WMFContentGroupDataStore *internalContentStore;

@property (nonatomic, strong, nullable) WMFFeedNotificationHeader *notificationHeader;

@property (nonatomic, strong, nullable) AFNetworkReachabilityManager *reachabilityManager;

@property (nonatomic, strong) NSMutableArray<WMFSectionChange *> *sectionChanges;
@property (nonatomic, strong) NSMutableArray<WMFObjectChange *> *objectChanges;

@end

@implementation WMFExploreViewController

- (void)awakeFromNib {
    [super awakeFromNib];
    self.title = MWLocalizedString(@"home-title", nil);
    self.sectionChanges = [NSMutableArray array];
    self.objectChanges = [NSMutableArray array];
}

- (void)dealloc {
    [[NSNotificationCenter defaultCenter] removeObserver:self];
}

- (UIButton *)titleButton {
    return (UIButton *)self.navigationItem.titleView;
}

- (nullable instancetype)initWithCoder:(NSCoder *)aDecoder {
    self = [super initWithCoder:aDecoder];
    if (self) {
        UIButton *b = [UIButton buttonWithType:UIButtonTypeCustom];
        [b adjustsImageWhenHighlighted];
        UIImage *w = [UIImage imageNamed:@"W"];
        [b setImage:w forState:UIControlStateNormal];
        [b sizeToFit];
        @weakify(self);
        [b bk_addEventHandler:^(id sender) {
            @strongify(self);
            [self.collectionView setContentOffset:CGPointZero animated:YES];
        }
              forControlEvents:UIControlEventTouchUpInside];
        self.navigationItem.titleView = b;
        self.navigationItem.titleView.isAccessibilityElement = YES;

        self.navigationItem.titleView.accessibilityTraits |= UIAccessibilityTraitHeader;
        self.navigationItem.leftBarButtonItem = [self settingsBarButtonItem];
        self.navigationItem.rightBarButtonItem = [self wmf_searchBarButtonItem];
    }
    return self;
}

#pragma mark - Accessors

- (void)setRefreshControl:(UIRefreshControl *)refreshControl {
    [_refreshControl removeFromSuperview];

    _refreshControl = refreshControl;

    if (_refreshControl) {
        _refreshControl.layer.zPosition = -100;
        if ([self.collectionView respondsToSelector:@selector(setRefreshControl:)]) {
            self.collectionView.refreshControl = _refreshControl;
        } else {
            [self.collectionView addSubview:_refreshControl];
        }
    }
}

- (UIBarButtonItem *)settingsBarButtonItem {
    return [[UIBarButtonItem alloc] initWithImage:[UIImage imageNamed:@"settings"]
                                            style:UIBarButtonItemStylePlain
                                           target:self
                                           action:@selector(didTapSettingsButton:)];
}

- (WMFContentGroupDataStore *)internalContentStore {
    if (_internalContentStore == nil) {
        _internalContentStore = [[WMFContentGroupDataStore alloc] initWithDataStore:self.userStore];
    }
    return _internalContentStore;
}

- (MWKSavedPageList *)savedPages {
    NSParameterAssert(self.userStore);
    return self.userStore.savedPageList;
}

- (MWKHistoryList *)history {
    NSParameterAssert(self.userStore);
    return self.userStore.historyList;
}

- (WMFLocationManager *)locationManager {
    if (!_locationManager) {
        _locationManager = [WMFLocationManager fineLocationManager];
        _locationManager.delegate = self;
    }
    return _locationManager;
}

- (NSURL *)currentSiteURL {
    return [[[MWKLanguageLinkController sharedInstance] appLanguage] siteURL];
}

- (NSUInteger)numberOfSectionsInExploreFeed {
    return [[self.fetchedResultsController.sections firstObject] numberOfObjects];
}

- (BOOL)canScrollToTop {
    WMFContentGroup *group = [self sectionAtIndex:0];
    NSParameterAssert(group);
    NSArray *content = group.content;
    return [content count] > 0;
}

#pragma mark - Actions

- (void)didTapSettingsButton:(UIBarButtonItem *)sender {
    [self showSettings];
}

- (void)showSettings {
    UINavigationController *settingsContainer =
        [[UINavigationController alloc] initWithRootViewController:
                                            [WMFSettingsViewController settingsViewControllerWithDataStore:self.userStore
                                                                                              previewStore:self.previewStore]];
    [self presentViewController:settingsContainer
                       animated:YES
                     completion:nil];
}

#pragma mark - Feed Sources

- (void)updateFeedSources {
    WMFTaskGroup *group = [WMFTaskGroup new];
    [self.contentSources enumerateObjectsUsingBlock:^(id<WMFContentSource> _Nonnull obj, NSUInteger idx, BOOL *_Nonnull stop) {
        //TODO: nearby doesnt always fire
        [group enter];
        [obj loadNewContentForce:NO
                      completion:^{
                          [group leave];
                      }];
    }];

    [group waitInBackgroundWithTimeout:12
                            completion:^{
                                [self resetRefreshControl];
                                [self startMonitoringReachabilityIfNeeded];
                                [self showOfflineEmptyViewIfNeeded];
                                [self showHideNotificationIfNeccesary];
                            }];
}

#pragma mark - Section Access

- (WMFContentGroup *)sectionAtIndex:(NSUInteger)sectionIndex {
    return (WMFContentGroup *)[self.fetchedResultsController objectAtIndexPath:[NSIndexPath indexPathForRow:sectionIndex inSection:0]];
}

- (WMFContentGroup *)sectionForIndexPath:(NSIndexPath *)indexPath {
    return (WMFContentGroup *)[self.fetchedResultsController objectAtIndexPath:[NSIndexPath indexPathForRow:indexPath.section inSection:0]];
}

#pragma mark - Content Access

- (nullable NSArray<id> *)contentForGroup:(WMFContentGroup *)group {
    return group.content;
}

- (nullable NSArray<id> *)contentForSectionAtIndex:(NSUInteger)sectionIndex {
    WMFContentGroup *section = [self sectionAtIndex:sectionIndex];
    return [self contentForGroup:section];
}

- (nullable NSArray<NSURL *> *)contentURLsForGroup:(WMFContentGroup *)group {
    NSArray<id> *content = group.content;

    if ([group contentType] == WMFContentTypeTopReadPreview) {
        content = [content bk_map:^id(WMFFeedTopReadArticlePreview *obj) {
            return [obj articleURL];
        }];
    } else if ([group contentType] == WMFContentTypeStory) {
        content = [content bk_map:^id(WMFFeedNewsStory *obj) {
            return [[obj featuredArticlePreview] articleURL] ?: [[[obj articlePreviews] firstObject] articleURL];
        }];
    } else if ([group contentType] != WMFContentTypeURL) {
        content = nil;
    }
    return content;
}

- (nullable NSURL *)contentURLForIndexPath:(NSIndexPath *)indexPath {
    WMFContentGroup *section = [self sectionAtIndex:indexPath.section];
    if ([section contentType] == WMFContentTypeTopReadPreview) {

        NSArray<WMFFeedTopReadArticlePreview *> *content = [self contentForSectionAtIndex:indexPath.section];

        if (indexPath.row >= [content count]) {
            NSAssert(false, @"Attempting to reference an out of bound index");
            return nil;
        }

        return [content[indexPath.row] articleURL];

    } else if ([section contentType] == WMFContentTypeURL) {

        NSArray<NSURL *> *content = [self contentForSectionAtIndex:indexPath.section];
        if (indexPath.row >= [content count]) {
            NSAssert(false, @"Attempting to reference an out of bound index");
            return nil;
        }
        return content[indexPath.row];

    } else if ([section contentType] == WMFContentTypeStory) {
        NSArray<WMFFeedNewsStory *> *content = [self contentForSectionAtIndex:indexPath.section];
        if (indexPath.row >= [content count]) {
            NSAssert(false, @"Attempting to reference an out of bound index");
            return nil;
        }
        return [[content[indexPath.row] featuredArticlePreview] articleURL] ?: [[[content[indexPath.row] articlePreviews] firstObject] articleURL];
    } else {
        return nil;
    }
}

- (nullable WMFArticle *)articleForIndexPath:(NSIndexPath *)indexPath {
    NSURL *url = [self contentURLForIndexPath:indexPath];
    if (url == nil) {
        return nil;
    }
    return [self.userStore fetchArticleForURL:url];
}

- (nullable WMFFeedTopReadArticlePreview *)topReadPreviewForIndexPath:(NSIndexPath *)indexPath {
    NSArray<WMFFeedTopReadArticlePreview *> *content = [self contentForSectionAtIndex:indexPath.section];
    return [content objectAtIndex:indexPath.row];
}

- (nullable WMFFeedImage *)imageInfoForIndexPath:(NSIndexPath *)indexPath {
    WMFContentGroup *section = [self sectionAtIndex:indexPath.section];
    if ([section contentType] != WMFContentTypeImage) {
        return nil;
    }
    return (WMFFeedImage *)section.content[indexPath.row];
}

#pragma mark - Refresh Control

- (void)resetRefreshControl {
    if (![self.refreshControl isRefreshing]) {
        return;
    }
    [self.refreshControl endRefreshing];
}

#pragma mark - Notification

- (void)sizeNotificationHeader {

    WMFFeedNotificationHeader *header = self.notificationHeader;
    if (!header.superview) {
        return;
    }

    //First layout pass to get height
    [header mas_remakeConstraints:^(MASConstraintMaker *make) {
        make.top.equalTo(@(-136));
        make.leading.trailing.equalTo(self.collectionView.superview);
    }];

    [header sizeToFit];
    [header setNeedsLayout];
    [header layoutIfNeeded];

    CGRect f = header.frame;

    //Second layout pass to reset the top constraint
    [header mas_remakeConstraints:^(MASConstraintMaker *make) {
        make.top.equalTo(@(-f.size.height));
        make.height.equalTo(@(f.size.height));
        make.leading.trailing.equalTo(self.collectionView.superview);
    }];

    [header sizeToFit];
    [header setNeedsLayout];
    [header layoutIfNeeded];

    UIEdgeInsets insets = self.collectionView.contentInset;
    insets.top = f.size.height;
    self.collectionView.contentInset = insets;
}

- (void)setNotificationHeaderBasedOnSizeClass {
    if (self.traitCollection.horizontalSizeClass == UIUserInterfaceSizeClassCompact) {
        self.notificationHeader = [WMFFeedNotificationHeader wmf_viewFromClassNib];
    } else {
        self.notificationHeader = [[[UINib nibWithNibName:@"WmfFeedNotificationHeaderiPad" bundle:nil] instantiateWithOwner:nil options:nil] firstObject];
    }
}

- (void)showNotificationHeader {

    if (self.notificationHeader) {
        [self.notificationHeader removeFromSuperview];
        self.notificationHeader = nil;
    }

    [self setNotificationHeaderBasedOnSizeClass];

    WMFFeedNotificationHeader *header = self.notificationHeader;
    [self.collectionView addSubview:self.notificationHeader];
    [self sizeNotificationHeader];

    @weakify(self);
    [header.enableNotificationsButton bk_addEventHandler:^(id sender) {
        @strongify(self);
        [[PiwikTracker sharedInstance] wmf_logActionEnableInContext:header contentType:header];

        [[WMFNotificationsController sharedNotificationsController] requestAuthenticationIfNecessaryWithCompletionHandler:^(BOOL granted, NSError *_Nullable error) {
            if (error) {
                [self wmf_showAlertWithError:error];
            }
        }];
        [[NSUserDefaults wmf_userDefaults] wmf_setInTheNewsNotificationsEnabled:YES];
        [self showHideNotificationIfNeccesary];

    }
                                        forControlEvents:UIControlEventTouchUpInside];

    [[NSUserDefaults wmf_userDefaults] wmf_setDidShowNewsNotificationCardInFeed:YES];
}

- (void)showHideNotificationIfNeccesary {
    if (self.numberOfSectionsInExploreFeed == 0) {
        return;
    }

    if ([[NSProcessInfo processInfo] wmf_isOperatingSystemMajorVersionLessThan:10]) {
        return;
    }

    if (![[NSUserDefaults wmf_userDefaults] wmf_inTheNewsNotificationsEnabled] && ![[NSUserDefaults wmf_userDefaults] wmf_didShowNewsNotificationCardInFeed]) {
        [self showNotificationHeader];

    } else {

        if (self.notificationHeader) {

            [UIView animateWithDuration:0.3
                animations:^{

                    UIEdgeInsets insets = self.collectionView.contentInset;
                    insets.top = 0.0;
                    self.collectionView.contentInset = insets;

                    self.notificationHeader.alpha = 0.0;

                }
                completion:^(BOOL finished) {

                    [self.notificationHeader removeFromSuperview];
                    self.notificationHeader = nil;

                }];
        }
    }
}

#pragma mark - UIViewController

- (UIInterfaceOrientationMask)supportedInterfaceOrientations {
    return [self wmf_orientationMaskPortraitiPhoneAnyiPad];
}

- (void)viewDidLoad {
    [super viewDidLoad];
    [self registerCellsAndViews];
    self.collectionView.scrollsToTop = YES;
    self.collectionView.dataSource = self;
    self.collectionView.delegate = self;

    self.reachabilityManager = [AFNetworkReachabilityManager manager];

    self.refreshControl = [[UIRefreshControl alloc] init];
    [self.refreshControl bk_addEventHandler:^(id sender) {
        [self updateFeedSources];
    }
                           forControlEvents:UIControlEventValueChanged];
    [self resetRefreshControl];

    NSFetchRequest *fetchRequest = [WMFContentGroup fetchRequest];
    fetchRequest.predicate = [NSPredicate predicateWithFormat:@"isVisible == %@", @(YES)];
    fetchRequest.sortDescriptors = @[[NSSortDescriptor sortDescriptorWithKey:@"midnightUTCDate" ascending:NO], [NSSortDescriptor sortDescriptorWithKey:@"dailySortPriority" ascending:YES]];
    NSFetchedResultsController *frc = [[NSFetchedResultsController alloc] initWithFetchRequest:fetchRequest managedObjectContext:self.userStore.viewContext sectionNameKeyPath:nil cacheName:nil];
    frc.delegate = self;
    [frc performFetch:nil];
    self.fetchedResultsController = frc;
    [self.collectionView reloadData];
}

- (void)viewWillAppear:(BOOL)animated {
    [super viewWillAppear:animated];
    [self registerForPreviewingIfAvailable];
    [self showHideNotificationIfNeccesary];
    for (UICollectionViewCell *cell in self.collectionView.visibleCells) {
        cell.selected = NO;
    }
}

- (void)viewDidAppear:(BOOL)animated {
    NSParameterAssert(self.contentStore);
    NSParameterAssert(self.userStore);
    NSParameterAssert(self.contentSources);
    NSParameterAssert(self.internalContentStore);
    [super viewDidAppear:animated];

    [[PiwikTracker sharedInstance] wmf_logView:self];
    [NSUserActivity wmf_makeActivityActive:[NSUserActivity wmf_exploreViewActivity]];
    [self startMonitoringReachabilityIfNeeded];
    [self showOfflineEmptyViewIfNeeded];
}

- (void)viewDidDisappear:(BOOL)animated {
    [super viewDidDisappear:animated];
    [self stopMonitoringReachability];
}

- (void)traitCollectionDidChange:(nullable UITraitCollection *)previousTraitCollection {
    [super traitCollectionDidChange:previousTraitCollection];
    [self registerForPreviewingIfAvailable];
}

- (void)viewWillTransitionToSize:(CGSize)size withTransitionCoordinator:(id<UIViewControllerTransitionCoordinator>)coordinator {
    [super viewWillTransitionToSize:size withTransitionCoordinator:coordinator];
    if (self.notificationHeader) {
        [self showNotificationHeader];
    }
}

- (void)didReceiveMemoryWarning {
    [super didReceiveMemoryWarning];
}

#pragma mark - Offline Handling

- (void)stopMonitoringReachability {
    [self.reachabilityManager setReachabilityStatusChangeBlock:NULL];
    [self.reachabilityManager stopMonitoring];
}

- (void)startMonitoringReachabilityIfNeeded {
    if (self.numberOfSectionsInExploreFeed > 0) {
        [self stopMonitoringReachability];
    } else {
        [self.reachabilityManager startMonitoring];
        @weakify(self);
        [self.reachabilityManager setReachabilityStatusChangeBlock:^(AFNetworkReachabilityStatus status) {
            @strongify(self);
            dispatchOnMainQueue(^{
                switch (status) {
                    case AFNetworkReachabilityStatusReachableViaWWAN:
                    case AFNetworkReachabilityStatusReachableViaWiFi: {
                        [self updateFeedSources];
                    } break;
                    case AFNetworkReachabilityStatusNotReachable: {
                        [self showOfflineEmptyViewIfNeeded];
                    }
                    default:
                        break;
                }

            });
        }];
    }
}

- (void)showOfflineEmptyViewIfNeeded {
    NSParameterAssert(self.isViewLoaded);
    if (self.numberOfSectionsInExploreFeed > 0) {
        [self wmf_hideEmptyView];
    } else {
        if ([self wmf_isShowingEmptyView]) {
            return;
        }

        if (self.reachabilityManager.networkReachabilityStatus != AFNetworkReachabilityStatusNotReachable) {
            return;
        }

        [self.refreshControl endRefreshing];
        [self wmf_showEmptyViewOfType:WMFEmptyViewTypeNoFeed];
    }
}

#pragma mark - UICollectionViewDataSource

- (NSInteger)numberOfSectionsInCollectionView:(UICollectionView *)collectionView {
    return self.numberOfSectionsInExploreFeed;
}

- (NSInteger)collectionView:(UICollectionView *)collectionView numberOfItemsInSection:(NSInteger)section {
    WMFContentGroup *contentGroup = [self sectionAtIndex:section];
    NSParameterAssert(contentGroup);
    NSArray *feedContent = [self contentForSectionAtIndex:section];
    return MIN([feedContent count], [contentGroup maxNumberOfCells]);
}

- (UICollectionViewCell *)collectionView:(UICollectionView *)collectionView cellForItemAtIndexPath:(NSIndexPath *)indexPath {
    WMFContentGroup *contentGroup = [self sectionForIndexPath:indexPath];
    NSParameterAssert(contentGroup);
    WMFArticle *article = [self articleForIndexPath:indexPath];

    switch ([contentGroup displayType]) {
        case WMFFeedDisplayTypePage: {
            WMFArticleListCollectionViewCell *cell = [collectionView dequeueReusableCellWithReuseIdentifier:[WMFArticleListCollectionViewCell wmf_nibName] forIndexPath:indexPath];
            [self configureListCell:cell withArticle:article atIndexPath:indexPath];
            return cell;
        } break;
        case WMFFeedDisplayTypePageWithPreview: {
            WMFArticlePreviewCollectionViewCell *cell = [collectionView dequeueReusableCellWithReuseIdentifier:[WMFArticlePreviewCollectionViewCell wmf_nibName] forIndexPath:indexPath];
            [self configurePreviewCell:cell withSection:contentGroup withArticle:article atIndexPath:indexPath];
            return cell;
        } break;
        case WMFFeedDisplayTypePageWithLocation: {
            WMFNearbyArticleCollectionViewCell *cell = [collectionView dequeueReusableCellWithReuseIdentifier:[WMFNearbyArticleCollectionViewCell wmf_nibName] forIndexPath:indexPath];
            [self configureNearbyCell:cell withArticle:article atIndexPath:indexPath];
            return cell;

        } break;
        case WMFFeedDisplayTypePhoto: {
            WMFFeedImage *imageInfo = [self imageInfoForIndexPath:indexPath];
            WMFPicOfTheDayCollectionViewCell *cell = [collectionView dequeueReusableCellWithReuseIdentifier:[WMFPicOfTheDayCollectionViewCell wmf_nibName] forIndexPath:indexPath];
            [self configurePhotoCell:cell withImageInfo:imageInfo atIndexPath:indexPath];
            return cell;
        } break;
        case WMFFeedDisplayTypeStory: {
            InTheNewsCollectionViewCell *cell = [collectionView dequeueReusableCellWithReuseIdentifier:[InTheNewsCollectionViewCell wmf_nibName] forIndexPath:indexPath];
            [self configureStoryCell:cell withSection:contentGroup article:article atIndexPath:indexPath];
            return cell;
        } break;
        case WMFFeedDisplayTypeAnnouncement: {
            WMFArticleListCollectionViewCell *cell = [collectionView dequeueReusableCellWithReuseIdentifier:[WMFArticleListCollectionViewCell wmf_nibName] forIndexPath:indexPath];
            WMFAnnouncement *announcement = (WMFAnnouncement *)contentGroup.content.firstObject;
            cell.titleText = announcement.actionTitle;
            cell.descriptionText = announcement.text;
            return cell;
        } break;
<<<<<<< HEAD
=======

        case WMFFeedDisplayTypeAnnouncement: {
            WMFAnnouncementCollectionViewCell *cell = [collectionView dequeueReusableCellWithReuseIdentifier:[WMFAnnouncementCollectionViewCell wmf_nibName] forIndexPath:indexPath];
            [self configureAnouncementCell:cell withSection:(WMFAnnouncementContentGroup*)contentGroup atIndexPath:indexPath];
            return cell;
        } break;
>>>>>>> 41b7f788
        default:
            NSAssert(false, @"Unknown Display Type");
            return nil;
            break;
    }
}

- (nonnull UICollectionReusableView *)collectionView:(UICollectionView *)collectionView viewForSupplementaryElementOfKind:(NSString *)kind atIndexPath:(NSIndexPath *)indexPath {
    if ([kind isEqualToString:UICollectionElementKindSectionHeader]) {
        return [self collectionView:collectionView viewForSectionHeaderAtIndexPath:indexPath];
    } else if ([kind isEqualToString:UICollectionElementKindSectionFooter]) {
        return [self collectionView:collectionView viewForSectionFooterAtIndexPath:indexPath];
    } else {
        NSAssert(false, @"Unknown Supplementary View Type");
        return [UICollectionReusableView new];
    }
}

#pragma mark - UICollectionViewDelegate

- (CGFloat)collectionView:(UICollectionView *)collectionView estimatedHeightForItemAtIndexPath:(NSIndexPath *)indexPath forColumnWidth:(CGFloat)columnWidth {
    WMFContentGroup *section = [self sectionAtIndex:indexPath.section];

    switch ([section displayType]) {
        case WMFFeedDisplayTypePage: {
            return [WMFArticleListCollectionViewCell estimatedRowHeight];
        } break;
        case WMFFeedDisplayTypePageWithPreview: {
            return [WMFArticlePreviewCollectionViewCell estimatedRowHeight];
        } break;
        case WMFFeedDisplayTypePageWithLocation: {
            return [WMFNearbyArticleCollectionViewCell estimatedRowHeight];
        } break;
        case WMFFeedDisplayTypePhoto: {
            return [WMFPicOfTheDayCollectionViewCell estimatedRowHeight];
        } break;
        case WMFFeedDisplayTypeStory: {
            return [InTheNewsCollectionViewCell estimatedRowHeight];
        } break;
        case WMFFeedDisplayTypeAnnouncement: {
<<<<<<< HEAD
            return [WMFArticleListCollectionViewCell estimatedRowHeight];
=======
            return [WMFAnnouncementCollectionViewCell estimatedRowHeight];
>>>>>>> 41b7f788
        } break;
        default:
            NSAssert(false, @"Unknown display Type");
            return [WMFArticleListCollectionViewCell estimatedRowHeight];
            break;
    }
}

- (CGFloat)collectionView:(UICollectionView *)collectionView estimatedHeightForHeaderInSection:(NSInteger)section forColumnWidth:(CGFloat)columnWidth {
    WMFContentGroup *sectionObject = [self sectionAtIndex:section];
    if ([sectionObject headerType] == WMFFeedHeaderTypeNone) {
        return 0.0;
    } else {
        return 66;
    }
}

- (CGFloat)collectionView:(UICollectionView *)collectionView estimatedHeightForFooterInSection:(NSInteger)section forColumnWidth:(CGFloat)columnWidth {
    WMFContentGroup *sectionObject = [self sectionAtIndex:section];
    if ([sectionObject moreType] == WMFFeedMoreTypeNone) {
        return 0.0;
    } else {
        return 50.0;
    }
}

- (BOOL)collectionView:(UICollectionView *)collectionView prefersWiderColumnForSectionAtIndex:(NSUInteger)index {
    WMFContentGroup *section = [self sectionAtIndex:index];
    return [section prefersWiderColumn];
}

- (void)collectionView:(UICollectionView *)collectionView willDisplayCell:(UICollectionViewCell *)cell forItemAtIndexPath:(NSIndexPath *)indexPath {

    if ([cell isKindOfClass:[WMFNearbyArticleCollectionViewCell class]] || [self isDisplayingLocationCell]) {
        [self.locationManager startMonitoringLocation];
    } else {
        [self.locationManager stopMonitoringLocation];
    }
    WMFContentGroup *section = [self sectionAtIndex:indexPath.section];
    [[PiwikTracker sharedInstance] wmf_logActionImpressionInContext:self contentType:section];
}

- (nonnull UICollectionReusableView *)collectionView:(UICollectionView *)collectionView viewForSectionHeaderAtIndexPath:(NSIndexPath *)indexPath {
    WMFContentGroup *section = [self sectionAtIndex:indexPath.section];
    NSParameterAssert(section);

    if ([section headerType] == WMFFeedHeaderTypeNone) {
        return [collectionView dequeueReusableSupplementaryViewOfKind:UICollectionElementKindSectionFooter withReuseIdentifier:WMFFeedEmptyHeaderFooterReuseIdentifier forIndexPath:indexPath];
    }
    NSParameterAssert([section headerIcon]);
    NSParameterAssert([section headerTitle]);
    NSParameterAssert([section headerSubTitle]);

    WMFExploreSectionHeader *header = (id)[collectionView dequeueReusableSupplementaryViewOfKind:UICollectionElementKindSectionHeader withReuseIdentifier:[WMFExploreSectionHeader wmf_nibName] forIndexPath:indexPath];

    header.image = [[section headerIcon] imageWithRenderingMode:UIImageRenderingModeAlwaysTemplate];
    header.imageTintColor = [section headerIconTintColor];
    header.imageBackgroundColor = [section headerIconBackgroundColor];

    NSMutableAttributedString *title = [[section headerTitle] mutableCopy];
    [title addAttribute:NSFontAttributeName value:[UIFont wmf_exploreSectionHeaderTitleFont] range:NSMakeRange(0, title.length)];
    header.title = title;

    NSMutableAttributedString *subTitle = [[section headerSubTitle] mutableCopy];
    [subTitle addAttribute:NSFontAttributeName value:[UIFont wmf_exploreSectionHeaderSubTitleFont] range:NSMakeRange(0, subTitle.length)];
    header.subTitle = subTitle;

    @weakify(self);
    @weakify(section);
    header.whenTapped = ^{
        @strongify(self);
        [self didTapHeaderInSection:indexPath.section];
    };

    if (([section blackListOptions] & WMFFeedBlacklistOptionContent) && [section headerContentURL]) {
        header.rightButtonEnabled = YES;
        [[header rightButton] setImage:[UIImage imageNamed:@"overflow-mini"] forState:UIControlStateNormal];
        [header.rightButton bk_removeEventHandlersForControlEvents:UIControlEventTouchUpInside];
        [header.rightButton bk_addEventHandler:^(id sender) {
            @strongify(section);
            @strongify(self);
            if (!self || !section) {
                return;
            }
            UIAlertController *menuActionSheet = [self menuActionSheetForSection:section];

            if (UI_USER_INTERFACE_IDIOM() == UIUserInterfaceIdiomPad) {
                menuActionSheet.modalPresentationStyle = UIModalPresentationPopover;
                menuActionSheet.popoverPresentationController.sourceView = sender;
                menuActionSheet.popoverPresentationController.sourceRect = [sender bounds];
                menuActionSheet.popoverPresentationController.permittedArrowDirections = UIPopoverArrowDirectionAny;
                [self presentViewController:menuActionSheet animated:YES completion:nil];
            } else {
                menuActionSheet.popoverPresentationController.sourceView = self.navigationController.tabBarController.tabBar.superview;
                menuActionSheet.popoverPresentationController.sourceRect = self.navigationController.tabBarController.tabBar.frame;
                [self presentViewController:menuActionSheet animated:YES completion:nil];
            }
        }
                              forControlEvents:UIControlEventTouchUpInside];
    } else {
        header.rightButtonEnabled = NO;
        [header.rightButton bk_removeEventHandlersForControlEvents:UIControlEventTouchUpInside];
    }

    return header;
}

#pragma mark - WMFHeaderMenuProviding

- (UIAlertController *)menuActionSheetForSection:(WMFContentGroup *)section {
    NSURL *url = [section headerContentURL];
    UIAlertController *sheet = [UIAlertController alertControllerWithTitle:nil message:nil preferredStyle:UIAlertControllerStyleActionSheet];
    [sheet addAction:[UIAlertAction actionWithTitle:MWLocalizedString(@"home-hide-suggestion-prompt", nil)
                                              style:UIAlertActionStyleDestructive
                                            handler:^(UIAlertAction *_Nonnull action) {
                                                [self.userStore setIsExcludedFromFeed:YES forArticleURL:url];
                                            }]];
    [sheet addAction:[UIAlertAction actionWithTitle:MWLocalizedString(@"home-hide-suggestion-cancel", nil) style:UIAlertActionStyleCancel handler:NULL]];
    return sheet;
}

- (nonnull UICollectionReusableView *)collectionView:(UICollectionView *)collectionView viewForSectionFooterAtIndexPath:(NSIndexPath *)indexPath {
    WMFContentGroup *group = [self sectionAtIndex:indexPath.section];
    NSParameterAssert(group);

    if ([group moreType] == WMFFeedMoreTypeNone) {
        return [collectionView dequeueReusableSupplementaryViewOfKind:UICollectionElementKindSectionFooter withReuseIdentifier:WMFFeedEmptyHeaderFooterReuseIdentifier forIndexPath:indexPath];
    }

    WMFExploreSectionFooter *footer = (id)[collectionView dequeueReusableSupplementaryViewOfKind:UICollectionElementKindSectionFooter withReuseIdentifier:[WMFExploreSectionFooter wmf_nibName] forIndexPath:indexPath];
    footer.visibleBackgroundView.alpha = 1.0;
    footer.moreLabel.text = [group footerText];
    footer.moreLabel.textColor = [UIColor wmf_exploreSectionFooterTextColor];
    @weakify(self);
    footer.whenTapped = ^{
        @strongify(self);
        [self presentMoreViewControllerForSectionAtIndex:indexPath.section animated:YES];
    };
    return footer;
}


- (BOOL)collectionView:(UICollectionView *)collectionView shouldHighlightItemAtIndexPath:(NSIndexPath *)indexPath{
    WMFContentGroup *contentGroup = [self sectionForIndexPath:indexPath];
    NSParameterAssert(contentGroup);
    if([contentGroup isKindOfClass:[WMFAnnouncementContentGroup class]]){
        return NO;
    }else{
        return YES;
    }
}

- (BOOL)collectionView:(UICollectionView *)collectionView shouldSelectItemAtIndexPath:(NSIndexPath *)indexPath{
    WMFContentGroup *contentGroup = [self sectionForIndexPath:indexPath];
    NSParameterAssert(contentGroup);
    if([contentGroup isKindOfClass:[WMFAnnouncementContentGroup class]]){
        return NO;
    }else{
        return YES;
    }
}


- (void)collectionView:(UICollectionView *)collectionView didSelectItemAtIndexPath:(nonnull NSIndexPath *)indexPath {
    [self presentDetailViewControllerForItemAtIndexPath:indexPath animated:YES];
}

#pragma mark - Cells, Headers and Footers

- (void)registerCellsAndViews {

    [self.collectionView registerNib:[WMFExploreSectionHeader wmf_classNib] forSupplementaryViewOfKind:UICollectionElementKindSectionHeader withReuseIdentifier:[WMFExploreSectionHeader wmf_nibName]];

    [self.collectionView registerNib:[WMFExploreSectionFooter wmf_classNib] forSupplementaryViewOfKind:UICollectionElementKindSectionFooter withReuseIdentifier:[WMFExploreSectionFooter wmf_nibName]];

    [self.collectionView registerClass:[UICollectionReusableView class] forSupplementaryViewOfKind:UICollectionElementKindSectionFooter withReuseIdentifier:WMFFeedEmptyHeaderFooterReuseIdentifier];

    [self.collectionView registerNib:[WMFAnnouncementCollectionViewCell wmf_classNib] forCellWithReuseIdentifier:[WMFAnnouncementCollectionViewCell wmf_nibName]];

    [self.collectionView registerNib:[WMFArticleListCollectionViewCell wmf_classNib] forCellWithReuseIdentifier:[WMFArticleListCollectionViewCell wmf_nibName]];

    [self.collectionView registerNib:[WMFArticlePreviewCollectionViewCell wmf_classNib] forCellWithReuseIdentifier:[WMFArticlePreviewCollectionViewCell wmf_nibName]];

    [self.collectionView registerNib:[WMFNearbyArticleCollectionViewCell wmf_classNib] forCellWithReuseIdentifier:[WMFNearbyArticleCollectionViewCell wmf_nibName]];

    [self.collectionView registerNib:[WMFPicOfTheDayCollectionViewCell wmf_classNib] forCellWithReuseIdentifier:[WMFPicOfTheDayCollectionViewCell wmf_nibName]];

    [self.collectionView registerNib:[InTheNewsCollectionViewCell wmf_classNib] forCellWithReuseIdentifier:[InTheNewsCollectionViewCell wmf_nibName]];
}

- (void)configureListCell:(WMFArticleListCollectionViewCell *)cell withArticle:(WMFArticle *)article atIndexPath:(NSIndexPath *)indexPath {
    cell.titleText = [article.displayTitle wmf_stringByRemovingHTML];
    cell.titleLabel.accessibilityLanguage = article.URL.wmf_language;
    cell.descriptionText = [article.wikidataDescription wmf_stringByCapitalizingFirstCharacter];
    [cell setImageURL:article.thumbnailURL];
}

- (void)configurePreviewCell:(WMFArticlePreviewCollectionViewCell *)cell withSection:(WMFContentGroup *)section withArticle:(WMFArticle *)article atIndexPath:(NSIndexPath *)indexPath {
    cell.titleText = [article.displayTitle wmf_stringByRemovingHTML];
    cell.descriptionText = [article.wikidataDescription wmf_stringByCapitalizingFirstCharacter];
    cell.snippetText = article.snippet;
    [cell setImageURL:article.thumbnailURL];
    [cell setSaveableURL:article.URL savedPageList:self.userStore.savedPageList];
    cell.saveButtonController.analyticsContext = [self analyticsContext];
    cell.saveButtonController.analyticsContentType = [section analyticsContentType];
}

- (void)configureNearbyCell:(WMFNearbyArticleCollectionViewCell *)cell withArticle:(WMFArticle *)article atIndexPath:(NSIndexPath *)indexPath {
    cell.titleText = [article.displayTitle wmf_stringByRemovingHTML];
    cell.descriptionText = [article.wikidataDescription wmf_stringByCapitalizingFirstCharacter];
    [cell setImageURL:article.thumbnailURL];
    [self updateLocationCell:cell location:article.location];
}

- (void)configurePhotoCell:(WMFPicOfTheDayCollectionViewCell *)cell withImageInfo:(WMFFeedImage *)imageInfo atIndexPath:(NSIndexPath *)indexPath {
    [cell setImageURL:imageInfo.imageThumbURL];
    if (imageInfo.imageDescription.length) {
        [cell setDisplayTitle:[imageInfo.imageDescription wmf_stringByRemovingHTML]];
    } else {
        [cell setDisplayTitle:imageInfo.canonicalPageTitle];
    }
    //    self.referenceImageView = cell.potdImageView;
}

- (void)configureStoryCell:(InTheNewsCollectionViewCell *)cell withSection:(WMFContentGroup *)section article:(WMFArticle *)article atIndexPath:(NSIndexPath *)indexPath {
    NSArray<WMFFeedNewsStory *> *stories = [self contentForGroup:section];
    if (indexPath.item >= stories.count) {
        return;
    }
    WMFFeedNewsStory *story = stories[indexPath.item];
    cell.bodyHTML = story.storyHTML;
    cell.imageURL = article.thumbnailURL;
}

- (void)configureAnouncementCell:(WMFAnnouncementCollectionViewCell *)cell withSection:(WMFAnnouncementContentGroup *)section atIndexPath:(NSIndexPath *)indexPath {
    NSArray<WMFAnnouncement *> *announcements = [self contentForGroup:section];
    if (indexPath.item >= announcements.count) {
        return;
    }
    WMFAnnouncement *announcement = announcements[indexPath.item];
    [cell setImageURL:announcement.imageURL];
    [cell setMessageText:announcement.text];
    [cell setActionText:announcement.actionTitle];
    [cell setCaptionHTML:announcement.captionHTML];
    cell.delegate = self;
}

- (BOOL)isDisplayingLocationCell {
    __block BOOL hasLocationCell = NO;
    [[self.collectionView visibleCells] enumerateObjectsUsingBlock:^(__kindof UICollectionViewCell *_Nonnull obj, NSUInteger idx, BOOL *_Nonnull stop) {
        if ([obj isKindOfClass:[WMFNearbyArticleCollectionViewCell class]]) {
            hasLocationCell = YES;
            *stop = YES;
        }

    }];
    return hasLocationCell;
}

- (void)updateLocationCells {
    [[self.collectionView indexPathsForVisibleItems] enumerateObjectsUsingBlock:^(NSIndexPath *_Nonnull obj, NSUInteger idx, BOOL *_Nonnull stop) {
        UICollectionViewCell *cell = [self.collectionView cellForItemAtIndexPath:obj];
        if ([cell isKindOfClass:[WMFNearbyArticleCollectionViewCell class]]) {
            WMFArticle *preview = [self articleForIndexPath:obj];
            [self updateLocationCell:(WMFNearbyArticleCollectionViewCell *)cell location:preview.location];
        }
    }];
}

- (void)updateLocationCell:(WMFNearbyArticleCollectionViewCell *)cell location:(CLLocation *)location {
    [cell setDistance:[self.locationManager.location distanceFromLocation:location]];
    [cell setBearing:[self.locationManager.location wmf_bearingToLocation:location forCurrentHeading:self.locationManager.heading]];
}

- (void)selectItem:(NSUInteger)item inSection:(NSUInteger)section {
    NSIndexPath *indexPath = [NSIndexPath indexPathForItem:item inSection:section];
    [self.collectionView selectItemAtIndexPath:indexPath animated:NO scrollPosition:UICollectionViewScrollPositionNone];
    [self collectionView:self.collectionView didSelectItemAtIndexPath:indexPath];
}

- (NSIndexPath *)topIndexPathToMaintainFocus {

    __block NSIndexPath *top = nil;
    [[self.collectionView indexPathsForVisibleItems] enumerateObjectsUsingBlock:^(NSIndexPath *_Nonnull obj, NSUInteger idx, BOOL *_Nonnull stop) {
        WMFContentGroup *group = [self sectionAtIndex:obj.section];
        if (group.contentGroupKind != WMFContentGroupKindMainPage) {
            return;
        }
        top = obj;
        *stop = YES;
    }];

    return top;
}

#pragma mark - Header Action

- (void)didTapHeaderInSection:(NSUInteger)section {
    WMFContentGroup *group = [self sectionAtIndex:section];

    switch ([group headerActionType]) {
        case WMFFeedHeaderActionTypeOpenHeaderContent: {
            NSURL *url = [group headerContentURL];
            [self wmf_pushArticleWithURL:url dataStore:self.userStore previewStore:self.previewStore animated:YES];
        } break;
        case WMFFeedHeaderActionTypeOpenFirstItem: {
            [self selectItem:0 inSection:section];
        } break;
        case WMFFeedHeaderActionTypeOpenMore: {
            [self presentMoreViewControllerForSectionAtIndex:section animated:YES];
        } break;
        default:
            NSAssert(false, @"Unknown header action");
            break;
    }
}

#pragma mark - More View Controller

- (void)presentMoreViewControllerForGroup:(WMFContentGroup *)group animated:(BOOL)animated {
    [[PiwikTracker sharedInstance] wmf_logActionTapThroughMoreInContext:self contentType:group];
    NSArray<NSURL *> *URLs = [self contentURLsForGroup:group];
    NSAssert([[URLs firstObject] isKindOfClass:[NSURL class]], @"Attempting to present More VC with somehting other than URLs");
    if (![[URLs firstObject] isKindOfClass:[NSURL class]]) {
        return;
    }

    switch (group.moreType) {
        case WMFFeedMoreTypePageList: {
            WMFMorePageListViewController *vc = [[WMFMorePageListViewController alloc] initWithGroup:group articleURLs:URLs userDataStore:self.userStore previewStore:self.previewStore];
            vc.cellType = WMFMorePageListCellTypeNormal;
            [self.navigationController pushViewController:vc animated:animated];
        } break;
        case WMFFeedMoreTypePageListWithPreview: {
            WMFMorePageListViewController *vc = [[WMFMorePageListViewController alloc] initWithGroup:group articleURLs:URLs userDataStore:self.userStore previewStore:self.previewStore];
            vc.cellType = WMFMorePageListCellTypePreview;
            [self.navigationController pushViewController:vc animated:animated];
        } break;
        case WMFFeedMoreTypePageListWithLocation: {
            WMFMorePageListViewController *vc = [[WMFMorePageListViewController alloc] initWithGroup:group articleURLs:URLs userDataStore:self.userStore previewStore:self.previewStore];
            vc.cellType = WMFMorePageListCellTypeLocation;
            [self.navigationController pushViewController:vc animated:animated];
        } break;
        case WMFFeedMoreTypePageWithRandomButton: {
            WMFFirstRandomViewController *vc = [[WMFFirstRandomViewController alloc] initWithSiteURL:[self currentSiteURL] dataStore:self.userStore previewStore:self.previewStore];
            [self.navigationController pushViewController:vc animated:animated];
        } break;

        default:
            NSAssert(false, @"Unknown More Type");
            break;
    }
}

- (void)presentMoreViewControllerForSectionAtIndex:(NSUInteger)sectionIndex animated:(BOOL)animated {
    WMFContentGroup *group = [self sectionAtIndex:sectionIndex];
    [self presentMoreViewControllerForGroup:group animated:animated];
}

#pragma mark - Detail View Controller

- (nullable UIViewController *)detailViewControllerForItemAtIndexPath:(NSIndexPath *)indexPath {
    WMFContentGroup *group = [self sectionAtIndex:indexPath.section];

    switch ([group detailType]) {
        case WMFFeedDetailTypePage: {
            NSURL *url = [self contentURLForIndexPath:indexPath];
            WMFArticleViewController *vc = [[WMFArticleViewController alloc] initWithArticleURL:url dataStore:self.userStore previewStore:self.previewStore];
            return vc;
        } break;
        case WMFFeedDetailTypePageWithRandomButton: {
            NSURL *url = [self contentURLForIndexPath:indexPath];
            WMFRandomArticleViewController *vc = [[WMFRandomArticleViewController alloc] initWithArticleURL:url dataStore:self.userStore previewStore:self.previewStore];
            return vc;
        } break;
        case WMFFeedDetailTypeGallery: {
            return [[WMFPOTDImageGalleryViewController alloc] initWithDates:@[group.date]];
        } break;
        case WMFFeedDetailTypeStory: {
            NSArray<WMFFeedNewsStory *> *stories = [self contentForGroup:group];
            if (indexPath.item >= stories.count) {
                return nil;
            }
            WMFFeedNewsStory *story = stories[indexPath.item];
            InTheNewsViewController *vc = [self inTheNewsViewControllerForStory:story date:group.date];
            return vc;
        } break;
<<<<<<< HEAD
        case WMFFeedDetailTypeAnnouncement: {
            return nil;
        } break;
=======
        case WMFFeedDetailTypeNone:
            break;
>>>>>>> 41b7f788
        default:
            NSAssert(false, @"Unknown Detail Type");
            break;
    }
    return nil;
}

- (void)presentDetailViewControllerForItemAtIndexPath:(NSIndexPath *)indexPath animated:(BOOL)animated {
    UIViewController *vc = [self detailViewControllerForItemAtIndexPath:indexPath];

    WMFContentGroup *group = [self sectionAtIndex:indexPath.section];
    [[PiwikTracker sharedInstance] wmf_logActionTapThroughInContext:self contentType:group];

    if (vc == nil && [group detailType] != WMFFeedDetailTypeAnnouncement) {
        return;
    }

    switch ([group detailType]) {
        case WMFFeedDetailTypePage: {
            [self wmf_pushArticleViewController:(WMFArticleViewController *)vc animated:animated];
        } break;
        case WMFFeedDetailTypePageWithRandomButton: {
            [self.navigationController pushViewController:vc animated:animated];
        } break;
        case WMFFeedDetailTypeGallery: {
            [self presentViewController:vc animated:animated completion:nil];
        } break;
        case WMFFeedDetailTypeStory: {
            [self.navigationController pushViewController:vc animated:animated];
        } break;
        case WMFFeedDetailTypeAnnouncement: {
            WMFAnnouncement *announcement = (WMFAnnouncement *)group.content.firstObject;
            [self wmf_openExternalUrl:announcement.actionURL];
        } break;
        default:
            NSAssert(false, @"Unknown Detail Type");
            break;
    }
}

#pragma mark - WMFLocationManager

- (void)locationManager:(WMFLocationManager *)controller didUpdateLocation:(CLLocation *)location {
    [self updateLocationCells];
}

- (void)locationManager:(WMFLocationManager *)controller didUpdateHeading:(CLHeading *)heading {
    [self updateLocationCells];
}

- (void)locationManager:(WMFLocationManager *)controller didReceiveError:(NSError *)error {
    //TODO: probably not displaying the error, but maybe?
}

#pragma mark - Previewing

- (void)registerForPreviewingIfAvailable {
    [self wmf_ifForceTouchAvailable:^{
        [self unregisterPreviewing];
        self.previewingContext = [self registerForPreviewingWithDelegate:self
                                                              sourceView:self.collectionView];
    }
        unavailable:^{
            [self unregisterPreviewing];
        }];
}

- (void)unregisterPreviewing {
    if (self.previewingContext) {
        [self unregisterForPreviewingWithContext:self.previewingContext];
        self.previewingContext = nil;
    }
}

#pragma mark - WMFArticleingActionsDelegate

- (void)readMoreArticlePreviewActionSelectedWithArticleController:(WMFArticleViewController *)articleController {
    [self wmf_pushArticleViewController:articleController animated:YES];
}

- (void)shareArticlePreviewActionSelectedWithArticleController:(WMFArticleViewController *)articleController
                                       shareActivityController:(UIActivityViewController *)shareActivityController {
    [self presentViewController:shareActivityController animated:YES completion:NULL];
}

#pragma mark - UIViewControllerPreviewingDelegate

- (nullable UIViewController *)previewingContext:(id<UIViewControllerPreviewing>)previewingContext
                       viewControllerForLocation:(CGPoint)location {
    UICollectionViewLayoutAttributes *layoutAttributes = nil;

    if ([self.collectionViewLayout respondsToSelector:@selector(layoutAttributesAtPoint:)]) {
        layoutAttributes = [(id)self.collectionViewLayout layoutAttributesAtPoint:location];
    }

    if (layoutAttributes == nil) {
        return nil;
    }

    NSIndexPath *previewIndexPath = layoutAttributes.indexPath;
    NSInteger section = previewIndexPath.section;
    NSInteger sectionCount = [self.collectionView numberOfItemsInSection:section];

    if ([layoutAttributes.representedElementKind isEqualToString:UICollectionElementKindSectionFooter] && sectionCount > 0) {
        //preview the last item in the section when tapping the footer
        previewIndexPath = [NSIndexPath indexPathForItem:sectionCount - 1 inSection:section];
    }

    if (previewIndexPath.row >= sectionCount) {
        return nil;
    }

    WMFContentGroup *group = [self sectionForIndexPath:previewIndexPath];
    self.groupForPreviewedCell = group;

    previewingContext.sourceRect = [self.collectionView cellForItemAtIndexPath:previewIndexPath].frame;

    UIViewController *vc = [self detailViewControllerForItemAtIndexPath:previewIndexPath];
    [[PiwikTracker sharedInstance] wmf_logActionPreviewInContext:self contentType:group];

    if ([vc isKindOfClass:[WMFArticleViewController class]]) {
        ((WMFArticleViewController *)vc).articlePreviewingActionsDelegate = self;
    }

    return vc;
}

- (void)previewingContext:(id<UIViewControllerPreviewing>)previewingContext
     commitViewController:(UIViewController *)viewControllerToCommit {
    [[PiwikTracker sharedInstance] wmf_logActionTapThroughInContext:self contentType:self.groupForPreviewedCell];
    self.groupForPreviewedCell = nil;

    if ([viewControllerToCommit isKindOfClass:[WMFArticleViewController class]]) {
        [self wmf_pushArticleViewController:(WMFArticleViewController *)viewControllerToCommit animated:YES];
    } else if ([viewControllerToCommit isKindOfClass:[InTheNewsViewController class]]) {
        [self.navigationController pushViewController:viewControllerToCommit animated:YES];
    } else {
        [self presentViewController:viewControllerToCommit animated:YES completion:nil];
    }
}

#pragma mark - In The News

- (InTheNewsViewController *)inTheNewsViewControllerForStory:(WMFFeedNewsStory *)story date:(nullable NSDate *)date {
    InTheNewsViewController *vc = [[InTheNewsViewController alloc] initWithStory:story dataStore:self.userStore previewStore:self.previewStore];
    NSString *format = MWLocalizedString(@"in-the-news-title-for-date", nil);
    if (format && date) {
        NSString *dateString = [[NSDateFormatter wmf_shortDayNameShortMonthNameDayOfMonthNumberDateFormatter] stringFromDate:date];
        NSString *title = [format stringByReplacingOccurrencesOfString:@"$1" withString:dateString];
        vc.title = title;
    } else {
        vc.title = MWLocalizedString(@"in-the-news-title", nil);
    }
    return vc;
}

- (void)showInTheNewsForStory:(WMFFeedNewsStory *)story date:(nullable NSDate *)date animated:(BOOL)animated {
    InTheNewsViewController *vc = [self inTheNewsViewControllerForStory:story date:date];
    [self.navigationController pushViewController:vc animated:animated];
}

<<<<<<< HEAD
#pragma mark - NSFetchedResultsControllerDelegate

- (void)controllerWillChangeContent:(NSFetchedResultsController *)controller {
}

- (void)controller:(NSFetchedResultsController *)controller didChangeSection:(id<NSFetchedResultsSectionInfo>)sectionInfo atIndex:(NSUInteger)sectionIndex forChangeType:(NSFetchedResultsChangeType)type {
    WMFSectionChange *sectionChange = [WMFSectionChange new];
    sectionChange.type = type;
    sectionChange.sectionIndex = sectionIndex;
    [self.sectionChanges addObject:sectionChange];
}

- (void)controller:(NSFetchedResultsController *)controller didChangeObject:(id)anObject atIndexPath:(nullable NSIndexPath *)indexPath forChangeType:(NSFetchedResultsChangeType)type newIndexPath:(nullable NSIndexPath *)newIndexPath {
    WMFObjectChange *objectChange = [WMFObjectChange new];
    objectChange.type = type;
    objectChange.fromIndexPath = indexPath;
    objectChange.toIndexPath = newIndexPath;
    [self.objectChanges addObject:objectChange];
}

- (void)controllerDidChangeContent:(NSFetchedResultsController *)controller {
    if (self.objectChanges.count > 0) {
        [self.collectionView performBatchUpdates:^{
            for (WMFObjectChange *change in self.objectChanges) {
                NSInteger fromSectionIndex = change.fromIndexPath.row;
                NSInteger toSectionIndex = change.toIndexPath.row;
                switch (change.type) {
                    case NSFetchedResultsChangeInsert:
                        [self.collectionView insertSections:[NSIndexSet indexSetWithIndex:toSectionIndex]];
                        break;
                    case NSFetchedResultsChangeDelete:
                        [self.collectionView deleteSections:[NSIndexSet indexSetWithIndex:fromSectionIndex]];
                        break;
                    case NSFetchedResultsChangeUpdate:
                        [self.collectionView reloadSections:[NSIndexSet indexSetWithIndex:fromSectionIndex]];
                        break;
                    case NSFetchedResultsChangeMove:
                        [self.collectionView moveSection:fromSectionIndex toSection:toSectionIndex];
                        break;
                }
            }
        }
                                      completion:^(BOOL finished){

                                      }];
    } else {
        [self.collectionView reloadData];
    }

    [self.objectChanges removeAllObjects];
    [self.sectionChanges removeAllObjects];
}

=======
#pragma mark - WMFAnnouncementCollectionViewCellDelegate

- (void)announcementCellDidTapDismiss:(WMFAnnouncementCollectionViewCell*)cell{
    [self dismissAnnouncementCell:cell];
}

- (void)announcementCellDidTapActionButton:(WMFAnnouncementCollectionViewCell*)cell{
    NSIndexPath* indexPath = [self.collectionView indexPathForCell:cell];
    WMFContentGroup* group = [self sectionAtIndex:indexPath.section];
    NSArray<WMFAnnouncement *> *announcements = [self contentForGroup:group];
    if (indexPath.item >= announcements.count) {
        return;
    }
    WMFAnnouncement *announcement = announcements[indexPath.item];
    NSURL* url = announcement.actionURL;
    [self wmf_openExternalUrl:url];
    [self dismissAnnouncementCell:cell];
}

- (void)announcementCell:(WMFAnnouncementCollectionViewCell*)cell didTapLinkURL:(NSURL*)url{
    [self wmf_openExternalUrl:url];
}


- (void)dismissAnnouncementCell:(WMFAnnouncementCollectionViewCell*)cell{
    NSIndexPath* indexPath = [self.collectionView indexPathForCell:cell];
    WMFAnnouncementContentGroup *contentGroup = [(id)[self sectionForIndexPath:indexPath] copy];
    NSParameterAssert(contentGroup);
    if(![contentGroup isKindOfClass:[WMFAnnouncementContentGroup class]]){
        return;
    }
    [contentGroup markDismissed];
    [contentGroup updateVisibility];
    NSArray* content = [self.contentStore contentForContentGroup:contentGroup];
    [self.contentStore addContentGroup:contentGroup associatedContent:content];
    [self.contentStore notifyWhenWriteTransactionsComplete:^{
        NSUInteger index = [self indexForSection:contentGroup];
        [self.collectionView performBatchUpdates:^{
            [self updateFeedWithLatestDatabaseContent];
            [self.collectionView deleteSections:[NSIndexSet indexSetWithIndex:index]];
            
        }
                                      completion:^(BOOL finished) {
                                          self.sectionDataSource.delegate = self;
                                          [self.collectionView reloadData];
                                      }];
    }];
}


>>>>>>> 41b7f788
#pragma mark - Analytics

- (NSString *)analyticsContext {
    return @"Explore";
}

- (NSString *)analyticsName {
    return [self analyticsContext];
}

@end

NS_ASSUME_NONNULL_END<|MERGE_RESOLUTION|>--- conflicted
+++ resolved
@@ -61,12 +61,7 @@
 
 static NSString *const WMFFeedEmptyHeaderFooterReuseIdentifier = @"WMFFeedEmptyHeaderFooterReuseIdentifier";
 
-<<<<<<< HEAD
-@interface WMFExploreViewController () <WMFLocationManagerDelegate, NSFetchedResultsControllerDelegate, WMFColumnarCollectionViewLayoutDelegate, WMFArticlePreviewingActionsDelegate, UIViewControllerPreviewingDelegate>
-=======
-@interface WMFExploreViewController () <WMFLocationManagerDelegate, WMFDataSourceDelegate, WMFColumnarCollectionViewLayoutDelegate, WMFArticlePreviewingActionsDelegate, UIViewControllerPreviewingDelegate,
-    WMFAnnouncementCollectionViewCellDelegate>
->>>>>>> 41b7f788
+@interface WMFExploreViewController () <WMFLocationManagerDelegate, NSFetchedResultsControllerDelegate, WMFColumnarCollectionViewLayoutDelegate, WMFArticlePreviewingActionsDelegate, UIViewControllerPreviewingDelegate, WMFAnnouncementCollectionViewCellDelegate>
 
 @property (nonatomic, strong) WMFLocationManager *locationManager;
 
@@ -619,22 +614,12 @@
             [self configureStoryCell:cell withSection:contentGroup article:article atIndexPath:indexPath];
             return cell;
         } break;
-        case WMFFeedDisplayTypeAnnouncement: {
-            WMFArticleListCollectionViewCell *cell = [collectionView dequeueReusableCellWithReuseIdentifier:[WMFArticleListCollectionViewCell wmf_nibName] forIndexPath:indexPath];
-            WMFAnnouncement *announcement = (WMFAnnouncement *)contentGroup.content.firstObject;
-            cell.titleText = announcement.actionTitle;
-            cell.descriptionText = announcement.text;
-            return cell;
-        } break;
-<<<<<<< HEAD
-=======
 
         case WMFFeedDisplayTypeAnnouncement: {
             WMFAnnouncementCollectionViewCell *cell = [collectionView dequeueReusableCellWithReuseIdentifier:[WMFAnnouncementCollectionViewCell wmf_nibName] forIndexPath:indexPath];
-            [self configureAnouncementCell:cell withSection:(WMFAnnouncementContentGroup*)contentGroup atIndexPath:indexPath];
+            [self configureAnouncementCell:cell withSection:contentGroup atIndexPath:indexPath];
             return cell;
         } break;
->>>>>>> 41b7f788
         default:
             NSAssert(false, @"Unknown Display Type");
             return nil;
@@ -675,11 +660,7 @@
             return [InTheNewsCollectionViewCell estimatedRowHeight];
         } break;
         case WMFFeedDisplayTypeAnnouncement: {
-<<<<<<< HEAD
-            return [WMFArticleListCollectionViewCell estimatedRowHeight];
-=======
             return [WMFAnnouncementCollectionViewCell estimatedRowHeight];
->>>>>>> 41b7f788
         } break;
         default:
             NSAssert(false, @"Unknown display Type");
@@ -825,7 +806,7 @@
 - (BOOL)collectionView:(UICollectionView *)collectionView shouldHighlightItemAtIndexPath:(NSIndexPath *)indexPath{
     WMFContentGroup *contentGroup = [self sectionForIndexPath:indexPath];
     NSParameterAssert(contentGroup);
-    if([contentGroup isKindOfClass:[WMFAnnouncementContentGroup class]]){
+    if(contentGroup.contentGroupKind == WMFContentGroupKindAnnouncement){
         return NO;
     }else{
         return YES;
@@ -835,7 +816,7 @@
 - (BOOL)collectionView:(UICollectionView *)collectionView shouldSelectItemAtIndexPath:(NSIndexPath *)indexPath{
     WMFContentGroup *contentGroup = [self sectionForIndexPath:indexPath];
     NSParameterAssert(contentGroup);
-    if([contentGroup isKindOfClass:[WMFAnnouncementContentGroup class]]){
+    if(contentGroup.contentGroupKind == WMFContentGroupKindAnnouncement){
         return NO;
     }else{
         return YES;
@@ -914,7 +895,7 @@
     cell.imageURL = article.thumbnailURL;
 }
 
-- (void)configureAnouncementCell:(WMFAnnouncementCollectionViewCell *)cell withSection:(WMFAnnouncementContentGroup *)section atIndexPath:(NSIndexPath *)indexPath {
+- (void)configureAnouncementCell:(WMFAnnouncementCollectionViewCell *)cell withSection:(WMFContentGroup *)section atIndexPath:(NSIndexPath *)indexPath {
     NSArray<WMFAnnouncement *> *announcements = [self contentForGroup:section];
     if (indexPath.item >= announcements.count) {
         return;
@@ -1067,14 +1048,8 @@
             InTheNewsViewController *vc = [self inTheNewsViewControllerForStory:story date:group.date];
             return vc;
         } break;
-<<<<<<< HEAD
-        case WMFFeedDetailTypeAnnouncement: {
-            return nil;
-        } break;
-=======
         case WMFFeedDetailTypeNone:
             break;
->>>>>>> 41b7f788
         default:
             NSAssert(false, @"Unknown Detail Type");
             break;
@@ -1236,7 +1211,7 @@
     [self.navigationController pushViewController:vc animated:animated];
 }
 
-<<<<<<< HEAD
+
 #pragma mark - NSFetchedResultsControllerDelegate
 
 - (void)controllerWillChangeContent:(NSFetchedResultsController *)controller {
@@ -1290,7 +1265,6 @@
     [self.sectionChanges removeAllObjects];
 }
 
-=======
 #pragma mark - WMFAnnouncementCollectionViewCellDelegate
 
 - (void)announcementCellDidTapDismiss:(WMFAnnouncementCollectionViewCell*)cell{
@@ -1317,31 +1291,15 @@
 
 - (void)dismissAnnouncementCell:(WMFAnnouncementCollectionViewCell*)cell{
     NSIndexPath* indexPath = [self.collectionView indexPathForCell:cell];
-    WMFAnnouncementContentGroup *contentGroup = [(id)[self sectionForIndexPath:indexPath] copy];
+    WMFContentGroup *contentGroup = [(id)[self sectionForIndexPath:indexPath] copy];
     NSParameterAssert(contentGroup);
-    if(![contentGroup isKindOfClass:[WMFAnnouncementContentGroup class]]){
+    if(contentGroup.contentGroupKind != WMFContentGroupKindAnnouncement){
         return;
     }
     [contentGroup markDismissed];
     [contentGroup updateVisibility];
-    NSArray* content = [self.contentStore contentForContentGroup:contentGroup];
-    [self.contentStore addContentGroup:contentGroup associatedContent:content];
-    [self.contentStore notifyWhenWriteTransactionsComplete:^{
-        NSUInteger index = [self indexForSection:contentGroup];
-        [self.collectionView performBatchUpdates:^{
-            [self updateFeedWithLatestDatabaseContent];
-            [self.collectionView deleteSections:[NSIndexSet indexSetWithIndex:index]];
-            
-        }
-                                      completion:^(BOOL finished) {
-                                          self.sectionDataSource.delegate = self;
-                                          [self.collectionView reloadData];
-                                      }];
-    }];
-}
-
-
->>>>>>> 41b7f788
+}
+
 #pragma mark - Analytics
 
 - (NSString *)analyticsContext {
