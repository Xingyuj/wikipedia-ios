#import "WMFExploreViewController.h"

#import "BlocksKit+UIKit.h"
#import "Wikipedia-Swift.h"

#import <Masonry/Masonry.h>

#import "PiwikTracker+WMFExtensions.h"

#import "YapDatabase+WMFExtensions.h"
#import "WMFContentGroupDataStore.h"
#import "MWKDataStore.h"
#import "WMFArticleDataStore.h"
#import "MWKLanguageLinkController.h"

#import "WMFLocationManager.h"
#import "CLLocation+WMFBearing.h"

#import "WMFContentGroup+WMFFeedContentDisplaying.h"
#import "MWKHistoryEntry.h"

#import "WMFFeedArticlePreview.h"
#import "WMFFeedNewsStory.h"
#import "WMFFeedImage.h"
#import "WMFAnnouncement.h"

#import "WMFSaveButtonController.h"

#import "WMFColumnarCollectionViewLayout.h"

#import "UIFont+WMFStyle.h"
#import "UIViewController+WMFEmptyView.h"
#import "UIView+WMFDefaultNib.h"

#import "WMFExploreSectionHeader.h"
#import "WMFExploreSectionFooter.h"
#import "WMFFeedNotificationHeader.h"

#import "WMFLeadingImageTrailingTextButton.h"

#import "WMFArticleListCollectionViewCell.h"
#import "WMFArticlePreviewCollectionViewCell.h"
#import "WMFPicOfTheDayCollectionViewCell.h"
#import "WMFNearbyArticleCollectionViewCell.h"
#import "WMFAnnouncementCollectionViewCell.h"

#import "UIViewController+WMFArticlePresentation.h"
#import "UIViewController+WMFSearch.h"

#import "WMFArticleViewController.h"
#import "WMFImageGalleryViewController.h"
#import "WMFRandomArticleViewController.h"
#import "WMFFirstRandomViewController.h"
#import "WMFMorePageListViewController.h"
#import "WMFSettingsViewController.h"
#import "WMFAnnouncement.h"
#import "NSProcessInfo+WMFOperatingSystemVersionChecks.h"
#import "WMFChange.h"

NS_ASSUME_NONNULL_BEGIN

static NSString *const WMFFeedEmptyHeaderFooterReuseIdentifier = @"WMFFeedEmptyHeaderFooterReuseIdentifier";

@interface WMFExploreViewController () <WMFLocationManagerDelegate, NSFetchedResultsControllerDelegate, WMFColumnarCollectionViewLayoutDelegate, WMFArticlePreviewingActionsDelegate, UIViewControllerPreviewingDelegate, WMFAnnouncementCollectionViewCellDelegate>

@property (nonatomic, strong) WMFLocationManager *locationManager;

@property (nonatomic, strong) NSFetchedResultsController *fetchedResultsController;

@property (nonatomic, strong) UIRefreshControl *refreshControl;

@property (nonatomic, strong, nullable) WMFContentGroup *groupForPreviewedCell;

@property (nonatomic, weak) id<UIViewControllerPreviewing> previewingContext;

@property (nonatomic, strong) WMFContentGroupDataStore *internalContentStore;

@property (nonatomic, strong, nullable) WMFFeedNotificationHeader *notificationHeader;

@property (nonatomic, strong, nullable) AFNetworkReachabilityManager *reachabilityManager;

@property (nonatomic, strong) NSMutableArray<WMFSectionChange *> *sectionChanges;
@property (nonatomic, strong) NSMutableArray<WMFObjectChange *> *objectChanges;
@property (nonatomic) NSInteger countOfSections;

@property (nonatomic, strong, nullable) WMFTaskGroup *feedUpdateTaskGroup;
@property (nonatomic, strong, nullable) WMFTaskGroup *relatedUpdatedTaskGroup;

@end

@implementation WMFExploreViewController

- (void)awakeFromNib {
    [super awakeFromNib];
    self.title = MWLocalizedString(@"home-title", nil);
    self.sectionChanges = [NSMutableArray array];
    self.objectChanges = [NSMutableArray array];
}

- (void)dealloc {
    [[NSNotificationCenter defaultCenter] removeObserver:self];
}

- (UIButton *)titleButton {
    return (UIButton *)self.navigationItem.titleView;
}

- (nullable instancetype)initWithCoder:(NSCoder *)aDecoder {
    self = [super initWithCoder:aDecoder];
    if (self) {
        UIButton *b = [UIButton buttonWithType:UIButtonTypeCustom];
        [b adjustsImageWhenHighlighted];
        UIImage *w = [UIImage imageNamed:@"W"];
        [b setImage:w forState:UIControlStateNormal];
        [b sizeToFit];
        @weakify(self);
        [b bk_addEventHandler:^(id sender) {
            @strongify(self);
            [self.collectionView setContentOffset:CGPointZero animated:YES];
        }
              forControlEvents:UIControlEventTouchUpInside];
        self.navigationItem.titleView = b;
        self.navigationItem.titleView.isAccessibilityElement = YES;

        self.navigationItem.titleView.accessibilityTraits |= UIAccessibilityTraitHeader;
        self.navigationItem.leftBarButtonItem = [self settingsBarButtonItem];
        self.navigationItem.rightBarButtonItem = [self wmf_searchBarButtonItem];
    }
    return self;
}

#pragma mark - Accessors

- (void)setRefreshControl:(UIRefreshControl *)refreshControl {
    [_refreshControl removeFromSuperview];

    _refreshControl = refreshControl;

    if (_refreshControl) {
        _refreshControl.layer.zPosition = -100;
        if ([self.collectionView respondsToSelector:@selector(setRefreshControl:)]) {
            self.collectionView.refreshControl = _refreshControl;
        } else {
            [self.collectionView addSubview:_refreshControl];
        }
    }
}

- (UIBarButtonItem *)settingsBarButtonItem {
    return [[UIBarButtonItem alloc] initWithImage:[UIImage imageNamed:@"settings"]
                                            style:UIBarButtonItemStylePlain
                                           target:self
                                           action:@selector(didTapSettingsButton:)];
}

- (WMFContentGroupDataStore *)internalContentStore {
    if (_internalContentStore == nil) {
        _internalContentStore = [[WMFContentGroupDataStore alloc] initWithDataStore:self.userStore];
    }
    return _internalContentStore;
}

- (MWKSavedPageList *)savedPages {
    NSParameterAssert(self.userStore);
    return self.userStore.savedPageList;
}

- (MWKHistoryList *)history {
    NSParameterAssert(self.userStore);
    return self.userStore.historyList;
}

- (WMFLocationManager *)locationManager {
    if (!_locationManager) {
        _locationManager = [WMFLocationManager fineLocationManager];
        _locationManager.delegate = self;
    }
    return _locationManager;
}

- (NSURL *)currentSiteURL {
    return [[[MWKLanguageLinkController sharedInstance] appLanguage] siteURL];
}

- (NSUInteger)numberOfSectionsInExploreFeed {
    return [[self.fetchedResultsController.sections firstObject] numberOfObjects];
}

- (BOOL)canScrollToTop {
    WMFContentGroup *group = [self sectionAtIndex:0];
    NSParameterAssert(group);
    NSArray *content = group.content;
    return [content count] > 0;
}

#pragma mark - Actions

- (void)didTapSettingsButton:(UIBarButtonItem *)sender {
    [self showSettings];
}

- (void)showSettings {
    UINavigationController *settingsContainer =
        [[UINavigationController alloc] initWithRootViewController:
                                            [WMFSettingsViewController settingsViewControllerWithDataStore:self.userStore
                                                                                              previewStore:self.previewStore]];
    [self presentViewController:settingsContainer
                       animated:YES
                     completion:nil];
}

#pragma mark - Feed Sources

- (void)updateRelatedPages {
    NSAssert([NSThread isMainThread], @"Must be called on the main thread");
    if (self.relatedUpdatedTaskGroup) {
        return;
    }
    WMFTaskGroup *group = [WMFTaskGroup new];
    self.relatedUpdatedTaskGroup = group;
    [self.contentSources enumerateObjectsUsingBlock:^(id<WMFContentSource> _Nonnull obj, NSUInteger idx, BOOL *_Nonnull stop) {
        if ([obj isKindOfClass:[WMFRelatedPagesContentSource class]]) {
            [group enter];
            [obj loadNewContentForce:NO
                          completion:^{
                              [group leave];
                          }];
        }
    }];

    [group waitInBackgroundWithTimeout:12
                            completion:^{
                                NSAssert([NSThread isMainThread], @"Must be called on the main thread");
                                self.relatedUpdatedTaskGroup = nil;
                            }];
}

- (void)updateFeedSources {
    NSAssert([NSThread isMainThread], @"Must be called on the main thread");
    if (self.feedUpdateTaskGroup) {
        return;
    }
    WMFTaskGroup *group = [WMFTaskGroup new];
    self.feedUpdateTaskGroup = group;
    [self.contentSources enumerateObjectsUsingBlock:^(id<WMFContentSource> _Nonnull obj, NSUInteger idx, BOOL *_Nonnull stop) {
        //TODO: nearby doesnt always fire
        [group enter];
        DDLogDebug(@">>>>Enter %@<<<<", NSStringFromClass([obj class]));
        [obj loadNewContentForce:NO
                      completion:^{
                          DDLogDebug(@">>>>Leave %@<<<<", NSStringFromClass([obj class]));
                          [group leave];
                      }];
    }];

    [group waitInBackgroundWithTimeout:12
                            completion:^{
                                [self resetRefreshControl];
                                [self startMonitoringReachabilityIfNeeded];
                                [self showOfflineEmptyViewIfNeeded];
                                [self showHideNotificationIfNeccesary];
                                self.feedUpdateTaskGroup = nil;
                            }];
}

#pragma mark - Section Access

- (WMFContentGroup *)sectionAtIndex:(NSUInteger)sectionIndex {
    return (WMFContentGroup *)[self.fetchedResultsController objectAtIndexPath:[NSIndexPath indexPathForRow:sectionIndex inSection:0]];
}

- (WMFContentGroup *)sectionForIndexPath:(NSIndexPath *)indexPath {
    return (WMFContentGroup *)[self.fetchedResultsController objectAtIndexPath:[NSIndexPath indexPathForRow:indexPath.section inSection:0]];
}

#pragma mark - Content Access

- (nullable NSArray<id> *)contentForGroup:(WMFContentGroup *)group {
    return group.content;
}

- (nullable NSArray<id> *)contentForSectionAtIndex:(NSUInteger)sectionIndex {
    WMFContentGroup *section = [self sectionAtIndex:sectionIndex];
    return [self contentForGroup:section];
}

- (nullable NSArray<NSURL *> *)contentURLsForGroup:(WMFContentGroup *)group {
    NSArray<id> *content = group.content;

    if ([group contentType] == WMFContentTypeTopReadPreview) {
        content = [content bk_map:^id(WMFFeedTopReadArticlePreview *obj) {
            return [obj articleURL];
        }];
    } else if ([group contentType] == WMFContentTypeStory) {
        content = [content bk_map:^id(WMFFeedNewsStory *obj) {
            return [[obj featuredArticlePreview] articleURL] ?: [[[obj articlePreviews] firstObject] articleURL];
        }];
    } else if ([group contentType] != WMFContentTypeURL) {
        content = nil;
    }
    return content;
}

- (nullable NSURL *)contentURLForIndexPath:(NSIndexPath *)indexPath {
    WMFContentGroup *section = [self sectionAtIndex:indexPath.section];
    if ([section contentType] == WMFContentTypeTopReadPreview) {

        NSArray<WMFFeedTopReadArticlePreview *> *content = [self contentForSectionAtIndex:indexPath.section];

        if (indexPath.row >= [content count]) {
            NSAssert(false, @"Attempting to reference an out of bound index");
            return nil;
        }

        return [content[indexPath.row] articleURL];

    } else if ([section contentType] == WMFContentTypeURL) {

        NSArray<NSURL *> *content = [self contentForSectionAtIndex:indexPath.section];
        if (indexPath.row >= [content count]) {
            NSAssert(false, @"Attempting to reference an out of bound index");
            return nil;
        }
        return content[indexPath.row];

    } else if ([section contentType] == WMFContentTypeStory) {
        NSArray<WMFFeedNewsStory *> *content = [self contentForSectionAtIndex:indexPath.section];
        if (indexPath.row >= [content count]) {
            NSAssert(false, @"Attempting to reference an out of bound index");
            return nil;
        }
        return [[content[indexPath.row] featuredArticlePreview] articleURL] ?: [[[content[indexPath.row] articlePreviews] firstObject] articleURL];
    } else {
        return nil;
    }
}

- (nullable WMFArticle *)articleForIndexPath:(NSIndexPath *)indexPath {
    NSURL *url = [self contentURLForIndexPath:indexPath];
    if (url == nil) {
        return nil;
    }
    return [self.userStore fetchArticleForURL:url];
}

- (nullable WMFFeedTopReadArticlePreview *)topReadPreviewForIndexPath:(NSIndexPath *)indexPath {
    NSArray<WMFFeedTopReadArticlePreview *> *content = [self contentForSectionAtIndex:indexPath.section];
    return [content objectAtIndex:indexPath.row];
}

- (nullable WMFFeedImage *)imageInfoForIndexPath:(NSIndexPath *)indexPath {
    WMFContentGroup *section = [self sectionAtIndex:indexPath.section];
    if ([section contentType] != WMFContentTypeImage) {
        return nil;
    }
    return (WMFFeedImage *)section.content[indexPath.row];
}

#pragma mark - Refresh Control

- (void)resetRefreshControl {
    if (![self.refreshControl isRefreshing]) {
        return;
    }
    [self.refreshControl endRefreshing];
}

#pragma mark - Notification

- (void)sizeNotificationHeader {

    WMFFeedNotificationHeader *header = self.notificationHeader;
    if (!header.superview) {
        return;
    }

    //First layout pass to get height
    [header mas_remakeConstraints:^(MASConstraintMaker *make) {
        make.top.equalTo(@(-136));
        make.leading.trailing.equalTo(self.collectionView.superview);
    }];

    [header sizeToFit];
    [header setNeedsLayout];
    [header layoutIfNeeded];

    CGRect f = header.frame;

    //Second layout pass to reset the top constraint
    [header mas_remakeConstraints:^(MASConstraintMaker *make) {
        make.top.equalTo(@(-f.size.height));
        make.height.equalTo(@(f.size.height));
        make.leading.trailing.equalTo(self.collectionView.superview);
    }];

    [header sizeToFit];
    [header setNeedsLayout];
    [header layoutIfNeeded];

    UIEdgeInsets insets = self.collectionView.contentInset;
    insets.top = f.size.height;
    self.collectionView.contentInset = insets;
}

- (void)setNotificationHeaderBasedOnSizeClass {
    if (self.traitCollection.horizontalSizeClass == UIUserInterfaceSizeClassCompact) {
        self.notificationHeader = [WMFFeedNotificationHeader wmf_viewFromClassNib];
    } else {
        self.notificationHeader = [[[UINib nibWithNibName:@"WmfFeedNotificationHeaderiPad" bundle:nil] instantiateWithOwner:nil options:nil] firstObject];
    }
}

- (void)showNotificationHeader {

    if (self.notificationHeader) {
        [self.notificationHeader removeFromSuperview];
        self.notificationHeader = nil;
    }

    [self setNotificationHeaderBasedOnSizeClass];

    WMFFeedNotificationHeader *header = self.notificationHeader;
    [self.collectionView addSubview:self.notificationHeader];
    [self sizeNotificationHeader];

    @weakify(self);
    [header.enableNotificationsButton bk_addEventHandler:^(id sender) {
        @strongify(self);
        [[PiwikTracker sharedInstance] wmf_logActionEnableInContext:header contentType:header];

        [[WMFNotificationsController sharedNotificationsController] requestAuthenticationIfNecessaryWithCompletionHandler:^(BOOL granted, NSError *_Nullable error) {
            if (error) {
                [self wmf_showAlertWithError:error];
            }
        }];
        [[NSUserDefaults wmf_userDefaults] wmf_setInTheNewsNotificationsEnabled:YES];
        [self showHideNotificationIfNeccesary];

    }
                                        forControlEvents:UIControlEventTouchUpInside];

    [[NSUserDefaults wmf_userDefaults] wmf_setDidShowNewsNotificationCardInFeed:YES];
}

- (void)showHideNotificationIfNeccesary {
    if (self.numberOfSectionsInExploreFeed == 0) {
        return;
    }

    if ([[NSProcessInfo processInfo] wmf_isOperatingSystemMajorVersionLessThan:10]) {
        return;
    }

    if (![[NSUserDefaults wmf_userDefaults] wmf_inTheNewsNotificationsEnabled] && ![[NSUserDefaults wmf_userDefaults] wmf_didShowNewsNotificationCardInFeed]) {
        [self showNotificationHeader];

    } else {

        if (self.notificationHeader) {

            [UIView animateWithDuration:0.3
                animations:^{

                    UIEdgeInsets insets = self.collectionView.contentInset;
                    insets.top = 0.0;
                    self.collectionView.contentInset = insets;

                    self.notificationHeader.alpha = 0.0;

                }
                completion:^(BOOL finished) {

                    [self.notificationHeader removeFromSuperview];
                    self.notificationHeader = nil;

                }];
        }
    }
}

#pragma mark - UIViewController

- (UIInterfaceOrientationMask)supportedInterfaceOrientations {
    return [self wmf_orientationMaskPortraitiPhoneAnyiPad];
}

- (void)viewDidLoad {
    [super viewDidLoad];
    [self registerCellsAndViews];
    self.collectionView.scrollsToTop = YES;
    self.collectionView.dataSource = self;
    self.collectionView.delegate = self;

    self.reachabilityManager = [AFNetworkReachabilityManager manager];

    self.refreshControl = [[UIRefreshControl alloc] init];
    [self.refreshControl bk_addEventHandler:^(id sender) {
        [self updateFeedSources];
    }
                           forControlEvents:UIControlEventValueChanged];
    [self resetRefreshControl];

    NSFetchRequest *fetchRequest = [WMFContentGroup fetchRequest];
    fetchRequest.predicate = [NSPredicate predicateWithFormat:@"isVisible == %@", @(YES)];
    fetchRequest.sortDescriptors = @[[NSSortDescriptor sortDescriptorWithKey:@"midnightUTCDate" ascending:NO], [NSSortDescriptor sortDescriptorWithKey:@"dailySortPriority" ascending:YES]];
    NSFetchedResultsController *frc = [[NSFetchedResultsController alloc] initWithFetchRequest:fetchRequest managedObjectContext:self.userStore.viewContext sectionNameKeyPath:nil cacheName:nil];
    frc.delegate = self;
    [frc performFetch:nil];
    self.fetchedResultsController = frc;
    self.countOfSections = self.fetchedResultsController.sections.firstObject.numberOfObjects;
    [self.collectionView reloadData];
}

- (void)viewWillAppear:(BOOL)animated {
    [super viewWillAppear:animated];
    [self registerForPreviewingIfAvailable];
    [self showHideNotificationIfNeccesary];
    for (UICollectionViewCell *cell in self.collectionView.visibleCells) {
        cell.selected = NO;
    }
}

- (void)viewDidAppear:(BOOL)animated {
    NSParameterAssert(self.contentStore);
    NSParameterAssert(self.userStore);
    NSParameterAssert(self.contentSources);
    NSParameterAssert(self.internalContentStore);
    [super viewDidAppear:animated];

    [[PiwikTracker sharedInstance] wmf_logView:self];
    [NSUserActivity wmf_makeActivityActive:[NSUserActivity wmf_exploreViewActivity]];
    [self startMonitoringReachabilityIfNeeded];
    [self showOfflineEmptyViewIfNeeded];
}

- (void)viewDidDisappear:(BOOL)animated {
    [super viewDidDisappear:animated];
    [self stopMonitoringReachability];
}

- (void)traitCollectionDidChange:(nullable UITraitCollection *)previousTraitCollection {
    [super traitCollectionDidChange:previousTraitCollection];
    [self registerForPreviewingIfAvailable];
}

- (void)viewWillTransitionToSize:(CGSize)size withTransitionCoordinator:(id<UIViewControllerTransitionCoordinator>)coordinator {
    [super viewWillTransitionToSize:size withTransitionCoordinator:coordinator];
    if (self.notificationHeader) {
        [self showNotificationHeader];
    }
}

- (void)didReceiveMemoryWarning {
    [super didReceiveMemoryWarning];
}

#pragma mark - Offline Handling

- (void)stopMonitoringReachability {
    [self.reachabilityManager setReachabilityStatusChangeBlock:NULL];
    [self.reachabilityManager stopMonitoring];
}

- (void)startMonitoringReachabilityIfNeeded {
    if (self.numberOfSectionsInExploreFeed > 0) {
        [self stopMonitoringReachability];
    } else {
        [self.reachabilityManager startMonitoring];
        @weakify(self);
        [self.reachabilityManager setReachabilityStatusChangeBlock:^(AFNetworkReachabilityStatus status) {
            @strongify(self);
            dispatchOnMainQueue(^{
                switch (status) {
                    case AFNetworkReachabilityStatusReachableViaWWAN:
                    case AFNetworkReachabilityStatusReachableViaWiFi: {
                        [self updateFeedSources];
                    } break;
                    case AFNetworkReachabilityStatusNotReachable: {
                        [self showOfflineEmptyViewIfNeeded];
                    }
                    default:
                        break;
                }

            });
        }];
    }
}

- (void)showOfflineEmptyViewIfNeeded {
    NSParameterAssert(self.isViewLoaded);
    if (self.numberOfSectionsInExploreFeed > 0) {
        [self wmf_hideEmptyView];
    } else {
        if ([self wmf_isShowingEmptyView]) {
            return;
        }

        if (self.reachabilityManager.networkReachabilityStatus != AFNetworkReachabilityStatusNotReachable) {
            return;
        }

        [self.refreshControl endRefreshing];
        [self wmf_showEmptyViewOfType:WMFEmptyViewTypeNoFeed];
    }
}

- (NSInteger)numberOfItemsInContentGroup:(WMFContentGroup *)contentGroup {
    NSParameterAssert(contentGroup);
    NSArray *feedContent = contentGroup.content;
    return MIN([feedContent count], [contentGroup maxNumberOfCells]);
}

#pragma mark - UICollectionViewDataSource

- (NSInteger)numberOfSectionsInCollectionView:(UICollectionView *)collectionView {
    return self.numberOfSectionsInExploreFeed;
}

- (NSInteger)collectionView:(UICollectionView *)collectionView numberOfItemsInSection:(NSInteger)section {
    WMFContentGroup *contentGroup = [self sectionAtIndex:section];
    return [self numberOfItemsInContentGroup:contentGroup];
}

- (UICollectionViewCell *)collectionView:(UICollectionView *)collectionView cellForItemAtIndexPath:(NSIndexPath *)indexPath {
    WMFContentGroup *contentGroup = [self sectionForIndexPath:indexPath];
    NSParameterAssert(contentGroup);
    WMFArticle *article = [self articleForIndexPath:indexPath];

    switch ([contentGroup displayType]) {
        case WMFFeedDisplayTypePage: {
            WMFArticleListCollectionViewCell *cell = [collectionView dequeueReusableCellWithReuseIdentifier:[WMFArticleListCollectionViewCell wmf_nibName] forIndexPath:indexPath];
            [self configureListCell:cell withArticle:article atIndexPath:indexPath];
            return cell;
        } break;
        case WMFFeedDisplayTypePageWithPreview: {
            WMFArticlePreviewCollectionViewCell *cell = [collectionView dequeueReusableCellWithReuseIdentifier:[WMFArticlePreviewCollectionViewCell wmf_nibName] forIndexPath:indexPath];
            [self configurePreviewCell:cell withSection:contentGroup withArticle:article atIndexPath:indexPath];
            return cell;
        } break;
        case WMFFeedDisplayTypePageWithLocation: {
            WMFNearbyArticleCollectionViewCell *cell = [collectionView dequeueReusableCellWithReuseIdentifier:[WMFNearbyArticleCollectionViewCell wmf_nibName] forIndexPath:indexPath];
            [self configureNearbyCell:cell withArticle:article atIndexPath:indexPath];
            return cell;

        } break;
        case WMFFeedDisplayTypePhoto: {
            WMFFeedImage *imageInfo = [self imageInfoForIndexPath:indexPath];
            WMFPicOfTheDayCollectionViewCell *cell = [collectionView dequeueReusableCellWithReuseIdentifier:[WMFPicOfTheDayCollectionViewCell wmf_nibName] forIndexPath:indexPath];
            [self configurePhotoCell:cell withImageInfo:imageInfo atIndexPath:indexPath];
            return cell;
        } break;
        case WMFFeedDisplayTypeStory: {
            InTheNewsCollectionViewCell *cell = [collectionView dequeueReusableCellWithReuseIdentifier:[InTheNewsCollectionViewCell wmf_nibName] forIndexPath:indexPath];
            [self configureStoryCell:cell withSection:contentGroup article:article atIndexPath:indexPath];
            return cell;
        } break;

        case WMFFeedDisplayTypeAnnouncement: {
            WMFAnnouncementCollectionViewCell *cell = [collectionView dequeueReusableCellWithReuseIdentifier:[WMFAnnouncementCollectionViewCell wmf_nibName] forIndexPath:indexPath];
            [self configureAnouncementCell:cell withSection:contentGroup atIndexPath:indexPath];

            return cell;
        } break;
        default:
            NSAssert(false, @"Unknown Display Type");
            return nil;
            break;
    }
}

- (nonnull UICollectionReusableView *)collectionView:(UICollectionView *)collectionView viewForSupplementaryElementOfKind:(NSString *)kind atIndexPath:(NSIndexPath *)indexPath {
    if ([kind isEqualToString:UICollectionElementKindSectionHeader]) {
        return [self collectionView:collectionView viewForSectionHeaderAtIndexPath:indexPath];
    } else if ([kind isEqualToString:UICollectionElementKindSectionFooter]) {
        return [self collectionView:collectionView viewForSectionFooterAtIndexPath:indexPath];
    } else {
        NSAssert(false, @"Unknown Supplementary View Type");
        return [UICollectionReusableView new];
    }
}

#pragma mark - UICollectionViewDelegate

- (CGFloat)collectionView:(UICollectionView *)collectionView estimatedHeightForItemAtIndexPath:(NSIndexPath *)indexPath forColumnWidth:(CGFloat)columnWidth {
    WMFContentGroup *section = [self sectionAtIndex:indexPath.section];

    switch ([section displayType]) {
        case WMFFeedDisplayTypePage: {
            return [WMFArticleListCollectionViewCell estimatedRowHeight];
        } break;
        case WMFFeedDisplayTypePageWithPreview: {
            return [WMFArticlePreviewCollectionViewCell estimatedRowHeight];
        } break;
        case WMFFeedDisplayTypePageWithLocation: {
            return [WMFNearbyArticleCollectionViewCell estimatedRowHeight];
        } break;
        case WMFFeedDisplayTypePhoto: {
            return [WMFPicOfTheDayCollectionViewCell estimatedRowHeight];
        } break;
        case WMFFeedDisplayTypeStory: {
            return [InTheNewsCollectionViewCell estimatedRowHeight];
        } break;
        case WMFFeedDisplayTypeAnnouncement: {
            return [WMFAnnouncementCollectionViewCell estimatedRowHeight];
        } break;
        default:
            NSAssert(false, @"Unknown display Type");
            return [WMFArticleListCollectionViewCell estimatedRowHeight];
            break;
    }
}

- (CGFloat)collectionView:(UICollectionView *)collectionView estimatedHeightForHeaderInSection:(NSInteger)section forColumnWidth:(CGFloat)columnWidth {
    WMFContentGroup *sectionObject = [self sectionAtIndex:section];
    if ([sectionObject headerType] == WMFFeedHeaderTypeNone) {
        return 0.0;
    } else {
        return 66;
    }
}

- (CGFloat)collectionView:(UICollectionView *)collectionView estimatedHeightForFooterInSection:(NSInteger)section forColumnWidth:(CGFloat)columnWidth {
    WMFContentGroup *sectionObject = [self sectionAtIndex:section];
    if ([sectionObject moreType] == WMFFeedMoreTypeNone) {
        return 0.0;
    } else {
        return 50.0;
    }
}

- (BOOL)collectionView:(UICollectionView *)collectionView prefersWiderColumnForSectionAtIndex:(NSUInteger)index {
    WMFContentGroup *section = [self sectionAtIndex:index];
    return [section prefersWiderColumn];
}

- (void)collectionView:(UICollectionView *)collectionView willDisplayCell:(UICollectionViewCell *)cell forItemAtIndexPath:(NSIndexPath *)indexPath {

    if ([cell isKindOfClass:[WMFNearbyArticleCollectionViewCell class]] || [self isDisplayingLocationCell]) {
        [self.locationManager startMonitoringLocation];
    } else {
        [self.locationManager stopMonitoringLocation];
    }
    WMFContentGroup *section = [self sectionAtIndex:indexPath.section];
    [[PiwikTracker sharedInstance] wmf_logActionImpressionInContext:self contentType:section];
}

- (nonnull UICollectionReusableView *)collectionView:(UICollectionView *)collectionView viewForSectionHeaderAtIndexPath:(NSIndexPath *)indexPath {
    WMFContentGroup *section = [self sectionAtIndex:indexPath.section];
    NSParameterAssert(section);

    if ([section headerType] == WMFFeedHeaderTypeNone) {
        return [collectionView dequeueReusableSupplementaryViewOfKind:UICollectionElementKindSectionFooter withReuseIdentifier:WMFFeedEmptyHeaderFooterReuseIdentifier forIndexPath:indexPath];
    }
    NSParameterAssert([section headerIcon]);
    NSParameterAssert([section headerTitle]);
    NSParameterAssert([section headerSubTitle]);

    WMFExploreSectionHeader *header = (id)[collectionView dequeueReusableSupplementaryViewOfKind:UICollectionElementKindSectionHeader withReuseIdentifier:[WMFExploreSectionHeader wmf_nibName] forIndexPath:indexPath];

    header.image = [[section headerIcon] imageWithRenderingMode:UIImageRenderingModeAlwaysTemplate];
    header.imageTintColor = [section headerIconTintColor];
    header.imageBackgroundColor = [section headerIconBackgroundColor];

    NSMutableAttributedString *title = [[section headerTitle] mutableCopy];
    [title addAttribute:NSFontAttributeName value:[UIFont wmf_exploreSectionHeaderTitleFont] range:NSMakeRange(0, title.length)];
    header.title = title;

    NSMutableAttributedString *subTitle = [[section headerSubTitle] mutableCopy];
    [subTitle addAttribute:NSFontAttributeName value:[UIFont wmf_exploreSectionHeaderSubTitleFont] range:NSMakeRange(0, subTitle.length)];
    header.subTitle = subTitle;

    @weakify(self);
    @weakify(section);
    header.whenTapped = ^{
        @strongify(self);
        [self didTapHeaderInSection:indexPath.section];
    };

    if (([section blackListOptions] & WMFFeedBlacklistOptionContent) && [section headerContentURL]) {
        header.rightButtonEnabled = YES;
        [[header rightButton] setImage:[UIImage imageNamed:@"overflow-mini"] forState:UIControlStateNormal];
        [header.rightButton bk_removeEventHandlersForControlEvents:UIControlEventTouchUpInside];
        [header.rightButton bk_addEventHandler:^(id sender) {
            @strongify(section);
            @strongify(self);
            if (!self || !section) {
                return;
            }
            UIAlertController *menuActionSheet = [self menuActionSheetForSection:section];

            if (UI_USER_INTERFACE_IDIOM() == UIUserInterfaceIdiomPad) {
                menuActionSheet.modalPresentationStyle = UIModalPresentationPopover;
                menuActionSheet.popoverPresentationController.sourceView = sender;
                menuActionSheet.popoverPresentationController.sourceRect = [sender bounds];
                menuActionSheet.popoverPresentationController.permittedArrowDirections = UIPopoverArrowDirectionAny;
                [self presentViewController:menuActionSheet animated:YES completion:nil];
            } else {
                menuActionSheet.popoverPresentationController.sourceView = self.navigationController.tabBarController.tabBar.superview;
                menuActionSheet.popoverPresentationController.sourceRect = self.navigationController.tabBarController.tabBar.frame;
                [self presentViewController:menuActionSheet animated:YES completion:nil];
            }
        }
                              forControlEvents:UIControlEventTouchUpInside];
    } else {
        header.rightButtonEnabled = NO;
        [header.rightButton bk_removeEventHandlersForControlEvents:UIControlEventTouchUpInside];
    }

    return header;
}

#pragma mark - WMFHeaderMenuProviding

- (UIAlertController *)menuActionSheetForSection:(WMFContentGroup *)section {
    NSURL *url = [section headerContentURL];
    UIAlertController *sheet = [UIAlertController alertControllerWithTitle:nil message:nil preferredStyle:UIAlertControllerStyleActionSheet];
    [sheet addAction:[UIAlertAction actionWithTitle:MWLocalizedString(@"home-hide-suggestion-prompt", nil)
                                              style:UIAlertActionStyleDestructive
                                            handler:^(UIAlertAction *_Nonnull action) {
<<<<<<< HEAD
                                                [self.userStore setIsExcludedFromFeed:YES forArticleURL:url];
                                                [self updateRelatedPages];
=======
                                                [self.userStore.blackList addBlackListArticleURL:url];
                                                [self.userStore notifyWhenWriteTransactionsComplete:^{
                                                    [self.contentStore notifyWhenWriteTransactionsComplete:^{
                                                        NSAssert([NSThread isMainThread], @"Ensure callback is on the main thread");
                                                        [self updateFeedWithLatestDatabaseContent];
                                                        [self.collectionView reloadData];
                                                    }];
                                                }];
>>>>>>> daf3209d
                                            }]];
    [sheet addAction:[UIAlertAction actionWithTitle:MWLocalizedString(@"home-hide-suggestion-cancel", nil) style:UIAlertActionStyleCancel handler:NULL]];
    return sheet;
}

- (nonnull UICollectionReusableView *)collectionView:(UICollectionView *)collectionView viewForSectionFooterAtIndexPath:(NSIndexPath *)indexPath {
    WMFContentGroup *group = [self sectionAtIndex:indexPath.section];
    NSParameterAssert(group);

    if ([group moreType] == WMFFeedMoreTypeNone) {
        return [collectionView dequeueReusableSupplementaryViewOfKind:UICollectionElementKindSectionFooter withReuseIdentifier:WMFFeedEmptyHeaderFooterReuseIdentifier forIndexPath:indexPath];
    }

    WMFExploreSectionFooter *footer = (id)[collectionView dequeueReusableSupplementaryViewOfKind:UICollectionElementKindSectionFooter withReuseIdentifier:[WMFExploreSectionFooter wmf_nibName] forIndexPath:indexPath];
    footer.visibleBackgroundView.alpha = 1.0;
    footer.moreLabel.text = [group footerText];
    footer.moreLabel.textColor = [UIColor wmf_exploreSectionFooterTextColor];
    @weakify(self);
    footer.whenTapped = ^{
        @strongify(self);
        [self presentMoreViewControllerForSectionAtIndex:indexPath.section animated:YES];
    };
    return footer;
}

- (BOOL)collectionView:(UICollectionView *)collectionView shouldHighlightItemAtIndexPath:(NSIndexPath *)indexPath {
    WMFContentGroup *contentGroup = [self sectionForIndexPath:indexPath];
    NSParameterAssert(contentGroup);
    if (contentGroup.contentGroupKind == WMFContentGroupKindAnnouncement) {
        return NO;
    } else {
        return YES;
    }
}

- (BOOL)collectionView:(UICollectionView *)collectionView shouldSelectItemAtIndexPath:(NSIndexPath *)indexPath {
    WMFContentGroup *contentGroup = [self sectionForIndexPath:indexPath];
    NSParameterAssert(contentGroup);
    if (contentGroup.contentGroupKind == WMFContentGroupKindAnnouncement) {
        return NO;
    } else {
        return YES;
    }
}

- (void)collectionView:(UICollectionView *)collectionView didSelectItemAtIndexPath:(nonnull NSIndexPath *)indexPath {
    [self presentDetailViewControllerForItemAtIndexPath:indexPath animated:YES];
}

#pragma mark - Cells, Headers and Footers

- (void)registerCellsAndViews {

    [self.collectionView registerNib:[WMFExploreSectionHeader wmf_classNib] forSupplementaryViewOfKind:UICollectionElementKindSectionHeader withReuseIdentifier:[WMFExploreSectionHeader wmf_nibName]];

    [self.collectionView registerNib:[WMFExploreSectionFooter wmf_classNib] forSupplementaryViewOfKind:UICollectionElementKindSectionFooter withReuseIdentifier:[WMFExploreSectionFooter wmf_nibName]];

    [self.collectionView registerClass:[UICollectionReusableView class] forSupplementaryViewOfKind:UICollectionElementKindSectionFooter withReuseIdentifier:WMFFeedEmptyHeaderFooterReuseIdentifier];

    [self.collectionView registerNib:[WMFAnnouncementCollectionViewCell wmf_classNib] forCellWithReuseIdentifier:[WMFAnnouncementCollectionViewCell wmf_nibName]];

    [self.collectionView registerNib:[WMFArticleListCollectionViewCell wmf_classNib] forCellWithReuseIdentifier:[WMFArticleListCollectionViewCell wmf_nibName]];

    [self.collectionView registerNib:[WMFArticlePreviewCollectionViewCell wmf_classNib] forCellWithReuseIdentifier:[WMFArticlePreviewCollectionViewCell wmf_nibName]];

    [self.collectionView registerNib:[WMFNearbyArticleCollectionViewCell wmf_classNib] forCellWithReuseIdentifier:[WMFNearbyArticleCollectionViewCell wmf_nibName]];

    [self.collectionView registerNib:[WMFPicOfTheDayCollectionViewCell wmf_classNib] forCellWithReuseIdentifier:[WMFPicOfTheDayCollectionViewCell wmf_nibName]];

    [self.collectionView registerNib:[InTheNewsCollectionViewCell wmf_classNib] forCellWithReuseIdentifier:[InTheNewsCollectionViewCell wmf_nibName]];
}

- (void)configureListCell:(WMFArticleListCollectionViewCell *)cell withArticle:(WMFArticle *)article atIndexPath:(NSIndexPath *)indexPath {
    cell.titleText = [article.displayTitle wmf_stringByRemovingHTML];
    cell.titleLabel.accessibilityLanguage = article.URL.wmf_language;
    cell.descriptionText = [article.wikidataDescription wmf_stringByCapitalizingFirstCharacter];
    [cell setImageURL:article.thumbnailURL];
}

- (void)configurePreviewCell:(WMFArticlePreviewCollectionViewCell *)cell withSection:(WMFContentGroup *)section withArticle:(WMFArticle *)article atIndexPath:(NSIndexPath *)indexPath {
    cell.titleText = [article.displayTitle wmf_stringByRemovingHTML];
    cell.descriptionText = [article.wikidataDescription wmf_stringByCapitalizingFirstCharacter];
    cell.snippetText = article.snippet;
    [cell setImageURL:article.thumbnailURL];
    [cell setSaveableURL:article.URL savedPageList:self.userStore.savedPageList];
    cell.saveButtonController.analyticsContext = [self analyticsContext];
    cell.saveButtonController.analyticsContentType = [section analyticsContentType];
}

- (void)configureNearbyCell:(WMFNearbyArticleCollectionViewCell *)cell withArticle:(WMFArticle *)article atIndexPath:(NSIndexPath *)indexPath {
    cell.titleText = [article.displayTitle wmf_stringByRemovingHTML];
    cell.descriptionText = [article.wikidataDescription wmf_stringByCapitalizingFirstCharacter];
    [cell setImageURL:article.thumbnailURL];
    [self updateLocationCell:cell location:article.location];
}

- (void)configurePhotoCell:(WMFPicOfTheDayCollectionViewCell *)cell withImageInfo:(WMFFeedImage *)imageInfo atIndexPath:(NSIndexPath *)indexPath {
    [cell setImageURL:imageInfo.imageThumbURL];
    if (imageInfo.imageDescription.length) {
        [cell setDisplayTitle:[imageInfo.imageDescription wmf_stringByRemovingHTML]];
    } else {
        [cell setDisplayTitle:imageInfo.canonicalPageTitle];
    }
    //    self.referenceImageView = cell.potdImageView;
}

- (void)configureStoryCell:(InTheNewsCollectionViewCell *)cell withSection:(WMFContentGroup *)section article:(WMFArticle *)article atIndexPath:(NSIndexPath *)indexPath {
    NSArray<WMFFeedNewsStory *> *stories = [self contentForGroup:section];
    if (indexPath.item >= stories.count) {
        return;
    }
    WMFFeedNewsStory *story = stories[indexPath.item];
    cell.bodyHTML = story.storyHTML;
    cell.imageURL = article.thumbnailURL;
}

- (void)configureAnouncementCell:(WMFAnnouncementCollectionViewCell *)cell withSection:(WMFContentGroup *)section atIndexPath:(NSIndexPath *)indexPath {
    NSArray<WMFAnnouncement *> *announcements = [self contentForGroup:section];
    if (indexPath.item >= announcements.count) {
        return;
    }
    WMFAnnouncement *announcement = announcements[indexPath.item];
    [cell setImageURL:announcement.imageURL];
    [cell setMessageText:announcement.text];
    [cell setActionText:announcement.actionTitle];
    [cell setCaptionHTML:announcement.captionHTML];
    cell.delegate = self;
}

- (BOOL)isDisplayingLocationCell {
    __block BOOL hasLocationCell = NO;
    [[self.collectionView visibleCells] enumerateObjectsUsingBlock:^(__kindof UICollectionViewCell *_Nonnull obj, NSUInteger idx, BOOL *_Nonnull stop) {
        if ([obj isKindOfClass:[WMFNearbyArticleCollectionViewCell class]]) {
            hasLocationCell = YES;
            *stop = YES;
        }

    }];
    return hasLocationCell;
}

- (void)updateLocationCells {
    [[self.collectionView indexPathsForVisibleItems] enumerateObjectsUsingBlock:^(NSIndexPath *_Nonnull obj, NSUInteger idx, BOOL *_Nonnull stop) {
        UICollectionViewCell *cell = [self.collectionView cellForItemAtIndexPath:obj];
        if ([cell isKindOfClass:[WMFNearbyArticleCollectionViewCell class]]) {
            WMFArticle *preview = [self articleForIndexPath:obj];
            [self updateLocationCell:(WMFNearbyArticleCollectionViewCell *)cell location:preview.location];
        }
    }];
}

- (void)updateLocationCell:(WMFNearbyArticleCollectionViewCell *)cell location:(CLLocation *)location {
    [cell setDistance:[self.locationManager.location distanceFromLocation:location]];
    [cell setBearing:[self.locationManager.location wmf_bearingToLocation:location forCurrentHeading:self.locationManager.heading]];
}

- (void)selectItem:(NSUInteger)item inSection:(NSUInteger)section {
    NSIndexPath *indexPath = [NSIndexPath indexPathForItem:item inSection:section];
    [self.collectionView selectItemAtIndexPath:indexPath animated:NO scrollPosition:UICollectionViewScrollPositionNone];
    [self collectionView:self.collectionView didSelectItemAtIndexPath:indexPath];
}

- (NSIndexPath *)topIndexPathToMaintainFocus {

    __block NSIndexPath *top = nil;
    [[self.collectionView indexPathsForVisibleItems] enumerateObjectsUsingBlock:^(NSIndexPath *_Nonnull obj, NSUInteger idx, BOOL *_Nonnull stop) {
        WMFContentGroup *group = [self sectionAtIndex:obj.section];
        if (group.contentGroupKind != WMFContentGroupKindMainPage) {
            return;
        }
        top = obj;
        *stop = YES;
    }];

    return top;
}

#pragma mark - Header Action

- (void)didTapHeaderInSection:(NSUInteger)section {
    WMFContentGroup *group = [self sectionAtIndex:section];

    switch ([group headerActionType]) {
        case WMFFeedHeaderActionTypeOpenHeaderContent: {
            NSURL *url = [group headerContentURL];
            [self wmf_pushArticleWithURL:url dataStore:self.userStore previewStore:self.previewStore animated:YES];
        } break;
        case WMFFeedHeaderActionTypeOpenFirstItem: {
            [self selectItem:0 inSection:section];
        } break;
        case WMFFeedHeaderActionTypeOpenMore: {
            [self presentMoreViewControllerForSectionAtIndex:section animated:YES];
        } break;
        default:
            NSAssert(false, @"Unknown header action");
            break;
    }
}

#pragma mark - More View Controller

- (void)presentMoreViewControllerForGroup:(WMFContentGroup *)group animated:(BOOL)animated {
    [[PiwikTracker sharedInstance] wmf_logActionTapThroughMoreInContext:self contentType:group];
    NSArray<NSURL *> *URLs = [self contentURLsForGroup:group];
    NSAssert([[URLs firstObject] isKindOfClass:[NSURL class]], @"Attempting to present More VC with somehting other than URLs");
    if (![[URLs firstObject] isKindOfClass:[NSURL class]]) {
        return;
    }

    switch (group.moreType) {
        case WMFFeedMoreTypePageList: {
            WMFMorePageListViewController *vc = [[WMFMorePageListViewController alloc] initWithGroup:group articleURLs:URLs userDataStore:self.userStore previewStore:self.previewStore];
            vc.cellType = WMFMorePageListCellTypeNormal;
            [self.navigationController pushViewController:vc animated:animated];
        } break;
        case WMFFeedMoreTypePageListWithPreview: {
            WMFMorePageListViewController *vc = [[WMFMorePageListViewController alloc] initWithGroup:group articleURLs:URLs userDataStore:self.userStore previewStore:self.previewStore];
            vc.cellType = WMFMorePageListCellTypePreview;
            [self.navigationController pushViewController:vc animated:animated];
        } break;
        case WMFFeedMoreTypePageListWithLocation: {
            WMFMorePageListViewController *vc = [[WMFMorePageListViewController alloc] initWithGroup:group articleURLs:URLs userDataStore:self.userStore previewStore:self.previewStore];
            vc.cellType = WMFMorePageListCellTypeLocation;
            [self.navigationController pushViewController:vc animated:animated];
        } break;
        case WMFFeedMoreTypePageWithRandomButton: {
            WMFFirstRandomViewController *vc = [[WMFFirstRandomViewController alloc] initWithSiteURL:[self currentSiteURL] dataStore:self.userStore previewStore:self.previewStore];
            [self.navigationController pushViewController:vc animated:animated];
        } break;

        default:
            NSAssert(false, @"Unknown More Type");
            break;
    }
}

- (void)presentMoreViewControllerForSectionAtIndex:(NSUInteger)sectionIndex animated:(BOOL)animated {
    WMFContentGroup *group = [self sectionAtIndex:sectionIndex];
    [self presentMoreViewControllerForGroup:group animated:animated];
}

#pragma mark - Detail View Controller

- (nullable UIViewController *)detailViewControllerForItemAtIndexPath:(NSIndexPath *)indexPath {
    WMFContentGroup *group = [self sectionAtIndex:indexPath.section];

    switch ([group detailType]) {
        case WMFFeedDetailTypePage: {
            NSURL *url = [self contentURLForIndexPath:indexPath];
            WMFArticleViewController *vc = [[WMFArticleViewController alloc] initWithArticleURL:url dataStore:self.userStore previewStore:self.previewStore];
            return vc;
        } break;
        case WMFFeedDetailTypePageWithRandomButton: {
            NSURL *url = [self contentURLForIndexPath:indexPath];
            WMFRandomArticleViewController *vc = [[WMFRandomArticleViewController alloc] initWithArticleURL:url dataStore:self.userStore previewStore:self.previewStore];
            return vc;
        } break;
        case WMFFeedDetailTypeGallery: {
            return [[WMFPOTDImageGalleryViewController alloc] initWithDates:@[group.date]];
        } break;
        case WMFFeedDetailTypeStory: {
            NSArray<WMFFeedNewsStory *> *stories = [self contentForGroup:group];
            if (indexPath.item >= stories.count) {
                return nil;
            }
            WMFFeedNewsStory *story = stories[indexPath.item];
            InTheNewsViewController *vc = [self inTheNewsViewControllerForStory:story date:group.date];
            return vc;
        } break;
        case WMFFeedDetailTypeNone:
            break;
        default:
            NSAssert(false, @"Unknown Detail Type");
            break;
    }
    return nil;
}

- (void)presentDetailViewControllerForItemAtIndexPath:(NSIndexPath *)indexPath animated:(BOOL)animated {
    UIViewController *vc = [self detailViewControllerForItemAtIndexPath:indexPath];

    WMFContentGroup *group = [self sectionAtIndex:indexPath.section];
    [[PiwikTracker sharedInstance] wmf_logActionTapThroughInContext:self contentType:group];

    if (vc == nil) {
        return;
    }

    switch ([group detailType]) {
        case WMFFeedDetailTypePage: {
            [self wmf_pushArticleViewController:(WMFArticleViewController *)vc animated:animated];
        } break;
        case WMFFeedDetailTypePageWithRandomButton: {
            [self.navigationController pushViewController:vc animated:animated];
        } break;
        case WMFFeedDetailTypeGallery: {
            [self presentViewController:vc animated:animated completion:nil];
        } break;
        case WMFFeedDetailTypeStory: {
            [self.navigationController pushViewController:vc animated:animated];
        } break;
        default:
            NSAssert(false, @"Unknown Detail Type");
            break;
    }
}

#pragma mark - WMFLocationManager

- (void)locationManager:(WMFLocationManager *)controller didUpdateLocation:(CLLocation *)location {
    [self updateLocationCells];
}

- (void)locationManager:(WMFLocationManager *)controller didUpdateHeading:(CLHeading *)heading {
    [self updateLocationCells];
}

- (void)locationManager:(WMFLocationManager *)controller didReceiveError:(NSError *)error {
    //TODO: probably not displaying the error, but maybe?
}

#pragma mark - Previewing

- (void)registerForPreviewingIfAvailable {
    [self wmf_ifForceTouchAvailable:^{
        [self unregisterPreviewing];
        self.previewingContext = [self registerForPreviewingWithDelegate:self
                                                              sourceView:self.collectionView];
    }
        unavailable:^{
            [self unregisterPreviewing];
        }];
}

- (void)unregisterPreviewing {
    if (self.previewingContext) {
        [self unregisterForPreviewingWithContext:self.previewingContext];
        self.previewingContext = nil;
    }
}

#pragma mark - WMFArticleingActionsDelegate

- (void)readMoreArticlePreviewActionSelectedWithArticleController:(WMFArticleViewController *)articleController {
    [self wmf_pushArticleViewController:articleController animated:YES];
}

- (void)shareArticlePreviewActionSelectedWithArticleController:(WMFArticleViewController *)articleController
                                       shareActivityController:(UIActivityViewController *)shareActivityController {
    [self presentViewController:shareActivityController animated:YES completion:NULL];
}

#pragma mark - UIViewControllerPreviewingDelegate

- (nullable UIViewController *)previewingContext:(id<UIViewControllerPreviewing>)previewingContext
                       viewControllerForLocation:(CGPoint)location {
    UICollectionViewLayoutAttributes *layoutAttributes = nil;

    if ([self.collectionViewLayout respondsToSelector:@selector(layoutAttributesAtPoint:)]) {
        layoutAttributes = [(id)self.collectionViewLayout layoutAttributesAtPoint:location];
    }

    if (layoutAttributes == nil) {
        return nil;
    }

    NSIndexPath *previewIndexPath = layoutAttributes.indexPath;
    NSInteger section = previewIndexPath.section;
    NSInteger sectionCount = [self.collectionView numberOfItemsInSection:section];

    if ([layoutAttributes.representedElementKind isEqualToString:UICollectionElementKindSectionFooter] && sectionCount > 0) {
        //preview the last item in the section when tapping the footer
        previewIndexPath = [NSIndexPath indexPathForItem:sectionCount - 1 inSection:section];
    }

    if (previewIndexPath.row >= sectionCount) {
        return nil;
    }

    WMFContentGroup *group = [self sectionForIndexPath:previewIndexPath];
    self.groupForPreviewedCell = group;

    previewingContext.sourceRect = [self.collectionView cellForItemAtIndexPath:previewIndexPath].frame;

    UIViewController *vc = [self detailViewControllerForItemAtIndexPath:previewIndexPath];
    [[PiwikTracker sharedInstance] wmf_logActionPreviewInContext:self contentType:group];

    if ([vc isKindOfClass:[WMFArticleViewController class]]) {
        ((WMFArticleViewController *)vc).articlePreviewingActionsDelegate = self;
    }

    return vc;
}

- (void)previewingContext:(id<UIViewControllerPreviewing>)previewingContext
     commitViewController:(UIViewController *)viewControllerToCommit {
    [[PiwikTracker sharedInstance] wmf_logActionTapThroughInContext:self contentType:self.groupForPreviewedCell];
    self.groupForPreviewedCell = nil;

    if ([viewControllerToCommit isKindOfClass:[WMFArticleViewController class]]) {
        [self wmf_pushArticleViewController:(WMFArticleViewController *)viewControllerToCommit animated:YES];
    } else if ([viewControllerToCommit isKindOfClass:[InTheNewsViewController class]]) {
        [self.navigationController pushViewController:viewControllerToCommit animated:YES];
    } else {
        [self presentViewController:viewControllerToCommit animated:YES completion:nil];
    }
}

#pragma mark - In The News

- (InTheNewsViewController *)inTheNewsViewControllerForStory:(WMFFeedNewsStory *)story date:(nullable NSDate *)date {
    InTheNewsViewController *vc = [[InTheNewsViewController alloc] initWithStory:story dataStore:self.userStore previewStore:self.previewStore];
    NSString *format = MWLocalizedString(@"in-the-news-title-for-date", nil);
    if (format && date) {
        NSString *dateString = [[NSDateFormatter wmf_shortDayNameShortMonthNameDayOfMonthNumberDateFormatter] stringFromDate:date];
        NSString *title = [format stringByReplacingOccurrencesOfString:@"$1" withString:dateString];
        vc.title = title;
    } else {
        vc.title = MWLocalizedString(@"in-the-news-title", nil);
    }
    return vc;
}

- (void)showInTheNewsForStory:(WMFFeedNewsStory *)story date:(nullable NSDate *)date animated:(BOOL)animated {
    InTheNewsViewController *vc = [self inTheNewsViewControllerForStory:story date:date];
    [self.navigationController pushViewController:vc animated:animated];
}

#pragma mark - NSFetchedResultsControllerDelegate

- (void)controllerWillChangeContent:(NSFetchedResultsController *)controller {
}

- (void)controller:(NSFetchedResultsController *)controller didChangeSection:(id<NSFetchedResultsSectionInfo>)sectionInfo atIndex:(NSUInteger)sectionIndex forChangeType:(NSFetchedResultsChangeType)type {
    WMFSectionChange *sectionChange = [WMFSectionChange new];
    sectionChange.type = type;
    sectionChange.sectionIndex = sectionIndex;
    [self.sectionChanges addObject:sectionChange];
}

- (void)controller:(NSFetchedResultsController *)controller didChangeObject:(id)anObject atIndexPath:(nullable NSIndexPath *)indexPath forChangeType:(NSFetchedResultsChangeType)type newIndexPath:(nullable NSIndexPath *)newIndexPath {
    WMFObjectChange *objectChange = [WMFObjectChange new];
    objectChange.type = type;
    objectChange.fromIndexPath = indexPath;
    objectChange.toIndexPath = newIndexPath;
    [self.objectChanges addObject:objectChange];
}

- (void)controllerDidChangeContent:(NSFetchedResultsController *)controller {

    BOOL shouldReload = self.sectionChanges.count > 0;

    NSInteger previousNumberOfSections = self.countOfSections;

    NSInteger sectionDelta = 0;
    for (WMFObjectChange *change in self.objectChanges) {
        switch (change.type) {
            case NSFetchedResultsChangeInsert:
                sectionDelta++;
                break;
            case NSFetchedResultsChangeDelete:
                sectionDelta--;
                break;
            case NSFetchedResultsChangeUpdate:
                shouldReload = YES;
                break;
            case NSFetchedResultsChangeMove:
                break;
        }
    }

    NSInteger currentNumberOfSections = self.fetchedResultsController.sections.firstObject.numberOfObjects;
    BOOL sectionCountsMatch = ((sectionDelta + previousNumberOfSections) == currentNumberOfSections);

    if (!sectionCountsMatch) {
        DDLogError(@"Mismatched section update counts: %@ + %@ != %@", @(sectionDelta), @(previousNumberOfSections), @(currentNumberOfSections));
    }

    shouldReload = shouldReload || !sectionCountsMatch;

    if (shouldReload) {
        [self.collectionView reloadData];
    } else {
        [self.collectionView performBatchUpdates:^{
            for (WMFObjectChange *change in self.objectChanges) {
                NSInteger fromSectionIndex = change.fromIndexPath.row;
                NSInteger toSectionIndex = change.toIndexPath.row;
                switch (change.type) {
                    case NSFetchedResultsChangeInsert:
                        [self.collectionView insertSections:[NSIndexSet indexSetWithIndex:toSectionIndex]];
                        break;
                    case NSFetchedResultsChangeDelete:
                        [self.collectionView deleteSections:[NSIndexSet indexSetWithIndex:fromSectionIndex]];
                        break;
                    case NSFetchedResultsChangeUpdate:
                        [self.collectionView reloadSections:[NSIndexSet indexSetWithIndex:fromSectionIndex]];
                        break;
                    case NSFetchedResultsChangeMove:
                        [self.collectionView deleteSections:[NSIndexSet indexSetWithIndex:fromSectionIndex]];
                        [self.collectionView insertSections:[NSIndexSet indexSetWithIndex:toSectionIndex]];
                        break;
                }
            }
        }
                                      completion:^(BOOL finished){

                                      }];
    }

    [self.objectChanges removeAllObjects];
    [self.sectionChanges removeAllObjects];
    self.countOfSections = self.fetchedResultsController.sections.firstObject.numberOfObjects;
}

#pragma mark - WMFAnnouncementCollectionViewCellDelegate

- (void)announcementCellDidTapDismiss:(WMFAnnouncementCollectionViewCell *)cell {
    [self dismissAnnouncementCell:cell];
}

- (void)announcementCellDidTapActionButton:(WMFAnnouncementCollectionViewCell *)cell {
    NSIndexPath *indexPath = [self.collectionView indexPathForCell:cell];
    WMFContentGroup *group = [self sectionAtIndex:indexPath.section];
    NSArray<WMFAnnouncement *> *announcements = [self contentForGroup:group];
    if (indexPath.item >= announcements.count) {
        return;
    }
    WMFAnnouncement *announcement = announcements[indexPath.item];
    NSURL *url = announcement.actionURL;
    [self wmf_openExternalUrl:url];
    [self dismissAnnouncementCell:cell];
}

- (void)announcementCell:(WMFAnnouncementCollectionViewCell *)cell didTapLinkURL:(NSURL *)url {
    [self wmf_openExternalUrl:url];
}

- (void)dismissAnnouncementCell:(WMFAnnouncementCollectionViewCell *)cell {
    NSIndexPath *indexPath = [self.collectionView indexPathForCell:cell];
    WMFContentGroup *contentGroup = [self sectionForIndexPath:indexPath];
    NSParameterAssert(contentGroup);
    if (contentGroup.contentGroupKind != WMFContentGroupKindAnnouncement) {
        return;
    }
    [contentGroup markDismissed];
    [contentGroup updateVisibility];
<<<<<<< HEAD

    NSError *saveError = nil;
    [self.userStore save:&saveError];
    if (saveError) {
        DDLogError(@"Error saving after announcement dismissal: %@", saveError);
    }
=======
    NSArray *content = [self.contentStore contentForContentGroup:contentGroup];
    [self.contentStore addContentGroup:contentGroup associatedContent:content];
    [self.contentStore notifyWhenWriteTransactionsComplete:^{
        NSAssert([NSThread isMainThread], @"Ensure callback is on the main thread");
        [self updateFeedWithLatestDatabaseContent];
        [self.collectionView reloadData];
    }];
>>>>>>> daf3209d
}

#pragma mark - Analytics

- (NSString *)analyticsContext {
    return @"Explore";
}

- (NSString *)analyticsName {
    return [self analyticsContext];
}

@end

NS_ASSUME_NONNULL_END<|MERGE_RESOLUTION|>--- conflicted
+++ resolved
@@ -818,19 +818,8 @@
     [sheet addAction:[UIAlertAction actionWithTitle:MWLocalizedString(@"home-hide-suggestion-prompt", nil)
                                               style:UIAlertActionStyleDestructive
                                             handler:^(UIAlertAction *_Nonnull action) {
-<<<<<<< HEAD
                                                 [self.userStore setIsExcludedFromFeed:YES forArticleURL:url];
                                                 [self updateRelatedPages];
-=======
-                                                [self.userStore.blackList addBlackListArticleURL:url];
-                                                [self.userStore notifyWhenWriteTransactionsComplete:^{
-                                                    [self.contentStore notifyWhenWriteTransactionsComplete:^{
-                                                        NSAssert([NSThread isMainThread], @"Ensure callback is on the main thread");
-                                                        [self updateFeedWithLatestDatabaseContent];
-                                                        [self.collectionView reloadData];
-                                                    }];
-                                                }];
->>>>>>> daf3209d
                                             }]];
     [sheet addAction:[UIAlertAction actionWithTitle:MWLocalizedString(@"home-hide-suggestion-cancel", nil) style:UIAlertActionStyleCancel handler:NULL]];
     return sheet;
@@ -1377,22 +1366,11 @@
     }
     [contentGroup markDismissed];
     [contentGroup updateVisibility];
-<<<<<<< HEAD
-
     NSError *saveError = nil;
     [self.userStore save:&saveError];
     if (saveError) {
         DDLogError(@"Error saving after announcement dismissal: %@", saveError);
     }
-=======
-    NSArray *content = [self.contentStore contentForContentGroup:contentGroup];
-    [self.contentStore addContentGroup:contentGroup associatedContent:content];
-    [self.contentStore notifyWhenWriteTransactionsComplete:^{
-        NSAssert([NSThread isMainThread], @"Ensure callback is on the main thread");
-        [self updateFeedWithLatestDatabaseContent];
-        [self.collectionView reloadData];
-    }];
->>>>>>> daf3209d
 }
 
 #pragma mark - Analytics
