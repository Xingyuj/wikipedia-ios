--- conflicted
+++ resolved
@@ -45,43 +45,24 @@
 #import "WMFImageGalleryViewController.h"
 #import "WMFRandomArticleViewController.h"
 #import "WMFFirstRandomViewController.h"
-<<<<<<< HEAD
 #import "WMFMorePageListViewController.h"
 #import "WMFSettingsViewController.h"
-=======
-#endif
-
-NSString *const WMFExploreEmptyFooterReuseIdentifier = @"empty";
-static DDLogLevel const WMFExploreVCLogLevel = DDLogLevelInfo;
-#undef LOG_LEVEL_DEF
-#define LOG_LEVEL_DEF WMFExploreVCLogLevel
+
+
 
 NS_ASSUME_NONNULL_BEGIN
 
-@interface WMFExploreViewController () <WMFExploreSectionSchemaDelegate,
-                                        UIViewControllerPreviewingDelegate,
-                                        WMFAnalyticsContextProviding,
-                                        WMFAnalyticsViewNameProviding,
-                                        WMFColumnarCollectionViewLayoutDelegate,
-                                        WMFArticlePreviewingActionsDelegate>
-
-@property (nonatomic, strong, readonly) MWKSavedPageList *savedPages;
-@property (nonatomic, strong, readonly) MWKHistoryList *recentPages;
->>>>>>> cff2b801
-
-
-
-NS_ASSUME_NONNULL_BEGIN
-
 static NSString *const WMFFeedEmptyFooterReuseIdentifier = @"WMFFeedEmptyFooterReuseIdentifier";
 
-@interface WMFExploreViewController ()<WMFLocationManagerDelegate, WMFDataSourceDelegate, WMFColumnarCollectionViewLayoutDelegate>
+@interface WMFExploreViewController ()<WMFLocationManagerDelegate, WMFDataSourceDelegate, WMFColumnarCollectionViewLayoutDelegate, WMFArticlePreviewingActionsDelegate>
 
 @property (nonatomic, strong) WMFLocationManager *locationManager;
 
 @property (nonatomic, strong) id<WMFDataSource> sectionDataSource;
 
 @property (nonatomic, strong) UIRefreshControl *refreshControl;
+
+@property (nonatomic, strong, nullable) WMFContentGroup* groupForPreviewedCell;
 
 @end
 
@@ -747,19 +728,46 @@
 
 #pragma mark - Detail View Controller
 
-- (void)presentDetailViewControllerForItemAtIndexPath:(NSIndexPath *)indexPath animated:(BOOL)animated {
+- (nullable UIViewController*)detailViewControllerForItemAtIndexPath:(NSIndexPath *)indexPath{
     WMFContentGroup* group = [self sectionAtIndex:indexPath.section];
-    //    [[PiwikTracker wmf_configuredInstance] wmf_logActionTapThroughInContext:self contentType:group.contentType];
     
     switch ([group detailType]) {
         case WMFFeedDetailTypePage:{
             NSURL *url = [self contentURLForIndexPath:indexPath];
-            [self wmf_pushArticleWithURL:url dataStore:self.userStore previewStore:self.previewStore animated:animated];
+            WMFArticleViewController* vc = [[WMFArticleViewController alloc] initWithArticleURL:url dataStore:self.userStore previewStore:self.previewStore];
+            return vc;
         }
             break;
         case WMFFeedDetailTypePageWithRandomButton:{
             NSURL *url = [self contentURLForIndexPath:indexPath];
             WMFRandomArticleViewController* vc = [[WMFRandomArticleViewController alloc] initWithArticleURL:url dataStore:self.userStore previewStore:self.previewStore];
+            return vc;
+        }
+            break;
+        case WMFFeedDetailTypeGallery:{
+            //            WMFFeedImage* image = [self imageInfoForIndexPath:indexPath];
+            //            WMFPOTDImageGalleryViewController *vc = [[WMFPOTDImageGalleryViewController alloc] initWithDates:@[group.date] selectedImageInfo:image];
+            //            [self presentViewController:vc animated:animated completion:nil];
+        }
+            break;
+        default:
+            NSAssert(false, @"Unknown Detail Type");
+            break;
+    }
+    return nil;
+}
+
+- (void)presentDetailViewControllerForItemAtIndexPath:(NSIndexPath *)indexPath animated:(BOOL)animated {
+    UIViewController* vc = [self detailViewControllerForItemAtIndexPath:indexPath];
+    WMFContentGroup* group = [self sectionAtIndex:indexPath.section];
+    //    [[PiwikTracker wmf_configuredInstance] wmf_logActionTapThroughInContext:self contentType:group.contentType];
+    
+    switch ([group detailType]) {
+        case WMFFeedDetailTypePage:{
+            [self.navigationController pushViewController:vc animated:animated];
+        }
+            break;
+        case WMFFeedDetailTypePageWithRandomButton:{
             [self.navigationController pushViewController:vc animated:animated];
         }
             break;
@@ -822,20 +830,8 @@
 
 #pragma mark - WMFLocationManager
 
-<<<<<<< HEAD
 - (void)locationManager:(WMFLocationManager *)controller didUpdateLocation:(CLLocation *)location {
     [self updateLocationCells];
-=======
-    UIViewController *vc = [sectionController detailViewControllerForItemAtIndexPath:previewIndexPath];
-    self.sectionOfPreviewingTitle = sectionController;
-    [[PiwikTracker wmf_configuredInstance] wmf_logActionPreviewInContext:self contentType:sectionController];
-    
-    if ([vc isKindOfClass:[WMFArticleViewController class]]){
-        ((WMFArticleViewController*)vc).articlePreviewingActionsDelegate = self;
-    }
-
-    return vc;
->>>>>>> cff2b801
 }
 
 - (void)locationManager:(WMFLocationManager *)controller didUpdateHeading:(CLHeading *)heading {
@@ -846,18 +842,6 @@
     //TODO: probably not displaying the error, but maybe?
 }
 
-#pragma mark - Analytics
-
-- (NSString *)analyticsContext {
-    return @"Explore";
-}
-
-- (NSString *)analyticsName {
-    return [self analyticsContext];
-}
-
-<<<<<<< HEAD
-=======
 #pragma mark - WMFArticlePreviewingActionsDelegate
 
 - (void)readMoreArticlePreviewActionSelectedWithArticleController:(WMFArticleViewController *)articleController {
@@ -869,13 +853,72 @@
     [self presentViewController:shareActivityController animated:YES completion:NULL];
 }
 
-#pragma mark - UIRefreshControl
-
-- (void)setRefreshControl:(UIRefreshControl *)refreshControl {
-    [_refreshControl removeFromSuperview];
-
-    _refreshControl = refreshControl;
->>>>>>> cff2b801
+
+#pragma mark - UIViewControllerPreviewingDelegate
+
+- (nullable UIViewController *)previewingContext:(id<UIViewControllerPreviewing>)previewingContext
+                       viewControllerForLocation:(CGPoint)location {
+    UICollectionViewLayoutAttributes *layoutAttributes = nil;
+
+    if ([self.collectionViewLayout respondsToSelector:@selector(layoutAttributesAtPoint:)]) {
+        layoutAttributes = [(id)self.collectionViewLayout layoutAttributesAtPoint:location];
+    }
+
+    if (layoutAttributes == nil) {
+        return nil;
+    }
+
+    NSIndexPath *previewIndexPath = layoutAttributes.indexPath;
+    NSInteger section = previewIndexPath.section;
+    NSInteger sectionCount = [self.collectionView numberOfItemsInSection:section];
+
+    if ([layoutAttributes.representedElementKind isEqualToString:UICollectionElementKindSectionFooter] && sectionCount > 0) {
+        //preview the last item in the section when tapping the footer
+        previewIndexPath = [NSIndexPath indexPathForItem:sectionCount - 1 inSection:section];
+    }
+
+    if (previewIndexPath.row >= sectionCount) {
+        return nil;
+    }
+
+    WMFContentGroup* group = [self sectionForIndexPath:previewIndexPath];
+    self.groupForPreviewedCell = group;
+
+    previewingContext.sourceRect = [self.collectionView cellForItemAtIndexPath:previewIndexPath].frame;
+
+    UIViewController *vc = [self detailViewControllerForItemAtIndexPath:previewIndexPath];
+//    [[PiwikTracker wmf_configuredInstance] wmf_logActionPreviewInContext:self contentType:group];
+    
+    if ([vc isKindOfClass:[WMFArticleViewController class]]){
+        ((WMFArticleViewController*)vc).articlePreviewingActionsDelegate = self;
+    }
+
+    return vc;
+}
+
+- (void)previewingContext:(id<UIViewControllerPreviewing>)previewingContext
+     commitViewController:(UIViewController *)viewControllerToCommit {
+//    [[PiwikTracker wmf_configuredInstance] wmf_logActionTapThroughInContext:self contentType:self.groupForPreviewedCell];
+    self.groupForPreviewedCell = nil;
+
+    if ([viewControllerToCommit isKindOfClass:[WMFArticleViewController class]]) {
+        [self wmf_pushArticleViewController:(WMFArticleViewController *)viewControllerToCommit animated:YES];
+    } else {
+        [self presentViewController:viewControllerToCommit animated:YES completion:nil];
+    }
+}
+
+
+#pragma mark - Analytics
+
+- (NSString *)analyticsContext {
+    return @"Explore";
+}
+
+- (NSString *)analyticsName {
+    return [self analyticsContext];
+}
+
 
 
 @end
