--- conflicted
+++ resolved
@@ -213,17 +213,11 @@
 
 - (void)showSettings{
     UINavigationController* settingsContainer =
-<<<<<<< HEAD
     [[UINavigationController alloc] initWithRootViewController:
      [WMFSettingsViewController wmf_initialViewControllerFromClassStoryboard]];
     [self presentViewController:settingsContainer
                        animated:YES
                      completion:nil];
-=======
-        [[UINavigationController alloc] initWithRootViewController:
-         [WMFSettingsViewController wmf_initialViewControllerFromClassStoryboard]];
-    [self presentViewController:settingsContainer animated:YES completion:nil];
->>>>>>> a99bbc51
 }
 
 - (void)didTapSettingsButton:(UIBarButtonItem*)sender {
