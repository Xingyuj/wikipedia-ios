--- conflicted
+++ resolved
@@ -710,31 +710,10 @@
 
 - (void)didTapHeaderInSection:(NSUInteger)section {
     WMFExploreSection* homeSection = self.schemaManager.sections[section];
-<<<<<<< HEAD
     if (homeSection.type == WMFExploreSectionTypeNearby) {
         [self didTapFooterInSection:section];
     } else {
         [self selectFirstRowInSection:section];
-=======
-    switch (homeSection.type) {
-        case WMFExploreSectionTypeContinueReading:
-        case WMFExploreSectionTypeMainPage:
-        case WMFExploreSectionTypeFeaturedArticle:
-        case WMFExploreSectionTypePictureOfTheDay:
-        case WMFExploreSectionTypeRandom:
-            [self selectFirstRowInSection:section];
-            break;
-        case WMFExploreSectionTypeNearby:
-            [self didTapFooterInSection:section];
-            break;
-        case WMFExploreSectionTypeSaved:
-        case WMFExploreSectionTypeHistory: {
-            WMFRelatedSectionController* controller = (WMFRelatedSectionController*)[self sectionControllerForSectionAtIndex:section];
-            NSParameterAssert(controller.title);
-            [self wmf_pushArticleWithTitle:controller.title dataStore:self.dataStore animated:YES];
-            break;
-        }
->>>>>>> c0186beb
     }
 }
 
