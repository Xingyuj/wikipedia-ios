#import "WMFExploreViewController.h"
#import "Wikipedia-Swift.h"

// Frameworks
#import <BlocksKit/BlocksKit+UIKit.h>
#import <Tweaks/FBTweakViewController.h>

#import "PiwikTracker+WMFExtensions.h"
#import "NSUserActivity+WMFExtensions.h"

// Sections
#import "WMFExploreSectionSchema.h"
#import "WMFExploreSection.h"
#import "WMFExploreSectionControllerCache.h"
#import "WMFRelatedSectionBlackList.h"

// Models
#import "WMFAsyncBlockOperation.h"
#import "MWKDataStore.h"
#import "MWKSavedPageList.h"
#import "MWKHistoryList.h"
#import "MWKHistoryEntry.h"
#import "MWKSavedPageEntry.h"
#import "MWKArticle.h"
#import "MWKLocationSearchResult.h"
#import "MWKSavedPageList.h"
#import "MWKRecentSearchList.h"
#import "MWKLanguageLinkController.h"


// Views
#import "UIViewController+WMFEmptyView.h"
#import "UIView+WMFDefaultNib.h"
#import "WMFExploreSectionHeader.h"
#import "WMFExploreSectionFooter.h"
#import "UITableView+WMFLockedUpdates.h"

// Child View Controllers
#import "UIViewController+WMFArticlePresentation.h"
#import "WMFSettingsViewController.h"
#import "WMFTitleListDataSource.h"
#import "WMFArticleListTableViewController.h"
#import "WMFRelatedSectionController.h"
#import "UIViewController+WMFSearch.h"
#import "UINavigationController+WMFHideEmptyToolbar.h"

// Controllers
#import "WMFRelatedSectionBlackList.h"

#define ENABLE_RANDOM_DEBUGGING 0

#if ENABLE_RANDOM_DEBUGGING
#import "WMFFirstRandomViewController.h"
#endif

static DDLogLevel const WMFExploreVCLogLevel = DDLogLevelInfo;
#undef LOG_LEVEL_DEF
#define LOG_LEVEL_DEF WMFExploreVCLogLevel

NS_ASSUME_NONNULL_BEGIN

@interface WMFExploreViewController ()
<WMFExploreSectionSchemaDelegate,
 UIViewControllerPreviewingDelegate,
 WMFAnalyticsContextProviding,
 WMFAnalyticsViewNameProviding,
 UINavigationControllerDelegate>

@property (nonatomic, strong, readonly) MWKSavedPageList* savedPages;
@property (nonatomic, strong, readonly) MWKHistoryList* recentPages;

@property (nonatomic, strong, nullable) WMFExploreSectionSchema* schemaManager;

@property (nonatomic, strong) WMFExploreSectionControllerCache* sectionControllerCache;

@property (nonatomic, weak) id<UIViewControllerPreviewing> previewingContext;

@property (nonatomic, assign) NSUInteger numberOfFailedFetches;
@property (nonatomic, assign) BOOL isWaitingForNetworkToReconnect;
@property (nonatomic, assign) CGPoint preNetworkTroubleScrollPosition;

@property (nonatomic, strong, nullable) id<WMFExploreSectionController> sectionOfPreviewingTitle;

@property (nonatomic, strong, nullable) AFNetworkReachabilityManager* reachabilityManager;

@property (nonatomic, readonly) NSArray* invisibleSections;

@property (nonatomic, strong) UIRefreshControl* refreshControl;

@end

@implementation WMFExploreViewController

- (void)dealloc {
    [[NSNotificationCenter defaultCenter] removeObserver:self];
}

- (nullable instancetype)initWithCoder:(NSCoder*)aDecoder {
    self = [super initWithCoder:aDecoder];
    if (self) {
        self.preNetworkTroubleScrollPosition = CGPointZero;
        UIButton* b = [UIButton buttonWithType:UIButtonTypeCustom];
        [b adjustsImageWhenHighlighted];
        UIImage* w = [UIImage imageNamed:@"W"];
        [b setImage:w forState:UIControlStateNormal];
        [b sizeToFit];
        @weakify(self);
        [b bk_addEventHandler:^(id sender) {
            @strongify(self);
            [self.collectionView setContentOffset:CGPointZero animated:YES];
        } forControlEvents:UIControlEventTouchUpInside];
        self.navigationItem.titleView                        = b;
        self.navigationItem.titleView.isAccessibilityElement = YES;
        self.navigationItem.titleView.accessibilityLabel     = MWLocalizedString(@"home-accessibility-label", nil);
        self.navigationItem.titleView.accessibilityTraits   |= UIAccessibilityTraitHeader;
        self.navigationItem.leftBarButtonItem                = [self settingsBarButtonItem];
        self.navigationItem.rightBarButtonItem               = [self wmf_searchBarButtonItem];
        self.reachabilityManager                             = [AFNetworkReachabilityManager manager];
        [self.reachabilityManager startMonitoring];
    }
    return self;
}

- (void)awakeFromNib {
    [super awakeFromNib];
    self.title = MWLocalizedString(@"home-title", nil);
}

#pragma mark - Accessors

- (MWKSavedPageList*)savedPages {
    return self.dataStore.userDataStore.savedPageList;
}

- (MWKHistoryList*)recentPages {
    return self.dataStore.userDataStore.historyList;
}

- (UIBarButtonItem*)settingsBarButtonItem {
    return [[UIBarButtonItem alloc] initWithImage:[UIImage imageNamed:@"settings"]
                                            style:UIBarButtonItemStylePlain
                                           target:self
                                           action:@selector(didTapSettingsButton:)];
}

- (WMFExploreSectionControllerCache*)sectionControllerCache {
    NSParameterAssert(self.dataStore);
    if (!_sectionControllerCache) {
        _sectionControllerCache = [[WMFExploreSectionControllerCache alloc] initWithDataStore:self.dataStore];
    }
    return _sectionControllerCache;
}

#pragma mark - Visibility

- (BOOL)isDisplayingCellsForSectionController:(id<WMFExploreSectionController>)controller {
    NSInteger sectionIndex = [self indexForSectionController:controller];
    if (sectionIndex == NSNotFound) {
        return NO;
    }
    return [self isDisplayingCellsForSection:sectionIndex];
}

- (BOOL)isDisplayingCellsForSection:(NSInteger)section {
    //NOTE: numberOfSectionsInCollectionView returns 0 when isWaitingForNetworkToReconnect == YES
    //so we need to bail here or the assertion below is tripped
    if (self.isWaitingForNetworkToReconnect) {
        return NO;
    }
    NSParameterAssert(section != NSNotFound);
    NSParameterAssert(section < [self numberOfSectionsInCollectionView:self.collectionView]);
    return [self.collectionView.indexPathsForVisibleItems bk_any:^BOOL (NSIndexPath* indexPath) {
        return indexPath.section == section;
    }];
}

- (BOOL)itemAtIndexPathIsOnlyItemVisibleInSection:(NSIndexPath*)indexPath {
    NSArray<NSIndexPath*>* visibleIndexPathsInSection = [self.collectionView.indexPathsForVisibleItems bk_select:^BOOL (NSIndexPath* i) {
        return i.section == indexPath.section;
    }];

    if ([visibleIndexPathsInSection count] == 1 && [[visibleIndexPathsInSection firstObject] isEqual:indexPath]) {
        return YES;
    } else {
        return NO;
    }
}

/**
 *  Check whether or not a section is going in or out of view.
 *
 *  @param indexPath The index path of the item which will or did end displaying.
 *
 *  @return @c YES if that section isn't displaying or the given item is the only one visible in its section, otherwise @c NO.
 */
- (BOOL)isVisibilityTransitioningForItemAtIndexPath:(NSIndexPath*)indexPath {
    return ![self isDisplayingCellsForSection:indexPath.section]
           || [self itemAtIndexPathIsOnlyItemVisibleInSection:indexPath];
}

- (NSArray*)visibleSectionControllers {
    NSIndexSet* visibleSectionIndexes = [[self.collectionView indexPathsForVisibleItems] bk_reduce:[NSMutableIndexSet indexSet] withBlock:^id (NSMutableIndexSet* sum, NSIndexPath* obj) {
        [sum addIndex:(NSUInteger)obj.section];
        return sum;
    }];

    if ([visibleSectionIndexes count] == 0) {
        return @[];
    }

    return [[self.schemaManager.sections objectsAtIndexes:visibleSectionIndexes] wmf_mapAndRejectNil:^id (WMFExploreSection* obj) {
        return [self sectionControllerForSection:obj];
    }];
}

- (NSArray*)invisibleSections {
    NSIndexSet* visibleSectionIndexes = [[self.collectionView indexPathsForVisibleItems] bk_reduce:[NSMutableIndexSet indexSet] withBlock:^id (NSMutableIndexSet* sum, NSIndexPath* obj) {
        [sum addIndex:(NSUInteger)obj.section];
        return sum;
    }];

    if ([visibleSectionIndexes count] == 0) {
        return self.schemaManager.sections;
    }

    NSMutableArray* invisibleSections = [self.schemaManager.sections mutableCopy];
    [invisibleSections removeObjectsAtIndexes:visibleSectionIndexes];
    return invisibleSections;
}

/**
 * Sends `willDisplaySection` to controllers whose sections are currently visible in the receiver's `collectionView`.
 *
 * Must be called when the view (re)appears: `viewDidApppear` and when the application is resumed (will enter foreground).
 *
 * `collectionView:willDisplayCell:forItemAtIndexPath:` will not trigger a `willDisplaySection` message, since it's only
 * designed to trigger when sections are *scrolled* in and out of view.  This is mostly because we only want to call
 * `willDisplaySection` _once_ for each section as its (potentially multiple) cells scroll into view.
 *
 * This was manifested in the following issue: https://phabricator.wikimedia.org/T128217
 *
 * @see isVisibilityTransitioningForItemAtIndexPath:
 */
- (void)sendWillDisplayToVisibleSectionControllers {
    [[self visibleSectionControllers] bk_each:^(id<WMFExploreSectionController> _Nonnull controller) {
        if ([controller respondsToSelector:@selector(willDisplaySection)]) {
            DDLogInfo(@"Manually sending willDisplaySection to controller %@", controller);
            [controller willDisplaySection];
        }
    }];
}

#pragma mark - Actions

- (void)showSettings {
    UINavigationController* settingsContainer =
        [[UINavigationController alloc] initWithRootViewController:
         [WMFSettingsViewController settingsViewControllerWithDataStore:self.dataStore]];
    settingsContainer.delegate = self;
    [self presentViewController:settingsContainer
                       animated:YES
                     completion:nil];
}

- (void)scrollToTop:(BOOL)animated {
    [self.collectionView scrollToItemAtIndexPath:[NSIndexPath indexPathForItem:0 inSection:0] atScrollPosition:UICollectionViewScrollPositionTop animated:animated];
}

- (void)didTapSettingsButton:(UIBarButtonItem*)sender {
    [self showSettings];
}

#pragma mark - UIViewController

- (UIInterfaceOrientationMask)supportedInterfaceOrientations {
    return [self wmf_orientationMaskPortraitiPhoneAnyiPad];
}

- (void)viewDidLoad {
    [super viewDidLoad];

    self.refreshControl = [[UIRefreshControl alloc] init];
    [self.refreshControl bk_addEventHandler:^(id sender) {
        [self updateSectionSchemaForce:YES];
    } forControlEvents:UIControlEventValueChanged];

    [self resetRefreshControlWithCompletion:NULL];
    
    [self updateEstimatedItemSizeForViewSize:self.collectionView.bounds.size];
    
    self.collectionView.scrollsToTop = YES;
    self.collectionView.dataSource   = nil;
    self.collectionView.delegate     = nil;

    [self.collectionView registerNib:[WMFExploreSectionHeader wmf_classNib] forSupplementaryViewOfKind:UICollectionElementKindSectionHeader withReuseIdentifier:[WMFExploreSectionHeader wmf_nibName]];

    [self.collectionView registerNib:[WMFExploreSectionFooter wmf_classNib] forSupplementaryViewOfKind:UICollectionElementKindSectionFooter withReuseIdentifier:[WMFExploreSectionFooter wmf_nibName]];
    

    [[NSNotificationCenter defaultCenter] addObserver:self
                                             selector:@selector(applicationWillEnterForegroundWithNotification:)
                                                 name:UIApplicationWillEnterForegroundNotification
                                               object:nil];
    
    [[NSNotificationCenter defaultCenter] addObserver:self
                                             selector:@selector(tweaksDidChangeWithNotification:)
                                                 name:FBTweakShakeViewControllerDidDismissNotification
                                               object:nil];

    [[NSNotificationCenter defaultCenter] addObserver:self
                                             selector:@selector(appLanguageDidChangeWithNotification:)
                                                 name:WMFPreferredLanguagesDidChangeNotification
                                               object:nil];
}

- (void)viewDidAppear:(BOOL)animated {
    NSParameterAssert(self.dataStore);
    NSParameterAssert(self.recentPages);
    NSParameterAssert(self.savedPages);
    [super viewDidAppear:animated];

    [self.reachabilityManager startMonitoring];

    if ([self wmf_isShowingEmptyView]) {
        return;
    }

    /*
       NOTE: Section should only be _created_ on `viewDidAppear`, which is not the same as updating.  Updates only happen
       between sessions (i.e. when resumed from background or relaunched).
     */
    [self createSectionSchemaIfNeeded];

    [self sendWillDisplayToVisibleSectionControllers];

    [[PiwikTracker wmf_configuredInstance] wmf_logView:self];
    [NSUserActivity wmf_makeActivityActive:[NSUserActivity wmf_exploreViewActivity]];
#if ENABLE_RANDOM_DEBUGGING
    WMFFirstRandomViewController *vc = [[WMFFirstRandomViewController alloc] initWithSite:[MWKSite siteWithLanguage:@"en"] dataStore:self.dataStore];
    [self wmf_pushViewController:vc animated:YES];
#endif
}

- (void)viewDidDisappear:(BOOL)animated {
    [super viewDidDisappear:animated];

    [self.reachabilityManager stopMonitoring];

    // stop location manager from updating.
    [[self visibleSectionControllers] bk_each:^(id<WMFExploreSectionController> _Nonnull obj) {
        if ([obj respondsToSelector:@selector(didEndDisplayingSection)]) {
            DDLogDebug(@"Sending didEndDisplayingSection to controller %@ on view disappearance", obj);
            [obj didEndDisplayingSection];
        }
    }];
}

- (void)viewWillAppear:(BOOL)animated {
    [super viewWillAppear:animated];
    [self registerForPreviewingIfAvailable];
    for (UICollectionViewCell* cell in self.collectionView.visibleCells) {
        cell.selected = NO;
    }
    [[NSUserDefaults standardUserDefaults] wmf_setOpenArticleURL:nil];
}

- (void)updateEstimatedItemSizeForViewSize:(CGSize)size {
    UICollectionViewFlowLayout *flowLayout = (UICollectionViewFlowLayout *)self.collectionViewLayout;
    flowLayout.estimatedItemSize = CGSizeMake(size.width, 50);
}

- (void)viewWillTransitionToSize:(CGSize)size withTransitionCoordinator:(id <UIViewControllerTransitionCoordinator>)coordinator {
    [super viewWillTransitionToSize:size withTransitionCoordinator:coordinator];
    [self updateEstimatedItemSizeForViewSize:size];
}

- (void)traitCollectionDidChange:(nullable UITraitCollection*)previousTraitCollection {
    [super traitCollectionDidChange:previousTraitCollection];
    [self registerForPreviewingIfAvailable];
}

- (void)registerForPreviewingIfAvailable {
    [self wmf_ifForceTouchAvailable:^{
        [self unregisterForPreviewing];
        self.previewingContext = [self registerForPreviewingWithDelegate:self sourceView:self.collectionView];
    } unavailable:^{
        [self unregisterForPreviewing];
    }];
}

- (void)unregisterForPreviewing {
    if (self.previewingContext) {
        [self unregisterForPreviewingWithContext:self.previewingContext];
        self.previewingContext = nil;
    }
}

- (void)didReceiveMemoryWarning {
    [super didReceiveMemoryWarning];
    [self removeInvisibleSectionsFromCache];
}

#pragma mark - Notifications

- (void)applicationWillEnterForegroundWithNotification:(NSNotification*)note {
    if (!self.isViewLoaded || !self.view.window) {
        return;
    }

    if (![self updateSectionSchemaIfNeeded]) {
        WMF_TECH_DEBT_WARN(forcing table refresh when data in memory is purged in background);
        /*
           The section controller cache was likely purged when going to the background, therefore we need to refresh
           the table view to indicate the data its views are displaying is now gone and needs to be re-fetched.

           Ideally this data still be retrievable from disk caches, obviating the need to show placeholders again, but
           that will have to come later.
         */
        [self.collectionView reloadData];
    }

    [self sendWillDisplayToVisibleSectionControllers];
}

- (void)removeInvisibleSectionsFromCache {
    [self.sectionControllerCache removeSections:self.invisibleSections];
}

- (void)appLanguageDidChangeWithNotification:(NSNotification*)note {
    [self createSectionSchemaIfNeeded];
    [self.schemaManager updateSiteURL:[[[MWKLanguageLinkController sharedInstance] appLanguage] siteURL]];
}

- (void)tweaksDidChangeWithNotification:(NSNotification*)note {
    [self updateSectionSchemaIfNeeded];
}

#pragma mark - Offline Handling

- (void)showOfflineEmptyViewAndReloadWhenReachable {
    NSParameterAssert(self.isViewLoaded);
    if ([self wmf_isShowingEmptyView]) {
        return;
    }

    if (self.reachabilityManager.networkReachabilityStatus != AFNetworkReachabilityStatusNotReachable) {
        return;
    }

    if (self.numberOfFailedFetches < 3) {
        self.numberOfFailedFetches++;
        return;
    }

    self.preNetworkTroubleScrollPosition = self.collectionView.contentOffset;
    self.isWaitingForNetworkToReconnect  = YES;
    [self.refreshControl endRefreshing];
    [self.collectionView reloadData];

    [self wmf_showEmptyViewOfType:WMFEmptyViewTypeNoFeed];
    @weakify(self);
    [self.reachabilityManager setReachabilityStatusChangeBlock:^(AFNetworkReachabilityStatus status) {
        switch (status) {
            case AFNetworkReachabilityStatusReachableViaWWAN:
            case AFNetworkReachabilityStatusReachableViaWiFi: {
                @strongify(self);
                self.numberOfFailedFetches = 0;
                self.isWaitingForNetworkToReconnect = NO;
                [self.collectionView reloadData];
                [self.collectionView setContentOffset:self.preNetworkTroubleScrollPosition animated:NO];
                self.preNetworkTroubleScrollPosition = CGPointZero;
                [self wmf_hideEmptyView];

                [[self visibleSectionControllers] enumerateObjectsUsingBlock:^(id<WMFExploreSectionController>  _Nonnull obj, NSUInteger idx, BOOL* _Nonnull stop) {
                    @weakify(self);
                    [obj resetData];
                    [obj fetchDataIfError].catch(^(NSError* error){
                        @strongify(self);
                        if ([error wmf_isNetworkConnectionError]) {
                            [self showOfflineEmptyViewAndReloadWhenReachable];
                        }
                    });
                }];
            }
            break;
            default:
                break;
        }
    }];
}

#pragma mark - UICollectionViewDatasource

- (NSInteger)numberOfSectionsInCollectionView:(UICollectionView*)collectionView {
    if (self.isWaitingForNetworkToReconnect) {
        return 0;
    }
    return [[self.schemaManager sections] count];
}

- (NSInteger)collectionView:(UICollectionView *)collectionView numberOfItemsInSection:(NSInteger)section {
    if (self.isWaitingForNetworkToReconnect) {
        return 0;
    }
    id<WMFExploreSectionController> controller = [self sectionControllerForSectionAtIndex:section];
    NSParameterAssert(controller);
    return [[controller items] count];
}

- (UICollectionViewCell *)collectionView:(UICollectionView *)collectionView cellForItemAtIndexPath:(NSIndexPath *)indexPath {
    id<WMFExploreSectionController> controller = [self sectionControllerForSectionAtIndex:indexPath.section];
    NSParameterAssert(controller);
    UICollectionViewCell* cell = [collectionView dequeueReusableCellWithReuseIdentifier:[controller cellIdentifierForItemIndexPath:indexPath] forIndexPath:indexPath];
    [controller configureCell:cell atIndexPath:indexPath];
    return cell;
}

#pragma mark - UICollectionViewDelegate

- (CGSize)collectionView:(UICollectionView *)collectionView layout:(UICollectionViewLayout*)collectionViewLayout sizeForItemAtIndexPath:(NSIndexPath *)indexPath {
    id<WMFExploreSectionController> controller = [self sectionControllerForSectionAtIndex:indexPath.section];
    NSParameterAssert(controller);
    CGFloat height = [controller estimatedRowHeight];
    return CGSizeMake(collectionView.bounds.size.width, height);
}

- (UIEdgeInsets)collectionView:(UICollectionView *)collectionView layout:(UICollectionViewLayout*)collectionViewLayout insetForSectionAtIndex:(NSInteger)section {
    return UIEdgeInsetsMake(1, 0, 0, 0);
}

- (CGFloat)collectionView:(UICollectionView *)collectionView layout:(UICollectionViewLayout*)collectionViewLayout minimumLineSpacingForSectionAtIndex:(NSInteger)section {
    return 1;
}

- (CGFloat)collectionView:(UICollectionView *)collectionView layout:(UICollectionViewLayout*)collectionViewLayout minimumInteritemSpacingForSectionAtIndex:(NSInteger)section {
    return 0;
}

- (CGSize)collectionView:(UICollectionView *)collectionView layout:(UICollectionViewLayout*)collectionViewLayout referenceSizeForHeaderInSection:(NSInteger)section {
    return CGSizeMake(collectionView.bounds.size.width, 66);
}

- (CGSize)collectionView:(UICollectionView *)collectionView layout:(UICollectionViewLayout*)collectionViewLayout referenceSizeForFooterInSection:(NSInteger)section {
    id<WMFExploreSectionController> controller = [self sectionControllerForSectionAtIndex:section];
    
    if (!controller) {
        return CGSizeMake(collectionView.bounds.size.width, 50);
    }

    if ([controller conformsToProtocol:@protocol(WMFMoreFooterProviding)] && (![controller respondsToSelector:@selector(isFooterEnabled)] || [(id<WMFMoreFooterProviding>) controller isFooterEnabled])) {
        return CGSizeMake(collectionView.bounds.size.width, 100);
    } else {
        return CGSizeMake(collectionView.bounds.size.width, 50);
    }
}

- (void)configureHeader:(WMFExploreSectionHeader*)header withStylingFromController:(id<WMFExploreSectionController>)controller {
    header.image                = [[controller headerIcon] imageWithRenderingMode:UIImageRenderingModeAlwaysTemplate];
    header.imageTintColor       = [controller headerIconTintColor];
    header.imageBackgroundColor = [controller headerIconBackgroundColor];

    NSMutableAttributedString* title = [[controller headerTitle] mutableCopy];
    [title addAttribute:NSFontAttributeName value:[UIFont wmf_exploreSectionHeaderTitleFont] range:NSMakeRange(0, title.length)];
    header.title = title;

    NSMutableAttributedString* subTitle = [[controller headerSubTitle] mutableCopy];
    [subTitle addAttribute:NSFontAttributeName value:[UIFont wmf_exploreSectionHeaderSubTitleFont] range:NSMakeRange(0, subTitle.length)];
    header.subTitle = subTitle;
}

- (nonnull UICollectionReusableView*)collectionView:(UICollectionView*)collectionView viewForSupplementaryElementOfKind:(NSString*)kind atIndexPath:(NSIndexPath*)indexPath {
    if ([kind isEqualToString:UICollectionElementKindSectionHeader]) {
        return [self collectionView:collectionView viewForSectionHeaderAtIndexPath:indexPath];
    } else if ([kind isEqualToString:UICollectionElementKindSectionFooter]) {
        return [self collectionView:collectionView viewForSectionFooterAtIndexPath:indexPath];
    } else {
        assert(false);
        return [UICollectionReusableView new];
    }
}

- (nonnull UICollectionReusableView*)collectionView:(UICollectionView*)collectionView viewForSectionHeaderAtIndexPath:(NSIndexPath*)indexPath {
    id<WMFExploreSectionController> controller = [self sectionControllerForSectionAtIndex:indexPath.section];

    if (!controller) {
        return nil;
    }

    WMFExploreSectionHeader* header = (id)[collectionView dequeueReusableSupplementaryViewOfKind:UICollectionElementKindSectionHeader withReuseIdentifier:[WMFExploreSectionHeader wmf_nibName] forIndexPath:indexPath];

    [self configureHeader:header withStylingFromController:controller];

    @weakify(self);
    header.whenTapped = ^{
        @strongify(self);
        [self didTapHeaderInSection:indexPath.section];
    };

    if ([controller conformsToProtocol:@protocol(WMFHeaderMenuProviding)]) {
        header.rightButtonEnabled = YES;
        [[header rightButton] setImage:[UIImage imageNamed:@"overflow-mini"] forState:UIControlStateNormal];
        [header.rightButton bk_removeEventHandlersForControlEvents:UIControlEventTouchUpInside];
        @weakify(controller);
        [header.rightButton bk_addEventHandler:^(id sender) {
            @strongify(controller);
            @strongify(self);
            if (UI_USER_INTERFACE_IDIOM() == UIUserInterfaceIdiomPad) {
                UIAlertController *menuActionSheet = [(id < WMFHeaderMenuProviding >)controller menuActionSheet];
                menuActionSheet.modalPresentationStyle = UIModalPresentationPopover;
                menuActionSheet.popoverPresentationController.sourceView = sender;
                menuActionSheet.popoverPresentationController.sourceRect = [sender bounds];
                menuActionSheet.popoverPresentationController.permittedArrowDirections = UIPopoverArrowDirectionAny;
                [self presentViewController:menuActionSheet animated:YES completion:nil];
            } else {
                UIAlertController *menuActionSheet = [(id < WMFHeaderMenuProviding >)controller menuActionSheet];
                menuActionSheet.popoverPresentationController.sourceView = self.navigationController.tabBarController.tabBar.superview;
                menuActionSheet.popoverPresentationController.sourceRect = self.navigationController.tabBarController.tabBar.frame;
                [self presentViewController:menuActionSheet animated:YES completion:nil];
            }
        } forControlEvents:UIControlEventTouchUpInside];
    } else if ([controller conformsToProtocol:@protocol(WMFHeaderActionProviding)] && (![controller respondsToSelector:@selector(isHeaderActionEnabled)] || [(id <WMFHeaderActionProviding>) controller isHeaderActionEnabled])) {
        header.rightButtonEnabled = YES;
        [[header rightButton] setImage:[(id < WMFHeaderActionProviding >)controller headerButtonIcon] forState:UIControlStateNormal];
        [header.rightButton bk_removeEventHandlersForControlEvents:UIControlEventTouchUpInside];
        @weakify(controller);
        [header.rightButton bk_addEventHandler:^(id sender) {
            @strongify(controller);
            [(id < WMFHeaderActionProviding >)controller performHeaderButtonAction];
        } forControlEvents:UIControlEventTouchUpInside];
    } else {
        header.rightButtonEnabled = NO;
        [header.rightButton bk_removeEventHandlersForControlEvents:UIControlEventTouchUpInside];
    }

    return header;
}

- (nonnull UICollectionReusableView*)collectionView:(UICollectionView*)collectionView viewForSectionFooterAtIndexPath:(NSIndexPath*)indexPath {
    id<WMFExploreSectionController> controller = [self sectionControllerForSectionAtIndex:indexPath.section];
    if (!controller) {
        return nil;
    }
    WMFExploreSectionFooter* footer = (id)[collectionView dequeueReusableSupplementaryViewOfKind:UICollectionElementKindSectionFooter withReuseIdentifier:[WMFExploreSectionFooter wmf_nibName] forIndexPath:indexPath];
    if ([controller conformsToProtocol:@protocol(WMFMoreFooterProviding)] && (![controller respondsToSelector:@selector(isFooterEnabled)] || [(id<WMFMoreFooterProviding>) controller isFooterEnabled])) {
        footer.visibleBackgroundView.alpha = 1.0;
        footer.moreLabel.text              = [(id < WMFMoreFooterProviding >)controller footerText];
        footer.moreLabel.textColor         = [UIColor wmf_exploreSectionFooterTextColor];
        @weakify(self);
        footer.whenTapped = ^{
            @strongify(self);
            [self didTapFooterInSection:indexPath.section];
        };
    } else {
        footer.visibleBackgroundView.alpha = 0.0;
        footer.moreLabel.text              = nil;
        footer.whenTapped                  = NULL;
    }
    return footer;
}

- (void)collectionView:(UICollectionView *)collectionView willDisplayCell:(UICollectionViewCell *)cell forItemAtIndexPath:(NSIndexPath *)indexPath {
    id<WMFExploreSectionController> controller = [self sectionControllerForSectionAtIndex:indexPath.section];

    if ([controller respondsToSelector:@selector(willDisplaySection)]) {
        DDLogDebug(@"Sending willDisplaySection for controller %@ at indexPath %@", controller, indexPath);
        [controller willDisplaySection];
    }

    [self performSelector:@selector(fetchSectionIfShowing:) withObject:controller afterDelay:0.25 inModes:@[NSRunLoopCommonModes]];

    if ([controller conformsToProtocol:@protocol(WMFTitleProviding)]
        && (![controller respondsToSelector:@selector(urlForItemAtIndexPath:)]
            || [controller shouldSelectItemAtIndexPath:indexPath])) {
        NSURL* articleURL = [(id < WMFTitleProviding >)controller urlForItemAtIndexPath:indexPath];
        if (articleURL) {
            [[PiwikTracker wmf_configuredInstance] wmf_logActionImpressionInContext:self contentType:controller];
        }
    }
}

- (void)collectionView:(UICollectionView*)collectionView didEndDisplayingCell:(UICollectionViewCell*)cell forItemAtIndexPath:(nonnull NSIndexPath *)indexPath {
    id<WMFExploreSectionController> controller = [self sectionControllerForSectionAtIndex:indexPath.section];

    if ([controller respondsToSelector:@selector(didEndDisplayingSection)]) {
        if ([self isVisibilityTransitioningForItemAtIndexPath:indexPath]) {
            DDLogDebug(@"Sending didEndDisplayingSection for controller %@ at indexPath %@", controller, indexPath);
            [controller didEndDisplayingSection];
        } else {
            DDLogDebug(@"Skipping calling didEndDisplaySection for controller %@ indexPath %@", controller, indexPath);
        }
    }

    NSArray<NSIndexPath*>* visibleIndexPathsInSection = [collectionView.indexPathsForVisibleItems bk_select:^BOOL (NSIndexPath* i) {
        return i.section == indexPath.section;
    }];

    //the cell disappearing may still appear in this list
    visibleIndexPathsInSection = [visibleIndexPathsInSection bk_reject:^BOOL (id obj) {
        return [indexPath isEqual:obj];
    }];

    if (visibleIndexPathsInSection.count == 0) {
        DDLogInfo(@"Cancelling fetch for scrolled-away section: %@", controller);
        [NSObject cancelPreviousPerformRequestsWithTarget:self selector:@selector(fetchSectionIfShowing:) object:controller];
    }
}

- (BOOL)collectionView:(UICollectionView *)collectionView shouldHighlightItemAtIndexPath:(NSIndexPath *)indexPath {
    id<WMFExploreSectionController> controller = [self sectionControllerForSectionAtIndex:indexPath.section];
    NSParameterAssert(controller);
    return [controller shouldSelectItemAtIndexPath:indexPath];
    return YES;
}

- (void)collectionView:(UICollectionView*)collectionView didSelectItemAtIndexPath:(nonnull NSIndexPath *)indexPath {
    id<WMFExploreSectionController> controller = [self sectionControllerForSectionAtIndex:indexPath.section];
    NSParameterAssert(controller);
    if (![controller shouldSelectItemAtIndexPath:indexPath]) {
        return;
    }

    [[PiwikTracker wmf_configuredInstance] wmf_logActionTapThroughInContext:self contentType:controller];
    UIViewController* vc = [controller detailViewControllerForItemAtIndexPath:indexPath];
    if ([vc isKindOfClass:[WMFArticleViewController class]]) {
        [self wmf_pushArticleViewController:(WMFArticleViewController*)vc animated:YES];
    } else {
        [self presentViewController:vc animated:YES completion:nil];
    }
}

#pragma mark - Refresh Control

- (NSString*)lastUpdatedString {
    if (!self.schemaManager.lastUpdatedAt) {
        return MWLocalizedString(@"home-last-update-never-label", nil);
    }

    static NSDateFormatter* formatter;
    if (!formatter) {
        formatter           = [NSDateFormatter new];
        formatter.dateStyle = NSDateFormatterMediumStyle;
        formatter.timeStyle = NSDateFormatterShortStyle;
    }

    return [MWLocalizedString(@"home-last-update-label", nil) stringByReplacingOccurrencesOfString:@"$1" withString:[formatter stringFromDate:self.schemaManager.lastUpdatedAt]];
}

- (void)resetRefreshControlWithCompletion:(nullable dispatch_block_t)completion {
    if (![self.refreshControl isRefreshing]) {
        return;
    }
    //Don't hide the spinner so quickly - so users can see the change
    //NOTE: CATransactions during collectionview scrolling can cause jitters
    dispatchOnMainQueueAfterDelayInSeconds(1.0, ^{
        [CATransaction begin];
        [self.refreshControl endRefreshing];
        [CATransaction setCompletionBlock:^{
            dispatchOnMainQueueAfterDelayInSeconds(0.5, ^{
                if (completion) {
                    completion();
                }
            });
        }];
        [CATransaction commit];
    });
}

#pragma mark - Create Schema

- (void)createSectionSchemaIfNeeded {
    if (self.schemaManager) {
        return;
    }
    if (!self.savedPages) {
        return;
    }
    if (!self.recentPages) {
        return;
    }
    if (!self.isViewLoaded) {
        return;
    }

<<<<<<< HEAD
    self.schemaManager = [WMFExploreSectionSchema schemaWithDomainURL:[[[MWKLanguageLinkController sharedInstance] appLanguage] siteURL]
                                                           savedPages:self.savedPages
                                                              history:self.recentPages
                                                            blackList:[WMFRelatedSectionBlackList sharedBlackList]];
=======
    self.schemaManager = [WMFExploreSectionSchema schemaWithSiteURL:[[[MWKLanguageLinkController sharedInstance] appLanguage] siteURL]
                                                      savedPages:self.savedPages
                                                         history:self.recentPages
                                                       blackList:[WMFRelatedSectionBlackList sharedBlackList]];
>>>>>>> 6146906e
    self.schemaManager.delegate = self;
    [self loadSectionControllersForCurrentSectionSchema];
    self.collectionView.dataSource = self;
    self.collectionView.delegate   = self;

    [self.collectionView reloadData];
}

#pragma mark - Section Update

- (BOOL)updateSectionSchemaIfNeeded {
    return [self updateSectionSchemaForce:NO];
}

- (BOOL)updateSectionSchemaForce:(BOOL)force {
    if (!self.schemaManager) {
        return NO;
    }
    if (!self.isViewLoaded) {
        return NO;
    }
    BOOL const willUpdate = [self.schemaManager update:force];
    if (willUpdate) {
        [self.refreshControl beginRefreshing];
    }
    return willUpdate;
}

#pragma mark - Delayed Fetching

- (void)fetchSectionIfShowing:(id<WMFExploreSectionController>)controller {
    if ([self isDisplayingCellsForSectionController:controller]) {
        DDLogDebug(@"Fetching section after delay: %@", controller);
        @weakify(self);
        [controller fetchDataIfNeeded].catch(^(NSError* error){
            @strongify(self);
            if ([error wmf_isNetworkConnectionError]) {
                [self showOfflineEmptyViewAndReloadWhenReachable];
            }
        }).finally(^{
            [self resetRefreshControlWithCompletion:NULL];
        });
    } else {
        DDLogInfo(@"Section for controller %@ is no longer visible, skipping fetch.", controller);
    }
}

#pragma mark - Section Info

- (id<WMFExploreSectionController>)sectionControllerForSection:(WMFExploreSection*)section {
    id<WMFExploreSectionController> sectionController =
        [self.sectionControllerCache getOrCreateControllerForSection:section
                                                       creationBlock:^(id < WMFExploreSectionController > _Nonnull newController) {
        [self registerSectionForSectionController:newController];
    }];
    return sectionController;
}

- (nullable id<WMFExploreSectionController>)sectionControllerForSectionAtIndex:(NSInteger)index {
    if (index >= self.schemaManager.sections.count) {
        return nil;
    }
    WMFExploreSection* section = self.schemaManager.sections[index];
    return [self sectionControllerForSection:section];
}

- (NSInteger)indexForSectionController:(id<WMFExploreSectionController>)controller {
    return [self.schemaManager.sections indexOfObject:[self.sectionControllerCache sectionForController:controller]];
}

#pragma mark - Section Loading

- (void)loadSectionControllersForCurrentSectionSchema {
    [self.schemaManager.sections enumerateObjectsUsingBlock:^(WMFExploreSection* obj, NSUInteger idx, BOOL* stop) {
        [self sectionControllerForSection:obj];
    }];
}

- (void)registerSectionForSectionController:(id<WMFExploreSectionController>)controller {
    if (!controller) {
        return;
    }

    [controller registerCellsInCollectionView:self.collectionView];

    [self.KVOControllerNonRetaining unobserve:controller keyPath:WMF_SAFE_KEYPATH(controller, items)];

    [self.KVOControllerNonRetaining observe:controller
                                    keyPath:WMF_SAFE_KEYPATH(controller, items)
                                    options:0
                                      block:^(WMFExploreViewController* observer,
                                              id < WMFExploreSectionController > observedController,
                                              NSDictionary* _) {
        NSUInteger sectionIndex = [observer indexForSectionController:observedController];
        if (sectionIndex != NSNotFound && [observer isDisplayingCellsForSection:sectionIndex]) {
            DDLogDebug(@"Reloading table to display results in controller %@", observedController);
            [observer.collectionView reloadData];
        }
    }];
}

- (void)didTapFooterInSection:(NSUInteger)section {
    id<WMFExploreSectionController> controllerForSection = [self sectionControllerForSectionAtIndex:section];
    NSParameterAssert(controllerForSection);
    if (!controllerForSection) {
        DDLogError(@"Unexpected footer tap for missing section %lu.", (unsigned long)section);
        return;
    }
    if (![controllerForSection respondsToSelector:@selector(moreViewController)]) {
        return;
    }
    id<WMFExploreSectionController, WMFMoreFooterProviding> articleSectionController = (id<WMFExploreSectionController, WMFMoreFooterProviding>)controllerForSection;

    UIViewController* moreVC = [articleSectionController moreViewController];
    [[PiwikTracker wmf_configuredInstance] wmf_logActionTapThroughMoreInContext:self contentType:controllerForSection];
    [self.navigationController pushViewController:moreVC animated:YES];
}

- (void)didTapHeaderInSection:(NSUInteger)section {
    WMFExploreSection* homeSection = self.schemaManager.sections[section];
    if (homeSection.type == WMFExploreSectionTypeNearby) {
        [self didTapFooterInSection:section];
    } else if (homeSection.type == WMFExploreSectionTypeHistory || homeSection.type == WMFExploreSectionTypeSaved) {
        [self wmf_pushArticleWithURL:homeSection.articleURL dataStore:self.dataStore animated:YES];
    } else {
        [self selectFirstItemInSection:section];
    }
}

- (void)selectFirstItemInSection:(NSUInteger)section {
    NSIndexPath* indexPath = [NSIndexPath indexPathForItem:0 inSection:section];
    [self.collectionView selectItemAtIndexPath:indexPath animated:NO scrollPosition:UICollectionViewScrollPositionNone];
    [self collectionView:self.collectionView didSelectItemAtIndexPath:indexPath];
}

#pragma mark - WMFExploreSectionSchemaDelegate

- (void)sectionSchemaDidUpdateSections:(WMFExploreSectionSchema*)schema {
    [self wmf_hideEmptyView];
    [self.sectionControllerCache removeAllSectionsExcept:schema.sections];
    [self loadSectionControllersForCurrentSectionSchema];
    [self.collectionView reloadData];
    [[self visibleSectionControllers] bk_each:^(id<WMFExploreSectionController> _Nonnull obj) {
        [obj fetchDataIfError];
    }];
}

- (void)sectionSchema:(WMFExploreSectionSchema*)schema didRemoveSection:(WMFExploreSection*)section atIndex:(NSUInteger)index {
    [self.sectionControllerCache removeSection:section];
    [self.collectionView deleteSections:[NSIndexSet indexSetWithIndex:index]];
}

#pragma mark - UIViewControllerPreviewingDelegate

- (nullable UIViewController*)previewingContext:(id<UIViewControllerPreviewing>)previewingContext
                      viewControllerForLocation:(CGPoint)location {
    NSIndexPath* previewIndexPath                     = [self.collectionView indexPathForItemAtPoint:location];
    id<WMFExploreSectionController> sectionController = [self sectionControllerForSectionAtIndex:previewIndexPath.section];

    if (![sectionController shouldSelectItemAtIndexPath:previewIndexPath]) {
        return nil;
    }

    previewingContext.sourceRect = [self.collectionView cellForItemAtIndexPath:previewIndexPath].frame;

    UIViewController* vc = [sectionController detailViewControllerForItemAtIndexPath:previewIndexPath];
    self.sectionOfPreviewingTitle = sectionController;
    [[PiwikTracker wmf_configuredInstance] wmf_logActionPreviewInContext:self contentType:sectionController];
    return vc;
}

- (void)previewingContext:(id<UIViewControllerPreviewing>)previewingContext
     commitViewController:(UIViewController*)viewControllerToCommit {
    [[PiwikTracker wmf_configuredInstance] wmf_logActionTapThroughInContext:self contentType:self.sectionOfPreviewingTitle];
    self.sectionOfPreviewingTitle = nil;

    if ([viewControllerToCommit isKindOfClass:[WMFArticleViewController class]]) {
        [self wmf_pushArticleViewController:(WMFArticleViewController*)viewControllerToCommit animated:YES];
    } else {
        [self presentViewController:viewControllerToCommit animated:YES completion:nil];
    }
}

- (NSString*)analyticsContext {
    return @"Explore";
}

- (NSString*)analyticsName {
    return [self analyticsContext];
}

#pragma mark - UINavigationControllerDelegate

- (void)navigationController:(UINavigationController*)navigationController
      willShowViewController:(UIViewController*)viewController
                    animated:(BOOL)animated {
    [navigationController wmf_hideToolbarIfViewControllerHasNoToolbarItems:viewController];
}

#pragma mark - UIRefreshControl

- (void)setRefreshControl:(UIRefreshControl*)refreshControl {
    [_refreshControl removeFromSuperview];

    _refreshControl = refreshControl;

    if (_refreshControl) {
        [self.collectionView addSubview:_refreshControl];
    }
}

@end

NS_ASSUME_NONNULL_END<|MERGE_RESOLUTION|>--- conflicted
+++ resolved
@@ -781,17 +781,10 @@
         return;
     }
 
-<<<<<<< HEAD
-    self.schemaManager = [WMFExploreSectionSchema schemaWithDomainURL:[[[MWKLanguageLinkController sharedInstance] appLanguage] siteURL]
-                                                           savedPages:self.savedPages
-                                                              history:self.recentPages
-                                                            blackList:[WMFRelatedSectionBlackList sharedBlackList]];
-=======
     self.schemaManager = [WMFExploreSectionSchema schemaWithSiteURL:[[[MWKLanguageLinkController sharedInstance] appLanguage] siteURL]
                                                       savedPages:self.savedPages
                                                          history:self.recentPages
                                                        blackList:[WMFRelatedSectionBlackList sharedBlackList]];
->>>>>>> 6146906e
     self.schemaManager.delegate = self;
     [self loadSectionControllersForCurrentSectionSchema];
     self.collectionView.dataSource = self;
