--- conflicted
+++ resolved
@@ -61,12 +61,7 @@
 
 static NSString *const WMFFeedEmptyHeaderFooterReuseIdentifier = @"WMFFeedEmptyHeaderFooterReuseIdentifier";
 
-<<<<<<< HEAD
 @interface WMFExploreViewController () <WMFLocationManagerDelegate, NSFetchedResultsControllerDelegate, WMFColumnarCollectionViewLayoutDelegate, WMFArticlePreviewingActionsDelegate, UIViewControllerPreviewingDelegate, WMFAnnouncementCollectionViewCellDelegate>
-=======
-@interface WMFExploreViewController () <WMFLocationManagerDelegate, WMFDataSourceDelegate, WMFColumnarCollectionViewLayoutDelegate, WMFArticlePreviewingActionsDelegate, UIViewControllerPreviewingDelegate,
-                                        WMFAnnouncementCollectionViewCellDelegate>
->>>>>>> 89d09c00
 
 @property (nonatomic, strong) WMFLocationManager *locationManager;
 
@@ -663,11 +658,8 @@
 
         case WMFFeedDisplayTypeAnnouncement: {
             WMFAnnouncementCollectionViewCell *cell = [collectionView dequeueReusableCellWithReuseIdentifier:[WMFAnnouncementCollectionViewCell wmf_nibName] forIndexPath:indexPath];
-<<<<<<< HEAD
             [self configureAnouncementCell:cell withSection:contentGroup atIndexPath:indexPath];
-=======
-            [self configureAnouncementCell:cell withSection:(WMFAnnouncementContentGroup *)contentGroup atIndexPath:indexPath];
->>>>>>> 89d09c00
+
             return cell;
         } break;
         default:
@@ -826,18 +818,8 @@
     [sheet addAction:[UIAlertAction actionWithTitle:MWLocalizedString(@"home-hide-suggestion-prompt", nil)
                                               style:UIAlertActionStyleDestructive
                                             handler:^(UIAlertAction *_Nonnull action) {
-<<<<<<< HEAD
                                                 [self.userStore setIsExcludedFromFeed:YES forArticleURL:url];
                                                 [self updateRelatedPages];
-=======
-                                                [self.userStore.blackList addBlackListArticleURL:url];
-                                                [self.userStore notifyWhenWriteTransactionsComplete:^{
-                                                    [self.contentStore notifyWhenWriteTransactionsComplete:^{
-                                                        NSAssert([NSThread isMainThread], @"Ensure callback is on the main thread");
-                                                        [self.collectionView reloadData];
-                                                    }];
-                                                }];
->>>>>>> 89d09c00
                                             }]];
     [sheet addAction:[UIAlertAction actionWithTitle:MWLocalizedString(@"home-hide-suggestion-cancel", nil) style:UIAlertActionStyleCancel handler:NULL]];
     return sheet;
@@ -866,11 +848,7 @@
 - (BOOL)collectionView:(UICollectionView *)collectionView shouldHighlightItemAtIndexPath:(NSIndexPath *)indexPath {
     WMFContentGroup *contentGroup = [self sectionForIndexPath:indexPath];
     NSParameterAssert(contentGroup);
-<<<<<<< HEAD
     if (contentGroup.contentGroupKind == WMFContentGroupKindAnnouncement) {
-=======
-    if ([contentGroup isKindOfClass:[WMFAnnouncementContentGroup class]]) {
->>>>>>> 89d09c00
         return NO;
     } else {
         return YES;
@@ -880,11 +858,7 @@
 - (BOOL)collectionView:(UICollectionView *)collectionView shouldSelectItemAtIndexPath:(NSIndexPath *)indexPath {
     WMFContentGroup *contentGroup = [self sectionForIndexPath:indexPath];
     NSParameterAssert(contentGroup);
-<<<<<<< HEAD
     if (contentGroup.contentGroupKind == WMFContentGroupKindAnnouncement) {
-=======
-    if ([contentGroup isKindOfClass:[WMFAnnouncementContentGroup class]]) {
->>>>>>> 89d09c00
         return NO;
     } else {
         return YES;
@@ -1385,33 +1359,19 @@
 
 - (void)dismissAnnouncementCell:(WMFAnnouncementCollectionViewCell *)cell {
     NSIndexPath *indexPath = [self.collectionView indexPathForCell:cell];
-<<<<<<< HEAD
     WMFContentGroup *contentGroup = [self sectionForIndexPath:indexPath];
     NSParameterAssert(contentGroup);
     if (contentGroup.contentGroupKind != WMFContentGroupKindAnnouncement) {
-=======
-    WMFAnnouncementContentGroup *contentGroup = [(id)[self sectionForIndexPath:indexPath] copy];
-    NSParameterAssert(contentGroup);
-    if (![contentGroup isKindOfClass:[WMFAnnouncementContentGroup class]]) {
->>>>>>> 89d09c00
         return;
     }
     [contentGroup markDismissed];
     [contentGroup updateVisibility];
-<<<<<<< HEAD
+
     NSError *saveError = nil;
     [self.userStore save:&saveError];
     if (saveError) {
         DDLogError(@"Error saving after announcement dismissal: %@", saveError);
     }
-=======
-    NSArray *content = [self.contentStore contentForContentGroup:contentGroup];
-    [self.contentStore addContentGroup:contentGroup associatedContent:content];
-    [self.contentStore notifyWhenWriteTransactionsComplete:^{
-        NSAssert([NSThread isMainThread], @"Ensure callback is on the main thread");
-        [self.collectionView reloadData];
-    }];
->>>>>>> 89d09c00
 }
 
 #pragma mark - Analytics
