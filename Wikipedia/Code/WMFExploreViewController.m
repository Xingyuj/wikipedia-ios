--- conflicted
+++ resolved
@@ -240,12 +240,8 @@
         }
     }];
 
-<<<<<<< HEAD
-    [[PiwikTracker sharedInstance] wmf_logView:self];
+    [[PiwikTracker wmf_configuredInstance] wmf_logView:self];
     [NSUserActivity wmf_makeActivityActive:[NSUserActivity wmf_exploreViewActivity]];
-=======
-    [[PiwikTracker wmf_configuredInstance] wmf_logView:self];
->>>>>>> 822d4284
 }
 
 - (void)viewDidDisappear:(BOOL)animated {
