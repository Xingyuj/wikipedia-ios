--- conflicted
+++ resolved
@@ -50,24 +50,15 @@
 
 static SavedArticlesFetcher *_articleFetcher = nil;
 
-<<<<<<< HEAD
+- (void)dealloc {
+    [self stop];
+}
+
 - (instancetype)initWithDataStore:(MWKDataStore *)dataStore
                     savedPageList:(MWKSavedPageList *)savedPageList
                    articleFetcher:(WMFArticleFetcher *)articleFetcher
                   imageController:(WMFImageController *)imageController
                  imageInfoFetcher:(MWKImageInfoFetcher *)imageInfoFetcher {
-=======
-- (void)dealloc
-{
-    [self stop];
-}
-
-- (instancetype)initWithDataStore:(MWKDataStore*)dataStore
-                    savedPageList:(MWKSavedPageList*)savedPageList
-                   articleFetcher:(WMFArticleFetcher*)articleFetcher
-                  imageController:(WMFImageController*)imageController
-                 imageInfoFetcher:(MWKImageInfoFetcher*)imageInfoFetcher {
->>>>>>> 4d60b0f7
     NSParameterAssert(dataStore);
     NSParameterAssert(savedPageList);
     NSParameterAssert(articleFetcher);
