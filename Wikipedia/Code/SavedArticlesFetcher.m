--- conflicted
+++ resolved
@@ -117,7 +117,6 @@
     });
 }
 
-<<<<<<< HEAD
 - (void)fetchUncachedArticleURLs:(NSArray<NSURL*>*)urls {
     dispatch_block_t didFinishLegacyMigration = ^{
         [[NSUserDefaults standardUserDefaults] wmf_setDidFinishLegacySavedArticleImageMigration:YES];
@@ -133,38 +132,13 @@
         [group enter];
         dispatch_async(self.accessQueue, ^{
             [self fetchArticleURL:url failure:^(NSError *error) {
-=======
-- (void)fetchUncachedTitles:(NSArray<MWKTitle*>*)titles {
-    dispatch_block_t didFinishLegacyMigration = ^{
-        [[NSUserDefaults standardUserDefaults] wmf_setDidFinishLegacySavedArticleImageMigration:YES];
-    };
-    if (!titles.count) {
-        didFinishLegacyMigration();
-        return;
-    }
-    
-    WMFTaskGroup *group = [WMFTaskGroup new];
-    for (MWKTitle* title in titles) {
-        [group enter];
-        dispatch_async(self.accessQueue, ^{
-            [self fetchTitle:title failure:^(NSError *error) {
->>>>>>> e0e3a645
                 [group leave];
             } success:^{
                 [group leave];
             }];
-<<<<<<< HEAD
-            
         });
     }
     [group waitInBackgroundWithCompletion:didFinishLegacyMigration];
-    
-=======
-        });
-    }
-    
-    [group waitInBackgroundWithCompletion:didFinishLegacyMigration];
->>>>>>> e0e3a645
 }
 
 - (void)fetchArticleURL:(NSURL*)articleURL failure:(WMFErrorHandler)failure success:(WMFSuccessHandler)success {
@@ -217,74 +191,6 @@
 }
 
 - (void)migrateLegacyImagesInArticle:(MWKArticle *)article {
-    //  Removes up old saved article image list folders, copies old cached images to original and article image width locations. This ensures articles saved with 5.0.4 and older will still have images availble offline in 5.0.5. The migration is idempotent - the enumerated folders are removed so they won't be processed the next time around.
-    
-    //Get the folder that contains legacy saved article images for example - articles/Barack_Obama/Images/
-    NSString *imagesFolderPath = [self.savedPageList.dataStore pathForImagesWithTitle:article.title];
-    NSURL *imagesFolderURL = [NSURL fileURLWithPath:imagesFolderPath isDirectory:YES];
-    NSEnumerator *enumerator = [[NSFileManager defaultManager] enumeratorAtURL:imagesFolderURL includingPropertiesForKeys:@[NSURLIsDirectoryKey] options:NSDirectoryEnumerationSkipsSubdirectoryDescendants errorHandler:^BOOL(NSURL * _Nonnull url, NSError * _Nonnull error) {
-        DDLogError(@"Error enumerating image directory: %@", error);
-        return YES;
-    }];
-    
-    WMFImageController *imageController = [WMFImageController sharedInstance];
-    NSUInteger articleImageWidth = [[UIScreen mainScreen] wmf_articleImageWidthForScale];
-    NSFileManager *fileManager = [NSFileManager defaultManager];
-    
-    for (NSURL *imageFolderURL in enumerator) { //Enumerate each subfolder of the image folder. There is one subfolder per saved image.
-        NSNumber *isDirectoryNumber = nil;
-        NSError *isDirectoryError = nil;
-        if (![imageFolderURL getResourceValue:&isDirectoryNumber forKey:NSURLIsDirectoryKey error:&isDirectoryError]) {
-            DDLogError(@"Error reading from article image cache: %@", isDirectoryError);
-            continue;
-        }
-        
-        if (![isDirectoryNumber boolValue]) {
-            continue;
-        }
-        
-        NSURL *imagePlistURL = [imageFolderURL URLByAppendingPathComponent:@"Image.plist"];
-        NSDictionary *imageDictionary = [NSDictionary dictionaryWithContentsOfURL:imagePlistURL];
-        NSString *imageURLString = imageDictionary[@"sourceURL"];
-        
-        if (imageURLString == nil) {
-            continue;
-        }
-        
-        NSUInteger width = WMFParseSizePrefixFromSourceURL(imageURLString);
-        if (width != articleImageWidth && width != NSNotFound) {
-            NSURL *imageURL = [NSURL URLWithString:imageURLString];
-            if (imageURL != nil && [imageController hasDataOnDiskForImageWithURL:imageURL]) {
-                NSURL *cachedFileURL = [NSURL fileURLWithPath:[imageController cachePathForImageWithURL:imageURL] isDirectory:NO];
-                if (cachedFileURL != nil) {
-                    NSString *articleURLString = WMFChangeImageSourceURLSizePrefix(imageURLString, articleImageWidth);
-                    NSURL *articleURL = [NSURL URLWithString:articleURLString];
-                    if (articleURL != nil && ![imageController hasDataOnDiskForImageWithURL:articleURL]) {
-                        NSString *imageExtension = [imageURL pathExtension];
-                        NSString *imageMIMEType = [imageExtension wmf_asMIMEType];
-                        [imageController cacheImageFromFileURL:cachedFileURL forURL:articleURL MIMEType:imageMIMEType];
-                    }
-                    
-                    NSError *removalError = nil;
-                    if (![fileManager removeItemAtURL:cachedFileURL error:&removalError]) {
-                        DDLogError(@"Error removing legacy cached image: %@", removalError);
-                    }
-                }
-            }
-        }
-        
-        //if this is the article image, don't delete it because it should be preserved
-        BOOL isArticleImage = [article.imageURL isEqualToString:imageURLString];
-        if (!isArticleImage) {
-            NSError *removalError = nil;
-            if (![fileManager removeItemAtURL:imageFolderURL error:&removalError]) {
-                DDLogError(@"Error removing old image list image: %@", removalError);
-            }
-        }
-    }
-}
-
-- (void)migrateLegacyImagesInArticle:(MWKArticle *)article {
     //  Copies saved article images cached by versions 5.0.4 and older to the locations where 5.0.5 and newer are looking for them. Previously, the app cached at the width of the largest image in the srcset. Currently, we request a thumbnail at wmf_articleImageWidthForScale (or original if it's narrower than that width). By copying from the old size to the new expected sizes, we ensure that articles saved with these older versions will still have images availble offline in the newer versions.
     WMFImageController *imageController = [WMFImageController sharedInstance];
     NSArray *legacyImageURLs = [self.savedPageList.dataStore legacyImageURLsForArticle:article];
@@ -324,14 +230,8 @@
     
     WMFURLCache* cache = (WMFURLCache*)[NSURLCache sharedURLCache];
     [cache permanentlyCacheImagesForArticle:article];
-<<<<<<< HEAD
     
     NSArray<NSURL*>* URLs = [[article allImageURLs] allObjects];
-=======
-    
-    NSArray<NSURL*>* URLs = [[article allImageURLs] allObjects];
-    
->>>>>>> e0e3a645
     [self cacheImagesWithURLsInBackground:URLs failure:failure success:success];
 }
 
@@ -354,10 +254,6 @@
         }
         
         NSArray *URLs = [info valueForKey:@"imageThumbURL"];
-<<<<<<< HEAD
-=======
-        
->>>>>>> e0e3a645
         [self cacheImagesWithURLsInBackground:URLs failure:failure success:success];
     }];
 }
