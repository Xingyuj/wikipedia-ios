#import "SavedArticlesFetcher_Testing.h"

#import "Wikipedia-Swift.h"
#import "WMFArticleFetcher.h"
#import "MWKImageInfoFetcher.h"

#import "MWKDataStore.h"
#import "MWKSavedPageList.h"
#import "MWKArticle.h"
#import "MWKImage+CanonicalFilenames.h"
#import "WMFURLCache.h"
#import "WMFImageURLParsing.h"
#import "WMFTaskGroup.h"

static DDLogLevel const WMFSavedArticlesFetcherLogLevel = DDLogLevelDebug;

#undef LOG_LEVEL_DEF
#define LOG_LEVEL_DEF WMFSavedArticlesFetcherLogLevel

NS_ASSUME_NONNULL_BEGIN

@interface SavedArticlesFetcher ()

@property (nonatomic, strong, readwrite) dispatch_queue_t accessQueue;

@property (nonatomic, strong) MWKDataStore *dataStore;
@property (nonatomic, strong) MWKSavedPageList *savedPageList;
@property (nonatomic, strong) WMFArticleFetcher *articleFetcher;
@property (nonatomic, strong) WMFImageController *imageController;
@property (nonatomic, strong) MWKImageInfoFetcher *imageInfoFetcher;
@property (nonatomic, strong) WMFSavedPageSpotlightManager *spotlightManager;

@property (nonatomic, strong) NSMutableDictionary<NSURL *, AnyPromise *> *fetchOperationsByArticleTitle;
@property (nonatomic, strong) NSMutableDictionary<NSURL *, NSError *> *errorsByArticleTitle;

- (instancetype)initWithDataStore:(MWKDataStore *)dataStore
                    savedPageList:(MWKSavedPageList *)savedPageList
                   articleFetcher:(WMFArticleFetcher *)articleFetcher
                  imageController:(WMFImageController *)imageController
                 imageInfoFetcher:(MWKImageInfoFetcher *)imageInfoFetcher NS_DESIGNATED_INITIALIZER;
@end

@implementation SavedArticlesFetcher

@dynamic fetchFinishedDelegate;

#pragma mark - NSObject

static SavedArticlesFetcher *_articleFetcher = nil;

- (void)dealloc {
    [self stop];
    [[NSNotificationCenter defaultCenter] removeObserver:self];
}

- (instancetype)initWithDataStore:(MWKDataStore *)dataStore
                    savedPageList:(MWKSavedPageList *)savedPageList
                   articleFetcher:(WMFArticleFetcher *)articleFetcher
                  imageController:(WMFImageController *)imageController
                 imageInfoFetcher:(MWKImageInfoFetcher *)imageInfoFetcher {
    NSParameterAssert(dataStore);
    NSParameterAssert(savedPageList);
    NSParameterAssert(articleFetcher);
    NSParameterAssert(imageController);
    NSParameterAssert(imageInfoFetcher);
    self = [super init];
    if (self) {
        self.accessQueue = dispatch_queue_create("org.wikipedia.savedarticlesarticleFetcher.accessQueue", DISPATCH_QUEUE_SERIAL);
        self.fetchOperationsByArticleTitle = [NSMutableDictionary new];
        self.errorsByArticleTitle = [NSMutableDictionary new];
        self.dataStore = dataStore;
        self.articleFetcher = articleFetcher;
        self.imageController = imageController;
        self.savedPageList = savedPageList;
        self.imageInfoFetcher = imageInfoFetcher;
<<<<<<< HEAD
=======
        self.dataSource = [self.dataStore savedDataSource];
        self.spotlightManager = [[WMFSavedPageSpotlightManager alloc] initWithDataStore:self.dataStore];
        [[NSNotificationCenter defaultCenter] addObserver:self selector:@selector(applicationWillEnterForeground:) name:UIApplicationWillEnterForegroundNotification object:nil];
>>>>>>> 93850c76
    }
    return self;
}

- (void)applicationWillEnterForeground:(NSNotification *)note {
    self.dataSource = [self.dataStore savedDataSource];
}

- (instancetype)initWithDataStore:(MWKDataStore *)dataStore
                    savedPageList:(MWKSavedPageList *)savedPageList {
    return [self initWithDataStore:dataStore
                     savedPageList:savedPageList
                    articleFetcher:[[WMFArticleFetcher alloc] initWithDataStore:dataStore]
                   imageController:[WMFImageController sharedInstance]
                  imageInfoFetcher:[[MWKImageInfoFetcher alloc] init]];
}

#pragma mark - Public

- (void)start {
    [self fetchUncachedArticlesInSavedPages];
    [self observeSavedPages];
}

- (void)stop {
    [self unobserveSavedPages];
    [self cancelFetchForSavedPages];
}

#pragma mark - Observing

- (void)itemWasUpdated:(NSNotification *)note {
<<<<<<< HEAD
    NSURL *url = note.userInfo[MWKURLKey];
    if (url) {
        if ([self.savedPageList isSaved:url]) {
            [self fetchUncachedArticleURLs:@[url]];
        } else {
            [self cancelFetchForArticleURL:url];
=======
    NSString *urlString = note.object;
    if (urlString) {
        NSURL *url = [NSURL URLWithString:urlString];
        if (url) {
            if ([self.savedPageList isSaved:url]) {
                [self fetchUncachedArticleURLs:@[url]];
            } else {
                [self cancelFetchForArticleURL:url];
                [self.spotlightManager removeFromIndex:url];
            }
>>>>>>> 93850c76
        }
    }
}

- (void)observeSavedPages {
    [[NSNotificationCenter defaultCenter] addObserver:self selector:@selector(itemWasUpdated:) name:MWKItemUpdatedNotification object:nil];
}

- (void)unobserveSavedPages {
    [[NSNotificationCenter defaultCenter] removeObserver:self];
}

#pragma mark - Fetch

- (void)fetchUncachedEntries:(NSArray<MWKHistoryEntry *> *)insertedEntries {
    if (!insertedEntries.count) {
        return;
    }
    [self fetchUncachedArticleURLs:[insertedEntries valueForKey:WMF_SAFE_KEYPATH([MWKHistoryEntry new], url)]];
}

- (void)fetchUncachedArticlesInSavedPages {
    dispatch_block_t didFinishLegacyMigration = ^{
        [[NSUserDefaults wmf_userDefaults] wmf_setDidFinishLegacySavedArticleImageMigration:YES];
    };
    if ([self.savedPageList numberOfItems] == 0) {
        didFinishLegacyMigration();
        return;
    }

    WMFTaskGroup *group = [WMFTaskGroup new];
    [self.savedPageList enumerateItemsWithBlock:^(MWKHistoryEntry *_Nonnull entry, BOOL *_Nonnull stop) {
        [group enter];
        dispatch_async(self.accessQueue, ^{
            @autoreleasepool {
                [self fetchArticleURL:entry.url
                    failure:^(NSError *error) {
                        [group leave];
                    }
                    success:^{
                        [group leave];
                    }];
            }
        });
    }];
    [group waitInBackgroundWithCompletion:didFinishLegacyMigration];
}

- (void)fetchUncachedArticleURLs:(NSArray<NSURL *> *)urls {
    if (!urls.count) {
        return;
    }
    for (NSURL *url in urls) {
        dispatch_async(self.accessQueue, ^{
            [self fetchArticleURL:url
                failure:^(NSError *error) {
                }
                success:^{
                    [self.spotlightManager addToIndex:url];
                }];
        });
    }
}

- (void)fetchArticleURL:(NSURL *)articleURL failure:(WMFErrorHandler)failure success:(WMFSuccessHandler)success {
    // NOTE: must check isCached to determine that all article data has been downloaded
    MWKArticle *articleFromDisk = [self.dataStore articleWithURL:articleURL];
    @weakify(self);
    if (articleFromDisk.isCached) {
        // only fetch images if article was cached
        [self downloadImageDataForArticle:articleFromDisk failure:failure success:success];
    } else {
        /*
           don't use "finallyOn" to remove the promise from our tracking dictionary since it has to be removed
           immediately in order to ensure accurate progress & error reporting.
         */
        self.fetchOperationsByArticleTitle[articleURL] =
            [self.articleFetcher fetchArticleForURL:articleURL
                                           progress:NULL]
                .thenOn(self.accessQueue, ^(MWKArticle *article) {
                    @strongify(self);
                    [self downloadImageDataForArticle:article
                        failure:^(NSError *error) {
                            dispatch_async(self.accessQueue, ^{
                                [self didFetchArticle:article url:articleURL error:error];
                                failure(error);
                            });
                        }
                        success:^{
                            dispatch_async(self.accessQueue, ^{
                                [self didFetchArticle:article url:articleURL error:nil];
                                success();
                            });
                        }];
                })
                .catch(^(NSError *error) {
                    if (!self) {
                        return;
                    }
                    dispatch_async(self.accessQueue, ^{
                        [self didFetchArticle:nil url:articleURL error:error];
                    });
                });
    }
}

- (void)downloadImageDataForArticle:(MWKArticle *)article failure:(WMFErrorHandler)failure success:(WMFSuccessHandler)success {
    if (![[NSUserDefaults wmf_userDefaults] wmf_didFinishLegacySavedArticleImageMigration]) {
        WMF_TECH_DEBT_TODO(This legacy migration can be removed after enough users upgrade to 5.0 .5)
            [self migrateLegacyImagesInArticle:article];
    }
    [self fetchAllImagesInArticle:article
        failure:^(NSError *error) {
            failure([NSError wmf_savedPageImageDownloadError]);
        }
        success:^{
            //NOTE: turning off gallery image fetching as users are potentially downloading large amounts of data up front when upgrading to a new version of the app.
            //        [self fetchGalleryDataForArticle:article failure:failure success:success];
            if (success) {
                success();
            }
        }];
}

- (void)migrateLegacyImagesInArticle:(MWKArticle *)article {
    //  Copies saved article images cached by versions 5.0.4 and older to the locations where 5.0.5 and newer are looking for them. Previously, the app cached at the width of the largest image in the srcset. Currently, we request a thumbnail at wmf_articleImageWidthForScale (or original if it's narrower than that width). By copying from the old size to the new expected sizes, we ensure that articles saved with these older versions will still have images availble offline in the newer versions.
    WMFImageController *imageController = [WMFImageController sharedInstance];
    NSArray *legacyImageURLs = [self.dataStore legacyImageURLsForArticle:article];
    NSUInteger articleImageWidth = [[UIScreen mainScreen] wmf_articleImageWidthForScale];
    for (NSURL *legacyImageURL in legacyImageURLs) {
        @autoreleasepool {
            NSString *legacyImageURLString = legacyImageURL.absoluteString;
            NSUInteger width = WMFParseSizePrefixFromSourceURL(legacyImageURLString);
            if (width != articleImageWidth && width != NSNotFound) {
                if (legacyImageURL != nil && [imageController hasDataOnDiskForImageWithURL:legacyImageURL]) {
                    NSURL *cachedFileURL = [NSURL fileURLWithPath:[imageController cachePathForImageWithURL:legacyImageURL] isDirectory:NO];
                    if (cachedFileURL != nil) {
                        NSString *imageExtension = [legacyImageURL pathExtension];
                        NSString *imageMIMEType = [imageExtension wmf_asMIMEType];

                        NSString *imageURLStringAtArticleWidth = WMFChangeImageSourceURLSizePrefix(legacyImageURLString, articleImageWidth);
                        NSURL *imageURLAtArticleWidth = [NSURL URLWithString:imageURLStringAtArticleWidth];
                        if (imageURLAtArticleWidth != nil && ![imageController hasDataOnDiskForImageWithURL:imageURLAtArticleWidth]) {
                            [imageController cacheImageFromFileURL:cachedFileURL forURL:imageURLAtArticleWidth MIMEType:imageMIMEType];
                        }

                        NSString *originalImageURLString = WMFOriginalImageURLStringFromURLString(legacyImageURLString);
                        NSURL *originalImageURL = [NSURL URLWithString:originalImageURLString];
                        if (![imageController hasDataOnDiskForImageWithURL:originalImageURL]) {
                            [imageController cacheImageFromFileURL:cachedFileURL forURL:originalImageURL MIMEType:imageMIMEType];
                        }
                    }
                }
            }
        }
    }
}

- (void)fetchAllImagesInArticle:(MWKArticle *)article failure:(WMFErrorHandler)failure success:(WMFSuccessHandler)success {
    if (![[NSUserDefaults wmf_userDefaults] wmf_didFinishLegacySavedArticleImageMigration]) {
        WMF_TECH_DEBT_TODO(This legacy migration can be removed after enough users upgrade to 5.0 .5)
            [self migrateLegacyImagesInArticle:article];
    }

    WMFURLCache *cache = (WMFURLCache *)[NSURLCache sharedURLCache];
    [cache permanentlyCacheImagesForArticle:article];

    NSArray<NSURL *> *URLs = [[article allImageURLs] allObjects];
    [self cacheImagesWithURLsInBackground:URLs failure:failure success:success];
}

- (void)fetchGalleryDataForArticle:(MWKArticle *)article failure:(WMFErrorHandler)failure success:(WMFSuccessHandler)success {
    WMF_TECH_DEBT_TODO(check whether on - disk image info matches what we are about to fetch)
    @weakify(self);

    [self fetchImageInfoForImagesInArticle:article
        failure:^(NSError *error) {
            failure(error);
        }
        success:^(NSArray *info) {
            @strongify(self);
            if (!self) {
                failure([NSError cancelledError]);
                return;
            }
            if (info.count == 0) {
                DDLogVerbose(@"No gallery images to fetch.");
                success();
                return;
            }

            NSArray *URLs = [info valueForKey:@"imageThumbURL"];
            [self cacheImagesWithURLsInBackground:URLs failure:failure success:success];
        }];
}

- (void)fetchImageInfoForImagesInArticle:(MWKArticle *)article failure:(WMFErrorHandler)failure success:(WMFSuccessNSArrayHandler)success {
    @weakify(self);
    NSArray<NSString *> *imageFileTitles =
        [MWKImage mapFilenamesFromImages:[article imagesForGallery]];

    if (imageFileTitles.count == 0) {
        DDLogVerbose(@"No image info to fetch, returning successful promise with empty array.");
        success(imageFileTitles);
        return;
    }

    for (NSString *canonicalFilename in imageFileTitles) {
        [self.imageInfoFetcher fetchGalleryInfoForImage:canonicalFilename fromSiteURL:article.url];
    }

    PMKJoin([[imageFileTitles bk_map:^AnyPromise *(NSString *canonicalFilename) {
        return [self.imageInfoFetcher fetchGalleryInfoForImage:canonicalFilename fromSiteURL:article.url];
    }] bk_reject:^BOOL(id obj) {
        return [obj isEqual:[NSNull null]];
    }]).thenInBackground(^id(NSArray *infoObjects) {
        @strongify(self);
        if (!self) {
            return [NSError cancelledError];
        }
        [self.dataStore saveImageInfo:infoObjects forArticleURL:article.url];
        success(infoObjects);
        return infoObjects;
    });
}

- (void)cacheImagesWithURLsInBackground:(NSArray<NSURL *> *)imageURLs failure:(void (^_Nonnull)(NSError *_Nonnull error))failure success:(void (^_Nonnull)(void))success {
    imageURLs = [imageURLs bk_select:^BOOL(id obj) {
        return [obj isKindOfClass:[NSURL class]];
    }];

    if ([imageURLs count] == 0) {
        success();
        return;
    }

    [self.imageController cacheImagesWithURLsInBackground:imageURLs failure:failure success:success];
}

#pragma mark - Cancellation

- (void)cancelFetchForSavedPages {
    BOOL wasFetching = self.fetchOperationsByArticleTitle.count > 0;
    [self.savedPageList enumerateItemsWithBlock:^(MWKHistoryEntry *_Nonnull entry, BOOL *_Nonnull stop) {
        dispatch_async(self.accessQueue, ^{
            [self cancelFetchForArticleURL:entry.url];
        });
    }];
    if (wasFetching) {
        /*
           only notify delegate if deletion occurs during a download session. if deletion occurs
           after the fact, we don't need to inform delegate of completion
         */
        [self notifyDelegateIfFinished];
    }
}

- (void)cancelFetchForArticleURL:(NSURL *)URL {
    DDLogVerbose(@"Canceling saved page download for title: %@", URL);
    [self.articleFetcher cancelFetchForArticleURL:URL];
    [[[self.dataStore existingArticleWithURL:URL] allImageURLs] bk_each:^(NSURL *imageURL) {
        [self.imageController cancelFetchForURL:imageURL];
    }];
    WMF_TECH_DEBT_TODO(cancel image info & high - res image requests)
        [self.fetchOperationsByArticleTitle removeObjectForKey:URL];
}

#pragma mark - Progress

- (void)getProgress:(WMFProgressHandler)progressBlock {
    dispatch_async(self.accessQueue, ^{
        CGFloat progress = [self progress];

        dispatch_async(dispatch_get_main_queue(), ^{
            progressBlock(progress);
        });
    });
}

/// Only invoke within accessQueue
- (CGFloat)progress {
    /*
       FIXME: Handle progress when only downloading a subset of saved pages (e.g. if some were already downloaded in
       a previous session)?
     */
    if ([self.savedPageList numberOfItems] == 0) {
        return 0.0;
    }

    return (CGFloat)([self.savedPageList numberOfItems] - [self.fetchOperationsByArticleTitle count]) / (CGFloat)[self.savedPageList numberOfItems];
}

#pragma mark - Delegate Notification

/// Only invoke within accessQueue
- (void)didFetchArticle:(MWKArticle *__nullable)fetchedArticle
                    url:(NSURL *)url
                  error:(NSError *__nullable)error {
    if (error) {
        // store errors for later reporting
        DDLogError(@"Failed to download saved page %@ due to error: %@", url, error);
        self.errorsByArticleTitle[url] = error;
    } else {
        DDLogInfo(@"Downloaded saved page: %@", url);
    }

    // stop tracking operation, effectively advancing the progress
    [self.fetchOperationsByArticleTitle removeObjectForKey:url];

    CGFloat progress = [self progress];
    dispatch_async(dispatch_get_main_queue(), ^{
        [self.fetchFinishedDelegate savedArticlesFetcher:self
                                             didFetchURL:url
                                                 article:fetchedArticle
                                                progress:progress
                                                   error:error];
    });

    [self notifyDelegateIfFinished];
}

/// Only invoke within accessQueue
- (void)notifyDelegateIfFinished {
    if ([self.fetchOperationsByArticleTitle count] == 0) {
        NSError *reportedError;
        if ([self.errorsByArticleTitle count] > 0) {
            reportedError = [[self.errorsByArticleTitle allValues] firstObject];
        }

        [self.errorsByArticleTitle removeAllObjects];

        DDLogInfo(@"Finished downloading all saved pages!");

        [self finishWithError:reportedError
                  fetchedData:nil];
    }
}

@end

static NSString *const WMFSavedPageErrorDomain = @"WMFSavedPageErrorDomain";

@implementation NSError (SavedArticlesFetcherErrors)

+ (instancetype)wmf_savedPageImageDownloadError {
    return [NSError errorWithDomain:WMFSavedPageErrorDomain
                               code:1
                           userInfo:@{
                               NSLocalizedDescriptionKey: MWLocalizedString(@"saved-pages-image-download-error", nil)
                           }];
}

@end

NS_ASSUME_NONNULL_END<|MERGE_RESOLUTION|>--- conflicted
+++ resolved
@@ -73,12 +73,9 @@
         self.imageController = imageController;
         self.savedPageList = savedPageList;
         self.imageInfoFetcher = imageInfoFetcher;
-<<<<<<< HEAD
-=======
         self.dataSource = [self.dataStore savedDataSource];
         self.spotlightManager = [[WMFSavedPageSpotlightManager alloc] initWithDataStore:self.dataStore];
         [[NSNotificationCenter defaultCenter] addObserver:self selector:@selector(applicationWillEnterForeground:) name:UIApplicationWillEnterForegroundNotification object:nil];
->>>>>>> 93850c76
     }
     return self;
 }
@@ -111,25 +108,13 @@
 #pragma mark - Observing
 
 - (void)itemWasUpdated:(NSNotification *)note {
-<<<<<<< HEAD
     NSURL *url = note.userInfo[MWKURLKey];
     if (url) {
         if ([self.savedPageList isSaved:url]) {
             [self fetchUncachedArticleURLs:@[url]];
         } else {
             [self cancelFetchForArticleURL:url];
-=======
-    NSString *urlString = note.object;
-    if (urlString) {
-        NSURL *url = [NSURL URLWithString:urlString];
-        if (url) {
-            if ([self.savedPageList isSaved:url]) {
-                [self fetchUncachedArticleURLs:@[url]];
-            } else {
-                [self cancelFetchForArticleURL:url];
-                [self.spotlightManager removeFromIndex:url];
-            }
->>>>>>> 93850c76
+            [self.spotlightManager removeFromIndex:url];
         }
     }
 }
