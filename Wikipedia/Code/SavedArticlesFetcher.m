--- conflicted
+++ resolved
@@ -143,21 +143,13 @@
     [self.savedPageList enumerateItemsWithBlock:^(MWKHistoryEntry* _Nonnull entry, BOOL* _Nonnull stop) {
         [group enter];
         dispatch_async(self.accessQueue, ^{
-<<<<<<< HEAD
-            [self fetchArticleURL:entry.url failure:^(NSError* error) {
-                [group leave];
-            } success:^{
-                [group leave];
-            }];
-=======
             @autoreleasepool {
-                [self fetchArticleURL:url failure:^(NSError* error) {
+                [self fetchArticleURL:entry.url failure:^(NSError* error) {
                     [group leave];
                 } success:^{
                     [group leave];
                 }];
             }
->>>>>>> 4d1b1f65
         });
     }];
     [group waitInBackgroundWithCompletion:didFinishLegacyMigration];
