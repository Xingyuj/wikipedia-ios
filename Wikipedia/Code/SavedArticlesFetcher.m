#import "SavedArticlesFetcher_Testing.h"

#import "Wikipedia-Swift.h"
#import "WMFArticleFetcher.h"
#import "MWKImageInfoFetcher.h"

#import "MWKDataStore.h"
#import "WMFArticleDataStore.h"
#import "MWKSavedPageList.h"
#import "MWKArticle.h"
#import "MWKImage+CanonicalFilenames.h"
#import "WMFURLCache.h"
#import "WMFImageURLParsing.h"
#import "WMFTaskGroup.h"
#import <WMF/WMF.h>

static DDLogLevel const WMFSavedArticlesFetcherLogLevel = DDLogLevelDebug;

#undef LOG_LEVEL_DEF
#define LOG_LEVEL_DEF WMFSavedArticlesFetcherLogLevel

NS_ASSUME_NONNULL_BEGIN

@interface SavedArticlesFetcher ()

@property (nonatomic, strong, readwrite) dispatch_queue_t accessQueue;

@property (nonatomic, strong) MWKDataStore *dataStore;
@property (nonatomic, strong) MWKSavedPageList *savedPageList;
@property (nonatomic, strong) WMFArticleFetcher *articleFetcher;
@property (nonatomic, strong) WMFImageController *imageController;
@property (nonatomic, strong) MWKImageInfoFetcher *imageInfoFetcher;
@property (nonatomic, strong) WMFSavedPageSpotlightManager *spotlightManager;

@property (nonatomic, strong) NSMutableDictionary<NSURL *, NSURLSessionTask *> *fetchOperationsByArticleTitle;
@property (nonatomic, strong) NSMutableDictionary<NSURL *, NSError *> *errorsByArticleTitle;

- (instancetype)initWithDataStore:(MWKDataStore *)dataStore
                     previewStore:(WMFArticleDataStore *)previewStore
                    savedPageList:(MWKSavedPageList *)savedPageList
                   articleFetcher:(WMFArticleFetcher *)articleFetcher
                  imageController:(WMFImageController *)imageController
                 imageInfoFetcher:(MWKImageInfoFetcher *)imageInfoFetcher NS_DESIGNATED_INITIALIZER;
@end

@implementation SavedArticlesFetcher

@dynamic fetchFinishedDelegate;

#pragma mark - NSObject

static SavedArticlesFetcher *_articleFetcher = nil;

- (void)dealloc {
    [self stop];
}

- (instancetype)initWithDataStore:(MWKDataStore *)dataStore
                     previewStore:(WMFArticleDataStore *)previewStore
                    savedPageList:(MWKSavedPageList *)savedPageList
                   articleFetcher:(WMFArticleFetcher *)articleFetcher
                  imageController:(WMFImageController *)imageController
                 imageInfoFetcher:(MWKImageInfoFetcher *)imageInfoFetcher {
    NSParameterAssert(dataStore);
    NSParameterAssert(previewStore);
    NSParameterAssert(savedPageList);
    NSParameterAssert(articleFetcher);
    NSParameterAssert(imageController);
    NSParameterAssert(imageInfoFetcher);
    self = [super init];
    if (self) {
        self.accessQueue = dispatch_queue_create("org.wikipedia.savedarticlesarticleFetcher.accessQueue", DISPATCH_QUEUE_SERIAL);
        self.fetchOperationsByArticleTitle = [NSMutableDictionary new];
        self.errorsByArticleTitle = [NSMutableDictionary new];
        self.dataStore = dataStore;
        self.articleFetcher = articleFetcher;
        self.imageController = imageController;
        self.savedPageList = savedPageList;
        self.imageInfoFetcher = imageInfoFetcher;
        self.spotlightManager = [[WMFSavedPageSpotlightManager alloc] initWithDataStore:self.dataStore];
    }
    return self;
}

- (instancetype)initWithDataStore:(MWKDataStore *)dataStore
                     previewStore:(WMFArticleDataStore *)previewStore
                    savedPageList:(MWKSavedPageList *)savedPageList {
    return [self initWithDataStore:dataStore
                      previewStore:previewStore
                     savedPageList:savedPageList
                    articleFetcher:[[WMFArticleFetcher alloc] initWithDataStore:dataStore previewStore:previewStore]
                   imageController:[WMFImageController sharedInstance]
                  imageInfoFetcher:[[MWKImageInfoFetcher alloc] init]];
}

#pragma mark - Public

- (void)start {
    [self fetchUncachedArticlesInSavedPages];
    [self observeSavedPages];
}

- (void)stop {
    [self unobserveSavedPages];
    [self cancelFetchForSavedPages];
}

#pragma mark - Observing

- (void)itemWasUpdated:(NSNotification *)note {
    NSURL *url = note.userInfo[MWKURLKey];
    if (!url) {
        return;
    }
    NSDate *savedDate = note.userInfo[MWKSavedDateKey];
    if (savedDate) {
        [self fetchUncachedArticleURLs:@[url]];
    } else {
        [self cancelFetchForArticleURL:url];
        [self.spotlightManager removeFromIndexWithUrl:url];
    }
}

- (void)observeSavedPages {
    [[NSNotificationCenter defaultCenter] addObserver:self selector:@selector(itemWasUpdated:) name:MWKItemUpdatedNotification object:nil];
}

- (void)unobserveSavedPages {
    [[NSNotificationCenter defaultCenter] removeObserver:self];
}

#pragma mark - Fetch

- (void)fetchUncachedArticlesInSavedPages {
    dispatch_block_t didFinishLegacyMigration = ^{
        [[NSUserDefaults wmf_userDefaults] wmf_setDidFinishLegacySavedArticleImageMigration:YES];
    };
    if ([self.savedPageList numberOfItems] == 0) {
        didFinishLegacyMigration();
        return;
    }

    WMFTaskGroup *group = [WMFTaskGroup new];
    [self.savedPageList enumerateItemsWithBlock:^(WMFArticle *_Nonnull entry, BOOL *_Nonnull stop) {
        [group enter];
        dispatch_async(self.accessQueue, ^{
            @autoreleasepool {
                NSURL *articleURL = [NSURL URLWithString:entry.key];
                if (articleURL) {
                    [self fetchArticleURL:articleURL
                        failure:^(NSError *error) {
                            [group leave];
                        }
                        success:^{
                            [group leave];
                        }];
                }
            }
        });
    }];
    [group waitInBackgroundWithCompletion:didFinishLegacyMigration];
}

- (void)fetchUncachedArticleURLs:(NSArray<NSURL *> *)urls {
    if (!urls.count) {
        return;
    }
    for (NSURL *url in urls) {
        dispatch_async(self.accessQueue, ^{
            [self fetchArticleURL:url
                failure:^(NSError *error) {
                }
                success:^{
                    [self.spotlightManager addToIndexWithUrl:url];
                }];
        });
    }
}

- (void)fetchArticleURL:(NSURL *)articleURL failure:(WMFErrorHandler)failure success:(WMFSuccessHandler)success {
    if (!articleURL.wmf_title) {
        DDLogError(@"Attempted to save articleURL without title: %@", articleURL);
        failure([NSError wmf_errorWithType:WMFErrorTypeInvalidRequestParameters userInfo:nil]);
        return;
    }

    if (self.fetchOperationsByArticleTitle[articleURL]) {
        failure([NSError wmf_errorWithType:WMFErrorTypeInvalidRequestParameters userInfo:nil]);
        return;
    }
    // NOTE: must check isCached to determine that all article data has been downloaded
    MWKArticle *articleFromDisk = [self.dataStore articleWithURL:articleURL];
    @weakify(self);
    if (articleFromDisk.isCached) {
        // only fetch images if article was cached
        [self downloadImageDataForArticle:articleFromDisk failure:failure success:success];
    } else {
        self.fetchOperationsByArticleTitle[articleURL] =
            [self.articleFetcher fetchArticleForURL:articleURL
                progress:NULL
                failure:^(NSError *_Nonnull error) {
                    if (!self) {
                        return;
                    }
                    dispatch_async(self.accessQueue, ^{
                        [self didFetchArticle:nil url:articleURL error:error];
                    });
                }
                success:^(MWKArticle *_Nonnull article) {
                    dispatch_async(self.accessQueue, ^{
                        @strongify(self);
                        [self downloadImageDataForArticle:article
                            failure:^(NSError *error) {
                                dispatch_async(self.accessQueue, ^{
                                    [self didFetchArticle:article url:articleURL error:error];
                                    failure(error);
                                });
                            }
                            success:^{
                                dispatch_async(self.accessQueue, ^{
                                    [self didFetchArticle:article url:articleURL error:nil];
                                    success();
                                });
                            }];
                    });
                }];
    }
}

- (void)downloadImageDataForArticle:(MWKArticle *)article failure:(WMFErrorHandler)failure success:(WMFSuccessHandler)success {
    dispatch_block_t doneMigration = ^{
        [self fetchAllImagesInArticle:article
            failure:^(NSError *error) {
                failure([NSError wmf_savedPageImageDownloadError]);
            }
            success:^{
                //NOTE: turning off gallery image fetching as users are potentially downloading large amounts of data up front when upgrading to a new version of the app.
                //        [self fetchGalleryDataForArticle:article failure:failure success:success];
                if (success) {
                    success();
                }
            }];
    };
    if (![[NSUserDefaults wmf_userDefaults] wmf_didFinishLegacySavedArticleImageMigration]) {
        WMF_TECH_DEBT_TODO(This legacy migration can be removed after enough users upgrade to 5.0.5)
            [self migrateLegacyImagesInArticle:article
                                    completion:doneMigration];
    } else {
        doneMigration();
    }
}

- (void)migrateLegacyImagesInArticle:(MWKArticle *)article completion:(dispatch_block_t)completion {
    //  Copies saved article images cached by versions 5.0.4 and older to the locations where 5.0.5 and newer are looking for them. Previously, the app cached at the width of the largest image in the srcset. Currently, we request a thumbnail at wmf_articleImageWidthForScale (or original if it's narrower than that width). By copying from the old size to the new expected sizes, we ensure that articles saved with these older versions will still have images availble offline in the newer versions.
    WMFImageController *imageController = [WMFImageController sharedInstance];
    NSArray *legacyImageURLs = [self.dataStore legacyImageURLsForArticle:article];
    NSInteger articleImageWidth = [[UIScreen mainScreen] wmf_articleImageWidthForScale];
    WMFTaskGroup *group = [WMFTaskGroup new];
    for (NSURL *legacyImageURL in legacyImageURLs) {
        @autoreleasepool {
            NSString *legacyImageURLString = legacyImageURL.absoluteString;
            NSInteger width = WMFParseSizePrefixFromSourceURL(legacyImageURLString);
            if (width == articleImageWidth || width == NSNotFound) {
                continue;
            }

            if (legacyImageURL == nil) {
                continue;
            }

            [group enter];
            [imageController hasDataOnDiskForImageWithURL:legacyImageURL
                                               completion:^(BOOL hasLegacyImageData) {
                                                   if (!hasLegacyImageData) {
                                                       [group leave];
                                                       return;
                                                   }

                                                   NSURL *cachedFileURL = [NSURL fileURLWithPath:[imageController cachePathForImageWithURL:legacyImageURL] isDirectory:NO];

                                                   if (cachedFileURL == nil) {
                                                       [group leave];
                                                       return;
                                                   }

                                                   NSString *imageExtension = [legacyImageURL pathExtension];
                                                   NSString *imageMIMEType = [imageExtension wmf_asMIMEType];

                                                   NSString *imageURLStringAtArticleWidth = WMFChangeImageSourceURLSizePrefix(legacyImageURLString, articleImageWidth);
                                                   NSURL *imageURLAtArticleWidth = [NSURL URLWithString:imageURLStringAtArticleWidth];

                                                   if (imageURLAtArticleWidth == nil) {
                                                       [group leave];
                                                       return;
                                                   }

                                                   [group enter];
                                                   [imageController hasDataOnDiskForImageWithURL:imageURLAtArticleWidth
                                                                                      completion:^(BOOL hasArticleWithData) {
                                                                                          if (hasArticleWithData) {
                                                                                              [group leave];
                                                                                              return;
                                                                                          }

                                                                                          [imageController cacheImageFromFileURL:cachedFileURL forURL:imageURLAtArticleWidth MIMEType:imageMIMEType];
                                                                                          [group leave];
                                                                                      }];

                                                   NSString *originalImageURLString = WMFOriginalImageURLStringFromURLString(legacyImageURLString);
                                                   NSURL *originalImageURL = [NSURL URLWithString:originalImageURLString];
                                                   [group enter];
                                                   [imageController hasDataOnDiskForImageWithURL:originalImageURL
                                                                                      completion:^(BOOL hasOriginalData) {
                                                                                          if (hasOriginalData) {
                                                                                              [group leave];
                                                                                              return;
                                                                                          }
                                                                                          [imageController cacheImageFromFileURL:cachedFileURL forURL:originalImageURL MIMEType:imageMIMEType];
                                                                                          [group leave];
                                                                                      }];

                                                   [group leave];
                                               }];
        }
    }
    [group waitInBackgroundWithTimeout:10 completion:completion];
}

- (void)fetchAllImagesInArticle:(MWKArticle *)article failure:(WMFErrorHandler)failure success:(WMFSuccessHandler)success {
    dispatch_block_t doneMigration = ^{
        //Move any images already cached in the shared URL cache to our own cache (WMFImageController)
        WMFURLCache *cache = (WMFURLCache *)[NSURLCache sharedURLCache];
        [cache permanentlyCacheImagesForArticle:article];

        //Download any images that aren't cached
        NSArray<NSURL *> *URLs = [[article allImageURLs] allObjects];
        [self cacheImagesWithURLsInBackground:URLs failure:failure success:success];
    };
    if (![[NSUserDefaults wmf_userDefaults] wmf_didFinishLegacySavedArticleImageMigration]) {
        WMF_TECH_DEBT_TODO(This legacy migration can be removed after enough users upgrade to 5.0 .5)
            [self migrateLegacyImagesInArticle:article
                                    completion:doneMigration];
    } else {
        doneMigration();
    }
}

- (void)fetchGalleryDataForArticle:(MWKArticle *)article failure:(WMFErrorHandler)failure success:(WMFSuccessHandler)success {
    WMF_TECH_DEBT_TODO(check whether on - disk image info matches what we are about to fetch)
    @weakify(self);

    [self fetchImageInfoForImagesInArticle:article
        failure:^(NSError *error) {
            failure(error);
        }
        success:^(NSArray *info) {
            @strongify(self);
            if (!self) {
                failure([NSError wmf_cancelledError]);
                return;
            }
            if (info.count == 0) {
                DDLogVerbose(@"No gallery images to fetch.");
                success();
                return;
            }

            NSArray *URLs = [info valueForKey:@"imageThumbURL"];
            [self cacheImagesWithURLsInBackground:URLs failure:failure success:success];
        }];
}

- (void)fetchImageInfoForImagesInArticle:(MWKArticle *)article failure:(WMFErrorHandler)failure success:(WMFSuccessNSArrayHandler)success {
    NSArray<NSString *> *imageFileTitles =
        [MWKImage mapFilenamesFromImages:[article imagesForGallery]];

    if (imageFileTitles.count == 0) {
        DDLogVerbose(@"No image info to fetch.");
        success(imageFileTitles);
        return;
    }

    NSMutableArray *infoObjects = [NSMutableArray arrayWithCapacity:imageFileTitles.count];
    WMFTaskGroup *group = [WMFTaskGroup new];
    for (NSString *canonicalFilename in imageFileTitles) {
        [group enter];
        [self.imageInfoFetcher fetchGalleryInfoForImage:canonicalFilename
            fromSiteURL:article.url
            failure:^(NSError *_Nonnull error) {
                [group leave];
            }
            success:^(id _Nonnull object) {
                if (!object || [object isEqual:[NSNull null]]) {
                    [group leave];
                    return;
                }
                [infoObjects addObject:object];
                [group leave];
            }];
    }

    @weakify(self);
    [group waitInBackgroundAndNotifyOnQueue:dispatch_get_global_queue(DISPATCH_QUEUE_PRIORITY_BACKGROUND, 0)
                                  withBlock:^{
                                      @strongify(self);
                                      if (!self) {
                                          failure([NSError wmf_cancelledError]);
                                          return;
                                      }
                                      [self.dataStore saveImageInfo:infoObjects forArticleURL:article.url];
                                      success(infoObjects);
                                  }];
}

- (void)cacheImagesWithURLsInBackground:(NSArray<NSURL *> *)imageURLs failure:(void (^_Nonnull)(NSError *_Nonnull error))failure success:(void (^_Nonnull)(void))success {
    imageURLs = [imageURLs wmf_select:^BOOL(id obj) {
        return [obj isKindOfClass:[NSURL class]];
    }];

    if ([imageURLs count] == 0) {
        success();
        return;
    }

    [self.imageController cacheImagesWithURLsInBackground:imageURLs failure:failure success:success];
}

#pragma mark - Cancellation

- (void)cancelFetchForSavedPages {
    BOOL wasFetching = self.fetchOperationsByArticleTitle.count > 0;
    [self.savedPageList enumerateItemsWithBlock:^(WMFArticle *_Nonnull entry, BOOL *_Nonnull stop) {
        dispatch_async(self.accessQueue, ^{
            [self cancelFetchForArticleURL:entry.URL];
        });
    }];
    if (wasFetching) {
        /*
           only notify delegate if deletion occurs during a download session. if deletion occurs
           after the fact, we don't need to inform delegate of completion
         */
        [self notifyDelegateIfFinished];
    }
}

- (void)cancelFetchForArticleURL:(NSURL *)URL {
<<<<<<< HEAD
    DDLogVerbose(@"Canceling saved page download for title: %@", URL);
    [self.articleFetcher cancelFetchForArticleURL:URL];
    NSSet<NSURL *> *allImageURLs = [[self.dataStore existingArticleWithURL:URL] allImageURLs];
    for (NSURL *imageURL in allImageURLs) {
        [self.imageController cancelFetchForURL:imageURL];
    }
    WMF_TECH_DEBT_TODO(cancel image info & high - res image requests)
=======
    dispatch_async(self.accessQueue, ^{
        DDLogVerbose(@"Canceling saved page download for title: %@", URL);
        [self.articleFetcher cancelFetchForArticleURL:URL];
        [[[self.dataStore existingArticleWithURL:URL] allImageURLs] bk_each:^(NSURL *imageURL) {
            [self.imageController cancelFetchForURL:imageURL];
        }];
        WMF_TECH_DEBT_TODO(cancel image info & high - res image requests)
>>>>>>> 351f3a35
        [self.fetchOperationsByArticleTitle removeObjectForKey:URL];
    });
}

#pragma mark - Delegate Notification

/// Only invoke within accessQueue
- (void)didFetchArticle:(MWKArticle *__nullable)fetchedArticle
                    url:(NSURL *)url
                  error:(NSError *__nullable)error {
    dispatch_assert_queue_debug(self.accessQueue);
    if (error) {
        // store errors for later reporting
        DDLogError(@"Failed to download saved page %@ due to error: %@", url, error);
        self.errorsByArticleTitle[url] = error;
    } else {
        DDLogInfo(@"Downloaded saved page: %@", url);
    }

    // stop tracking operation, effectively advancing the progress
    [self.fetchOperationsByArticleTitle removeObjectForKey:url];

    dispatch_async(dispatch_get_main_queue(), ^{
        [self.fetchFinishedDelegate savedArticlesFetcher:self
                                             didFetchURL:url
                                                 article:fetchedArticle
                                                   error:error];
    });

    [self notifyDelegateIfFinished];
}

/// Only invoke within accessQueue
- (void)notifyDelegateIfFinished {
    dispatch_assert_queue_debug(self.accessQueue);
    if ([self.fetchOperationsByArticleTitle count] == 0) {
        NSError *reportedError;
        if ([self.errorsByArticleTitle count] > 0) {
            reportedError = [[self.errorsByArticleTitle allValues] firstObject];
        }

        [self.errorsByArticleTitle removeAllObjects];

        DDLogInfo(@"Finished downloading all saved pages!");

        [self finishWithError:reportedError
                  fetchedData:nil];
    }
}

@end

static NSString *const WMFSavedPageErrorDomain = @"WMFSavedPageErrorDomain";

@implementation NSError (SavedArticlesFetcherErrors)

+ (instancetype)wmf_savedPageImageDownloadError {
    return [NSError errorWithDomain:WMFSavedPageErrorDomain
                               code:1
                           userInfo:@{
                               NSLocalizedDescriptionKey: MWLocalizedString(@"saved-pages-image-download-error", nil)
                           }];
}

@end

NS_ASSUME_NONNULL_END<|MERGE_RESOLUTION|>--- conflicted
+++ resolved
@@ -444,23 +444,14 @@
 }
 
 - (void)cancelFetchForArticleURL:(NSURL *)URL {
-<<<<<<< HEAD
-    DDLogVerbose(@"Canceling saved page download for title: %@", URL);
-    [self.articleFetcher cancelFetchForArticleURL:URL];
-    NSSet<NSURL *> *allImageURLs = [[self.dataStore existingArticleWithURL:URL] allImageURLs];
-    for (NSURL *imageURL in allImageURLs) {
-        [self.imageController cancelFetchForURL:imageURL];
-    }
-    WMF_TECH_DEBT_TODO(cancel image info & high - res image requests)
-=======
     dispatch_async(self.accessQueue, ^{
         DDLogVerbose(@"Canceling saved page download for title: %@", URL);
         [self.articleFetcher cancelFetchForArticleURL:URL];
-        [[[self.dataStore existingArticleWithURL:URL] allImageURLs] bk_each:^(NSURL *imageURL) {
+        NSSet<NSURL *> *allImageURLs = [[self.dataStore existingArticleWithURL:URL] allImageURLs];
+        for (NSURL *imageURL in allImageURLs) {
             [self.imageController cancelFetchForURL:imageURL];
-        }];
+        }
         WMF_TECH_DEBT_TODO(cancel image info & high - res image requests)
->>>>>>> 351f3a35
         [self.fetchOperationsByArticleTitle removeObjectForKey:URL];
     });
 }
