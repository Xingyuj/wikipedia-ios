
#import "SavedArticlesFetcher_Testing.h"

#import "Wikipedia-Swift.h"
#import "WMFArticleFetcher.h"
#import "MWKImageInfoFetcher.h"

#import "MWKDataStore.h"
#import "MWKSavedPageList.h"
#import "MWKArticle.h"
#import "MWKImage+CanonicalFilenames.h"
#import "WMFURLCache.h"
#import "WMFImageURLParsing.h"
#import "UIScreen+WMFImageWidth.h"
#import "WMFTaskGroup.h"

static DDLogLevel const WMFSavedArticlesFetcherLogLevel = DDLogLevelDebug;

#undef LOG_LEVEL_DEF
#define LOG_LEVEL_DEF WMFSavedArticlesFetcherLogLevel

NS_ASSUME_NONNULL_BEGIN

@interface SavedArticlesFetcher ()

@property (nonatomic, strong) MWKSavedPageList* savedPageList;
@property (nonatomic, strong) WMFArticleFetcher* articleFetcher;
@property (nonatomic, strong) WMFImageController* imageController;
@property (nonatomic, strong) MWKImageInfoFetcher* imageInfoFetcher;

@property (nonatomic, strong) NSMutableDictionary<NSURL*, AnyPromise*>* fetchOperationsByArticleTitle;
@property (nonatomic, strong) NSMutableDictionary<NSURL*, NSError*>* errorsByArticleTitle;

@end

@implementation SavedArticlesFetcher

@dynamic fetchFinishedDelegate;

#pragma mark - Shared Access

static SavedArticlesFetcher* _articleFetcher = nil;

- (instancetype)initWithSavedPageList:(MWKSavedPageList*)savedPageList
                       articleFetcher:(WMFArticleFetcher*)articleFetcher
                      imageController:(WMFImageController*)imageController
                     imageInfoFetcher:(MWKImageInfoFetcher*)imageInfoFetcher {
    NSParameterAssert(savedPageList);
    NSParameterAssert(savedPageList.dataStore);
    NSParameterAssert(articleFetcher);
    NSParameterAssert(imageController);
    NSParameterAssert(imageInfoFetcher);
    self = [super init];
    if (self) {
        _accessQueue                       = dispatch_queue_create("org.wikipedia.savedarticlesarticleFetcher.accessQueue", DISPATCH_QUEUE_SERIAL);
        self.fetchOperationsByArticleTitle = [NSMutableDictionary new];
        self.errorsByArticleTitle          = [NSMutableDictionary new];
        self.articleFetcher                = articleFetcher;
        self.imageController               = imageController;
        self.savedPageList                 = savedPageList;
        self.imageInfoFetcher              = imageInfoFetcher;
    }
    return self;
}

- (instancetype)initWithSavedPageList:(MWKSavedPageList*)savedPageList {
    return [self initWithSavedPageList:savedPageList
                        articleFetcher:[[WMFArticleFetcher alloc] initWithDataStore:savedPageList.dataStore]
                       imageController:[WMFImageController sharedInstance]
                      imageInfoFetcher:[[MWKImageInfoFetcher alloc] init]];
}

#pragma mark - Fetching

- (void)fetchAndObserveSavedPageList {
    // build up initial state of current list
    [self fetchUncachedEntries:self.savedPageList.entries];

    // observe subsequent changes
    [self.KVOControllerNonRetaining observe:self.savedPageList
                                    keyPath:WMF_SAFE_KEYPATH(self.savedPageList, entries)
                                    options:NSKeyValueObservingOptionOld | NSKeyValueObservingOptionNew
                                     action:@selector(savedPageListDidChange:)];
}

- (void)cancelFetch {
    [self cancelFetchForEntries:self.savedPageList.entries];
}

#pragma mark Internal Methods

- (void)fetchUncachedEntries:(NSArray<MWKSavedPageEntry*>*)insertedEntries {
    if (!insertedEntries.count) {
        return;
    }
    [self fetchUncachedArticleURLs:[insertedEntries valueForKey:WMF_SAFE_KEYPATH([MWKSavedPageEntry new], url)]];
}

- (void)cancelFetchForEntries:(NSArray<MWKSavedPageEntry*>*)deletedEntries {
    if (!deletedEntries.count) {
        return;
    }
    @weakify(self);
    dispatch_async(self.accessQueue, ^{
        @strongify(self);
        BOOL wasFetching = self.fetchOperationsByArticleTitle.count > 0;
        [deletedEntries bk_each:^(MWKSavedPageEntry* entry) {
            [self cancelFetchForArticleURL:entry.url];
        }];
        if (wasFetching) {
            /*
               only notify delegate if deletion occurs during a download session. if deletion occurs
               after the fact, we don't need to inform delegate of completion
             */
            [self notifyDelegateIfFinished];
        }
    });
}

- (void)fetchUncachedArticleURLs:(NSArray<NSURL*>*)urls {
    dispatch_block_t didFinishLegacyMigration = ^{
        [[NSUserDefaults standardUserDefaults] wmf_setDidFinishLegacySavedArticleImageMigration:YES];
    };

    if (!urls.count) {
        didFinishLegacyMigration();
        return;
    }

    WMFTaskGroup* group = [WMFTaskGroup new];
    for (NSURL* url in urls) {
        [group enter];
        dispatch_async(self.accessQueue, ^{
<<<<<<< HEAD
            [self fetchArticleURL:url failure:^(NSError* error) {
                [group leave];
            } success:^{
                [group leave];
            }];
=======
            @autoreleasepool {
                [self fetchTitle:title failure:^(NSError *error) {
                    [group leave];
                } success:^{
                    [group leave];
                }];
            }
>>>>>>> f01cd7df
        });
    }
    [group waitInBackgroundWithCompletion:didFinishLegacyMigration];
}

- (void)fetchArticleURL:(NSURL*)articleURL failure:(WMFErrorHandler)failure success:(WMFSuccessHandler)success {
    // NOTE: must check isCached to determine that all article data has been downloaded
    MWKArticle* articleFromDisk = [self.savedPageList.dataStore articleWithURL:articleURL];
    @weakify(self);
    if (articleFromDisk.isCached) {
        // only fetch images if article was cached
        [self downloadImageDataForArticle:articleFromDisk failure:failure success:success];
    } else {
        /*
           don't use "finallyOn" to remove the promise from our tracking dictionary since it has to be removed
           immediately in order to ensure accurate progress & error reporting.
         */
        self.fetchOperationsByArticleTitle[articleURL] =
            [self.articleFetcher fetchArticleForURL:articleURL progress:NULL].thenOn(self.accessQueue, ^(MWKArticle* article){
            @strongify(self);
            [self downloadImageDataForArticle:article failure:^(NSError* error) {
                dispatch_async(self.accessQueue, ^{
                    [self didFetchArticle:article url:articleURL error:error];
                    failure(error);
                });
            } success:^{
                dispatch_async(self.accessQueue, ^{
                    [self didFetchArticle:article url:articleURL error:nil];
                    success();
                });
            }];
        }).catch(^(NSError* error){
            if (!self) {
                return;
            }
            dispatch_async(self.accessQueue, ^{
                [self didFetchArticle:nil url:articleURL error:error];
            });
        });
    }
}

- (void)downloadImageDataForArticle:(MWKArticle*)article failure:(WMFErrorHandler)failure success:(WMFSuccessHandler)success {
    if (![[NSUserDefaults standardUserDefaults] wmf_didFinishLegacySavedArticleImageMigration]) {
        WMF_TECH_DEBT_TODO(This legacy migration can be removed after enough users upgrade to 5.0.5)
        [self migrateLegacyImagesInArticle : article];
    }
    [self fetchAllImagesInArticle:article failure:^(NSError* error) {
        failure([NSError wmf_savedPageImageDownloadError]);
    } success:^{
        //NOTE: turning off gallery image fetching as users are potentially downloading large amounts of data up front when upgrading to a new version of the app.
//        [self fetchGalleryDataForArticle:article failure:failure success:success];
        if (success) {
            success();
        }
    }];
}

- (void)migrateLegacyImagesInArticle:(MWKArticle*)article {
    //  Copies saved article images cached by versions 5.0.4 and older to the locations where 5.0.5 and newer are looking for them. Previously, the app cached at the width of the largest image in the srcset. Currently, we request a thumbnail at wmf_articleImageWidthForScale (or original if it's narrower than that width). By copying from the old size to the new expected sizes, we ensure that articles saved with these older versions will still have images availble offline in the newer versions.
    WMFImageController* imageController = [WMFImageController sharedInstance];
    NSArray* legacyImageURLs            = [self.savedPageList.dataStore legacyImageURLsForArticle:article];
    NSUInteger articleImageWidth        = [[UIScreen mainScreen] wmf_articleImageWidthForScale];
    for (NSURL* legacyImageURL in legacyImageURLs) {
        @autoreleasepool {
            NSString* legacyImageURLString = legacyImageURL.absoluteString;
            NSUInteger width               = WMFParseSizePrefixFromSourceURL(legacyImageURLString);
            if (width != articleImageWidth && width != NSNotFound) {
                if (legacyImageURL != nil && [imageController hasDataOnDiskForImageWithURL:legacyImageURL]) {
                    NSURL* cachedFileURL = [NSURL fileURLWithPath:[imageController cachePathForImageWithURL:legacyImageURL] isDirectory:NO];
                    if (cachedFileURL != nil) {
                        NSString* imageExtension = [legacyImageURL pathExtension];
                        NSString* imageMIMEType  = [imageExtension wmf_asMIMEType];
                        
                        NSString* imageURLStringAtArticleWidth = WMFChangeImageSourceURLSizePrefix(legacyImageURLString, articleImageWidth);
                        NSURL* imageURLAtArticleWidth          = [NSURL URLWithString:imageURLStringAtArticleWidth];
                        if (imageURLAtArticleWidth != nil && ![imageController hasDataOnDiskForImageWithURL:imageURLAtArticleWidth]) {
                            [imageController cacheImageFromFileURL:cachedFileURL forURL:imageURLAtArticleWidth MIMEType:imageMIMEType];
                        }
                        
                        NSString* originalImageURLString = WMFOriginalImageURLStringFromURLString(legacyImageURLString);
                        NSURL* originalImageURL          = [NSURL URLWithString:originalImageURLString];
                        if (![imageController hasDataOnDiskForImageWithURL:originalImageURL]) {
                            [imageController cacheImageFromFileURL:cachedFileURL forURL:originalImageURL MIMEType:imageMIMEType];
                        }
                    }
                }
            }
        }
    }
}

- (void)fetchAllImagesInArticle:(MWKArticle*)article failure:(WMFErrorHandler)failure success:(WMFSuccessHandler)success {
    if (![[NSUserDefaults standardUserDefaults] wmf_didFinishLegacySavedArticleImageMigration]) {
        WMF_TECH_DEBT_TODO(This legacy migration can be removed after enough users upgrade to 5.0 .5)
        [self migrateLegacyImagesInArticle : article];
    }

    WMFURLCache* cache = (WMFURLCache*)[NSURLCache sharedURLCache];
    [cache permanentlyCacheImagesForArticle:article];

    NSArray<NSURL*>* URLs = [[article allImageURLs] allObjects];
    [self cacheImagesWithURLsInBackground:URLs failure:failure success:success];
}

- (void)fetchGalleryDataForArticle:(MWKArticle*)article failure:(WMFErrorHandler)failure success:(WMFSuccessHandler)success {
    WMF_TECH_DEBT_TODO(check whether on - disk image info matches what we are about to fetch)
    @weakify(self);

    [self fetchImageInfoForImagesInArticle:article failure:^(NSError* error) {
        failure(error);
    } success:^(NSArray* info) {
        @strongify(self);
        if (!self) {
            failure([NSError cancelledError]);
            return;
        }
        if (info.count == 0) {
            DDLogVerbose(@"No gallery images to fetch.");
            success();
            return;
        }

        NSArray* URLs = [info valueForKey:@"imageThumbURL"];
        [self cacheImagesWithURLsInBackground:URLs failure:failure success:success];
    }];
}

- (void)fetchImageInfoForImagesInArticle:(MWKArticle*)article failure:(WMFErrorHandler)failure success:(WMFSuccessNSArrayHandler)success {
    @weakify(self);
    NSArray<NSString*>* imageFileTitles =
        [MWKImage mapFilenamesFromImages:[article imagesForGallery]];

    if (imageFileTitles.count == 0) {
        DDLogVerbose(@"No image info to fetch, returning successful promise with empty array.");
        success(imageFileTitles);
        return;
    }

    for (NSString* canonicalFilename in imageFileTitles) {
        [self.imageInfoFetcher fetchGalleryInfoForImage:canonicalFilename fromSiteURL:article.url];
    }

    PMKJoin([[imageFileTitles bk_map:^AnyPromise*(NSString* canonicalFilename) {
        return [self.imageInfoFetcher fetchGalleryInfoForImage:canonicalFilename fromSiteURL:article.url];
    }] bk_reject:^BOOL (id obj) {
        return [obj isEqual:[NSNull null]];
    }]).thenInBackground(^id (NSArray* infoObjects) {
        @strongify(self);
        if (!self) {
            return [NSError cancelledError];
        }
        [self.savedPageList.dataStore saveImageInfo:infoObjects forArticleURL:article.url];
        success(infoObjects);
        return infoObjects;
    });
}

- (void)cacheImagesWithURLsInBackground:(NSArray<NSURL*>*)imageURLs failure:(void (^ _Nonnull)(NSError* _Nonnull error))failure success:(void (^ _Nonnull)(void))success {
    imageURLs = [imageURLs bk_select:^BOOL (id obj) {
        return [obj isKindOfClass:[NSURL class]];
    }];

    if ([imageURLs count] == 0) {
        success();
        return;
    }

    [self.imageController cacheImagesWithURLsInBackground:imageURLs failure:failure success:success];
}

#pragma mark - Cancellation

- (void)cancelFetchForArticleURL:(NSURL*)URL {
    DDLogVerbose(@"Canceling saved page download for title: %@", URL);
    [self.articleFetcher cancelFetchForArticleURL:URL];
    [[[self.savedPageList.dataStore existingArticleWithURL:URL] allImageURLs] bk_each:^(NSURL* imageURL) {
        [self.imageController cancelFetchForURL:imageURL];
    }];
    WMF_TECH_DEBT_TODO(cancel image info & high - res image requests)
    [self.fetchOperationsByArticleTitle removeObjectForKey : URL];
}

#pragma mark - KVO

- (void)savedPageListDidChange:(NSDictionary*)change {
    switch ([change[NSKeyValueChangeKindKey] integerValue]) {
        case NSKeyValueChangeInsertion: {
            [self fetchUncachedEntries:change[NSKeyValueChangeNewKey]];
            break;
        }
        case NSKeyValueChangeRemoval: {
            [self cancelFetchForEntries:change[NSKeyValueChangeOldKey]];
            break;
        }
        default:
            NSAssert(NO, @"Unsupported KVO operation %@ on saved page list %@", change, self.savedPageList);
            break;
    }
}

#pragma mark - Progress

- (void)getProgress:(WMFProgressHandler)progressBlock {
    dispatch_async(self.accessQueue, ^{
        CGFloat progress = [self progress];

        dispatch_async(dispatch_get_main_queue(), ^{
            progressBlock(progress);
        });
    });
}

/// Only invoke within accessQueue
- (CGFloat)progress {
    /*
       FIXME: Handle progress when only downloading a subset of saved pages (e.g. if some were already downloaded in
       a previous session)?
     */
    if ([self.savedPageList countOfEntries] == 0) {
        return 0.0;
    }

    return (CGFloat)([self.savedPageList countOfEntries] - [self.fetchOperationsByArticleTitle count])
           / (CGFloat)[self.savedPageList countOfEntries];
}

#pragma mark - Delegate Notification

/// Only invoke within accessQueue
- (void)didFetchArticle:(MWKArticle* __nullable)fetchedArticle
                    url:(NSURL*)url
                  error:(NSError* __nullable)error {
    if (error) {
        // store errors for later reporting
        DDLogError(@"Failed to download saved page %@ due to error: %@", url, error);
        self.errorsByArticleTitle[url] = error;
    } else {
        DDLogInfo(@"Downloaded saved page: %@", url);
    }

    // stop tracking operation, effectively advancing the progress
    [self.fetchOperationsByArticleTitle removeObjectForKey:url];

    CGFloat progress = [self progress];
    dispatch_async(dispatch_get_main_queue(), ^{
        [self.fetchFinishedDelegate savedArticlesFetcher:self
                                             didFetchURL:url
                                                 article:fetchedArticle
                                                progress:progress
                                                   error:error];
    });

    [self notifyDelegateIfFinished];
}

/// Only invoke within accessQueue
- (void)notifyDelegateIfFinished {
    if ([self.fetchOperationsByArticleTitle count] == 0) {
        NSError* reportedError;
        if ([self.errorsByArticleTitle count] > 0) {
            reportedError = [[self.errorsByArticleTitle allValues] firstObject];
        }

        [self.errorsByArticleTitle removeAllObjects];

        DDLogInfo(@"Finished downloading all saved pages!");

        [self finishWithError:reportedError
                  fetchedData:nil];
    }
}

@end

static NSString* const WMFSavedPageErrorDomain = @"WMFSavedPageErrorDomain";

@implementation NSError (SavedArticlesFetcherErrors)

+ (instancetype)wmf_savedPageImageDownloadError {
    return [NSError errorWithDomain:WMFSavedPageErrorDomain code:1 userInfo:@{
                NSLocalizedDescriptionKey: MWLocalizedString(@"saved-pages-image-download-error", nil)
            }];
}

@end

NS_ASSUME_NONNULL_END<|MERGE_RESOLUTION|>--- conflicted
+++ resolved
@@ -131,21 +131,13 @@
     for (NSURL* url in urls) {
         [group enter];
         dispatch_async(self.accessQueue, ^{
-<<<<<<< HEAD
-            [self fetchArticleURL:url failure:^(NSError* error) {
-                [group leave];
-            } success:^{
-                [group leave];
-            }];
-=======
             @autoreleasepool {
-                [self fetchTitle:title failure:^(NSError *error) {
+                [self fetchArticleURL:url failure:^(NSError* error) {
                     [group leave];
                 } success:^{
                     [group leave];
                 }];
             }
->>>>>>> f01cd7df
         });
     }
     [group waitInBackgroundWithCompletion:didFinishLegacyMigration];
