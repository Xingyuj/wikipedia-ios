#import "MWKSavedPageList.h"
#import "MWKDataStore.h"
#import "MWKSavedPageListDataExportConstants.h"
#import "MWKList+Subclass.h"
#import "Wikipedia-Swift.h"

NSString* const MWKSavedPageListDidSaveNotification   = @"MWKSavedPageListDidSaveNotification";
NSString* const MWKSavedPageListDidUnsaveNotification = @"MWKSavedPageListDidUnsaveNotification";

NSString* const MWKURLKey = @"MWKURLKey";

NSString* const MWKSavedPageExportedEntriesKey       = @"entries";
NSString* const MWKSavedPageExportedSchemaVersionKey = @"schemaVersion";

@interface MWKSavedPageList ()

@property (readwrite, weak, nonatomic) MWKDataStore* dataStore;

@end

@implementation MWKSavedPageList

#pragma mark - Setup

- (instancetype)initWithDataStore:(MWKDataStore*)dataStore {
    NSArray* entries =
        [[MWKSavedPageList savedEntryDataFromExportedData:[dataStore savedPageListData]] bk_map:^id (id obj) {
        @try {
            return [[MWKSavedPageEntry alloc] initWithDict:obj];
        } @catch (NSException* e) {
            NSLog(@"Encountered exception while reading entry %@: %@", e, obj);
            return nil;
        }
    }];

    entries = [entries bk_reject:^BOOL (id obj) {
        if ([obj isEqual:[NSNull null]]) {
            return YES;
        }
        return NO;
    }];

    self = [super initWithEntries:entries];
    if (self) {
        self.dataStore = dataStore;
    }
    return self;
}

- (void)importEntries:(NSArray*)entries {
    NSArray<MWKSavedPageEntry*>* validEntries = [entries bk_reject:^BOOL (MWKSavedPageEntry* entry) {
        return entry.url.wmf_title.length == 0;
    }];
    NSArray<MWKSavedPageEntry*>* uniqueValidEntries = [[NSOrderedSet orderedSetWithArray:validEntries] array];
    [super importEntries:uniqueValidEntries];
}

#pragma mark - Entry Access

- (MWKSavedPageEntry*)mostRecentEntry {
    return [self.entries firstObject];
}

- (MWKSavedPageEntry* __nullable)entryForListIndex:(NSURL*)url {
    if ([url.wmf_title length] == 0) {
        return nil;
    }
    return [super entryForListIndex:url];
}

- (BOOL)isSaved:(NSURL*)url {
    if ([url.wmf_title length] == 0) {
        return NO;
    }
    return [self containsEntryForListIndex:url];
}

#pragma mark - Update Methods

- (void)toggleSavedPageForURL:(NSURL*)url {
    if ([self isSaved:url]) {
        [self removeEntryWithListIndex:url];
    } else {
        [self addSavedPageWithURL:url];
    }
}

- (void)addSavedPageWithURL:(NSURL*)url {
    if ([url.wmf_title length] == 0) {
        return;
    }
    [self addEntry:[[MWKSavedPageEntry alloc] initWithURL:url]];
}

- (void)addEntry:(MWKSavedPageEntry*)entry {
    if ([self isSaved:entry.url]) {
        return;
    }
    [self insertEntry:entry atIndex:0];
    [[NSNotificationCenter defaultCenter] postNotificationName:MWKSavedPageListDidSaveNotification object:self userInfo:@{MWKURLKey: entry.url}];
}

<<<<<<< HEAD
- (void)removeEntryWithListIndex:(NSURL*)url {
    if ([url.wmf_title length] == 0) {
        return;
    }
    [[NSNotificationCenter defaultCenter] postNotificationName:MWKSavedPageListDidUnsaveNotification object:self userInfo:@{MWKURLKey: url}];
    [super removeEntryWithListIndex:url];
=======
- (void)cleanupRemovedEntries:(NSArray<MWKSavedPageEntry*>*)entries {
    if (entries == nil || entries.count == 0) {
        return;
    }
    MWKHistoryList* historyList = self.dataStore.userDataStore.historyList;
    NSSet* historyTitles        = [NSSet setWithArray:[historyList.entries valueForKey:@"title"]];
    NSMutableSet* removedTitles = [NSMutableSet setWithArray:[entries valueForKey:@"title"]];
    [removedTitles minusSet:historyTitles];
    [self.dataStore removeTitlesFromCache:[removedTitles allObjects]];
}

- (void)removeEntryWithListIndex:(MWKTitle*)listIndex {
    if ([[listIndex text] length] == 0) {
        return;
    }
    [[NSNotificationCenter defaultCenter] postNotificationName:MWKSavedPageListDidUnsaveNotification object:self userInfo:@{MWKTitleKey: listIndex}];
    MWKSavedPageEntry *entry = [self entryForListIndex:listIndex];
    if (entry) {
        [self cleanupRemovedEntries:@[entry]];
    }
    [super removeEntryWithListIndex:listIndex];
>>>>>>> c70f17e2
}

- (void)removeAllEntries {
    [self.entries enumerateObjectsUsingBlock:^(MWKSavedPageEntry* _Nonnull obj, NSUInteger idx, BOOL* _Nonnull stop) {
        [[NSNotificationCenter defaultCenter] postNotificationName:MWKSavedPageListDidUnsaveNotification object:self userInfo:@{MWKURLKey: obj.url}];
    }];
    [self cleanupRemovedEntries:self.entries];
    [super removeAllEntries];
}

#pragma mark - Save

- (void)performSaveWithCompletion:(dispatch_block_t)completion error:(WMFErrorHandler)errorHandler {
    NSError* error;
    if ([self.dataStore saveSavedPageList:self error:&error]) {
        if (completion) {
            completion();
        }
    } else {
        if (errorHandler) {
            errorHandler(error);
        }
    }
}

#pragma mark - Schema Migration

+ (NSArray<NSDictionary*>*)savedEntryDataFromExportedData:(NSDictionary*)savedPageListData {
    NSNumber* schemaVersionValue                = savedPageListData[MWKSavedPageExportedSchemaVersionKey];
    MWKSavedPageListSchemaVersion schemaVersion = MWKSavedPageListSchemaVersionUnknown;
    if (schemaVersionValue) {
        schemaVersion = schemaVersionValue.unsignedIntegerValue;
    }
    switch (schemaVersion) {
        case MWKSavedPageListSchemaVersionCurrent:
            return savedPageListData[MWKSavedPageExportedEntriesKey];
        case MWKSavedPageListSchemaVersionUnknown:
            return [MWKSavedPageList savedEntryDataFromListWithUnknownSchema:savedPageListData];
    }
}

+ (NSArray<NSDictionary*>*)savedEntryDataFromListWithUnknownSchema:(NSDictionary*)data {
    return [data[MWKSavedPageExportedEntriesKey] wmf_reverseArray];
}

#pragma mark - Export

- (NSArray<NSDictionary*>*)exportedEntries {
    return [self.entries bk_map:^NSDictionary*(MWKSavedPageEntry* entry) {
        return [entry dataExport];
    }];
}

- (NSDictionary*)dataExport {
    return @{
               MWKSavedPageExportedSchemaVersionKey: @(MWKSavedPageListSchemaVersionCurrent),
               MWKSavedPageExportedEntriesKey: [self exportedEntries]
    };
}

@end<|MERGE_RESOLUTION|>--- conflicted
+++ resolved
@@ -100,36 +100,27 @@
     [[NSNotificationCenter defaultCenter] postNotificationName:MWKSavedPageListDidSaveNotification object:self userInfo:@{MWKURLKey: entry.url}];
 }
 
-<<<<<<< HEAD
+- (void)cleanupRemovedEntries:(NSArray<MWKSavedPageEntry*>*)entries {
+    if (entries == nil || entries.count == 0) {
+        return;
+    }
+    MWKHistoryList* historyList = self.dataStore.userDataStore.historyList;
+    NSSet* historyTitles        = [NSSet setWithArray:[historyList.entries valueForKey:WMF_SAFE_KEYPATH([MWKHistoryEntry new], url)]];
+    NSMutableSet* removedTitles = [NSMutableSet setWithArray:[entries valueForKey:WMF_SAFE_KEYPATH([MWKSavedPageEntry new], url)]];
+    [removedTitles minusSet:historyTitles];
+    [self.dataStore removeArticlesWithURLsFromCache:[removedTitles allObjects]];
+}
+
 - (void)removeEntryWithListIndex:(NSURL*)url {
     if ([url.wmf_title length] == 0) {
         return;
     }
     [[NSNotificationCenter defaultCenter] postNotificationName:MWKSavedPageListDidUnsaveNotification object:self userInfo:@{MWKURLKey: url}];
-    [super removeEntryWithListIndex:url];
-=======
-- (void)cleanupRemovedEntries:(NSArray<MWKSavedPageEntry*>*)entries {
-    if (entries == nil || entries.count == 0) {
-        return;
-    }
-    MWKHistoryList* historyList = self.dataStore.userDataStore.historyList;
-    NSSet* historyTitles        = [NSSet setWithArray:[historyList.entries valueForKey:@"title"]];
-    NSMutableSet* removedTitles = [NSMutableSet setWithArray:[entries valueForKey:@"title"]];
-    [removedTitles minusSet:historyTitles];
-    [self.dataStore removeTitlesFromCache:[removedTitles allObjects]];
-}
-
-- (void)removeEntryWithListIndex:(MWKTitle*)listIndex {
-    if ([[listIndex text] length] == 0) {
-        return;
-    }
-    [[NSNotificationCenter defaultCenter] postNotificationName:MWKSavedPageListDidUnsaveNotification object:self userInfo:@{MWKTitleKey: listIndex}];
-    MWKSavedPageEntry *entry = [self entryForListIndex:listIndex];
+    MWKSavedPageEntry* entry = [self entryForListIndex:url];
     if (entry) {
         [self cleanupRemovedEntries:@[entry]];
     }
-    [super removeEntryWithListIndex:listIndex];
->>>>>>> c70f17e2
+    [super removeEntryWithListIndex:url];
 }
 
 - (void)removeAllEntries {
