--- conflicted
+++ resolved
@@ -104,8 +104,6 @@
             self.delegate?.readingListHint(self, shouldBeHidden: true, isConfirmation: self.isHintViewHidden)
         }
     }
-<<<<<<< HEAD
-=======
     
     @objc private func dismissReadingListDetailViewController() {
         themeableNavigationController?.dismiss(animated: true, completion: nil) // can this be dismissed in a different way?
@@ -122,7 +120,6 @@
         }
         apply(theme: newTheme)
     }
->>>>>>> 90ca4631
 }
 
 extension ReadingListHintViewController: AddArticlesToReadingListDelegate {
