<?xml version="1.0" encoding="UTF-8"?>
<document type="com.apple.InterfaceBuilder3.CocoaTouch.XIB" version="3.0" toolsVersion="11542" systemVersion="16B2555" targetRuntime="iOS.CocoaTouch" propertyAccessControl="none" useAutolayout="YES" useTraitCollections="YES" colorMatched="YES">
    <device id="retina4_7" orientation="portrait">
        <adaptation id="fullscreen"/>
    </device>
    <dependencies>
        <deployment identifier="iOS"/>
        <plugIn identifier="com.apple.InterfaceBuilder.IBCocoaTouchPlugin" version="11524"/>
        <capability name="documents saved in the Xcode 8 format" minToolsVersion="8.0"/>
    </dependencies>
    <objects>
        <placeholder placeholderIdentifier="IBFilesOwner" id="-1" userLabel="File's Owner"/>
        <placeholder placeholderIdentifier="IBFirstResponder" id="-2" customClass="UIResponder"/>
        <collectionViewCell clipsSubviews="YES" contentMode="scaleToFill" id="ofU-eP-5V9" customClass="WMFPicOfTheDayCollectionViewCell">
            <rect key="frame" x="0.0" y="0.0" width="492" height="346"/>
            <autoresizingMask key="autoresizingMask"/>
            <view key="contentView" opaque="NO" clipsSubviews="YES" multipleTouchEnabled="YES" contentMode="center">
                <rect key="frame" x="0.0" y="0.0" width="492" height="346"/>
                <autoresizingMask key="autoresizingMask"/>
                <subviews>
                    <imageView userInteractionEnabled="NO" contentMode="scaleAspectFill" horizontalHuggingPriority="251" verticalHuggingPriority="251" translatesAutoresizingMaskIntoConstraints="NO" id="bOH-zT-k0A">
                        <rect key="frame" x="0.0" y="0.0" width="492" height="346"/>
                        <constraints>
                            <constraint firstAttribute="height" priority="999" constant="345" id="lkA-0k-Zyr"/>
                        </constraints>
                    </imageView>
                    <view opaque="NO" contentMode="scaleToFill" translatesAutoresizingMaskIntoConstraints="NO" id="vk8-9m-MkF" customClass="WMFGradientView">
                        <rect key="frame" x="0.0" y="293" width="492" height="53"/>
                        <userDefinedRuntimeAttributes>
                            <userDefinedRuntimeAttribute type="color" keyPath="startColor">
                                <color key="value" red="0.0" green="0.0" blue="0.0" alpha="0.40000000000000002" colorSpace="custom" customColorSpace="sRGB"/>
                            </userDefinedRuntimeAttribute>
                            <userDefinedRuntimeAttribute type="point" keyPath="startPoint">
                                <point key="value" x="0.5" y="1"/>
                            </userDefinedRuntimeAttribute>
                            <userDefinedRuntimeAttribute type="point" keyPath="endPoint">
                                <point key="value" x="0.5" y="0.0"/>
                            </userDefinedRuntimeAttribute>
                            <userDefinedRuntimeAttribute type="color" keyPath="endColor">
                                <color key="value" red="0.0" green="0.0" blue="0.0" alpha="0.0" colorSpace="custom" customColorSpace="sRGB"/>
                            </userDefinedRuntimeAttribute>
                        </userDefinedRuntimeAttributes>
                    </view>
                    <label opaque="NO" userInteractionEnabled="NO" contentMode="left" horizontalHuggingPriority="251" verticalHuggingPriority="251" text="Label" textAlignment="natural" lineBreakMode="tailTruncation" baselineAdjustment="alignBaselines" adjustsFontSizeToFit="NO" translatesAutoresizingMaskIntoConstraints="NO" id="Xqg-6C-D1h">
<<<<<<< HEAD
                        <rect key="frame" x="15" y="314" width="462" height="17"/>
                        <fontDescription key="fontDescription" type="system" pointSize="14"/>
=======
                        <rect key="frame" x="15" y="313" width="462" height="18"/>
                        <fontDescription key="fontDescription" style="UICTFontTextStyleSubhead"/>
>>>>>>> f672fb8e
                        <color key="textColor" red="1" green="1" blue="1" alpha="1" colorSpace="custom" customColorSpace="sRGB"/>
                        <nil key="highlightedColor"/>
                    </label>
                </subviews>
            </view>
            <color key="backgroundColor" red="1" green="1" blue="1" alpha="1" colorSpace="custom" customColorSpace="sRGB"/>
            <constraints>
                <constraint firstItem="bOH-zT-k0A" firstAttribute="leading" secondItem="ofU-eP-5V9" secondAttribute="leading" id="7co-vp-on0"/>
                <constraint firstAttribute="bottom" secondItem="vk8-9m-MkF" secondAttribute="bottom" id="CXY-gF-u7E"/>
                <constraint firstAttribute="trailing" secondItem="Xqg-6C-D1h" secondAttribute="trailing" constant="15" id="DJC-Sb-jm5"/>
                <constraint firstItem="bOH-zT-k0A" firstAttribute="top" secondItem="ofU-eP-5V9" secondAttribute="top" id="J4W-Cr-K76"/>
                <constraint firstItem="Xqg-6C-D1h" firstAttribute="top" secondItem="vk8-9m-MkF" secondAttribute="top" constant="20" id="QOp-L4-3TT"/>
                <constraint firstAttribute="trailing" secondItem="vk8-9m-MkF" secondAttribute="trailing" id="ZEv-1a-jff"/>
                <constraint firstAttribute="bottom" secondItem="bOH-zT-k0A" secondAttribute="bottom" id="Zfl-sg-ZkF"/>
                <constraint firstItem="Xqg-6C-D1h" firstAttribute="leading" secondItem="ofU-eP-5V9" secondAttribute="leading" constant="15" id="hGe-wV-6jc"/>
                <constraint firstAttribute="bottom" secondItem="Xqg-6C-D1h" secondAttribute="bottom" constant="15" id="hPc-jN-s6a"/>
                <constraint firstAttribute="trailing" secondItem="bOH-zT-k0A" secondAttribute="trailing" id="oXE-Qv-e8k"/>
                <constraint firstItem="vk8-9m-MkF" firstAttribute="leading" secondItem="ofU-eP-5V9" secondAttribute="leading" id="yeb-E8-hUl"/>
            </constraints>
            <connections>
                <outlet property="displayTitleBackgroundView" destination="vk8-9m-MkF" id="3lq-uw-Cdq"/>
                <outlet property="displayTitleLabel" destination="Xqg-6C-D1h" id="Zc9-O5-8W0"/>
                <outlet property="potdImageView" destination="bOH-zT-k0A" id="WHM-V4-pGW"/>
            </connections>
            <point key="canvasLocation" x="501" y="284"/>
        </collectionViewCell>
    </objects>
</document><|MERGE_RESOLUTION|>--- conflicted
+++ resolved
@@ -42,13 +42,8 @@
                         </userDefinedRuntimeAttributes>
                     </view>
                     <label opaque="NO" userInteractionEnabled="NO" contentMode="left" horizontalHuggingPriority="251" verticalHuggingPriority="251" text="Label" textAlignment="natural" lineBreakMode="tailTruncation" baselineAdjustment="alignBaselines" adjustsFontSizeToFit="NO" translatesAutoresizingMaskIntoConstraints="NO" id="Xqg-6C-D1h">
-<<<<<<< HEAD
-                        <rect key="frame" x="15" y="314" width="462" height="17"/>
-                        <fontDescription key="fontDescription" type="system" pointSize="14"/>
-=======
                         <rect key="frame" x="15" y="313" width="462" height="18"/>
                         <fontDescription key="fontDescription" style="UICTFontTextStyleSubhead"/>
->>>>>>> f672fb8e
                         <color key="textColor" red="1" green="1" blue="1" alpha="1" colorSpace="custom" customColorSpace="sRGB"/>
                         <nil key="highlightedColor"/>
                     </label>
