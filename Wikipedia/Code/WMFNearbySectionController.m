#import "WMFNearbySectionController.h"

// Controllers
#import "WMFNearbyTitleListDataSource.h"
#import "WMFNearbyViewModel.h"
#import "WMFLocationManager.h"

// Models
#import "WMFLocationSearchResults.h"
#import "MWKLocationSearchResult.h"
#import "WMFLocationSearchResults.h"
#import "WMFSearchResultBearingProvider.h"
#import "WMFSearchResultDistanceProvider.h"

// Frameworks
#import "Wikipedia-Swift.h"
#import <BlocksKit/BlocksKit+UIKit.h>

// Views
#import "WMFNearbyArticleTableViewCell.h"
#import "WMFEmptyNearbyTableViewCell.h"
#import "WMFNearbyPlaceholderTableViewCell.h"
#import "UIView+WMFDefaultNib.h"
#import "UITableViewCell+WMFLayout.h"

NS_ASSUME_NONNULL_BEGIN

static NSString* const WMFNearbySectionIdentifier = @"WMFNearbySectionIdentifier";

@interface WMFNearbySectionController ()
<WMFNearbyViewModelDelegate>

@property (nonatomic, strong) WMFNearbyViewModel* viewModel;

@property (nonatomic, strong) MWKSavedPageList* savedPageList;

@property (nonatomic, strong, nullable) WMFLocationSearchResults* searchResults;

@property (nonatomic, strong, nullable) NSError* nearbyError;

@end

@implementation WMFNearbySectionController

@synthesize delegate = _delegate;

- (instancetype)initWithSite:(MWKSite*)site
               savedPageList:(MWKSavedPageList*)savedPageList
             locationManager:(WMFLocationManager*)locationManager {
    return [self initWithSite:site
                savedPageList:savedPageList
                    viewModel:[[WMFNearbyViewModel alloc] initWithSite:site
                                                           resultLimit:3
                                                       locationManager:locationManager]];
}

- (instancetype)initWithSite:(MWKSite*)site
               savedPageList:(MWKSavedPageList*)savedPageList
                   viewModel:(WMFNearbyViewModel*)viewModel {
    NSParameterAssert(site);
    NSParameterAssert(savedPageList);
    NSParameterAssert(viewModel);
    self = [super init];
    if (self) {
        self.savedPageList      = savedPageList;
        self.viewModel          = viewModel;
        self.viewModel.delegate = self;
    }
    return self;
}

#pragma mark - Accessors

- (BOOL)hasResults {
    return self.searchResults && self.searchResults.results && self.searchResults.results.count > 0;
}

- (void)setSearchResults:(nullable WMFLocationSearchResults*)searchResults {
    _searchResults   = searchResults;
    if (!_searchResults) {
        self.nearbyError = nil;
    }
}

- (void)setNearbyError:(nullable NSError*)nearbyError {
    _nearbyError       = nearbyError;
    if (_nearbyError) {
        self.searchResults = nil;
    }
}

- (void)setSearchSite:(MWKSite* __nonnull)searchSite {
    self.viewModel.site = searchSite;
}

- (MWKSite*)searchSite {
    return self.viewModel.site;
}

#pragma mark - WMFHomeSectionController

- (id)sectionIdentifier {
    return WMFNearbySectionIdentifier;
}

- (UIImage*)headerIcon {
    return [UIImage imageNamed:@"home-nearby"];
}

- (NSAttributedString*)headerText {
    return [[NSAttributedString alloc] initWithString:MWLocalizedString(@"main-menu-nearby", nil) attributes:@{NSForegroundColorAttributeName: [UIColor wmf_homeSectionHeaderTextColor]}];
}

- (NSString*)footerText {
    return MWLocalizedString(@"home-nearby-footer", nil);
}

- (NSArray*)items {
    if ([self hasResults]) {
        return self.searchResults.results;
    } else if (self.nearbyError) {
        return @[@1];
    } else {
        return @[@1, @2, @3];
    }
}

- (nullable MWKTitle*)titleForItemAtIndex:(NSUInteger)index {
    id result = self.items[index];
    if ([result isKindOfClass:[MWKSearchResult class]]) {
        return [self.searchResults titleForResultAtIndex:index];
    }
    return nil;
}

- (void)registerCellsInTableView:(UITableView* __nonnull)tableView {
    [tableView registerNib:[WMFNearbyArticleTableViewCell wmf_classNib] forCellReuseIdentifier:[WMFNearbyArticleTableViewCell identifier]];
    [tableView registerNib:[WMFNearbyPlaceholderTableViewCell wmf_classNib] forCellReuseIdentifier:[WMFNearbyPlaceholderTableViewCell identifier]];
    [tableView registerNib:[WMFEmptyNearbyTableViewCell wmf_classNib] forCellReuseIdentifier:[WMFEmptyNearbyTableViewCell identifier]];
}

- (UITableViewCell*)dequeueCellForTableView:(UITableView*)tableView atIndexPath:(NSIndexPath*)indexPath {
    if ([self hasResults]) {
        return [WMFNearbyArticleTableViewCell cellForTableView:tableView];
    } else if (self.nearbyError) {
        return [WMFEmptyNearbyTableViewCell cellForTableView:tableView];
    } else {
        return [WMFNearbyPlaceholderTableViewCell cellForTableView:tableView];
    }
}

- (void)configureCell:(UITableViewCell*)cell withObject:(id)object inTableView:(UITableView*)tableView atIndexPath:(NSIndexPath*)indexPath {
    if ([cell isKindOfClass:[WMFNearbyArticleTableViewCell class]] && [object isKindOfClass:[MWKLocationSearchResult class]]) {
        WMFNearbyArticleTableViewCell* nearbyCell = (id)cell;
        MWKLocationSearchResult* result           = object;
        NSParameterAssert([result isKindOfClass:[MWKLocationSearchResult class]]);
        nearbyCell.titleText       = result.displayTitle;
        nearbyCell.descriptionText = result.wikidataDescription;
        [nearbyCell setImageURL:result.thumbnailURL];
        [nearbyCell setDistanceProvider:[self.viewModel distanceProviderForResultAtIndex:indexPath.item]];
        [nearbyCell setBearingProvider:[self.viewModel bearingProviderForResultAtIndex:indexPath.item]];
        [nearbyCell wmf_layoutIfNeededIfOperatingSystemVersionLessThan9_0_0];
    } else if ([cell isKindOfClass:[WMFEmptyNearbyTableViewCell class]]) {
        WMFEmptyNearbyTableViewCell* nearbyCell = (id)cell;
        if (![nearbyCell.reloadButton bk_hasEventHandlersForControlEvents:UIControlEventTouchUpInside]) {
            @weakify(self);
            [nearbyCell.reloadButton bk_addEventHandler:^(id sender) {
                @strongify(self);
                self.nearbyError = nil;
                [self.delegate controller:self didSetItems:self.items];
                [self.viewModel stopUpdates];
                [self.viewModel startUpdates];
            } forControlEvents:UIControlEventTouchUpInside];
        }
    }
}

- (BOOL)shouldSelectItemAtIndex:(NSUInteger)index {
    return [self hasResults];
}

- (SSArrayDataSource<WMFTitleListDataSource>*)extendedListDataSource {
    return [[WMFNearbyTitleListDataSource alloc] initWithSite:self.searchSite];
}

<<<<<<< HEAD
=======
- (BOOL)hasResults {
    return self.searchResults && self.searchResults.results && self.searchResults.results.count > 0;
}

- (void)fetchDataIfNeeded {
    // Start updates if they haven't been started already. Don't redundantly start (or restart) or else views will flicker.
    [self.viewModel startUpdates];
}

>>>>>>> 032e8198
#pragma mark - WMFNearbyViewModelDelegate

- (void)nearbyViewModel:(WMFNearbyViewModel*)viewModel didFailWithError:(NSError*)error {
    if (!([error.domain isEqualToString:kCLErrorDomain] && error.code == kCLErrorLocationUnknown)
        || !self.searchResults) {
        // only show error view if empty or error is not "unknown location"
        self.nearbyError = error;
        [self.delegate controller:self didSetItems:self.items];
    }

    //This means there were 0 results - not neccesarily a "real" error.
    //Only inform the delegate if we get a real error.
    if (!([error.domain isEqualToString:MTLJSONAdapterErrorDomain] && error.code == MTLJSONAdapterErrorInvalidJSONDictionary)) {
        [self.delegate controller:self didFailToUpdateWithError:error];
    }

    //Don't try to update after we get an error.
    [self.viewModel stopUpdates];
}

- (void)nearbyViewModel:(WMFNearbyViewModel*)viewModel didUpdateResults:(WMFLocationSearchResults*)results {
    self.searchResults = results;
    [self.delegate controller:self didSetItems:self.items];
}

- (NSString*)analyticsName {
    return @"Nearby";
}

@end

NS_ASSUME_NONNULL_END<|MERGE_RESOLUTION|>--- conflicted
+++ resolved
@@ -183,18 +183,11 @@
     return [[WMFNearbyTitleListDataSource alloc] initWithSite:self.searchSite];
 }
 
-<<<<<<< HEAD
-=======
-- (BOOL)hasResults {
-    return self.searchResults && self.searchResults.results && self.searchResults.results.count > 0;
-}
-
 - (void)fetchDataIfNeeded {
     // Start updates if they haven't been started already. Don't redundantly start (or restart) or else views will flicker.
     [self.viewModel startUpdates];
 }
 
->>>>>>> 032e8198
 #pragma mark - WMFNearbyViewModelDelegate
 
 - (void)nearbyViewModel:(WMFNearbyViewModel*)viewModel didFailWithError:(NSError*)error {
