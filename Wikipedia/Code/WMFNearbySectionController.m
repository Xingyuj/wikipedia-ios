#import "WMFNearbySectionController.h"

// Controllers
#import "WMFNearbyTitleListDataSource.h"
#import "WMFNearbyViewModel.h"
#import "WMFLocationManager.h"

// Models
#import "WMFLocationSearchResults.h"
#import "MWKLocationSearchResult.h"
#import "WMFLocationSearchResults.h"
#import "WMFSearchResultBearingProvider.h"
#import "WMFSearchResultDistanceProvider.h"

// Frameworks
#import "Wikipedia-Swift.h"
#import <BlocksKit/BlocksKit+UIKit.h>

// Views
#import "WMFNearbyArticleTableViewCell.h"
#import "WMFEmptyNearbyTableViewCell.h"
#import "WMFNearbyPlaceholderTableViewCell.h"
#import "UIView+WMFDefaultNib.h"
#import "UITableViewCell+WMFLayout.h"

NS_ASSUME_NONNULL_BEGIN

static NSString* const WMFNearbySectionIdentifier = @"WMFNearbySectionIdentifier";

@interface WMFNearbySectionController ()
<WMFNearbyViewModelDelegate>

@property (nonatomic, strong) WMFNearbyViewModel* viewModel;

@property (nonatomic, strong) MWKSavedPageList* savedPageList;

@property (nonatomic, strong) WMFLocationSearchResults* searchResults;

@property (nonatomic, strong, nullable) NSError* nearbyError;

@end

@implementation WMFNearbySectionController

@synthesize delegate = _delegate;

- (instancetype)initWithSite:(MWKSite*)site
               savedPageList:(MWKSavedPageList*)savedPageList
             locationManager:(WMFLocationManager*)locationManager {
    return [self initWithSite:site
                savedPageList:savedPageList
                    viewModel:[[WMFNearbyViewModel alloc] initWithSite:site
                                                           resultLimit:3
                                                       locationManager:locationManager]];
}

- (instancetype)initWithSite:(MWKSite*)site
               savedPageList:(MWKSavedPageList*)savedPageList
                   viewModel:(WMFNearbyViewModel*)viewModel {
    NSParameterAssert(site);
    NSParameterAssert(savedPageList);
    NSParameterAssert(viewModel);
    self = [super init];
    if (self) {
        self.savedPageList      = savedPageList;
        self.viewModel          = viewModel;
        self.viewModel.delegate = self;
    }
    return self;
}

- (void)setSearchSite:(MWKSite* __nonnull)searchSite {
    self.viewModel.site = searchSite;
}

- (MWKSite*)searchSite {
    return self.viewModel.site;
}

- (id)sectionIdentifier {
    return WMFNearbySectionIdentifier;
}

- (UIImage*)headerIcon {
    return [UIImage imageNamed:@"home-nearby"];
}

- (NSAttributedString*)headerText {
    return [[NSAttributedString alloc] initWithString:MWLocalizedString(@"main-menu-nearby", nil) attributes:@{NSForegroundColorAttributeName: [UIColor wmf_homeSectionHeaderTextColor]}];
}

- (NSString*)footerText {
    return MWLocalizedString(@"home-nearby-footer", nil);
}

- (NSArray*)items {
    if ([self.searchResults.results count] > 0) {
        return self.searchResults.results;
    } else if (self.nearbyError) {
        return @[@1];
    } else {
        return @[@1, @2, @3];
    }
}

- (nullable MWKTitle*)titleForItemAtIndex:(NSUInteger)index {
    id result = self.items[index];
    if ([result isKindOfClass:[MWKSearchResult class]]) {
        return [self.searchResults titleForResultAtIndex:index];
    }
    return nil;
}

- (void)registerCellsInTableView:(UITableView* __nonnull)tableView {
    [tableView registerNib:[WMFNearbyArticleTableViewCell wmf_classNib] forCellReuseIdentifier:[WMFNearbyArticleTableViewCell identifier]];
    [tableView registerNib:[WMFNearbyPlaceholderTableViewCell wmf_classNib] forCellReuseIdentifier:[WMFNearbyPlaceholderTableViewCell identifier]];
    [tableView registerNib:[WMFEmptyNearbyTableViewCell wmf_classNib] forCellReuseIdentifier:[WMFEmptyNearbyTableViewCell identifier]];
}

- (UITableViewCell*)dequeueCellForTableView:(UITableView*)tableView atIndexPath:(NSIndexPath*)indexPath {
    if (self.nearbyError) {
        return [WMFEmptyNearbyTableViewCell cellForTableView:tableView];
    } else if ([self hasResults]) {
        return [WMFNearbyArticleTableViewCell cellForTableView:tableView];
    } else {
        return [WMFNearbyPlaceholderTableViewCell cellForTableView:tableView];
    }
}

- (void)configureCell:(UITableViewCell*)cell withObject:(id)object inTableView:(UITableView*)tableView atIndexPath:(NSIndexPath*)indexPath {
    if ([cell isKindOfClass:[WMFNearbyArticleTableViewCell class]] && [object isKindOfClass:[MWKLocationSearchResult class]]) {
        WMFNearbyArticleTableViewCell* nearbyCell = (id)cell;
        MWKLocationSearchResult* result           = object;
        NSParameterAssert([result isKindOfClass:[MWKLocationSearchResult class]]);
        nearbyCell.titleText       = result.displayTitle;
        nearbyCell.descriptionText = result.wikidataDescription;
        [nearbyCell setImageURL:result.thumbnailURL];
        [nearbyCell setDistanceProvider:[self.viewModel distanceProviderForResultAtIndex:indexPath.item]];
        [nearbyCell setBearingProvider:[self.viewModel bearingProviderForResultAtIndex:indexPath.item]];
        [nearbyCell wmf_layoutIfNeededIfOperatingSystemVersionLessThan9_0_0];
    } else if ([cell isKindOfClass:[WMFEmptyNearbyTableViewCell class]]) {
        WMFEmptyNearbyTableViewCell* nearbyCell = (id)cell;
        if (![nearbyCell.reloadButton bk_hasEventHandlersForControlEvents:UIControlEventTouchUpInside]) {
            @weakify(self);
            [nearbyCell.reloadButton bk_addEventHandler:^(id sender) {
                @strongify(self);
                self.nearbyError = nil;
                [self.delegate controller:self didSetItems:self.items];
                [self.viewModel stopUpdates];
                [self.viewModel startUpdates];
            } forControlEvents:UIControlEventTouchUpInside];
        }
    }
}

- (BOOL)shouldSelectItemAtIndex:(NSUInteger)index {
    return [self hasResults];
}

- (SSArrayDataSource<WMFTitleListDataSource>*)extendedListDataSource {
    return [[WMFNearbyTitleListDataSource alloc] initWithSite:self.searchSite];
}

- (BOOL)hasResults {
    return self.searchResults && self.searchResults.results && self.searchResults.results.count > 0;
}

- (void)fetchDataIfNeeded {
    // Start updates if they haven't been started already. Don't redundantly start (or restart) or else views will flicker.
    [self.viewModel startUpdates];
}

#pragma mark - WMFNearbyViewModelDelegate

- (void)nearbyViewModel:(WMFNearbyViewModel*)viewModel didFailWithError:(NSError*)error {
<<<<<<< HEAD
    [self.delegate controller:self didFailToUpdateWithError:error];
    if (!([error.domain isEqualToString:kCLErrorDomain] && error.code == kCLErrorLocationUnknown)
        || !self.searchResults) {
        // only show error view if empty or error is not "unknown location"
        self.nearbyError = error;
        [self.delegate controller:self didSetItems:self.items];
    }
=======
    self.nearbyError = error;
    [self.delegate controller:self didSetItems:self.items];

    //This means there were 0 results - not neccesarily a "real" error.
    //Only inform the delegate if we get a real error.
    if (!([error.domain isEqualToString:MTLJSONAdapterErrorDomain] && error.code == MTLJSONAdapterErrorInvalidJSONDictionary)) {
        [self.delegate controller:self didFailToUpdateWithError:error];
    }

    //Don't try to update after we get an error.
    [self.viewModel stopUpdates];
>>>>>>> e4933ea2
}

- (void)nearbyViewModel:(WMFNearbyViewModel*)viewModel didUpdateResults:(WMFLocationSearchResults*)results {
    self.nearbyError   = nil;
    self.searchResults = results;
    [self.delegate controller:self didSetItems:self.items];
}

- (NSString*)analyticsName {
    return @"Nearby";
}

@end

NS_ASSUME_NONNULL_END<|MERGE_RESOLUTION|>--- conflicted
+++ resolved
@@ -173,17 +173,12 @@
 #pragma mark - WMFNearbyViewModelDelegate
 
 - (void)nearbyViewModel:(WMFNearbyViewModel*)viewModel didFailWithError:(NSError*)error {
-<<<<<<< HEAD
-    [self.delegate controller:self didFailToUpdateWithError:error];
     if (!([error.domain isEqualToString:kCLErrorDomain] && error.code == kCLErrorLocationUnknown)
         || !self.searchResults) {
         // only show error view if empty or error is not "unknown location"
         self.nearbyError = error;
         [self.delegate controller:self didSetItems:self.items];
     }
-=======
-    self.nearbyError = error;
-    [self.delegate controller:self didSetItems:self.items];
 
     //This means there were 0 results - not neccesarily a "real" error.
     //Only inform the delegate if we get a real error.
@@ -193,7 +188,6 @@
 
     //Don't try to update after we get an error.
     [self.viewModel stopUpdates];
->>>>>>> e4933ea2
 }
 
 - (void)nearbyViewModel:(WMFNearbyViewModel*)viewModel didUpdateResults:(WMFLocationSearchResults*)results {
