--- conflicted
+++ resolved
@@ -38,19 +38,14 @@
         if (site && self.siteURL == nil) {
             self.siteURL = site.URL;
         }
-<<<<<<< HEAD
+
         MWKTitle *title = [self decodeValueForKey:@"title" withCoder:coder modelVersion:0];
         if (title && !self.articleURL) {
-            self.articleURL = title.mobileURL;
-=======
-        MWKTitle* title      = [self decodeValueForKey:@"title" withCoder:coder modelVersion:0];
-        if(title && !self.articleURL){
             self.articleURL = title.desktopURL;
         }
-        
-        if([self.articleURL wmf_isMobile]){
+
+        if ([self.articleURL wmf_isMobile]) {
             self.articleURL = [NSURL wmf_desktopURLForURL:self.articleURL];
->>>>>>> 461ef757
         }
 
         //site was added after persistence. We need to provide a default value.
