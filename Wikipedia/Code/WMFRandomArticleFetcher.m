--- conflicted
+++ resolved
@@ -42,30 +42,10 @@
     return [[self.operationManager operationQueue] operationCount] > 0;
 }
 
-<<<<<<< HEAD
-- (AnyPromise*)fetchRandomArticleWithDomainURL:(NSURL*)domainURL {
-    return [AnyPromise promiseWithResolverBlock:^(PMKResolver resolve) {
-        NSDictionary* params = [[self class] params];
-
-        [self.operationManager wmf_GETAndRetryWithURL:domainURL
-                                           parameters:params
-                                                retry:NULL
-                                              success:^(NSURLSessionDataTask* operation, NSArray* responseObject) {
-            [[MWNetworkActivityIndicatorManager sharedManager] pop];
-
-            MWKSearchResult* article = [self getBestRandomResultFromResults:responseObject];
-
-            resolve(article);
-        } failure:^(NSURLSessionDataTask* operation, NSError* error) {
-            [[MWNetworkActivityIndicatorManager sharedManager] pop];
-            resolve(error);
-        }];
-    }];
-=======
-- (void)fetchRandomArticleWithSite:(MWKSite*)site failure:(nonnull WMFErrorHandler)failure success:(nonnull WMFSearchResultHandler)success {
+- (void)fetchRandomArticleWithDomainURL:(NSURL*)domainURL failure:(nonnull WMFErrorHandler)failure success:(nonnull WMFSearchResultHandler)success {
     NSDictionary* params = [[self class] params];
     
-    [self.operationManager wmf_GETWithSite:site
+    [self.operationManager wmf_GETAndRetryWithURL:domainURL
                                 parameters:params
                                      retry:NULL
                                    success:^(NSURLSessionDataTask* operation, NSArray* responseObject) {
@@ -78,7 +58,6 @@
                                        [[MWNetworkActivityIndicatorManager sharedManager] pop];
                                        failure(error);
                                    }];
->>>>>>> a8ba5e13
 }
 
 - (MWKSearchResult*)getBestRandomResultFromResults:(NSArray*)results {
