--- conflicted
+++ resolved
@@ -142,10 +142,7 @@
         super.viewWillAppear(animated)
         visible = true
         let currentTheme = UserDefaults.wmf_userDefaults().wmf_appTheme
-<<<<<<< HEAD
         apply(theme: currentTheme)
-=======
-        updateThemeButtons(with: currentTheme)
     }
     
     public var analyticsContext: String {
@@ -156,7 +153,58 @@
         return "Article"
     }
     
-    func updateThemeButtons(with theme: Theme) {
+    func screenBrightnessChangedInApp(notification: Notification){
+        brightnessSlider.value = Float(UIScreen.main.brightness)
+    }
+    
+    @IBAction func brightnessSliderValueChanged(_ sender: UISlider) {
+        UIScreen.main.brightness = CGFloat(sender.value)
+        PiwikTracker.sharedInstance()?.wmf_logActionAdjustBrightness(inContext: self, contentType: self)
+    }
+    
+    @IBAction func fontSliderValueChanged(_ slider: SWStepSlider) {
+        if let delegate = self.delegate, visible {
+            delegate.fontSizeSliderValueChangedInController(self, value: self.slider.value)
+        }
+    }
+    
+    func userDidSelect(theme: Theme) {
+        let userInfo = ["theme": theme]
+        NotificationCenter.default.post(name: Notification.Name(ReadingThemesControlsViewController.WMFUserDidSelectThemeNotification), object: nil, userInfo: userInfo)
+        PiwikTracker.sharedInstance()?.wmf_logActionSwitchTheme(inContext: self, contentType: AnalyticsContent(theme.displayName))
+    }
+    
+    @IBAction func sepiaThemeButtonPressed(_ sender: Any) {
+        userDidSelect(theme:  Theme.sepia)
+    }
+    
+    @IBAction func lightThemeButtonPressed(_ sender: Any) {
+        userDidSelect(theme: Theme.light)
+    }
+    
+    @IBAction func darkThemeButtonPressed(_ sender: Any) {
+        userDidSelect(theme: Theme.dark.withDimmingEnabled(UserDefaults.wmf_userDefaults().wmf_isImageDimmingEnabled))
+    }
+}
+
+// MARK: - Themeable
+
+extension ReadingThemesControlsViewController: Themeable {
+    public func apply(theme: Theme) {
+        self.theme = theme
+        
+        view.backgroundColor = theme.colors.popoverBackground
+        
+        for separator in separatorViews {
+            separator.backgroundColor = theme.colors.border
+        }
+        
+        slider.backgroundColor = view.backgroundColor
+        
+        for label in textLabels {
+            label.textColor = theme.colors.primaryText
+        }
+        
         removeBorderFrom(lightThemeButton)
         removeBorderFrom(darkThemeButton)
         removeBorderFrom(sepiaThemeButton)
@@ -175,79 +223,6 @@
         default:
             break
         }
-        PiwikTracker.sharedInstance()?.wmf_logActionSwitchTheme(inContext: self, contentType: AnalyticsContent(self.theme.displayName))
->>>>>>> 8d02ec5d
-    }
-    
-    func screenBrightnessChangedInApp(notification: Notification){
-        brightnessSlider.value = Float(UIScreen.main.brightness)
-    }
-    
-    @IBAction func brightnessSliderValueChanged(_ sender: UISlider) {
-        UIScreen.main.brightness = CGFloat(sender.value)
-        PiwikTracker.sharedInstance()?.wmf_logActionAdjustBrightness(inContext: self, contentType: self)
-    }
-    
-    @IBAction func fontSliderValueChanged(_ slider: SWStepSlider) {
-        if let delegate = self.delegate, visible {
-            delegate.fontSizeSliderValueChangedInController(self, value: self.slider.value)
-        }
-    }
-    
-    func userDidSelect(theme: Theme) {
-        let userInfo = ["theme": theme]
-        NotificationCenter.default.post(name: Notification.Name(ReadingThemesControlsViewController.WMFUserDidSelectThemeNotification), object: nil, userInfo: userInfo)
-    }
-    
-    @IBAction func sepiaThemeButtonPressed(_ sender: Any) {
-        userDidSelect(theme:  Theme.sepia)
-    }
-    
-    @IBAction func lightThemeButtonPressed(_ sender: Any) {
-        userDidSelect(theme: Theme.light)
-    }
-    
-    @IBAction func darkThemeButtonPressed(_ sender: Any) {
-        userDidSelect(theme: Theme.dark.withDimmingEnabled(UserDefaults.wmf_userDefaults().wmf_isImageDimmingEnabled))
-    }
-}
-
-// MARK: - Themeable
-
-extension ReadingThemesControlsViewController: Themeable {
-    public func apply(theme: Theme) {
-        self.theme = theme
-        
-        view.backgroundColor = theme.colors.popoverBackground
-        
-        for separator in separatorViews {
-            separator.backgroundColor = theme.colors.border
-        }
-        
-        slider.backgroundColor = view.backgroundColor
-        
-        for label in textLabels {
-            label.textColor = theme.colors.primaryText
-        }
-        
-        removeBorderFrom(lightThemeButton)
-        removeBorderFrom(darkThemeButton)
-        removeBorderFrom(sepiaThemeButton)
-        imageDimmingSwitch.isEnabled = false
-        imageDimmingSwitch.isOn = UserDefaults.wmf_userDefaults().wmf_isImageDimmingEnabled
-        switch theme.name {
-        case Theme.sepia.name:
-            applyBorder(to: sepiaThemeButton)
-        case Theme.light.name:
-            applyBorder(to: lightThemeButton)
-        case Theme.darkDimmed.name:
-            fallthrough
-        case Theme.dark.name:
-            imageDimmingSwitch.isEnabled = true
-            applyBorder(to: darkThemeButton)
-        default:
-            break
-        }
         imageDimmingLabel.textColor = imageDimmingSwitch.isEnabled ? theme.colors.primaryText : theme.colors.disabledText
 
         minBrightnessImageView.tintColor = theme.colors.secondaryText
