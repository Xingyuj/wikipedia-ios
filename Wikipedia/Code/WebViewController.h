#import <UIKit/UIKit.h>
@import WebKit;

@class MWKSection, MWKArticle, WMFPeekHTMLElement;

@protocol WMFWebViewControllerDelegate;

NS_ASSUME_NONNULL_BEGIN

@interface WebViewController : UIViewController <UIWebViewDelegate,
                                                 UIScrollViewDelegate,
                                                 UIGestureRecognizerDelegate,
                                                 UIAlertViewDelegate>

@property(nonatomic, strong, nullable, readonly) MWKArticle *article;
@property(nonatomic, strong, nullable, readonly) NSURL *articleURL;

@property(nonatomic, weak, nullable) id<WMFWebViewControllerDelegate> delegate;

@property(nonatomic, strong, nullable, readonly) WKWebView *webView;

@property(nonatomic) BOOL isPeeking;
@property(strong, nonatomic, nullable) WMFPeekHTMLElement *peekElement;

@property(nonatomic) CGFloat contentWidthPercentage;
@property(nonatomic, readonly) CGFloat marginWidth;

- (void)setArticle:(MWKArticle *_Nullable)article articleURL:(NSURL *)articleURL;

/**
 *  Scroll to the @c anchor of the given section.
 *
 *  @param section  The section to scroll to.
 *  @param animated Whether or not to animate.
 *
 *  @see scrollToFragment:animated:
 */
- (void)scrollToSection:(MWKSection *)section animated:(BOOL)animated;

- (void)accessibilityCursorToSection:(MWKSection *)section;

- (void)getCurrentVisibleSectionCompletion:(void (^)(MWKSection *_Nullable, NSError *__nullable error))completion;

- (void)scrollToVerticalOffset:(CGFloat)offset;
- (CGFloat)currentVerticalOffset;

- (void)setFontSizeMultiplier:(NSNumber *)fontSize;

- (void)showFindInPage;
- (void)hideFindInPageWithCompletion:(nullable dispatch_block_t)completion;

#pragma mark - Header & Footers

@property(nonatomic, strong, nullable) UIView *headerView;

/**
 *  An array of view controllers which will be displayed above the receiver's @c UIWebView content from top to bottom.
 *
 *  Setting this property with an array containing the same view controllers in the same order has no effect.
 */
@property(nonatomic, strong, nullable) NSArray<UIViewController *> *footerViewControllers;

<<<<<<< HEAD
- (UIView *)footerAtIndex:(NSInteger)index;
- (void)scrollToFooterAtIndex:(NSInteger)index;
=======
- (UIView*)footerAtIndex:(NSInteger)index;
- (void)scrollToFooterAtIndex:(NSInteger)index animated:(BOOL)animated;
>>>>>>> 41c8f8ec
- (void)accessibilityCursorToFooterAtIndex:(NSInteger)index;

- (NSInteger)visibleFooterIndex;

@end

@protocol WMFWebViewControllerDelegate <NSObject>

- (nullable NSString *)webViewController:(WebViewController *)controller titleForFooterViewController:(UIViewController *)footerViewController;

- (void)webViewController:(WebViewController *)controller didLoadArticle:(MWKArticle *)article;
- (void)webViewController:(WebViewController *)controller didTapEditForSection:(MWKSection *)section;
- (void)webViewController:(WebViewController *)controller didTapOnLinkForArticleURL:(NSURL *)url;
- (void)webViewController:(WebViewController *)controller didSelectText:(NSString *)text;
- (void)webViewController:(WebViewController *)controller didTapShareWithSelectedText:(NSString *)text;
- (void)webViewController:(WebViewController *)controller didTapImageWithSourceURL:(NSURL *)imageSourceURL;
- (void)webViewController:(WebViewController *)controller scrollViewDidScroll:(UIScrollView *)scrollView;
- (void)webViewController:(WebViewController *)controller scrollViewDidScrollToTop:(UIScrollView *)scrollView;

@end

NS_ASSUME_NONNULL_END<|MERGE_RESOLUTION|>--- conflicted
+++ resolved
@@ -12,18 +12,18 @@
                                                  UIGestureRecognizerDelegate,
                                                  UIAlertViewDelegate>
 
-@property(nonatomic, strong, nullable, readonly) MWKArticle *article;
-@property(nonatomic, strong, nullable, readonly) NSURL *articleURL;
+@property (nonatomic, strong, nullable, readonly) MWKArticle *article;
+@property (nonatomic, strong, nullable, readonly) NSURL *articleURL;
 
-@property(nonatomic, weak, nullable) id<WMFWebViewControllerDelegate> delegate;
+@property (nonatomic, weak, nullable) id<WMFWebViewControllerDelegate> delegate;
 
-@property(nonatomic, strong, nullable, readonly) WKWebView *webView;
+@property (nonatomic, strong, nullable, readonly) WKWebView *webView;
 
-@property(nonatomic) BOOL isPeeking;
-@property(strong, nonatomic, nullable) WMFPeekHTMLElement *peekElement;
+@property (nonatomic) BOOL isPeeking;
+@property (strong, nonatomic, nullable) WMFPeekHTMLElement *peekElement;
 
-@property(nonatomic) CGFloat contentWidthPercentage;
-@property(nonatomic, readonly) CGFloat marginWidth;
+@property (nonatomic) CGFloat contentWidthPercentage;
+@property (nonatomic, readonly) CGFloat marginWidth;
 
 - (void)setArticle:(MWKArticle *_Nullable)article articleURL:(NSURL *)articleURL;
 
@@ -51,22 +51,18 @@
 
 #pragma mark - Header & Footers
 
-@property(nonatomic, strong, nullable) UIView *headerView;
+@property (nonatomic, strong, nullable) UIView *headerView;
 
 /**
  *  An array of view controllers which will be displayed above the receiver's @c UIWebView content from top to bottom.
  *
  *  Setting this property with an array containing the same view controllers in the same order has no effect.
  */
-@property(nonatomic, strong, nullable) NSArray<UIViewController *> *footerViewControllers;
+@property (nonatomic, strong, nullable) NSArray<UIViewController *> *footerViewControllers;
 
-<<<<<<< HEAD
+
 - (UIView *)footerAtIndex:(NSInteger)index;
-- (void)scrollToFooterAtIndex:(NSInteger)index;
-=======
-- (UIView*)footerAtIndex:(NSInteger)index;
 - (void)scrollToFooterAtIndex:(NSInteger)index animated:(BOOL)animated;
->>>>>>> 41c8f8ec
 - (void)accessibilityCursorToFooterAtIndex:(NSInteger)index;
 
 - (NSInteger)visibleFooterIndex;
