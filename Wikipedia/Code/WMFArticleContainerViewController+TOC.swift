--- conflicted
+++ resolved
@@ -3,11 +3,11 @@
 import BlocksKit
 
 extension WMFArticleContainerViewController : WMFTableOfContentsViewControllerDelegate {
-    
+
     public func tableOfContentsControllerWillDisplay(controller: WMFTableOfContentsViewController){
-        if let item: TableOfContentsItem = webViewController!.currentVisibleSection() {
+        if let item: TableOfContentsItem = webViewController.currentVisibleSection() {
             tableOfContentsViewController!.selectAndScrollToItem(item, animated: false)
-        } else if let footerIndex: WMFArticleFooterViewIndex = WMFArticleFooterViewIndex(rawValue: webViewController!.visibleFooterIndex()) {
+        } else if let footerIndex: WMFArticleFooterViewIndex = WMFArticleFooterViewIndex(rawValue: webViewController.visibleFooterIndex()) {
             switch footerIndex {
             case .ReadMore:
                 tableOfContentsViewController!.selectAndScrollToItem(TableOfContentsReadMoreItem(site: self.articleTitle.site), animated: false)
@@ -19,16 +19,16 @@
 
     public func tableOfContentsController(controller: WMFTableOfContentsViewController,
                                           didSelectItem item: TableOfContentsItem) {
-                                            
+
         if let section = item as? MWKSection {
             // HAX: webview has issues scrolling when browser view is out of bounds, disable animation if needed
-            self.webViewController!.scrollToSection(section, animated: self.webViewController!.isWebContentVisible)
+            self.webViewController.scrollToSection(section, animated: self.webViewController.isWebContentVisible)
         } else if let footerItem = item as? TableOfContentsFooterItem {
-            self.webViewController!.scrollToFooterAtIndex(UInt(footerItem.footerViewIndex.rawValue))
+            self.webViewController.scrollToFooterAtIndex(UInt(footerItem.footerViewIndex.rawValue))
         } else {
             assertionFailure("Unsupported selection of TOC item \(item)")
         }
-        
+
         // Don't dismiss immediately - it looks jarring - let the user see the ToC selection before dismissing
         dispatchOnMainQueueAfterDelayInSeconds(0.25) {
             self.dismissViewControllerAnimated(true, completion: nil)
@@ -38,20 +38,20 @@
     public func tableOfContentsControllerDidCancel(controller: WMFTableOfContentsViewController) {
         dismissViewControllerAnimated(true, completion: nil)
     }
-    
+
     public func tableOfContentsArticleSite() -> MWKSite {
         return self.articleTitle.site
     }
 }
 
 extension WMFArticleContainerViewController {
-    
+
     /**
      Create ToC items.
-     
+
      - note: This must be done in Swift because `WMFTableOfContentsViewControllerDelegate` is not an ObjC protocol,
      and therefore cannot be referenced in Objective-C.
-     
+
      - returns: sections of the ToC.
      */
     func createTableOfContentsSections() -> [TableOfContentsItem]?{
@@ -62,7 +62,7 @@
         let items = sections.entries.map() { $0 as! TableOfContentsItem }
         return items
     }
-    
+
     /**
     Create a new instance of `WMFTableOfContentsViewController` which is configured to be used with the receiver.
     */
@@ -80,14 +80,10 @@
         guard let tvc = self.tableOfContentsViewController else{
             return
         }
-        
+
         if var items = createTableOfContentsSections() {
             items.append(TableOfContentsReadMoreItem(site: self.articleTitle.site))
-<<<<<<< HEAD
-            self.tableOfContentsViewController!.items = items
-=======
             tvc.items = items
->>>>>>> 4d0f779b
         }
     }
 
