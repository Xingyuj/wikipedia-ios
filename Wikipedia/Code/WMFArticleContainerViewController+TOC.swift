--- conflicted
+++ resolved
@@ -160,80 +160,7 @@
             }
         #endif
     }
-    
-<<<<<<< HEAD
-    func shouldPeek() -> Bool {
-        
-        #if DEBUG
-            let store = FBTweakStore.sharedInstance()
-            let category = store.tweakCategoryWithName("Article")
-            let collection = category.tweakCollectionWithName("Table of Contents")
-            let tweak = collection.tweakWithIdentifier("Always Peek ToC")
-            if tweak.currentValue as? Bool == true {
-                return true
-            }
-        #endif
-        
-        return (self.tableOfContentsDisplayMode == WMFTableOfContentsDisplayModeModal) && !NSUserDefaults.wmf_userDefaults().wmf_didPeekTableOfContents()
-    }
 
-    public func peekTableOfContentsIfNeccesary() {
-        guard self.navigationController != nil else{
-            return
-        }
-        guard let toc = self.tableOfContentsViewController else{
-            return
-        }
-        guard shouldPeek() == true else{
-            return
-        }
-
-        let bg = backgroundView()
-        
-        let containerBounds = self.navigationController!.view.bounds
-        bg.frame = containerBounds
-        self.navigationController!.view!.addSubview(bg)
-
-        let tocWidth: CGFloat = 300.0
-        let peekWidth = (containerBounds.width * 0.3) < tocWidth ? containerBounds.width * 0.3 : tocWidth
-        
-        var onscreen = containerBounds
-        onscreen.size.width = tocWidth
-        var offscreen = onscreen
-        
-        if UIApplication.sharedApplication().wmf_tocShouldBeOnLeft {
-            offscreen.origin.x -= offscreen.width
-            onscreen.origin.x = offscreen.origin.x + peekWidth
-        }else{
-            onscreen.origin.x = containerBounds.width - peekWidth
-            offscreen.origin.x = containerBounds.width
-        }
-        
-        toc.view.frame = offscreen
-        toc.view.layer.shadowOpacity = 0.25
-        toc.view.layer.shadowRadius = 4.0
-        toc.view.layer.shadowOffset = CGSizeZero
-        
-        self.navigationController!.view!.addSubview(toc.view)
-        
-        UIView.animateWithDuration(0.3, delay: 0.0, options: .CurveEaseInOut, animations: {
-            bg.alpha = 1.0;
-            toc.view.frame = onscreen
-            
-            }) { (completed) in
-                UIView.animateWithDuration(0.2, delay: 0.7, options: .CurveEaseInOut, animations: {
-                    bg.alpha = 0.0;
-                    toc.view.frame = offscreen
-                    }, completion: { (completed) in
-                        bg.removeFromSuperview()
-                        toc.view.removeFromSuperview()
-                        NSUserDefaults.wmf_userDefaults().wmf_setDidPeekTableOfContents(true)
-                })
-        }
-    }
-    
-=======
->>>>>>> 8a40dcc1
     public func selectAndScrollToTableOfContentsItemForSection(section: MWKSection, animated: Bool) {
         tableOfContentsViewController?.selectAndScrollToItem(section, animated: animated)
     }
