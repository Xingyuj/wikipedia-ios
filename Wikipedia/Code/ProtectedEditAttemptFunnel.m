#import "ProtectedEditAttemptFunnel.h"

static NSString *const kAppInstallIdKey = @"appInstallID";
static NSString *const kTimestampKey = @"ts";

@implementation ProtectedEditAttemptFunnel

- (id)init {
    // https://meta.wikimedia.org/wiki/Schema:MobileWikiAppProtectedEditAttempt
    self = [super initWithSchema:@"MobileWikiAppProtectedEditAttempt"
<<<<<<< HEAD
                         version:17836991];
    if (self) {
        self.requiresAppInstallID = NO;
    }
=======
                         version:8682497];
>>>>>>> f61181ac
    return self;
}
- (NSDictionary *)preprocessData:(NSDictionary *)eventData {
    NSMutableDictionary *dict = [eventData mutableCopy];
    dict[kAppInstallIdKey] = [self wmf_appInstallID];
    dict[kTimestampKey] = [self timestamp];
    return dict;
}

- (void)logProtectionStatus:(NSString *)protectionStatus {
    [self log:@{@"protectionStatus": protectionStatus ? protectionStatus : @""}];
}

@end<|MERGE_RESOLUTION|>--- conflicted
+++ resolved
@@ -8,20 +8,13 @@
 - (id)init {
     // https://meta.wikimedia.org/wiki/Schema:MobileWikiAppProtectedEditAttempt
     self = [super initWithSchema:@"MobileWikiAppProtectedEditAttempt"
-<<<<<<< HEAD
                          version:17836991];
-    if (self) {
-        self.requiresAppInstallID = NO;
-    }
-=======
-                         version:8682497];
->>>>>>> f61181ac
     return self;
 }
 - (NSDictionary *)preprocessData:(NSDictionary *)eventData {
     NSMutableDictionary *dict = [eventData mutableCopy];
-    dict[kAppInstallIdKey] = [self wmf_appInstallID];
-    dict[kTimestampKey] = [self timestamp];
+    dict[kAppInstallIdKey] = self.appInstallID;
+    dict[kTimestampKey] = self.timestamp;
     return dict;
 }
 
