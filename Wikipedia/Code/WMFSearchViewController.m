#import "WMFSearchViewController.h"

#import "RecentSearchesViewController.h"
#import "WMFArticleListTableViewController.h"

#import "SessionSingleton.h"

#import "MWKLanguageLinkController.h"
#import "MWKLanguageLink.h"

#import "WMFSearchFetcher.h"
#import "WMFSearchResults.h"
#import "WMFSearchDataSource.h"

#import "MediaWikiKit.h"

#import <Masonry/Masonry.h>
#import <BlocksKit/BlocksKit+UIKit.h>
#import <PiwikTracker/PiwikTracker.h>
#import "Wikipedia-Swift.h"

#import "UIViewController+WMFStoryboardUtilities.h"
#import "NSString+Extras.h"
#import "NSString+FormattedAttributedString.h"
#import "UIButton+WMFButton.h"
#import "UIImage+WMFStyle.h"

#import "LanguagesViewController.h"
#import "UIViewController+WMFEmptyView.h"

static NSUInteger const kWMFMinResultsBeforeAutoFullTextSearch = 12;

@interface WMFSearchViewController ()
<UISearchBarDelegate,
 WMFRecentSearchesViewControllerDelegate,
 UITextFieldDelegate,
 WMFArticleSelectionDelegate,
 LanguageSelectionDelegate>

@property (nonatomic, strong) MWKSite* searchSite;
@property (nonatomic, strong) MWKDataStore* dataStore;

@property (nonatomic, strong) NSArray* searchLanguages;

@property (nonatomic, strong) RecentSearchesViewController* recentSearchesViewController;
@property (nonatomic, strong) WMFArticleListTableViewController* resultsListController;

@property (strong, nonatomic) IBOutlet UITextField* searchField;
@property (strong, nonatomic) IBOutlet UIButton* searchSuggestionButton;
@property (strong, nonatomic) IBOutlet UIView* resultsListContainerView;
@property (strong, nonatomic) IBOutlet UIView* recentSearchesContainerView;
@property (weak, nonatomic) IBOutlet UIView* separatorView;
@property (weak, nonatomic) IBOutlet UIButton* closeButton;
@property (strong, nonatomic) IBOutlet UIButton* languageOneButton;
@property (strong, nonatomic) IBOutlet UIButton* languageTwoButton;
@property (strong, nonatomic) IBOutlet UIButton* languageThreeButton;
@property (strong, nonatomic) IBOutlet UIButton* otherLanguagesButton;
@property (strong, nonatomic)IBOutletCollection(UIButton) NSArray * languageButtons;

@property (nonatomic, strong) WMFSearchFetcher* fetcher;

@property (nonatomic, strong) IBOutlet NSLayoutConstraint* suggestionButtonHeightConstraint;

@property (weak, nonatomic) IBOutlet NSLayoutConstraint* searchFieldHeight;
@property (weak, nonatomic) IBOutlet NSLayoutConstraint* searchFieldTop;

@property (weak, nonatomic) IBOutlet NSLayoutConstraint* contentViewTop;


@property (nonatomic, assign, getter = isRecentSearchesHidden) BOOL recentSearchesHidden;

- (void)setRecentSearchesHidden:(BOOL)hidingRecentSearches animated:(BOOL)animated;

/**
 *  Set the text of the search field programatically.
 *
 *  Sets the text on the receiver's @c searchField and updates the vertical separator's visibility.  This is solely
 *  for cases when the user searches for something without typing it manually or clearing the search field.
 *
 *  @warning Use this instead of setting @c searchField.text directly.
 *
 *  @param text The string to show in the search field.
 */
- (void)setSearchFieldText:(NSString*)text;

@end

@implementation WMFSearchViewController

+ (instancetype)searchViewControllerWithSite:(MWKSite*)site dataStore:(MWKDataStore*)dataStore {
    NSParameterAssert(site);
    NSParameterAssert(dataStore);
    WMFSearchViewController* searchVC = [self wmf_initialViewControllerFromClassStoryboard];
    searchVC.searchSite             = site;
    searchVC.dataStore              = dataStore;
    searchVC.modalPresentationStyle = UIModalPresentationOverFullScreen;
    searchVC.modalTransitionStyle   = UIModalTransitionStyleCrossDissolve;
    return searchVC;
}

#pragma mark - Accessors

- (NSString*)currentSearchTerm {
    return [[(WMFSearchDataSource*)self.resultsListController.dataSource searchResults] searchTerm];
}

- (NSString*)searchSuggestion {
    return [[(WMFSearchDataSource*)self.resultsListController.dataSource searchResults] searchSuggestion];
}

- (WMFSearchFetcher*)fetcher {
    if (!_fetcher) {
        _fetcher = [[WMFSearchFetcher alloc] init];
    }
    return _fetcher;
}

- (void)updateRecentSearchesVisibility {
    [self updateRecentSearchesVisibility:YES];
}

- (void)updateRecentSearchesVisibility:(BOOL)animated {
    BOOL hideRecentSearches =
        [self.searchField.text wmf_trim].length > 0 || [self.dataStore.userDataStore.recentSearchList countOfEntries] == 0;

    [self setRecentSearchesHidden:hideRecentSearches animated:animated];
}

- (void)setRecentSearchesHidden:(BOOL)showingRecentSearches {
    [self setRecentSearchesHidden:showingRecentSearches animated:NO];
}

- (void)setRecentSearchesHidden:(BOOL)hidingRecentSearches animated:(BOOL)animated {
    if (self.isRecentSearchesHidden == hidingRecentSearches) {
        return;
    }

    _recentSearchesHidden = hidingRecentSearches;

    [UIView animateWithDuration:animated ? [CATransaction animationDuration] : 0.0
                          delay:0 options:UIViewAnimationOptionBeginFromCurrentState
                     animations:^{
        self.recentSearchesContainerView.alpha = self.isRecentSearchesHidden ? 0.0 : 1.0;
        self.resultsListContainerView.alpha = 1.0 - self.recentSearchesContainerView.alpha;
    } completion:nil];
}

- (void)setSearchFieldText:(NSString*)text {
    self.searchField.text = text;
    [self setSeparatorViewHidden:text.length == 0 animated:YES];
}

#pragma mark - Setup

- (void)configureArticleList {
    self.resultsListController.dataStore = self.dataStore;
    self.resultsListController.delegate  = self;
}

- (void)configureRecentSearchList {
    self.recentSearchesViewController.recentSearches = self.dataStore.userDataStore.recentSearchList;
    self.recentSearchesViewController.delegate       = self;
}

- (void)configureSearchField {
    [self setSeparatorViewHidden:YES animated:NO];
    [self.searchField setPlaceholder:MWLocalizedString(@"search-field-placeholder-text", nil)];
}

- (void)configureLanguageButtons {
    [self.languageButtons enumerateObjectsUsingBlock:^(UIButton* _Nonnull obj, NSUInteger idx, BOOL* _Nonnull stop) {
        obj.tintColor = [UIColor wmf_blueTintColor];
    }];
    UIImage* buttonBackground = [UIImage wmf_imageFromColor:[UIColor whiteColor]];
    [self.otherLanguagesButton setBackgroundImage:buttonBackground forState:UIControlStateNormal];
    [self.otherLanguagesButton setTitle:MWLocalizedString(@"main-menu-title", nil) forState:UIControlStateNormal];
    [self.otherLanguagesButton sizeToFit];

    [self updateLanguageButtonsToPreferredLanguages];
    [self selectLanguageForSite:self.searchSite];
}

#pragma mark - UIViewController

- (BOOL)prefersStatusBarHidden {
    return NO;
}

- (void)viewDidLoad {
    [super viewDidLoad];

    [self configureSearchField];
    [self configureLanguageButtons];

    // move search field offscreen, preparing for transition in viewWillAppear
    self.searchFieldTop.constant = -self.searchFieldHeight.constant;

    self.title                                               = MWLocalizedString(@"search-title", nil);
    self.resultsListController.tableView.keyboardDismissMode = UIScrollViewKeyboardDismissModeOnDrag;
    self.resultsListController.tableView.backgroundColor     = [UIColor clearColor];

    [self updateUIWithResults:nil];
    [self updateRecentSearchesVisibility:NO];
}

- (void)viewWillAppear:(BOOL)animated {
    [super viewWillAppear:animated];

    self.searchFieldTop.constant = 0;
    [self.view setNeedsUpdateConstraints];

    [self.transitionCoordinator animateAlongsideTransition:^(id < UIViewControllerTransitionCoordinatorContext > _Nonnull context) {
        [self.view layoutIfNeeded];
        [self.searchField becomeFirstResponder];
    } completion:nil];
}

- (void)viewDidAppear:(BOOL)animated {
    [super viewDidAppear:animated];
    [[PiwikTracker sharedInstance] sendView:@"Search"];
}

- (void)viewWillDisappear:(BOOL)animated {
    [super viewWillDisappear:animated];

    if (!self.presentedViewController) {
        [self saveLastSearch];
        [self saveSearchlanguage];

        self.searchFieldTop.constant = -self.searchFieldHeight.constant;

        [self.transitionCoordinator animateAlongsideTransition:^(id < UIViewControllerTransitionCoordinatorContext > _Nonnull context) {
            [self.searchField resignFirstResponder];
            [self.view layoutIfNeeded];
        } completion:nil];
    }
}

- (void)willTransitionToTraitCollection:(UITraitCollection*)newCollection
              withTransitionCoordinator:(id<UIViewControllerTransitionCoordinator>)coordinator {
    [super willTransitionToTraitCollection:newCollection withTransitionCoordinator:coordinator];
    if (self.traitCollection.verticalSizeClass != newCollection.verticalSizeClass) {
        [self.view setNeedsUpdateConstraints];
        [coordinator animateAlongsideTransition:^(id < UIViewControllerTransitionCoordinatorContext > _Nonnull context) {
            [self.view layoutSubviews];
        } completion:nil];
    }
}

- (void)viewWillTransitionToSize:(CGSize)size withTransitionCoordinator:(id<UIViewControllerTransitionCoordinator>)coordinator {
    [super viewWillTransitionToSize:size withTransitionCoordinator:coordinator];
    [coordinator animateAlongsideTransition:^(id < UIViewControllerTransitionCoordinatorContext > _Nonnull context) {
        [self resizeLanguageButtonsIfNeeded];
    } completion:nil];
}

- (void)prepareForSegue:(UIStoryboardSegue*)segue sender:(id)sender {
    if ([segue.destinationViewController isKindOfClass:[WMFArticleListTableViewController class]]) {
        self.resultsListController = segue.destinationViewController;
        [self configureArticleList];
    }
    if ([segue.destinationViewController isKindOfClass:[RecentSearchesViewController class]]) {
        self.recentSearchesViewController = segue.destinationViewController;
        [self configureRecentSearchList];
    }
}

#pragma mark - Separator View

- (void)setSeparatorViewHidden:(BOOL)hidden animated:(BOOL)animated {
    [UIView animateWithDuration:animated ? 0.25 : 0.0 animations:^{
        self.separatorView.alpha = hidden ? 0.0 : 1.0;
    }];
}

#pragma mark - Dismissal

- (IBAction)didTapCloseButton:(id)sender {
    [self.searchField resignFirstResponder];
    [self dismissViewControllerAnimated:YES completion:nil];
}

#pragma mark - UITextFieldDelegate

- (void)textFieldDidBeginEditing:(UITextField*)textField {
    if (![[self currentSearchTerm] isEqualToString:textField.text]) {
        [self searchForSearchTerm:textField.text];
    }
}

- (IBAction)textFieldDidChange {
    NSString* query = self.searchField.text;

    DDLogDebug(@"Search field text changed to: %@", query);

    BOOL isFieldEmpty = [query wmf_trim].length == 0;
    [self setSeparatorViewHidden:isFieldEmpty animated:YES];

    if (isFieldEmpty) {
        [self didCancelSearch];
        return;
    }

    [self setRecentSearchesHidden:YES animated:YES];

    dispatchOnMainQueueAfterDelayInSeconds(0.4, ^{
        if ([query isEqualToString:self.searchField.text]) {
            DDLogDebug(@"Searching for %@ after delay.", query);
            [self searchForSearchTerm:query];
        } else {
            DDLogInfo(@"Aborting search for %@ since query has changed to %@", query, self.searchField.text);
        }
    });
}

- (BOOL)textFieldShouldReturn:(UITextField*)textField {
    [self saveLastSearch];
    [self updateRecentSearchesVisibility];
    [self.resultsListController wmf_hideEmptyView];
    return YES;
}

- (BOOL)textFieldShouldClear:(UITextField*)textField {
    [self didCancelSearch];
    return YES;
}

#pragma mark - Search

- (void)didCancelSearch {
    [self setSearchFieldText:nil];
    [self updateSearchSuggestion:nil];
    self.resultsListController.dataSource = nil;
    [self updateRecentSearchesVisibility];
    [self.resultsListController wmf_hideEmptyView];
}

- (void)searchForSearchTerm:(NSString*)searchTerm {
    if ([searchTerm wmf_trim].length == 0) {
        DDLogDebug(@"Ignoring whitespace-only query.");
        return;
    }
    @weakify(self);
    [self.resultsListController wmf_hideEmptyView];
    [self.fetcher fetchArticlesForSearchTerm:searchTerm site:self.searchSite resultLimit:WMFMaxSearchResultLimit].thenOn(dispatch_get_main_queue(), ^id (WMFSearchResults* results){
        @strongify(self);
        if (![results.searchTerm isEqualToString:self.searchField.text]) {
            return [NSError cancelledError];
        }

        /*
           HAX: must set dataSource before starting the animation since dataSource is _unsafely_ assigned to the
           collection view, meaning there's a chance the collectionView accesses deallocated memory during an animation
         */
        WMFSearchDataSource* dataSource =
            [[WMFSearchDataSource alloc] initWithSearchSite:self.searchSite searchResults:results];

        self.resultsListController.dataSource = dataSource;

        [UIView animateWithDuration:0.25 animations:^{
            [self updateUIWithResults:results];
        }];

        if ([results.results count] < kWMFMinResultsBeforeAutoFullTextSearch) {
            return [self.fetcher fetchArticlesForSearchTerm:searchTerm
                                                       site:self.searchSite
                                                resultLimit:WMFMaxSearchResultLimit
                                             fullTextSearch:YES
                                    appendToPreviousResults:results];
        }
        return [AnyPromise promiseWithValue:results];
    }).then(^(WMFSearchResults* results){
        if ([searchTerm isEqualToString:results.searchTerm]) {
            if (results.results.count == 0) {
<<<<<<< HEAD
                [self showAlert:MWLocalizedString(@"search-no-matches", nil) type:ALERT_TYPE_TOP duration:2.0];
                dispatchOnMainQueueAfterDelayInSeconds(0.25, ^{
                    //Without the delay there is a weird animation due to the table also reloading simultaneously
                    [self.resultsListController wmf_showEmptyViewOfType:WMFEmptyViewTypeNoSearchResults];
                });
=======
                [[WMFAlertManager sharedInstance] showAlert:MWLocalizedString(@"search-no-matches", nil) sticky:NO dismissPreviousAlerts:NO tapCallBack:NULL];

>>>>>>> c1110f15
            }
        }

        // change recent search visibility if no prefix results returned, and update suggestion if needed
        [UIView animateWithDuration:0.25 animations:^{
            [self updateUIWithResults:results];
        }];
    }).catch(^(NSError* error){
        @strongify(self);
        if ([searchTerm isEqualToString:self.searchField.text]) {
<<<<<<< HEAD
            [self showAlert:error.userInfo[NSLocalizedDescriptionKey] type:ALERT_TYPE_TOP duration:2.0];
            [self.resultsListController wmf_showEmptyViewOfType:WMFEmptyViewTypeNoSearchResults];
=======
            [[WMFAlertManager sharedInstance] showErrorAlert:error sticky:NO dismissPreviousAlerts:YES tapCallBack:NULL];
>>>>>>> c1110f15
            DDLogError(@"Encountered search error: %@", error);
        }
    });
}

- (void)updateUIWithResults:(WMFSearchResults*)results {
    [self updateSearchSuggestion:results.searchSuggestion];
    [self updateRecentSearchesVisibility];
}

- (void)updateSearchSuggestion:(NSString*)searchSuggestion {
    NSAttributedString* title =
        [searchSuggestion length] ? [self getAttributedStringForSuggestion : searchSuggestion] : nil;
    [self.searchSuggestionButton setAttributedTitle:title forState:UIControlStateNormal];
    [self.view setNeedsUpdateConstraints];
    [self.view layoutIfNeeded];
}

- (CGFloat)searchFieldHeightForCurrentTraitCollection {
    return self.traitCollection.verticalSizeClass == UIUserInterfaceSizeClassCompact ? 44 : 64;
}

- (void)updateViewConstraints {
    [super updateViewConstraints];

    self.searchFieldHeight.constant = [self searchFieldHeightForCurrentTraitCollection];

    self.contentViewTop.constant = self.searchFieldHeight.constant;

    self.suggestionButtonHeightConstraint.constant =
        [self.searchSuggestionButton attributedTitleForState:UIControlStateNormal].length > 0 ?
        [self.searchSuggestionButton wmf_heightAccountingForMultiLineText] : 0;
}

- (NSAttributedString*)getAttributedStringForSuggestion:(NSString*)suggestion {
    return [MWLocalizedString(@"search-did-you-mean", nil)
            attributedStringWithAttributes:@{NSFontAttributeName: [UIFont systemFontOfSize:18]}
                       substitutionStrings:@[suggestion]
                    substitutionAttributes:@[@{NSFontAttributeName: [UIFont italicSystemFontOfSize:18]}]];
}

#pragma mark - RecentSearches

- (void)saveLastSearch {
    if ([self currentSearchTerm]) {
        MWKRecentSearchEntry* entry = [[MWKRecentSearchEntry alloc] initWithSite:self.searchSite
                                                                      searchTerm:[self currentSearchTerm]];
        [self.dataStore.userDataStore.recentSearchList addEntry:entry];
        [self.dataStore.userDataStore.recentSearchList save];
        [self.recentSearchesViewController reloadRecentSearches];
    }
}

#pragma mark - Languages

- (void)saveSearchlanguage {
    [[SessionSingleton sharedInstance] setSearchLanguage:self.searchSite.language];
}

- (NSArray*)allLanguagesFromController {
    NSMutableArray* lang = [NSMutableArray array];
    [lang addObjectsFromArray:[MWKLanguageLinkController sharedInstance].preferredLanguages];
    [lang addObjectsFromArray:[MWKLanguageLinkController sharedInstance].otherLanguages];
    return lang;
}

- (void)updateLanguages {
    NSArray* languages = [self allLanguagesFromController];
    self.searchLanguages = [languages wmf_arrayByTrimmingToLength:3];
}

- (void)updateLanguageButtonsToPreferredLanguages {
    [self updateLanguages];
    [self.languageButtons enumerateObjectsUsingBlock:^(UIButton* _Nonnull obj, NSUInteger idx, BOOL* _Nonnull stop) {
        [obj setTitle:[(MWKLanguageLink*)self.searchLanguages[idx] localizedName]  forState:UIControlStateNormal];
    }];
    [self resizeLanguageButtonsIfNeeded];
}

/**
 *  HACK: Auto layout is not possible in the tool bar.
 *  This truncates text of language buttons if they are larger than the display
 */
- (void)resizeLanguageButtonsIfNeeded {
    [self.languageButtons enumerateObjectsUsingBlock:^(UIButton* _Nonnull obj, NSUInteger idx, BOOL* _Nonnull stop) {
        [obj sizeToFit];
    }];
    CGFloat buttonWidth = [[self.languageButtons bk_reduce:@0 withBlock:^id (NSNumber* sum, UIButton* obj) {
        return @(obj.frame.size.width + [sum floatValue]);
    }] floatValue];
    buttonWidth += self.otherLanguagesButton.frame.size.width;

    //6 leaves us 2 pixels between each button
    if (buttonWidth > self.view.frame.size.width - 6) {
        [self.languageButtons enumerateObjectsUsingBlock:^(UIButton* _Nonnull obj, NSUInteger idx, BOOL* _Nonnull stop) {
            CGRect f = obj.frame;
            f.size.width -= (buttonWidth - (self.view.frame.size.width - 6)) / 3;
            obj.frame = f;
        }];
    }
}

- (void)selectLanguageForSite:(MWKSite*)site {
    self.searchSite = site;
    [self.searchLanguages enumerateObjectsUsingBlock:^(MWKLanguageLink* _Nonnull language, NSUInteger idx, BOOL* _Nonnull stop) {
        if ([[language site] isEqual:site]) {
            UIButton* buttonToSelect = self.languageButtons[idx];
            [self.languageButtons enumerateObjectsUsingBlock:^(UIButton* _Nonnull obj, NSUInteger idx, BOOL* _Nonnull stop) {
                if (obj == buttonToSelect) {
                    [obj setSelected:YES];
                } else {
                    [obj setSelected:NO];
                }
            }];
        }
    }];
    NSString* query = self.searchField.text;
    [self searchForSearchTerm:query];
}

- (void)selectLanguageForButton:(UIButton*)button {
    NSUInteger index = [self.languageButtons indexOfObject:button];
    NSAssert(index != NSNotFound, @"language button not found for language!");
    if (index != NSNotFound) {
        MWKLanguageLink* lang = self.searchLanguages[index];
        [self selectLanguageForSite:lang.site];
    }
}

#pragma mark - WMFRecentSearchesViewControllerDelegate

- (void)recentSearchController:(RecentSearchesViewController*)controller
           didSelectSearchTerm:(MWKRecentSearchEntry*)searchTerm {
    [self setSearchFieldText:searchTerm.searchTerm];
    [self searchForSearchTerm:searchTerm.searchTerm];
    [self updateRecentSearchesVisibility];
}

#pragma mark - Actions

- (IBAction)searchForSuggestion:(id)sender {
    [self setSearchFieldText:[self searchSuggestion]];
    [UIView animateWithDuration:0.25 animations:^{
        [self updateSearchSuggestion:nil];
    }];
    [self searchForSearchTerm:self.searchField.text];
}

- (IBAction)setLanguageWithSender:(id)sender {
    [self selectLanguageForButton:sender];
}

- (IBAction)openLanguagePicker:(id)sender {
    LanguagesViewController* languagesVC = [LanguagesViewController wmf_initialViewControllerFromClassStoryboard];
    languagesVC.languageSelectionDelegate = self;
    [self presentViewController:[[UINavigationController alloc] initWithRootViewController:languagesVC] animated:YES completion:NULL];
}

#pragma mark - WMFArticleSelectionDelegate

- (void)didSelectTitle:(MWKTitle*)title sender:(id)sender discoveryMethod:(MWKHistoryDiscoveryMethod)discoveryMethod {
    [self.searchResultDelegate didSelectTitle:title sender:self discoveryMethod:discoveryMethod];
}

- (void)didCommitToPreviewedArticleViewController:(WMFArticleContainerViewController*)articleViewController
                                           sender:(id)sender {
    [self.searchResultDelegate didCommitToPreviewedArticleViewController:articleViewController sender:self];
}

#pragma mark - LanguageSelectionDelegate

- (void)languagesController:(LanguagesViewController*)controller didSelectLanguage:(MWKLanguageLink*)language {
    [[MWKLanguageLinkController sharedInstance] addPreferredLanguage:language];
    [self updateLanguageButtonsToPreferredLanguages];
    [self selectLanguageForSite:language.site];
    [controller dismissViewControllerAnimated:YES completion:NULL];
}

@end<|MERGE_RESOLUTION|>--- conflicted
+++ resolved
@@ -372,16 +372,11 @@
     }).then(^(WMFSearchResults* results){
         if ([searchTerm isEqualToString:results.searchTerm]) {
             if (results.results.count == 0) {
-<<<<<<< HEAD
-                [self showAlert:MWLocalizedString(@"search-no-matches", nil) type:ALERT_TYPE_TOP duration:2.0];
                 dispatchOnMainQueueAfterDelayInSeconds(0.25, ^{
                     //Without the delay there is a weird animation due to the table also reloading simultaneously
                     [self.resultsListController wmf_showEmptyViewOfType:WMFEmptyViewTypeNoSearchResults];
                 });
-=======
                 [[WMFAlertManager sharedInstance] showAlert:MWLocalizedString(@"search-no-matches", nil) sticky:NO dismissPreviousAlerts:NO tapCallBack:NULL];
-
->>>>>>> c1110f15
             }
         }
 
@@ -392,12 +387,8 @@
     }).catch(^(NSError* error){
         @strongify(self);
         if ([searchTerm isEqualToString:self.searchField.text]) {
-<<<<<<< HEAD
-            [self showAlert:error.userInfo[NSLocalizedDescriptionKey] type:ALERT_TYPE_TOP duration:2.0];
             [self.resultsListController wmf_showEmptyViewOfType:WMFEmptyViewTypeNoSearchResults];
-=======
             [[WMFAlertManager sharedInstance] showErrorAlert:error sticky:NO dismissPreviousAlerts:YES tapCallBack:NULL];
->>>>>>> c1110f15
             DDLogError(@"Encountered search error: %@", error);
         }
     });
