--- conflicted
+++ resolved
@@ -208,7 +208,6 @@
 - (void)viewWillAppear:(BOOL)animated {
     [super viewWillAppear:animated];
 
-
     self.searchFieldTop.constant = 0;
     [self.view setNeedsUpdateConstraints];
 
@@ -264,7 +263,7 @@
     if ([segue.destinationViewController isKindOfClass:[WMFSearchLanguagesBarViewController class]]) {
         self.searchLanguagesBarViewController = (WMFSearchLanguagesBarViewController *)segue.destinationViewController;
         self.searchLanguagesBarViewController.delegate = self;
-        
+
         // Allow size of contained VC's view to control container size: http://stackoverflow.com/a/34279613
         self.searchLanguagesBarViewController.view.translatesAutoresizingMaskIntoConstraints = NO;
     }
@@ -311,10 +310,10 @@
 
 - (IBAction)textFieldDidChange {
     NSString *query = self.searchField.text;
-    
+
     dispatchOnMainQueueAfterDelayInSeconds(0.4, ^{
         DDLogDebug(@"Search field text changed to: %@", query);
-        
+
         /**
          *  This check must performed before checking isEmpty and calling didCancelSearch
          *  This is to work around a "feature" of Siri which sets the textfield.text to nil
@@ -335,9 +334,9 @@
             DDLogInfo(@"Aborting search for %@ since query has changed to %@", query, self.searchField.text);
             return;
         }
-        
+
         BOOL isFieldEmpty = [query wmf_trim].length == 0;
-        
+
         /**
          * This check is to avoid interpretting the "speech recognition in progress" blue spinner as
          * actual text input. I could not find a clean way to detect this beyond subclassing the UITextField
@@ -350,16 +349,16 @@
         if ((query.length == 1) && ([query characterAtIndex:0] == NSAttachmentCharacter)) {
             return;
         }
-        
+
         [self setSeparatorViewHidden:isFieldEmpty animated:YES];
-        
+
         if (isFieldEmpty) {
             [self didCancelSearch];
             return;
         }
-        
+
         [self setRecentSearchesHidden:YES animated:YES];
-        
+
         DDLogDebug(@"Searching for %@ after delay.", query);
         [self searchForSearchTerm:query];
     });
@@ -408,7 +407,7 @@
         return;
     }
     @weakify(self);
-    
+
     [[AFNetworkActivityIndicatorManager sharedManager] incrementActivityCount];
     [self.fakeProgressController start];
 
@@ -424,7 +423,7 @@
             }
         });
     };
-    
+
     WMFSuccessIdHandler success = ^(WMFSearchResults *results) {
         dispatch_async(dispatch_get_main_queue(), ^{
             [[AFNetworkActivityIndicatorManager sharedManager] decrementActivityCount];
@@ -442,20 +441,16 @@
             [self updateUIWithResults:results];
         });
     };
-    
+
     [self.resultsListController wmf_hideEmptyView];
     NSURL *url = [self currentlySelectedSearchURL];
-    
+
     if ([self.resultsListController isDisplayingResultsForSearchTerm:searchTerm fromSiteURL:url]) {
         DDLogDebug(@"Bailing out from running search for term because we're already showing results for this search term and search site.");
         [self.fakeProgressController finish];
         return;
     }
-<<<<<<< HEAD
-    
-=======
-
->>>>>>> 284db56c
+
     [self.fetcher fetchArticlesForSearchTerm:searchTerm
                                      siteURL:url
                                  resultLimit:WMFMaxSearchResultLimit
@@ -467,14 +462,14 @@
                                                  failure([NSError wmf_cancelledError]);
                                                  return;
                                              }
-                                             
+
                                              self.resultsListController.resultsInfo = results;
                                              self.resultsListController.searchSiteURL = url;
                                              self.resultsListController.results = results.results;
-                                             
+
                                              [self updateUIWithResults:results];
                                              [NSUserActivity wmf_makeActivityActive:[NSUserActivity wmf_searchResultsActivitySearchSiteURL:url searchTerm:results.searchTerm]];
-                                             
+
                                              if ([results.results count] < kWMFMinResultsBeforeAutoFullTextSearch) {
                                                  [self.fetcher fetchArticlesForSearchTerm:searchTerm
                                                                                   siteURL:url
@@ -498,7 +493,7 @@
 
 - (void)updateSearchSuggestion:(NSString *)searchSuggestion {
     NSAttributedString *title =
-    [searchSuggestion length] ? [self getAttributedStringForSuggestion:searchSuggestion] : nil;
+        [searchSuggestion length] ? [self getAttributedStringForSuggestion:searchSuggestion] : nil;
     [self.searchSuggestionButton setAttributedTitle:title forState:UIControlStateNormal];
     [self.viewIfLoaded setNeedsUpdateConstraints];
     [self.viewIfLoaded layoutIfNeeded];
@@ -510,20 +505,20 @@
 
 - (void)updateViewConstraints {
     [super updateViewConstraints];
-    
+
     self.searchFieldHeight.constant = [self searchFieldHeightForCurrentTraitCollection];
-    
+
     self.contentViewTop.constant = self.searchFieldHeight.constant;
-    
+
     self.suggestionButtonHeightConstraint.constant =
-    [self.searchSuggestionButton attributedTitleForState:UIControlStateNormal].length > 0 ? [self.searchSuggestionButton wmf_heightAccountingForMultiLineText] : 0;
+        [self.searchSuggestionButton attributedTitleForState:UIControlStateNormal].length > 0 ? [self.searchSuggestionButton wmf_heightAccountingForMultiLineText] : 0;
 }
 
 - (NSAttributedString *)getAttributedStringForSuggestion:(NSString *)suggestion {
     return [WMFLocalizedStringWithDefaultValue(@"search-did-you-mean", nil, nil, @"Did you mean %1$@?", @"Button text for searching for an alternate spelling of the search term. Parameters:\n* %1$@ - alternate spelling of the search term the user entered - ie if user types 'thunk' the API can suggest the alternate term 'think'")
-            attributedStringWithAttributes:@{NSFontAttributeName: [UIFont systemFontOfSize:18]}
-            substitutionStrings:@[suggestion]
-            substitutionAttributes:@[@{NSFontAttributeName: [UIFont italicSystemFontOfSize:18]}]];
+        attributedStringWithAttributes:@{NSFontAttributeName: [UIFont systemFontOfSize:18]}
+                   substitutionStrings:@[suggestion]
+                substitutionAttributes:@[@{NSFontAttributeName: [UIFont italicSystemFontOfSize:18]}]];
 }
 
 #pragma mark - WMFArticleCollectionViewControllerDelegate
@@ -559,9 +554,9 @@
 
 - (IBAction)clearRecentSearches:(id)sender {
     UIAlertController *dialog = [UIAlertController alertControllerWithTitle:WMFLocalizedStringWithDefaultValue(@"search-recent-clear-confirmation-heading", nil, nil, @"Delete all recent searches?", @"Heading text of delete all confirmation dialog") message:WMFLocalizedStringWithDefaultValue(@"search-recent-clear-confirmation-sub-heading", nil, nil, @"This action cannot be undone!", @"Sub-heading text of delete all confirmation dialog") preferredStyle:UIAlertControllerStyleAlert];
-    
+
     [dialog addAction:[UIAlertAction actionWithTitle:WMFLocalizedStringWithDefaultValue(@"search-recent-clear-cancel", nil, nil, @"Cancel", @"Button text for cancelling delete all action\n{{Identical|Cancel}}") style:UIAlertActionStyleCancel handler:NULL]];
-    
+
     [dialog addAction:[UIAlertAction actionWithTitle:WMFLocalizedStringWithDefaultValue(@"search-recent-clear-delete-all", nil, nil, @"Delete All", @"Button text for confirming delete all action\n{{Identical|Delete all}}")
                                                style:UIAlertActionStyleDestructive
                                              handler:^(UIAlertAction *_Nonnull action) {
@@ -571,11 +566,6 @@
                                                  [self updateRecentSearches];
                                                  [self updateRecentSearchesVisibility:YES];
                                              }]];
-<<<<<<< HEAD
-    
-=======
-
->>>>>>> 284db56c
     [self presentViewController:dialog animated:YES completion:NULL];
 }
 
@@ -623,10 +613,10 @@
     self.searchField.isUnderlined = false;
     [self.searchField applyTheme:theme];
     self.searchField.backgroundColor = theme.colors.chromeBackground;
-    
+
     self.separatorView.backgroundColor = theme.colors.tertiaryText;
     self.searchFieldContainer.backgroundColor = theme.colors.chromeBackground;
-    
+
     self.closeButton.tintColor = theme.colors.chromeText;
     self.searchSuggestionButton.backgroundColor = theme.colors.paperBackground;
     self.searchBottomSeparatorView.backgroundColor = theme.colors.midBackground;
