#import "WMFHomeViewController.h"
#import "Wikipedia-Swift.h"

// Frameworks
#import <BlocksKit/BlocksKit+UIKit.h>
@import Tweaks;
@import SSDataSources;

// Sections
#import "WMFMainPageSectionController.h"
#import "WMFNearbySectionController.h"
#import "WMFRelatedSectionController.h"
#import "WMFContinueReadingSectionController.h"
#import "WMFRandomSectionController.h"
#import "WMFFeaturedArticleSectionController.h"
#import "SSSectionedDataSource+WMFSectionConvenience.h"
#import "WMFHomeSectionSchema.h"
#import "WMFHomeSection.h"
#import "WMFPictureOfTheDaySectionController.h"

// Models
#import "WMFAsyncBlockOperation.h"
#import "MWKDataStore.h"
#import "MWKSavedPageList.h"
#import "MWKHistoryList.h"
#import "MWKSite.h"
#import "MWKHistoryEntry.h"
#import "MWKSavedPageEntry.h"
#import "MWKTitle.h"
#import "MWKArticle.h"
#import "MWKLocationSearchResult.h"
#import "MWKSavedPageList.h"
#import "MWKRecentSearchList.h"

// Views
#import "UIViewController+WMFEmptyView.h"
#import "UIView+WMFDefaultNib.h"
#import "WMFHomeSectionHeader.h"
#import "WMFHomeSectionFooter.h"

// Child View Controllers
#import "UIViewController+WMFArticlePresentation.h"
#import "WMFArticleContainerViewController.h"
#import "WMFSettingsViewController.h"
#import "UIViewController+WMFStoryboardUtilities.h"
#import "WMFTitleListDataSource.h"
#import "WMFArticleListTableViewController.h"

// Controllers
#import "WMFLocationManager.h"
#import "UITabBarController+WMFExtensions.h"
#import "UIViewController+WMFSearchButton.h"
#import "UIViewController+WMFArticlePresentation.h"

NS_ASSUME_NONNULL_BEGIN

@interface WMFHomeViewController ()
<WMFHomeSectionSchemaDelegate,
 WMFHomeSectionControllerDelegate,
 WMFSearchPresentationDelegate,
 UIViewControllerPreviewingDelegate>

@property (nonatomic, strong) WMFHomeSectionSchema* schemaManager;

@property (nonatomic, strong, null_resettable) WMFNearbySectionController* nearbySectionController;
@property (nonatomic, strong) NSMutableDictionary* sectionControllers;

@property (nonatomic, strong) WMFLocationManager* locationManager;
@property (nonatomic, strong) SSSectionedDataSource* dataSource;

@property (nonatomic, strong) NSOperationQueue* collectionViewUpdateQueue;

@property (nonatomic, weak) id<UIViewControllerPreviewing> previewingContext;

@property (nonatomic, strong) NSMutableDictionary* sectionLoadErrors;

@end

@implementation WMFHomeViewController

- (void)dealloc {
    [[NSNotificationCenter defaultCenter] removeObserver:self];
}

- (nullable instancetype)initWithCoder:(NSCoder*)aDecoder {
    self = [super initWithCoder:aDecoder];
    if (self) {
        self.navigationItem.titleView          = [[UIImageView alloc] initWithImage:[UIImage imageNamed:@"W"]];
        self.navigationItem.leftBarButtonItem  = [self settingsBarButtonItem];
        self.navigationItem.rightBarButtonItem = [self wmf_searchBarButtonItemWithDelegate:self];
    }
    return self;
}

#pragma mark - Accessors

- (UIBarButtonItem*)settingsBarButtonItem {
    return [[UIBarButtonItem alloc] initWithImage:[UIImage imageNamed:@"settings"]
                                            style:UIBarButtonItemStylePlain
                                           target:self
                                           action:@selector(didTapSettingsButton:)];
}

- (void)setSearchSite:(MWKSite* __nonnull)searchSite {
    _searchSite                  = searchSite;
    self.nearbySectionController = nil;

    if ([self.sectionControllers count] > 0) {
        [self reloadSectionsOnOperationQueue];
    }
}

- (WMFHomeSectionSchema*)schemaManager {
    if (!_schemaManager) {
        _schemaManager          = [WMFHomeSectionSchema schemaWithSite:self.searchSite savedPages:self.savedPages history:self.recentPages];
        _schemaManager.delegate = self;
    }
    return _schemaManager;
}

- (WMFNearbySectionController*)nearbySectionController {
    if (!_nearbySectionController) {
        _nearbySectionController = [[WMFNearbySectionController alloc] initWithSite:self.searchSite
                                                                      savedPageList:self.savedPages
                                                                    locationManager:self.locationManager];
    }
    return _nearbySectionController;
}

- (WMFLocationManager*)locationManager {
    if (!_locationManager) {
        _locationManager = [[WMFLocationManager alloc] init];
    }
    return _locationManager;
}

- (SSSectionedDataSource*)dataSource {
    if (!_dataSource) {
        _dataSource                           = [[SSSectionedDataSource alloc] init];
        _dataSource.shouldRemoveEmptySections = NO;
    }
    return _dataSource;
}

- (NSMutableDictionary*)sectionControllers {
    if (!_sectionControllers) {
        _sectionControllers = [NSMutableDictionary new];
    }
    return _sectionControllers;
}

#pragma mark - Actions

- (void)didTapSettingsButton:(UIBarButtonItem*)sender {
    UINavigationController* settingsContainer =
        [[UINavigationController alloc] initWithRootViewController:
         [WMFSettingsViewController wmf_initialViewControllerFromClassStoryboard]];
    [self presentViewController:settingsContainer
                       animated:YES
                     completion:nil];
}

#pragma mark - UIViewController

- (void)viewDidLoad {
    [super viewDidLoad];

    self.title = MWLocalizedString(@"home-title", nil);

    NSOperationQueue* queue = [[NSOperationQueue alloc] init];
    queue.maxConcurrentOperationCount = 1;
    queue.qualityOfService            = NSQualityOfServiceUserInteractive;
    self.collectionViewUpdateQueue    = queue;

    self.tableView.dataSource                   = nil;
    self.tableView.delegate                     = nil;
    self.tableView.estimatedRowHeight           = 345.0;
    self.tableView.sectionHeaderHeight          = UITableViewAutomaticDimension;
    self.tableView.estimatedSectionHeaderHeight = 78.0;
    self.tableView.sectionFooterHeight          = UITableViewAutomaticDimension;
    self.tableView.estimatedSectionFooterHeight = 78.0;

    [[NSNotificationCenter defaultCenter] addObserver:self selector:@selector(applicationDidEnterForegroundWithNotification:) name:UIApplicationWillEnterForegroundNotification object:nil];
    [[NSNotificationCenter defaultCenter] addObserver:self selector:@selector(tweaksDidChangeWithNotification:) name:FBTweakShakeViewControllerDidDismissNotification object:nil];
}

- (void)viewDidAppear:(BOOL)animated {
    NSParameterAssert(self.dataStore);
    NSParameterAssert(self.searchSite);
    NSParameterAssert(self.recentPages);
    NSParameterAssert(self.savedPages);
    [super viewDidAppear:animated];
    [self configureDataSource];
    [self.locationManager startMonitoringLocation];
}

- (void)viewDidDisappear:(BOOL)animated {
    [super viewDidDisappear:animated];
    [self.locationManager stopMonitoringLocation];
}

- (void)viewWillAppear:(BOOL)animated {
    [super viewWillAppear:animated];
    [self registerForPreviewingIfAvailable];
}

- (void)traitCollectionDidChange:(nullable UITraitCollection*)previousTraitCollection {
    [super traitCollectionDidChange:previousTraitCollection];
    [self registerForPreviewingIfAvailable];
}

- (void)registerForPreviewingIfAvailable {
    [self wmf_ifForceTouchAvailable:^{
        [self unregisterForPreviewing];
        self.previewingContext = [self registerForPreviewingWithDelegate:self sourceView:self.tableView];
    } unavailable:^{
        [self unregisterForPreviewing];
    }];
}

- (void)unregisterForPreviewing {
    if (self.previewingContext) {
        [self unregisterForPreviewingWithContext:self.previewingContext];
        self.previewingContext = nil;
    }
}

#pragma mark - Notifications

- (void)applicationDidEnterForegroundWithNotification:(NSNotification*)note {
    if (!self.isViewLoaded || !self.view.window) {
        return;
    }

    //never loaded, do not reload
    if ([self.dataSource numberOfSections] == 0) {
        return;
    }

    [self updateSections];
}

#pragma mark - Tweaks

- (void)tweaksDidChangeWithNotification:(NSNotification*)note {
    [self updateSections];
}

#pragma mark - Data Source Configuration

- (void)configureDataSource {
    if ([self.dataSource numberOfSections] > 0) {
        return;
    }

    self.dataSource.rowAnimation = UITableViewRowAnimationFade;

    @weakify(self);

    self.dataSource.cellCreationBlock = (id) ^ (id object, id parentView, NSIndexPath * indexPath){
        @strongify(self);
        id<WMFHomeSectionController> controller = [self sectionControllerForSectionAtIndex:indexPath.section];
        NSParameterAssert(controller);
        return [controller dequeueCellForTableView:parentView atIndexPath:indexPath];
    };

    self.dataSource.cellConfigureBlock = ^(id cell, id object, id parentView, NSIndexPath* indexPath){
        @strongify(self);
        id<WMFHomeSectionController> controller = [self sectionControllerForSectionAtIndex:indexPath.section];
        NSParameterAssert(controller);
        [controller configureCell:cell withObject:object inTableView:parentView atIndexPath:indexPath];
    };

    [self.tableView registerNib:[WMFHomeSectionHeader wmf_classNib] forHeaderFooterViewReuseIdentifier:[WMFHomeSectionHeader wmf_nibName]];
    [self.tableView registerNib:[WMFHomeSectionFooter wmf_classNib] forHeaderFooterViewReuseIdentifier:[WMFHomeSectionFooter wmf_nibName]];

    self.dataSource.tableView = self.tableView;
    self.tableView.delegate   = self;
    self.sectionLoadErrors    = [NSMutableDictionary dictionary];
    [self reloadSectionsOnOperationQueue];
    [self updateSectionsOnOperationQueue];
}

#pragma mark - Section Controller Creation

- (WMFRelatedSectionController*)relatedSectionControllerForSectionSchemaItem:(WMFHomeSection*)item {
    return [[WMFRelatedSectionController alloc] initWithArticleTitle:item.title savedPageList:self.savedPages];
}

- (WMFContinueReadingSectionController*)continueReadingSectionControllerForSchemaItem:(WMFHomeSection*)item {
    return [[WMFContinueReadingSectionController alloc] initWithArticleTitle:item.title dataStore:self.dataStore];
}

- (WMFRandomSectionController*)randomSectionControllerForSchemaItem:(WMFHomeSection*)item {
    return [[WMFRandomSectionController alloc] initWithSite:self.searchSite savedPageList:self.savedPages];
}

- (WMFMainPageSectionController*)mainPageSectionControllerForSchemaItem:(WMFHomeSection*)item {
    return [[WMFMainPageSectionController alloc] initWithSite:self.searchSite savedPageList:self.savedPages];
}

- (WMFPictureOfTheDaySectionController*)picOfTheDaySectionController {
    return [[WMFPictureOfTheDaySectionController alloc] init];
}

- (WMFFeaturedArticleSectionController*)featuredArticleSectionControllerForSchemaItem:(WMFHomeSection*)item {
    return [[WMFFeaturedArticleSectionController alloc] initWithSite:item.site date:item.dateCreated savedPageList:self.savedPages];
}

#pragma mark - Section Management

- (void)updateSections {
    [self wmf_hideEmptyView];
    BOOL forceUpdate = self.sectionLoadErrors.count > 0;
    self.sectionLoadErrors = [NSMutableDictionary dictionary];
    [self.schemaManager update:forceUpdate];
}

- (void)updateSectionsOnOperationQueue {
    @weakify(self);
    [self.collectionViewUpdateQueue wmf_addOperationWithAsyncBlock:^(WMFAsyncBlockOperation* _Nonnull operation) {
        dispatchOnMainQueue(^{
            @strongify(self);
            [self updateSections];
            [operation finish];
        });
    }];
}

- (void)reloadSectionsOnOperationQueue {
    @weakify(self);
    [self.collectionViewUpdateQueue wmf_addOperationWithAsyncBlock:^(WMFAsyncBlockOperation* _Nonnull operation) {
        dispatchOnMainQueue(^{
            @strongify(self);
            [self unloadAllSections];
            [operation finish];
        });
    }];
    [self.collectionViewUpdateQueue wmf_addOperationWithAsyncBlock:^(WMFAsyncBlockOperation* _Nonnull operation) {
        dispatchOnMainQueue(^{
            @strongify(self);
            [self loadSections];
            [operation finish];
        });
    }];
}

- (void)loadSections {
    self.dataSource.tableView = nil;
    [self.schemaManager.sections enumerateObjectsUsingBlock:^(WMFHomeSection* obj, NSUInteger idx, BOOL* stop) {
        switch (obj.type) {
            case WMFHomeSectionTypeHistory:
            case WMFHomeSectionTypeSaved:
                [self loadSectionForSectionController:[self relatedSectionControllerForSectionSchemaItem:obj]];
                break;
            case WMFHomeSectionTypeNearby:
                [self loadSectionForSectionController:self.nearbySectionController];
                break;
            case WMFHomeSectionTypeContinueReading:
                [self loadSectionForSectionController:[self continueReadingSectionControllerForSchemaItem:obj]];
                break;
            case WMFHomeSectionTypeRandom:
                [self loadSectionForSectionController:[self randomSectionControllerForSchemaItem:obj]];
                break;
            case WMFHomeSectionTypeMainPage:
                [self loadSectionForSectionController:[self mainPageSectionControllerForSchemaItem:obj]];
                break;
            case WMFHomeSectionTypeFeaturedArticle:
                [self loadSectionForSectionController:[self featuredArticleSectionControllerForSchemaItem:obj]];
                break;
            case WMFHomeSectionTypePictureOfTheDay:
                [self loadSectionForSectionController:[self picOfTheDaySectionController]];
                break;
                /*
                   !!!: do not add a default case, it is intentionally omitted so an error/warning is triggered when
                   a new case is added to the enum, enforcing that all sections are handled here.
                 */
        }
    }];
    self.dataSource.tableView = self.tableView;
    [self.tableView reloadData];
}

- (id<WMFHomeSectionController>)sectionControllerForSectionAtIndex:(NSInteger)index {
    SSSection* section = [self.dataSource sectionAtIndex:index];
    return self.sectionControllers[section.sectionIdentifier];
}

- (NSInteger)indexForSectionController:(id<WMFHomeSectionController>)controller {
    return (NSInteger)[self.dataSource indexOfSectionWithIdentifier:[controller sectionIdentifier]];
}

- (void)loadSectionForSectionController:(id<WMFHomeSectionController>)controller {
    if (!controller) {
        return;
    }
    self.sectionControllers[controller.sectionIdentifier] = controller;

    [controller registerCellsInTableView:self.tableView];

    SSSection* section = [SSSection sectionWithItems:[controller items]];
    section.sectionIdentifier = controller.sectionIdentifier;

    [self.dataSource appendSection:section];
    controller.delegate = self;
}

- (void)reloadSectionForSectionController:(id<WMFHomeSectionController>)controller {
    if (!controller) {
        return;
    }

    NSInteger sectionIndex = [self indexForSectionController:controller];
    NSAssert(sectionIndex != NSNotFound, @"Unknown section calling delegate");
    if (sectionIndex == NSNotFound) {
        return;
    }

    self.dataSource.tableView = nil;
    [self.dataSource removeSectionAtIndex:sectionIndex];
    SSSection* section = [SSSection sectionWithItems:[controller items]];
    section.sectionIdentifier = controller.sectionIdentifier;
    [self.dataSource insertSection:section atIndex:sectionIndex];
    controller.delegate       = self;
    self.dataSource.tableView = self.tableView;
    /*
       HAX: brute force all the things! this prevents occasional out-of-bounds exceptions due to the table view asking
       for header views of the section we just deleted
     */
    [self.tableView reloadData];
}

- (void)unloadSectionForSectionController:(id<WMFHomeSectionController>)controller {
    if (!controller) {
        return;
    }

    controller.delegate = nil;

    NSUInteger index = [self indexForSectionController:controller];

    if (controller.sectionIdentifier) {
        [self.sectionControllers removeObjectForKey:controller.sectionIdentifier];
    }

    if (index == NSNotFound) {
        return;
    }

    [self.dataSource removeSectionAtIndex:index];
}

- (void)unloadAllSections {
    [self.sectionControllers enumerateKeysAndObjectsUsingBlock:^(id _Nonnull key, id < WMFHomeSectionController > _Nonnull controller, BOOL* _Nonnull stop) {
        controller.delegate = nil;
        [self.sectionControllers removeObjectForKey:controller.sectionIdentifier];
    }];
    [self.dataSource removeAllSections];
}

- (void)didTapFooterInSection:(NSUInteger)section {
    id<WMFHomeSectionController> controllerForSection = [self sectionControllerForSectionAtIndex:section];
    NSParameterAssert(controllerForSection);
    if (!controllerForSection) {
        DDLogError(@"Unexpected footer tap for missing section %lu.", section);
        return;
    }
    if (![controllerForSection respondsToSelector:@selector(extendedListDataSource)]) {
        return;
    }
    id<WMFArticleHomeSectionController> articleSectionController = (id<WMFArticleHomeSectionController>)controllerForSection;
    WMFArticleListTableViewController* extendedList              = [[WMFArticleListTableViewController alloc] init];
    extendedList.dataStore  = self.dataStore;
    extendedList.dataSource = [articleSectionController extendedListDataSource];
    [self.navigationController pushViewController:extendedList animated:YES];
}

- (void)didTapHeaderInSection:(NSUInteger)section {
    WMFHomeSection* homeSection = self.schemaManager.sections[section];
    switch (homeSection.type) {
        case WMFHomeSectionTypeContinueReading:
        case WMFHomeSectionTypeMainPage:
        case WMFHomeSectionTypeFeaturedArticle:
        case WMFHomeSectionTypePictureOfTheDay:
        case WMFHomeSectionTypeRandom:
            [self selectFirstRowInSection:section];
            break;
        case WMFHomeSectionTypeNearby:
            [self didTapFooterInSection:section];
            break;
        case WMFHomeSectionTypeSaved:
        case WMFHomeSectionTypeHistory: {
            WMFRelatedSectionController* controller = (WMFRelatedSectionController*)[self sectionControllerForSectionAtIndex:section];
            [self wmf_pushArticleViewControllerWithTitle:controller.title
                                         discoveryMethod:MWKHistoryDiscoveryMethodLink
                                               dataStore:self.dataStore];
            break;
        }
    }
}

- (void)selectFirstRowInSection:(NSUInteger)section {
    NSIndexPath* indexPath = [NSIndexPath indexPathForRow:0 inSection:section];
    [self.tableView selectRowAtIndexPath:indexPath animated:NO scrollPosition:UITableViewScrollPositionNone];
    [self tableView:self.tableView didSelectRowAtIndexPath:indexPath];
}

#pragma mark - UITableViewDelegate

- (UITableViewCellEditingStyle)tableView:(UITableView*)tableView editingStyleForRowAtIndexPath:(NSIndexPath*)indexPath {
    return UITableViewCellEditingStyleNone;
}

- (nullable UIView*)tableView:(UITableView*)tableView viewForHeaderInSection:(NSInteger)section; {
    id<WMFHomeSectionController> controller = [self sectionControllerForSectionAtIndex:section];
    WMFHomeSectionHeader* header            = (id)[tableView dequeueReusableHeaderFooterViewWithIdentifier:[WMFHomeSectionHeader wmf_nibName]];
    header.icon.image     = [[controller headerIcon] imageWithRenderingMode:UIImageRenderingModeAlwaysTemplate];
    header.icon.tintColor = [UIColor wmf_homeSectionHeaderTextColor];
    NSMutableAttributedString* title = [[controller headerText] mutableCopy];
    [title addAttribute:NSFontAttributeName value:[UIFont wmf_homeSectionHeaderFont] range:NSMakeRange(0, title.length)];
    header.titleView.attributedText = title;
    header.titleView.tintColor      = [UIColor wmf_homeSectionHeaderLinkTextColor];

    @weakify(self);
    header.whenTapped = ^{
        @strongify(self);
        [self didTapHeaderInSection:section];
    };

    if ([controller respondsToSelector:@selector(headerButtonIcon)]) {
        header.rightButtonEnabled = YES;
        [header.rightButton bk_addEventHandler:^(id sender) {
            [controller performHeaderButtonAction];
        } forControlEvents:UIControlEventTouchUpInside];
    } else {
        header.rightButtonEnabled = NO;
        [header.rightButton bk_removeEventHandlersForControlEvents:UIControlEventTouchUpInside];
    }

    return header;
}

- (nullable UIView*)tableView:(UITableView*)tableView viewForFooterInSection:(NSInteger)section {
    id<WMFHomeSectionController> controller = [self sectionControllerForSectionAtIndex:section];
    WMFHomeSectionFooter* footer            = (id)[tableView dequeueReusableHeaderFooterViewWithIdentifier:[WMFHomeSectionFooter wmf_nibName]];
    if ([controller respondsToSelector:@selector(footerText)]) {
        footer.visibleBackgroundView.alpha = 1.0;
        footer.moreLabel.text              = controller.footerText;
        footer.moreLabel.textColor         = [UIColor wmf_homeSectionFooterTextColor];
        @weakify(self);
        footer.whenTapped = ^{
            @strongify(self);
            [self didTapFooterInSection:section];
        };
    } else {
        footer.visibleBackgroundView.alpha = 0.0;
        footer.moreLabel.text              = nil;
        footer.whenTapped                  = NULL;
    }
    return footer;
}

- (BOOL)tableView:(UITableView*)tableView shouldHighlightRowAtIndexPath:(NSIndexPath*)indexPath {
    id<WMFHomeSectionController> controller = [self sectionControllerForSectionAtIndex:indexPath.section];
    if ([controller respondsToSelector:@selector(shouldSelectItemAtIndex:)]) {
        return [controller shouldSelectItemAtIndex:indexPath.item];
    }
    return YES;
}

- (void)tableView:(UITableView*)tableView didSelectRowAtIndexPath:(NSIndexPath*)indexPath {
    id<WMFHomeSectionController> controller = [self sectionControllerForSectionAtIndex:indexPath.section];
    if ([controller respondsToSelector:@selector(shouldSelectItemAtIndex:)]
        && ![controller shouldSelectItemAtIndex:indexPath.item]) {
        return;
    }
    if ([controller conformsToProtocol:@protocol(WMFArticleHomeSectionController)]) {
        MWKTitle* title = [(id < WMFArticleHomeSectionController >)controller titleForItemAtIndex:indexPath.row];
        if (title) {
            MWKHistoryDiscoveryMethod discoveryMethod = [self discoveryMethodForSectionController:controller];
            [self wmf_pushArticleViewControllerWithTitle:title discoveryMethod:discoveryMethod dataStore:self.dataStore];
        }
    } else if ([controller conformsToProtocol:@protocol(WMFGenericHomeSectionController)]) {
        UIViewController* detailViewController =
            [(id < WMFGenericHomeSectionController >)controller homeDetailViewControllerForItemAtIndex:indexPath.item];
        [self presentViewController:detailViewController animated:YES completion:nil];
    }
}

- (MWKHistoryDiscoveryMethod)discoveryMethodForSectionController:(id<WMFHomeSectionController>)sectionController {
    if ([sectionController respondsToSelector:@selector(discoveryMethod)]) {
        return [sectionController discoveryMethod];
    } else {
        return MWKHistoryDiscoveryMethodSearch;
    }
}

#pragma mark - WMFHomeSectionSchemaDelegate

- (void)sectionSchemaDidUpdateSections:(WMFHomeSectionSchema*)schema {
    [self reloadSectionsOnOperationQueue];
}

#pragma mark - WMFHomeSectionControllerDelegate

- (void)controller:(id<WMFHomeSectionController>)controller didSetItems:(NSArray*)items {
    NSInteger section = [self indexForSectionController:controller];
    NSAssert(section != NSNotFound, @"Unknown section calling delegate");
    if (section == NSNotFound) {
        return;
    }
    [self reloadSectionForSectionController:controller];
}

- (void)controller:(id<WMFHomeSectionController>)controller didAppendItems:(NSArray*)items {
    NSInteger section = [self indexForSectionController:controller];
    NSAssert(section != NSNotFound, @"Unknown section calling delegate");
    if (section == NSNotFound) {
        return;
    }
    [self.tableView beginUpdates];
    [self.dataSource appendItems:items toSection:section];
    [self.tableView endUpdates];
}

- (void)controller:(id<WMFHomeSectionController>)controller didUpdateItemsAtIndexes:(NSIndexSet*)indexes {
    NSInteger section = [self indexForSectionController:controller];
    NSAssert(section != NSNotFound, @"Unknown section calling delegate");
    if (section == NSNotFound) {
        return;
    }
    [self.tableView beginUpdates];
    [self.dataSource reloadCellsAtIndexes:indexes inSection:section];
    [self.tableView endUpdates];
}

- (void)controller:(id<WMFHomeSectionController>)controller didFailToUpdateWithError:(NSError*)error {
<<<<<<< HEAD
    NSInteger section = [self indexForSectionController:controller];
    NSAssert(section != NSNotFound, @"Unknown section calling delegate");
    if (section == NSNotFound) {
        return;
    }

    [self showAlert:[error localizedDescription] type:ALERT_TYPE_TOP duration:2.f];

    self.sectionLoadErrors[@(section)] = error;
    if ([self.sectionLoadErrors count] > ([self.sectionControllers count] / 2)) {
        [self wmf_showEmptyViewOfType:WMFEmptyViewTypeNoFeed];
    }
=======
    [[WMFAlertManager sharedInstance] showErrorAlert:error sticky:NO dismissPreviousAlerts:NO tapCallBack:NULL];
>>>>>>> c1110f15
}

#pragma mark - WMFSearchPresentationDelegate

- (MWKDataStore*)searchDataStore {
    return self.dataStore;
}

- (void)didSelectTitle:(MWKTitle*)title sender:(id)sender discoveryMethod:(MWKHistoryDiscoveryMethod)discoveryMethod {
    [self dismissViewControllerAnimated:YES completion:^{
        [self wmf_pushArticleViewControllerWithTitle:title discoveryMethod:discoveryMethod dataStore:self.dataStore];
    }];
}

- (void)didCommitToPreviewedArticleViewController:(WMFArticleContainerViewController*)articleViewController
                                           sender:(id)sender {
    [self dismissViewControllerAnimated:YES completion:^{
        [self wmf_pushArticleViewController:articleViewController];
    }];
}

#pragma mark - UIViewControllerPreviewingDelegate

- (nullable UIViewController*)previewingContext:(id<UIViewControllerPreviewing>)previewingContext
                      viewControllerForLocation:(CGPoint)location {
    NSIndexPath* previewIndexPath                  = [self.tableView indexPathForRowAtPoint:location];
    id<WMFHomeSectionController> sectionController = [self sectionControllerForSectionAtIndex:previewIndexPath.section];
    if (!sectionController) {
        return nil;
    }

    previewingContext.sourceRect = [self.tableView cellForRowAtIndexPath:previewIndexPath].frame;

    if ([sectionController conformsToProtocol:@protocol(WMFArticleHomeSectionController)]) {
        MWKTitle* title =
            [(id < WMFArticleHomeSectionController >)sectionController titleForItemAtIndex:previewIndexPath.item];
        if (title) {
            return [[WMFArticleContainerViewController alloc]
                    initWithArticleTitle:title
                               dataStore:[self dataStore]
                         discoveryMethod:[self discoveryMethodForSectionController:sectionController]];
        }
    } else if ([sectionController conformsToProtocol:@protocol(WMFGenericHomeSectionController)]) {
        return [(id < WMFGenericHomeSectionController >)sectionController homeDetailViewControllerForItemAtIndex:previewIndexPath.item];
    }

    return nil;
}

- (void)previewingContext:(id<UIViewControllerPreviewing>)previewingContext
     commitViewController:(UIViewController*)viewControllerToCommit {
    if ([viewControllerToCommit isKindOfClass:[WMFArticleContainerViewController class]]) {
        [self wmf_pushArticleViewController:(WMFArticleContainerViewController*)viewControllerToCommit];
    } else {
        [self presentViewController:viewControllerToCommit animated:YES completion:nil];
    }
}

@end

NS_ASSUME_NONNULL_END<|MERGE_RESOLUTION|>--- conflicted
+++ resolved
@@ -635,22 +635,17 @@
 }
 
 - (void)controller:(id<WMFHomeSectionController>)controller didFailToUpdateWithError:(NSError*)error {
-<<<<<<< HEAD
     NSInteger section = [self indexForSectionController:controller];
     NSAssert(section != NSNotFound, @"Unknown section calling delegate");
     if (section == NSNotFound) {
         return;
     }
 
-    [self showAlert:[error localizedDescription] type:ALERT_TYPE_TOP duration:2.f];
-
     self.sectionLoadErrors[@(section)] = error;
     if ([self.sectionLoadErrors count] > ([self.sectionControllers count] / 2)) {
         [self wmf_showEmptyViewOfType:WMFEmptyViewTypeNoFeed];
     }
-=======
     [[WMFAlertManager sharedInstance] showErrorAlert:error sticky:NO dismissPreviousAlerts:NO tapCallBack:NULL];
->>>>>>> c1110f15
 }
 
 #pragma mark - WMFSearchPresentationDelegate
