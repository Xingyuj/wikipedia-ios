--- conflicted
+++ resolved
@@ -310,19 +310,12 @@
      forHeaderFooterViewReuseIdentifier:[WMFHomeSectionFooter wmf_nibName]];
 
     self.dataSource.tableView = self.tableView;
-<<<<<<< HEAD
-    self.tableView.delegate   = self;
-    self.sectionLoadErrors    = [NSMutableDictionary dictionary];
-    [self reloadSectionControllers];
-    [self updateSectionSchemaIfNeeded];
-=======
     // HAX: setup empty state, otherwise we get out-of-bounds due to header/footer queries for non-existent sections
     [self.dataSource reloadData];
     self.tableView.delegate = self;
 
     self.sectionLoadErrors = [NSMutableDictionary dictionary];
     [self loadSectionControllers];
->>>>>>> eeac92fa
 }
 
 #pragma mark - Section Controller Creation
