
#import "WMFHistoryTableViewController.h"
#import "PiwikTracker+WMFExtensions.h"
#import "NSUserActivity+WMFExtensions.h"

#import "NSString+WMFExtras.h"

#import "WMFRecentPagesDataSource.h"
#import "MWKDataStore.h"
#import "MWKUserDataStore.h"

#import "MWKArticle.h"
#import "MWKTitle.h"
#import "MWKSavedPageEntry.h"

#import "WMFArticleListTableViewCell.h"
#import "UIView+WMFDefaultNib.h"
#import "UITableViewCell+WMFLayout.h"

@implementation WMFHistoryTableViewController

- (void)awakeFromNib {
    [super awakeFromNib];
    self.title = MWLocalizedString(@"history-title", nil);
}

- (MWKHistoryList*)historyList {
    return self.dataStore.userDataStore.historyList;
}

- (MWKSavedPageList*)savedPageList {
    return self.dataStore.userDataStore.savedPageList;
}

- (void)viewDidLoad {
    [super viewDidLoad];

    [self.tableView registerNib:[WMFArticleListTableViewCell wmf_classNib] forCellReuseIdentifier:[WMFArticleListTableViewCell identifier]];

    self.tableView.estimatedRowHeight = [WMFArticleListTableViewCell estimatedRowHeight];

    WMFRecentPagesDataSource* ds = [[WMFRecentPagesDataSource alloc] initWithRecentPagesList:[self historyList]];

    ds.cellClass = [WMFArticleListTableViewCell class];

    @weakify(self);
    ds.cellConfigureBlock = ^(WMFArticleListTableViewCell* cell,
                              MWKHistoryEntry* entry,
                              UITableView* tableView,
                              NSIndexPath* indexPath) {
        @strongify(self);
        MWKArticle* article = [[self dataStore] articleWithTitle:entry.title];
        cell.titleText       = article.title.text;
        cell.descriptionText = [article.entityDescription wmf_stringByCapitalizingFirstCharacter];
        [cell setImage:[article bestThumbnailImage]];
    };

    self.dataSource = ds;
}

- (void)viewDidAppear:(BOOL)animated {
    [super viewDidAppear:animated];
<<<<<<< HEAD
    [[PiwikTracker sharedInstance] wmf_logView:self];
    [NSUserActivity wmf_makeActivityActive:[NSUserActivity wmf_recentViewActivity]];
=======
    [[PiwikTracker wmf_configuredInstance] wmf_logView:self];
>>>>>>> 822d4284
}

- (WMFEmptyViewType)emptyViewType {
    return WMFEmptyViewTypeNoHistory;
}

- (NSString*)analyticsContext {
    return @"Recent";
}

- (NSString*)analyticsName {
    return [self analyticsContext];
}

- (BOOL)showsDeleteAllButton {
    return YES;
}

- (NSString*)deleteButtonText {
    return MWLocalizedString(@"history-clear-all", nil);
}

- (NSString*)deleteAllConfirmationText {
    return MWLocalizedString(@"history-clear-confirmation-heading", nil);
}

- (NSString*)deleteText {
    return MWLocalizedString(@"history-clear-delete-all", nil);
}

- (NSString*)deleteCancelText {
    return MWLocalizedString(@"history-clear-cancel", nil);
}

@end<|MERGE_RESOLUTION|>--- conflicted
+++ resolved
@@ -60,12 +60,8 @@
 
 - (void)viewDidAppear:(BOOL)animated {
     [super viewDidAppear:animated];
-<<<<<<< HEAD
-    [[PiwikTracker sharedInstance] wmf_logView:self];
+    [[PiwikTracker wmf_configuredInstance] wmf_logView:self];
     [NSUserActivity wmf_makeActivityActive:[NSUserActivity wmf_recentViewActivity]];
-=======
-    [[PiwikTracker wmf_configuredInstance] wmf_logView:self];
->>>>>>> 822d4284
 }
 
 - (WMFEmptyViewType)emptyViewType {
