--- conflicted
+++ resolved
@@ -544,13 +544,12 @@
         [self.dataStore removeArticlesWithURLsFromCache:deletedArticleURLs];
     }
     
-<<<<<<< HEAD
-=======
+
     if (self.backgroundTaskGroup) {
         return;
     }
     
->>>>>>> 2073dce7
+
     WMFTaskGroup *taskGroup = [WMFTaskGroup new];
     self.backgroundTaskGroup = taskGroup;
     
@@ -566,10 +565,7 @@
     
     [taskGroup waitInBackgroundWithCompletion:^{
         WMFAssertMainThread(@"Completion assumed to be called on the main queue.");
-<<<<<<< HEAD
-=======
         self.backgroundTaskGroup = nil;
->>>>>>> 2073dce7
         [self endBackgroundTask];
     }];
 }
