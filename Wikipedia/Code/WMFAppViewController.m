#import "WMFAppViewController.h"
@import WMF;
#import "Wikipedia-Swift.h"

#define DEBUG_THEMES 1

#if WMF_TWEAKS_ENABLED
#import <Tweaks/FBTweakInline.h>
#endif

// Networking
#import "SavedArticlesFetcher.h"

// Views
#import "UIViewController+WMFStoryboardUtilities.h"
#import "UIFont+WMFStyle.h"
#import "UIApplicationShortcutItem+WMFShortcutItem.h"

// View Controllers
#import "WMFSearchViewController.h"
#import "WMFSettingsViewController.h"
#import "WMFFirstRandomViewController.h"
#import "WMFRandomArticleViewController.h"
#import "UIViewController+WMFArticlePresentation.h"
#import "UINavigationController+WMFHideEmptyToolbar.h"

#import "AppDelegate.h"

#import "WMFDailyStatsLoggingFunnel.h"

#import "UIViewController+WMFOpenExternalUrl.h"

#import "WMFArticleNavigationController.h"
#import "WMFSearchButton.h"
#import "WMFContentGroup+DetailViewControllers.h"

/**
 *  Enums for each tab in the main tab bar.
 *
 *  @warning Be sure to update `WMFAppTabCount` when these enums change, and always initialize the first enum to 0.
 *
 *  @see WMFAppTabCount
 */
typedef NS_ENUM(NSUInteger, WMFAppTabType) {
    WMFAppTabTypeExplore = 0,
    WMFAppTabTypePlaces,
    WMFAppTabTypeSaved,
    WMFAppTabTypeRecent
};

/**
 *  Number of tabs in the main tab bar.
 *
 *  @warning Kept as a separate constant to prevent switch statements from being considered inexhaustive. This means we
 *           need to make sure it's manually kept in sync by ensuring:
 *              - The tab enum we increment is the last one
 *              - The first tab enum is initialized to 0
 *
 *  @see WMFAppTabType
 */
static NSUInteger const WMFAppTabCount = WMFAppTabTypeRecent + 1;

static NSTimeInterval const WMFTimeBeforeShowingExploreScreenOnLaunch = 24 * 60 * 60;

static CFTimeInterval const WMFRemoteAppConfigCheckInterval = 3 * 60 * 60;
static NSString *const WMFLastRemoteAppConfigCheckAbsoluteTimeKey = @"WMFLastRemoteAppConfigCheckAbsoluteTimeKey";

@interface WMFAppViewController () <UITabBarControllerDelegate, UINavigationControllerDelegate, UIGestureRecognizerDelegate, WMFThemeable>

@property (nonatomic, strong) IBOutlet UIView *splashView;
@property (nonatomic, strong) UITabBarController *rootTabBarController;

@property (nonatomic, strong, readonly) WMFExploreViewController *exploreViewController;
@property (nonatomic, strong, readonly) WMFSavedViewController *savedViewController;
@property (nonatomic, strong, readonly) WMFHistoryViewController *recentArticlesViewController;

@property (nonatomic, strong) SavedArticlesFetcher *savedArticlesFetcher;
@property (nonatomic, strong, readonly) SessionSingleton *session;

@property (nonatomic, strong, readonly) MWKDataStore *dataStore;

@property (nonatomic, strong) WMFDatabaseHouseKeeper *houseKeeper;

@property (nonatomic) BOOL isPresentingOnboarding;

@property (nonatomic, strong) NSUserActivity *unprocessedUserActivity;
@property (nonatomic, strong) UIApplicationShortcutItem *unprocessedShortcutItem;

@property (nonatomic) UIBackgroundTaskIdentifier housekeepingBackgroundTaskIdentifier;
@property (nonatomic) UIBackgroundTaskIdentifier migrationBackgroundTaskIdentifier;
@property (nonatomic) UIBackgroundTaskIdentifier feedContentFetchBackgroundTaskIdentifier;

@property (nonatomic, strong) WMFDailyStatsLoggingFunnel *statsFunnel;

@property (nonatomic, strong) WMFNotificationsController *notificationsController;

@property (nonatomic, getter=isWaitingToResumeApp) BOOL waitingToResumeApp;
@property (nonatomic, getter=isMigrationComplete) BOOL migrationComplete;
@property (nonatomic, getter=isMigrationActive) BOOL migrationActive;
@property (nonatomic, getter=isResumeComplete) BOOL resumeComplete; //app has fully loaded & login was attempted

@property (nonatomic, getter=isCheckingRemoteConfig) BOOL checkingRemoteConfig;

@property (nonatomic, copy) NSDictionary *notificationUserInfoToShow;

@property (nonatomic, strong) WMFTaskGroup *backgroundTaskGroup;

@property (nonatomic, strong) WMFTheme *theme;

@property (nonatomic, strong) WMFSearchViewController *searchViewController;
@property (nonatomic, strong) WMFSettingsViewController *settingsViewController;
@property (nonatomic, strong) UINavigationController *settingsNavigationController;

@property (nonatomic, strong, readwrite) WMFReadingListsAlertController *readingListsAlertController;

@property (nonatomic, strong, readwrite) NSDate *syncStartDate;

@property (nonatomic, strong) SavedTabBarItemProgressBadgeManager *savedTabBarItemProgressBadgeManager;

/// Use @c rootTabBarController instead.
- (UITabBarController *)tabBarController NS_UNAVAILABLE;

@end

@implementation WMFAppViewController

- (void)dealloc {
    [[NSNotificationCenter defaultCenter] removeObserver:self];
}

- (void)viewDidLoad {
    [super viewDidLoad];
    self.theme = [[NSUserDefaults wmf_userDefaults] wmf_appTheme];

    self.housekeepingBackgroundTaskIdentifier = UIBackgroundTaskInvalid;
    self.migrationBackgroundTaskIdentifier = UIBackgroundTaskInvalid;
    [[NSNotificationCenter defaultCenter] addObserver:self
                                             selector:@selector(isZeroRatedChanged:)
                                                 name:WMFZeroRatingChanged
                                               object:nil];

    [[NSNotificationCenter defaultCenter] addObserver:self
                                             selector:@selector(navigateToActivityNotification:)
                                                 name:WMFNavigateToActivityNotification
                                               object:nil];

    [[NSNotificationCenter defaultCenter] addObserver:self
                                             selector:@selector(changeTheme:)
                                                 name:WMFReadingThemesControlsViewController.WMFUserDidSelectThemeNotification
                                               object:nil];
    [[NSNotificationCenter defaultCenter] addObserver:self
                                             selector:@selector(articleFontSizeWasUpdated:)
                                                 name:WMFFontSizeSliderViewController.WMFArticleFontSizeUpdatedNotification
                                               object:nil];

    [[NSNotificationCenter defaultCenter] addObserver:self
                                             selector:@selector(articleWasUpdated:)
                                                 name:WMFArticleUpdatedNotification
                                               object:nil];

    [[NSNotificationCenter defaultCenter] addObserver:self
                                             selector:@selector(entriesLimitReachedWithNotification:)
                                                 name:[ReadingList entriesLimitReachedNotification]
                                               object:nil];
    
    [[NSNotificationCenter defaultCenter] addObserver:self
                                             selector:@selector(readingListsSyncWasEnabledWithNotification:)
                                                 name:[WMFReadingListsController readingListsSyncWasEnabledNotification]
                                               object:nil];

    [[NSNotificationCenter defaultCenter] addObserver:self
                                             selector:@selector(syncDidStartNotification:)
                                                 name:[WMFReadingListsController syncDidStartNotification]
                                               object:nil];

    [[NSNotificationCenter defaultCenter] addObserver:self
                                             selector:@selector(syncDidFinishNotification:)
                                                 name:[WMFReadingListsController syncDidFinishNotification]
                                               object:nil];

    [[NSNotificationCenter defaultCenter] addObserver:self
                                             selector:@selector(conflictingReadingListNameUpdatedNotification:)
                                                 name:[ReadingList conflictingReadingListNameUpdatedNotification]
                                               object:nil];

    [[NSNotificationCenter defaultCenter] addObserver:self
                                             selector:@selector(articleSaveToDiskDidFail:)
                                                 name:WMFArticleSaveToDiskDidFailNotification
                                               object:nil];

    [[NSNotificationCenter defaultCenter] addObserver:self
                                             selector:@selector(syncDidStartNotification:)
                                                 name:[WMFReadingListsController syncDidStartNotification]
                                               object:nil];

    [[NSNotificationCenter defaultCenter] addObserver:self
                                             selector:@selector(syncDidFinishNotification:)
                                                 name:[WMFReadingListsController syncDidFinishNotification]
                                               object:nil];

    [[NSNotificationCenter defaultCenter] addObserver:self
                                             selector:@selector(conflictingReadingListNameUpdatedNotification:)
                                                 name:[ReadingList conflictingReadingListNameUpdatedNotification]
                                               object:nil];

    [[NSNotificationCenter defaultCenter] addObserver:self
                                             selector:@selector(articleSaveToDiskDidFail:)
                                                 name:WMFArticleSaveToDiskDidFailNotification
                                               object:nil];

    self.readingListsAlertController = [[WMFReadingListsAlertController alloc] init];
}

- (UIStatusBarStyle)preferredStatusBarStyle {
    return self.theme.preferredStatusBarStyle;
}

- (BOOL)prefersStatusBarHidden {
    return NO;
}

- (BOOL)isPresentingOnboarding {
    return [self.presentedViewController isKindOfClass:[WMFWelcomeInitialViewController class]];
}

- (BOOL)uiIsLoaded {
    return _rootTabBarController != nil;
}

- (NSURL *)siteURL {
    return [[[MWKLanguageLinkController sharedInstance] appLanguage] siteURL];
}

#pragma mark - Setup

- (void)loadMainUI {
    if ([self uiIsLoaded]) {
        return;
    }
    UITabBarController *tabBar = [[UIStoryboard storyboardWithName:@"WMFTabBarUI" bundle:nil] instantiateInitialViewController];
    [self addChildViewController:tabBar];
    [self.view insertSubview:tabBar.view atIndex:0];
    [self.view wmf_addConstraintsToEdgesOfView:tabBar.view withInsets:UIEdgeInsetsZero priority:UILayoutPriorityRequired];

    [tabBar didMoveToParentViewController:self];
    tabBar.tabBar.tintAdjustmentMode = UIViewTintAdjustmentModeNormal;
    self.rootTabBarController = tabBar;

    [self applyTheme:self.theme];

    [self configureTabController];
    [self configureExploreViewController];
    [self configurePlacesViewController];
    [self configureSavedViewController];
    self.recentArticlesViewController.dataStore = self.dataStore;
    [self.searchViewController applyTheme:self.theme];
    [self.settingsViewController applyTheme:self.theme];

    UITabBarItem *savedTabBarItem = [[self navigationControllerForTab:WMFAppTabTypeSaved] tabBarItem];
    self.savedTabBarItemProgressBadgeManager = [[SavedTabBarItemProgressBadgeManager alloc] initWithTabBarItem:savedTabBarItem];
}

- (void)configureTabController {
    self.rootTabBarController.delegate = self;
    for (WMFAppTabType i = 0; i < WMFAppTabCount; i++) {
        UINavigationController *navigationController = [self navigationControllerForTab:i];
        navigationController.delegate = self;
        navigationController.interactivePopGestureRecognizer.delegate = self;
        switch (i) {
            case WMFAppTabTypeSaved:
                navigationController.title = [WMFCommonStrings savedTabTitle];
                break;
            case WMFAppTabTypePlaces:
                navigationController.title = [WMFCommonStrings placesTabTitle];
                break;
            case WMFAppTabTypeRecent:
                navigationController.title = [WMFCommonStrings historyTabTitle];
                break;
            case WMFAppTabTypeExplore:
            default:
                navigationController.title = [WMFCommonStrings exploreTabTitle];
                break;
        }
    }
}

- (void)configureExploreViewController {
    [self.exploreViewController setUserStore:self.dataStore];
    [self.exploreViewController applyTheme:self.theme];
    UIBarButtonItem *settingsBarButtonItem = [[UIBarButtonItem alloc] initWithImage:[UIImage imageNamed:@"settings"] style:UIBarButtonItemStylePlain target:self action:@selector(showSettings)];
    settingsBarButtonItem.accessibilityLabel = [WMFCommonStrings settingsTitle];
    self.exploreViewController.navigationItem.leftBarButtonItem = settingsBarButtonItem;
}

- (void)configurePlacesViewController {
    self.placesViewController.dataStore = self.dataStore;
}

- (void)configureSavedViewController {
    self.savedViewController.dataStore = self.dataStore;
    [self.savedViewController applyTheme:self.theme];
}

#pragma mark - Notifications

- (void)appWillEnterForegroundWithNotification:(NSNotification *)note {
    self.unprocessedUserActivity = nil;
    self.unprocessedShortcutItem = nil;

    // Retry migration if it was terminated by a background task ending
    [self migrateIfNecessary];

    if (self.isResumeComplete) {
        [self checkRemoteAppConfigIfNecessary];
        [self.dataStore.readingListsController start];
        [self.savedArticlesFetcher start];
    }
}

- (void)appDidBecomeActiveWithNotification:(NSNotification *)note {
    self.notificationsController.applicationActive = YES;

    if (![self uiIsLoaded]) {
        return;
    }

#if WMF_TWEAKS_ENABLED
    if (FBTweakValue(@"Notifications", @"In the news", @"Send on app open", NO)) {
        [self.dataStore.feedContentController debugSendRandomInTheNewsNotification];
    }
#endif
}

- (void)appWillResignActiveWithNotification:(NSNotification *)note {
    self.notificationsController.applicationActive = NO;

    if (![self uiIsLoaded]) {
        return;
    }

    NSError *saveError = nil;
    if (![self.dataStore save:&saveError]) {
        DDLogError(@"Error saving dataStore: %@", saveError);
    }
}

- (void)appDidEnterBackgroundWithNotification:(NSNotification *)note {
    if (![self uiIsLoaded]) {
        return;
    }
    [self startHousekeepingBackgroundTask];
    dispatch_async(dispatch_get_main_queue(), ^{
#if WMF_TWEAKS_ENABLED
        if (FBTweakValue(@"Notifications", @"In the news", @"Send on app exit", NO)) {
            [self.dataStore.feedContentController debugSendRandomInTheNewsNotification];
        }
#endif
        [self pauseApp];
    });
}

- (void)appLanguageDidChangeWithNotification:(NSNotification *)note {
    self.dataStore.feedContentController.siteURL = [[[MWKLanguageLinkController sharedInstance] appLanguage] siteURL];
    [self configureExploreViewController];
}

<<<<<<< HEAD
- (void)readingListsSyncWasEnabledWithNotification:(NSNotification *)note {
    BOOL readingListsSyncWasEnabled = [note.userInfo[WMFReadingListsController.readingListsSyncWasEnabledKey] boolValue];
    if (!readingListsSyncWasEnabled) {
        [self wmf_showEnableReadingListSyncPanelOncePerLoginWithTheme:self.theme];
    }
}

=======
>>>>>>> 1a061a2a
- (void)syncDidStartNotification:(NSNotification *)note {
    self.syncStartDate = [NSDate date];
}

- (void)syncDidFinishNotification:(NSNotification *)note {
    NSError *error = (NSError *)note.userInfo[WMFReadingListsController.syncDidFinishErrorKey];
    if (error.wmf_isNetworkConnectionError) {
        [[WMFAlertManager sharedInstance] showWarningAlert:WMFLocalizedStringWithDefaultValue(@"reading-lists-sync-error-no-internet-connection", nil, nil, @"Syncing will resume when internet connection is available", @"Alert message informing user that syncing will resume when internet connection is available.")
                                                    sticky:YES
                                     dismissPreviousAlerts:YES
                                               tapCallBack:nil];
    }

    if (!error) {
        if ([[NSDate date] timeIntervalSinceDate:self.syncStartDate] >= 5) {
            NSInteger syncedReadingListsCount = [note.userInfo[WMFReadingListsController.syncDidFinishSyncedReadingListsCountKey] integerValue];
            NSInteger syncedReadingListEntriesCount = [note.userInfo[WMFReadingListsController.syncDidFinishSyncedReadingListEntriesCountKey] integerValue];
            if (syncedReadingListsCount > 1 && syncedReadingListEntriesCount > 1) { // // TODO: When localization script supports multiple plurals per string, update to > 0
                // TODO: When localization script supports multiple plurals per string, update to use plurals.
                NSString *alertTitle = [NSString stringWithFormat:WMFLocalizedStringWithDefaultValue(@"reading-lists-large-sync-completed", nil, nil, @"%1$d articles and %2$d reading lists synced from your account", @"Alert message informing user that large sync was completed."), syncedReadingListEntriesCount, syncedReadingListsCount];
                [[WMFAlertManager sharedInstance] showSuccessAlert:alertTitle
                                                            sticky:YES
                                             dismissPreviousAlerts:YES
                                                       tapCallBack:nil];
            }
        }
    }
}

- (void)conflictingReadingListNameUpdatedNotification:(NSNotification *)note {
    NSString *oldName = (NSString *)note.userInfo[ReadingList.conflictingReadingListNameUpdatedOldNameKey];
    NSString *newName = (NSString *)note.userInfo[ReadingList.conflictingReadingListNameUpdatedNewNameKey];
    NSString *alertTitle = [NSString stringWithFormat:WMFLocalizedStringWithDefaultValue(@"reading-lists-conflicting-reading-list-name-updated", nil, nil, @"Your list '%1$@' has been renamed to '%2$@'", @"Alert message informing user that their reading list was renamed."), oldName, newName];
    [[WMFAlertManager sharedInstance] showWarningAlert:alertTitle
                                                sticky:YES
                                 dismissPreviousAlerts:YES
                                           tapCallBack:nil];
}

#pragma mark - Background Fetch

- (void)performBackgroundFetchWithCompletion:(void (^)(UIBackgroundFetchResult))completion {
    dispatch_async(dispatch_get_main_queue(), ^{
        if (!self.isMigrationComplete) {
            completion(UIBackgroundFetchResultNoData);
            return;
        }

        [self attemptLogin:^{
            [self.dataStore.readingListsController backgroundUpdate:^{
                dispatch_async(dispatch_get_main_queue(), ^{
                    [self.dataStore.feedContentController updateBackgroundSourcesWithCompletion:completion];
                });
            }];
        }];
    });
}

#pragma mark - Background Tasks

- (void)startHousekeepingBackgroundTask {
    if (self.housekeepingBackgroundTaskIdentifier != UIBackgroundTaskInvalid) {
        return;
    }
    self.housekeepingBackgroundTaskIdentifier = [[UIApplication sharedApplication] beginBackgroundTaskWithExpirationHandler:^{
        [self.dataStore stopCacheRemoval];
        [self endHousekeepingBackgroundTask];
    }];
}

- (void)endHousekeepingBackgroundTask {
    if (self.housekeepingBackgroundTaskIdentifier == UIBackgroundTaskInvalid) {
        return;
    }

    UIBackgroundTaskIdentifier backgroundTaskToStop = self.housekeepingBackgroundTaskIdentifier;
    self.housekeepingBackgroundTaskIdentifier = UIBackgroundTaskInvalid;
    [[UIApplication sharedApplication] endBackgroundTask:backgroundTaskToStop];
}

- (void)startMigrationBackgroundTask:(dispatch_block_t)expirationHandler {
    if (self.migrationBackgroundTaskIdentifier != UIBackgroundTaskInvalid) {
        return;
    }
    self.migrationBackgroundTaskIdentifier = [[UIApplication sharedApplication] beginBackgroundTaskWithExpirationHandler:^{
        if (expirationHandler) {
            expirationHandler();
        }
    }];
}

- (void)endMigrationBackgroundTask {
    if (self.migrationBackgroundTaskIdentifier == UIBackgroundTaskInvalid) {
        return;
    }

    UIBackgroundTaskIdentifier backgroundTaskToStop = self.migrationBackgroundTaskIdentifier;
    self.migrationBackgroundTaskIdentifier = UIBackgroundTaskInvalid;
    [[UIApplication sharedApplication] endBackgroundTask:backgroundTaskToStop];
}

- (void)feedContentControllerBusyStateDidChange:(NSNotification *)note {
    if ([note object] != self.dataStore.feedContentController) {
        return;
    }

    UIBackgroundTaskIdentifier currentTaskIdentifier = self.feedContentFetchBackgroundTaskIdentifier;
    if (self.dataStore.feedContentController.isBusy && currentTaskIdentifier == UIBackgroundTaskInvalid) {
        self.feedContentFetchBackgroundTaskIdentifier = [[UIApplication sharedApplication] beginBackgroundTaskWithName:@"com.wikipedia.background.task.feed.content"
                                                                                                     expirationHandler:^{
                                                                                                         [self.dataStore.feedContentController cancelAllFetches];
                                                                                                     }];
    } else if (!self.dataStore.feedContentController.isBusy && currentTaskIdentifier != UIBackgroundTaskInvalid) {
        self.feedContentFetchBackgroundTaskIdentifier = UIBackgroundTaskInvalid;
        [[UIApplication sharedApplication] endBackgroundTask:currentTaskIdentifier];
    }
}
#pragma mark - Launch

+ (WMFAppViewController *)initialAppViewControllerFromDefaultStoryBoard {
    return [[UIStoryboard storyboardWithName:NSStringFromClass([WMFAppViewController class]) bundle:nil] instantiateInitialViewController];
}

- (void)launchAppInWindow:(UIWindow *)window waitToResumeApp:(BOOL)waitToResumeApp {
    self.waitingToResumeApp = waitToResumeApp;

    [window setRootViewController:self];
    [window makeKeyAndVisible];

    [[NSNotificationCenter defaultCenter] addObserver:self selector:@selector(appWillEnterForegroundWithNotification:) name:UIApplicationWillEnterForegroundNotification object:nil];
    [[NSNotificationCenter defaultCenter] addObserver:self selector:@selector(appDidBecomeActiveWithNotification:) name:UIApplicationDidBecomeActiveNotification object:nil];
    [[NSNotificationCenter defaultCenter] addObserver:self selector:@selector(appWillResignActiveWithNotification:) name:UIApplicationWillResignActiveNotification object:nil];
    [[NSNotificationCenter defaultCenter] addObserver:self selector:@selector(appDidEnterBackgroundWithNotification:) name:UIApplicationDidEnterBackgroundNotification object:nil];
    [[NSNotificationCenter defaultCenter] addObserver:self selector:@selector(feedContentControllerBusyStateDidChange:) name:WMFExploreFeedContentControllerBusyStateDidChange object:nil];

    [[NSNotificationCenter defaultCenter] addObserver:self selector:@selector(appLanguageDidChangeWithNotification:) name:WMFAppLanguageDidChangeNotification object:nil];

    [self showSplashView];

    [self migrateIfNecessary];
}

- (void)migrateIfNecessary {
    if (self.isMigrationComplete || self.isMigrationActive) {
        return;
    }

    __block BOOL migrationsAllowed = YES;
    [self startMigrationBackgroundTask:^{
        migrationsAllowed = NO;
    }];
    dispatch_block_t bail = ^{
        [self endMigrationBackgroundTask];
        self.migrationActive = NO;
    };
    self.migrationActive = YES;
    [self migrateToSharedContainerIfNecessaryWithCompletion:^{
        if (!migrationsAllowed) {
            bail();
            return;
        }
        [self migrateToNewFeedIfNecessaryWithCompletion:^{
            if (!migrationsAllowed) {
                bail();
                return;
            }
            [self.dataStore performCoreDataMigrations:^{
                if (!migrationsAllowed) {
                    bail();
                    return;
                }
                [self migrateToQuadKeyLocationIfNecessaryWithCompletion:^{
                    if (!migrationsAllowed) {
                        bail();
                        return;
                    }
                    [self migrateToRemoveUnreferencedArticlesIfNecessaryWithCompletion:^{
                        if (!migrationsAllowed) {
                            bail();
                            return;
                        }
                        [self.dataStore performLibraryUpdates:^{
                            dispatch_async(dispatch_get_main_queue(), ^{
                                [self endMigrationBackgroundTask];
                                [self checkRemoteAppConfigIfNecessary];
                                [self presentOnboardingIfNeededWithCompletion:^(BOOL didShowOnboarding) {
                                    [self loadMainUI];
                                    self.migrationComplete = YES;
                                    self.migrationActive = NO;
                                    if (!self.isWaitingToResumeApp) {
                                        [self resumeApp:^{
                                            [self hideSplashViewAnimated:!didShowOnboarding];
                                        }];
                                    }
                                }];
                            });
                        }];
                    }];
                }];
            }];
        }];
    }];
}

- (void)migrateToSharedContainerIfNecessaryWithCompletion:(nonnull dispatch_block_t)completion {
    if (![[NSUserDefaults wmf_userDefaults] wmf_didMigrateToSharedContainer]) {
        dispatch_async(dispatch_get_global_queue(DISPATCH_QUEUE_PRIORITY_BACKGROUND, 0), ^{
            NSError *error = nil;
            if (![MWKDataStore migrateToSharedContainer:&error]) {
                DDLogError(@"Error migrating data store: %@", error);
            }
            error = nil;
            dispatch_async(dispatch_get_main_queue(), ^{
                [[NSUserDefaults wmf_userDefaults] wmf_setDidMigrateToSharedContainer:YES];
                completion();
            });
        });
    } else {
        completion();
    }
}

- (void)migrateToNewFeedIfNecessaryWithCompletion:(nonnull dispatch_block_t)completion {
    if ([[NSUserDefaults wmf_userDefaults] wmf_didMigrateToNewFeed]) {
        completion();
    } else {
        NSError *migrationError = nil;
        [self.dataStore migrateToCoreData:&migrationError];
        if (migrationError) {
            DDLogError(@"Error migrating: %@", migrationError);
        }
        [[NSUserDefaults wmf_userDefaults] wmf_setDidMigrateToNewFeed:YES];
        completion();
    }
}

- (void)migrateToQuadKeyLocationIfNecessaryWithCompletion:(nonnull dispatch_block_t)completion {
    [self.dataStore migrateToQuadKeyLocationIfNecessaryWithCompletion:^(NSError *_Nonnull error) {
        if (error) {
            DDLogError(@"Error during location migration: %@", error);
        }
        completion();
    }];
}

- (void)migrateToRemoveUnreferencedArticlesIfNecessaryWithCompletion:(nonnull dispatch_block_t)completion {
    if ([[NSUserDefaults wmf_userDefaults] wmf_didMigrateToFixArticleCache]) {
        completion();
    } else {
        [self.dataStore removeUnreferencedArticlesFromDiskCacheWithFailure:^(NSError *_Nonnull error) {
            DDLogError(@"Error during article migration: %@", error);
            completion();
        }
            success:^{
                [[NSUserDefaults wmf_userDefaults] wmf_setDidMigrateToFixArticleCache:YES];
                completion();
            }];
    }
}

#pragma mark - Start/Pause/Resume App

- (void)hideSplashScreenAndResumeApp {
    self.waitingToResumeApp = NO;
    if (self.isMigrationComplete) {
        [self resumeApp:^{
            [self hideSplashViewAnimated:true];
        }];
    }
}

- (void)resumeApp:(dispatch_block_t)completion {
    if (self.isPresentingOnboarding) {
        if (completion) {
            completion();
        }
        return;
    }

    if (![self uiIsLoaded]) {
        if (completion) {
            completion();
        }
        return;
    }

    dispatch_block_t done = ^{
        dispatch_async(dispatch_get_main_queue(), ^{
            [self finishResumingApp];
            if (completion) {
                completion();
            }
        });
    };

    if (self.notificationUserInfoToShow) {
        [self showInTheNewsForNotificationInfo:self.notificationUserInfoToShow];
        self.notificationUserInfoToShow = nil;
        done();
    } else if (self.unprocessedUserActivity) {
        [self processUserActivity:self.unprocessedUserActivity animated:NO completion:done];
    } else if (self.unprocessedShortcutItem) {
        [self processShortcutItem:self.unprocessedShortcutItem
                       completion:^(BOOL didProcess) {
                           done();
                       }];
    } else if ([self shouldShowLastReadArticleOnLaunch]) {
        [self showLastReadArticleAnimated:NO];
        done();
    } else if ([self shouldShowExploreScreenOnLaunch]) {
        [self showExplore];
        done();
    } else {
        done();
    }
}

- (void)attemptLogin:(dispatch_block_t)completion {
    [[WMFAuthenticationManager sharedInstance] loginWithSavedCredentialsWithSuccess:^(WMFAccountLoginResult *_Nonnull success) {
        DDLogDebug(@"\n\nSuccessfully logged in with saved credentials for user '%@'.\n\n", success.username);
        dispatch_async(dispatch_get_main_queue(), completion);
    }
        userAlreadyLoggedInHandler:^(WMFCurrentlyLoggedInUser *_Nonnull currentLoggedInHandler) {
            DDLogDebug(@"\n\nUser '%@' is already logged in.\n\n", currentLoggedInHandler.name);
            dispatch_async(dispatch_get_main_queue(), completion);
        }
        failure:^(NSError *_Nonnull error) {
            DDLogDebug(@"\n\nloginWithSavedCredentials failed with error '%@'.\n\n", error);
            dispatch_async(dispatch_get_main_queue(), completion);
            [self wmf_showReloginFailedPanelIfNecessaryWithTheme:self.theme];
        }];
}

- (void)finishResumingApp {
    [self.statsFunnel logAppNumberOfDaysSinceInstall];

    [self attemptLogin:^{
        [self checkRemoteAppConfigIfNecessary];
        [self.dataStore.readingListsController start];
        [self.savedArticlesFetcher start];
        self.resumeComplete = YES;
    }];

    [self.dataStore.feedContentController startContentSources];

    NSUserDefaults *defaults = [NSUserDefaults wmf_userDefaults];
    NSDate *feedRefreshDate = [defaults wmf_feedRefreshDate];
    NSDate *now = [NSDate date];

    BOOL locationAuthorized = [WMFLocationManager isAuthorized];
    if (!feedRefreshDate || [now timeIntervalSinceDate:feedRefreshDate] > [self timeBeforeRefreshingExploreFeed] || [[NSCalendar wmf_gregorianCalendar] wmf_daysFromDate:feedRefreshDate toDate:now] > 0) {
        [self.exploreViewController updateFeedSourcesUserInitiated:NO
                                                        completion:^{
                                                        }];
    } else if (locationAuthorized != [defaults wmf_locationAuthorized]) {
        [self.dataStore.feedContentController updateNearbyForce:NO completion:NULL];
    }

    [defaults wmf_setLocationAuthorized:locationAuthorized];

    [self.savedArticlesFetcher start];

#if DEBUG && WMF_SHOW_ALL_ALERTS
    [[WMFAlertManager sharedInstance] showErrorAlert:[NSError errorWithDomain:@"WMFTestDomain" code:0 userInfo:@{NSLocalizedDescriptionKey: @"There was an error"}]
                                              sticky:YES
                               dismissPreviousAlerts:NO
                                         tapCallBack:^{
                                             [[WMFAlertManager sharedInstance] showWarningAlert:@"You have been warned about a thing that has a long explanation of why you were warned. You have been warned about a thing that has a long explanation of why you were warned."
                                                                                         sticky:YES
                                                                          dismissPreviousAlerts:NO
                                                                                    tapCallBack:^{
                                                                                        [[WMFAlertManager sharedInstance] showSuccessAlert:@"You are successful"
                                                                                                                                    sticky:YES
                                                                                                                     dismissPreviousAlerts:NO
                                                                                                                               tapCallBack:^{
                                                                                                                                   [[WMFAlertManager sharedInstance] showAlert:@"You have been notified" sticky:YES dismissPreviousAlerts:NO tapCallBack:NULL];
                                                                                                                               }];
                                                                                    }];
                                         }];
#endif
#if WMF_TWEAKS_ENABLED
    if (FBTweakValue(@"Alerts", @"General", @"Show error on launch", NO)) {
        [[WMFAlertManager sharedInstance] showErrorAlert:[NSError errorWithDomain:@"WMFTestDomain" code:0 userInfo:@{NSLocalizedDescriptionKey: @"There was an error"}] sticky:NO dismissPreviousAlerts:NO tapCallBack:NULL];
    }
    if (FBTweakValue(@"Alerts", @"General", @"Show warning on launch", NO)) {
        [[WMFAlertManager sharedInstance] showWarningAlert:@"You have been warned" sticky:NO dismissPreviousAlerts:NO tapCallBack:NULL];
    }
    if (FBTweakValue(@"Alerts", @"General", @"Show success on launch", NO)) {
        [[WMFAlertManager sharedInstance] showSuccessAlert:@"You are successful" sticky:NO dismissPreviousAlerts:NO tapCallBack:NULL];
    }
    if (FBTweakValue(@"Alerts", @"General", @"Show message on launch", NO)) {
        [[WMFAlertManager sharedInstance] showAlert:@"You have been notified" sticky:NO dismissPreviousAlerts:NO tapCallBack:NULL];
    }
#endif
}

- (NSTimeInterval)timeBeforeRefreshingExploreFeed {
    NSTimeInterval timeInterval = 2 * 60 * 60;
    NSString *key = [WMFFeedDayResponse WMFFeedDayResponseMaxAgeKey];
    NSNumber *value = [self.dataStore.viewContext wmf_numberValueForKey:key];
    if (value) {
        timeInterval = [value doubleValue];
    }
    return timeInterval;
}

- (void)pauseApp {
    if (![self uiIsLoaded]) {
        return;
    }

    [self.dataStore.readingListsController stop:^{
    }];
    [self.savedArticlesFetcher stop];

    // Show  all navigation bars so that users will always see search when they re-open the app
    NSArray<UINavigationController *> *allNavControllers = [self allNavigationControllers];
    for (UINavigationController *navC in allNavControllers) {
        UIViewController *vc = [navC visibleViewController];
        if ([vc respondsToSelector:@selector(navigationBar)]) {
            id navigationBar = [(id)vc navigationBar];
            if ([navigationBar isKindOfClass:[WMFNavigationBar class]]) {
                [(WMFNavigationBar *)navigationBar setNavigationBarPercentHidden:0];
            }
        }
    }

    self.searchViewController = nil;
    self.settingsViewController = nil;

    [self.dataStore.feedContentController stopContentSources];

    self.houseKeeper = [WMFDatabaseHouseKeeper new];
    //TODO: these tasks should be converted to async so we can end the background task as soon as possible
    [self.dataStore clearMemoryCache];

    //TODO: implement completion block to cancel download task with the 2 tasks above
    NSError *housekeepingError = nil;
    NSArray<NSURL *> *deletedArticleURLs = [self.houseKeeper performHouseKeepingOnManagedObjectContext:self.dataStore.viewContext error:&housekeepingError];
    if (housekeepingError) {
        DDLogError(@"Error on cleanup: %@", housekeepingError);
    }

    if (deletedArticleURLs.count > 0) {
        [self.dataStore removeArticlesWithURLsFromCache:deletedArticleURLs];
    }

    if (self.backgroundTaskGroup) {
        return;
    }

    WMFTaskGroup *taskGroup = [WMFTaskGroup new];
    self.backgroundTaskGroup = taskGroup;

    [taskGroup enter];
    [self.dataStore startCacheRemoval:^{
        [taskGroup leave];
    }];

    [taskGroup waitInBackgroundWithCompletion:^{
        WMFAssertMainThread(@"Completion assumed to be called on the main queue.");
        self.backgroundTaskGroup = nil;
        [self endHousekeepingBackgroundTask];
    }];
}

#pragma mark - Memory Warning

- (void)didReceiveMemoryWarning {
    if (![self uiIsLoaded]) {
        return;
    }
    [super didReceiveMemoryWarning];
    self.searchViewController = nil;
    self.settingsViewController = nil;
    [self.dataStore clearMemoryCache];
}

#pragma mark - Logging

- (WMFDailyStatsLoggingFunnel *)statsFunnel {
    if (!_statsFunnel) {
        _statsFunnel = [[WMFDailyStatsLoggingFunnel alloc] init];
    }
    return _statsFunnel;
}

#pragma mark - Shortcut

- (BOOL)canProcessShortcutItem:(UIApplicationShortcutItem *)item {
    if (!item) {
        return NO;
    }
    if ([item.type isEqualToString:WMFIconShortcutTypeSearch]) {
        return YES;
    } else if ([item.type isEqualToString:WMFIconShortcutTypeRandom]) {
        return YES;
    } else if ([item.type isEqualToString:WMFIconShortcutTypeNearby]) {
        return YES;
    } else if ([item.type isEqualToString:WMFIconShortcutTypeContinueReading]) {
        return YES;
    } else {
        return NO;
    }
}

- (void)processShortcutItem:(UIApplicationShortcutItem *)item completion:(void (^)(BOOL))completion {
    if (![self canProcessShortcutItem:item]) {
        if (completion) {
            completion(NO);
        }
        return;
    }

    if (![self uiIsLoaded]) {
        self.unprocessedShortcutItem = item;
        if (completion) {
            completion(YES);
        }
        return;
    }
    self.unprocessedShortcutItem = nil;

    if ([item.type isEqualToString:WMFIconShortcutTypeSearch]) {
        [self switchToExploreAndShowSearchAnimated:NO];
    } else if ([item.type isEqualToString:WMFIconShortcutTypeRandom]) {
        [self showRandomArticleAnimated:NO];
    } else if ([item.type isEqualToString:WMFIconShortcutTypeNearby]) {
        [self showNearbyAnimated:NO];
    } else if ([item.type isEqualToString:WMFIconShortcutTypeContinueReading]) {
        [self showLastReadArticleAnimated:NO];
    }
    if (completion) {
        completion(YES);
    }
}

#pragma mark - NSUserActivity

- (BOOL)canProcessUserActivity:(NSUserActivity *)activity {
    if (!activity) {
        return NO;
    }
    switch ([activity wmf_type]) {
        case WMFUserActivityTypeExplore:
        case WMFUserActivityTypePlaces:
        case WMFUserActivityTypeSavedPages:
        case WMFUserActivityTypeHistory:
        case WMFUserActivityTypeSearch:
        case WMFUserActivityTypeSettings:
        case WMFUserActivityTypeAppearanceSettings:
        case WMFUserActivityTypeContent:
        case WMFUserActivityTypeSpecialPage:
            return YES;
        case WMFUserActivityTypeSearchResults:
            if ([activity wmf_searchTerm] != nil) {
                return YES;
            } else {
                return NO;
            }
            break;
        case WMFUserActivityTypeArticle: {
            if (![activity wmf_articleURL]) {
                return NO;
            } else {
                return YES;
            }
        } break;
        case WMFUserActivityTypeGenericLink: {
            return YES;
        }
        default:
            return NO;
            break;
    }
}

- (void)navigateToActivityNotification:(NSNotification *)note {
    id object = [note object];
    if ([object isKindOfClass:[NSUserActivity class]]) {
        [self processUserActivity:object
                         animated:YES
                       completion:^{
                       }];
    }
}

- (BOOL)processUserActivity:(NSUserActivity *)activity animated:(BOOL)animated completion:(dispatch_block_t)done {
    if (![self canProcessUserActivity:activity]) {
        done();
        return NO;
    }
    if (![self uiIsLoaded] || self.isWaitingToResumeApp) {
        self.unprocessedUserActivity = activity;
        done();
        return YES;
    }
    self.unprocessedUserActivity = nil;
    [self dismissPresentedViewControllers];

    WMFUserActivityType type = [activity wmf_type];
    switch (type) {
        case WMFUserActivityTypeExplore:
            [self.rootTabBarController setSelectedIndex:WMFAppTabTypeExplore];
            [[self navigationControllerForTab:WMFAppTabTypeExplore] popToRootViewControllerAnimated:animated];
            break;
        case WMFUserActivityTypePlaces: {
            [self.rootTabBarController setSelectedIndex:WMFAppTabTypePlaces];
            [[self navigationControllerForTab:WMFAppTabTypePlaces] popToRootViewControllerAnimated:animated];
            NSURL *articleURL = activity.wmf_articleURL;
            if (articleURL) {
                // For "View on a map" action to succeed, view mode has to be set to map.
                [[self placesViewController] updateViewModeToMap];
                [[self placesViewController] showArticleURL:articleURL];
            }
        } break;
        case WMFUserActivityTypeContent: {
            [self.rootTabBarController setSelectedIndex:WMFAppTabTypeExplore];
            UINavigationController *navController = [self navigationControllerForTab:WMFAppTabTypeExplore];
            [navController popToRootViewControllerAnimated:animated];
            NSURL *url = [activity wmf_contentURL];
            WMFContentGroup *group = [self.dataStore.viewContext contentGroupForURL:url];
            if (group) {
                UIViewController *vc = [group detailViewControllerWithDataStore:self.dataStore siteURL:[self siteURL] theme:self.theme];
                if (vc) {
                    [navController pushViewController:vc animated:animated];
                }
            } else {
                [self.exploreViewController updateFeedSourcesUserInitiated:NO
                                                                completion:^{
                                                                    dispatch_async(dispatch_get_main_queue(), ^{
                                                                        WMFContentGroup *group = [self.dataStore.viewContext contentGroupForURL:url];
                                                                        if (group) {
                                                                            UIViewController *vc = [group detailViewControllerWithDataStore:self.dataStore siteURL:[self siteURL] theme:self.theme];
                                                                            if (vc) {
                                                                                [navController pushViewController:vc animated:NO];
                                                                            }
                                                                        }
                                                                    });
                                                                }];
            }

        } break;
        case WMFUserActivityTypeSavedPages:
            [self.rootTabBarController setSelectedIndex:WMFAppTabTypeSaved];
            [[self navigationControllerForTab:WMFAppTabTypeSaved] popToRootViewControllerAnimated:animated];
            break;
        case WMFUserActivityTypeHistory:
            [self.rootTabBarController setSelectedIndex:WMFAppTabTypeRecent];
            [[self navigationControllerForTab:WMFAppTabTypeRecent] popToRootViewControllerAnimated:animated];
            break;
        case WMFUserActivityTypeSearch:
            [self switchToExploreAndShowSearchAnimated:animated];
            break;
        case WMFUserActivityTypeSearchResults:
            [self switchToExploreAndShowSearchAnimated:animated];
            [self.searchViewController setSearchTerm:[activity wmf_searchTerm]];
            [self.searchViewController performSearchWithCurrentSearchTerm];
            break;
        case WMFUserActivityTypeArticle: {
            NSURL *URL = [activity wmf_articleURL];
            if (!URL) {
                done();
                return NO;
            }
            [self showArticleForURL:URL animated:animated completion:done];
            // don't call done block before this return, wait for completion ^
            return YES;
        } break;
        case WMFUserActivityTypeSettings:
            [self.rootTabBarController setSelectedIndex:WMFAppTabTypeExplore];
            [[self navigationControllerForTab:WMFAppTabTypeExplore] popToRootViewControllerAnimated:NO];
            [self showSettingsAnimated:animated];
            break;
        case WMFUserActivityTypeAppearanceSettings: {
            [self.rootTabBarController setSelectedIndex:WMFAppTabTypeExplore];
            [[self navigationControllerForTab:WMFAppTabTypeExplore] popToRootViewControllerAnimated:NO];
            WMFAppearanceSettingsViewController *appearanceSettingsVC = [[WMFAppearanceSettingsViewController alloc] initWithNibName:@"AppearanceSettingsViewController" bundle:nil];
            [appearanceSettingsVC applyTheme:self.theme];
            [self showSettingsWithSubViewController:appearanceSettingsVC animated:animated];
        } break;
        case WMFUserActivityTypeGenericLink:
            [self wmf_openExternalUrl:[activity wmf_articleURL]];
            break;
        case WMFUserActivityTypeSpecialPage:
            [self wmf_openExternalUrl:[activity wmf_contentURL]];
            break;
        default:
            done();
            return NO;
            break;
    }
    done();
    return YES;
}

#pragma mark - Utilities

- (void)selectExploreTabAndDismissPresentedViewControllers {
    [self dismissPresentedViewControllers];
    [self.rootTabBarController setSelectedIndex:WMFAppTabTypeExplore];
}

- (WMFArticleViewController *)showArticleForURL:(NSURL *)articleURL animated:(BOOL)animated {
    return [self showArticleForURL:articleURL
                          animated:animated
                        completion:^{
                        }];
}

- (WMFArticleViewController *)showArticleForURL:(NSURL *)articleURL animated:(BOOL)animated completion:(nonnull dispatch_block_t)completion {
    if (!articleURL.wmf_title) {
        completion();
        return nil;
    }
    WMFArticleViewController *visibleArticleViewController = self.visibleArticleViewController;
    NSString *visibleKey = visibleArticleViewController.articleURL.wmf_articleDatabaseKey;
    NSString *articleKey = articleURL.wmf_articleDatabaseKey;
    if (visibleKey && articleKey && [visibleKey isEqualToString:articleKey]) {
        completion();
        return visibleArticleViewController;
    }
    [self selectExploreTabAndDismissPresentedViewControllers];
    return [self.exploreViewController wmf_pushArticleWithURL:articleURL dataStore:self.session.dataStore theme:self.theme restoreScrollPosition:YES animated:animated articleLoadCompletion:completion];
}

- (BOOL)shouldShowExploreScreenOnLaunch {
    NSDate *resignActiveDate = [[NSUserDefaults wmf_userDefaults] wmf_appResignActiveDate];
    if (!resignActiveDate) {
        return NO;
    }

    if (fabs([resignActiveDate timeIntervalSinceNow]) >= WMFTimeBeforeShowingExploreScreenOnLaunch) {
        return YES;
    }
    return NO;
}

- (BOOL)exploreViewControllerIsDisplayingContent {
    return [self navigationControllerForTab:WMFAppTabTypeExplore].viewControllers.count > 1;
}

- (WMFArticleViewController *)visibleArticleViewController {
    UINavigationController *navVC = [self navigationControllerForTab:self.rootTabBarController.selectedIndex];
    UIViewController *topVC = navVC.topViewController;
    if ([topVC isKindOfClass:[WMFArticleViewController class]]) {
        return (WMFArticleViewController *)topVC;
    }
    return nil;
}

- (UINavigationController *)navigationControllerForTab:(WMFAppTabType)tab {
    return (UINavigationController *)[self.rootTabBarController viewControllers][tab];
}

- (UIViewController<WMFAnalyticsViewNameProviding> *)rootViewControllerForTab:(WMFAppTabType)tab {
    return [[[self navigationControllerForTab:tab] viewControllers] firstObject];
}

#pragma mark - Accessors

- (SavedArticlesFetcher *)savedArticlesFetcher {
    if (![self uiIsLoaded]) {
        return nil;
    }
    if (!_savedArticlesFetcher) {
        _savedArticlesFetcher = [[SavedArticlesFetcher alloc] initWithDataStore:[[SessionSingleton sharedInstance] dataStore]];
        [_savedArticlesFetcher addObserver:self forKeyPath:WMF_SAFE_KEYPATH(_savedArticlesFetcher, progress) options:NSKeyValueObservingOptionInitial | NSKeyValueObservingOptionNew | NSKeyValueObservingOptionOld context:nil];
    }
    return _savedArticlesFetcher;
}

- (void)observeValueForKeyPath:(NSString *)keyPath ofObject:(id)object change:(NSDictionary *)change context:(void *)context {
    if (object == _savedArticlesFetcher && [keyPath isEqualToString:WMF_SAFE_KEYPATH(_savedArticlesFetcher, progress)]) {
        [ProgressContainer shared].articleFetcherProgress = _savedArticlesFetcher.progress;
    }
}

- (WMFNotificationsController *)notificationsController {
    WMFNotificationsController *controller = [WMFNotificationsController sharedNotificationsController];
    controller.applicationActive = [[UIApplication sharedApplication] applicationState] == UIApplicationStateActive;
    return controller;
}

- (SessionSingleton *)session {
    return [SessionSingleton sharedInstance];
}

- (MWKDataStore *)dataStore {
    return self.session.dataStore;
}

- (WMFExploreViewController *)exploreViewController {
    return (WMFExploreViewController *)[self rootViewControllerForTab:WMFAppTabTypeExplore];
}

- (WMFSavedViewController *)savedViewController {
    return (WMFSavedViewController *)[self rootViewControllerForTab:WMFAppTabTypeSaved];
}

- (WMFHistoryViewController *)recentArticlesViewController {
    return (WMFHistoryViewController *)[self rootViewControllerForTab:WMFAppTabTypeRecent];
}

- (WMFPlacesViewController *)placesViewController {
    return (WMFPlacesViewController *)[self rootViewControllerForTab:WMFAppTabTypePlaces];
}

#pragma mark - UIViewController

- (BOOL)shouldAutorotate {
    if (self.rootTabBarController) {
        return [self.rootTabBarController shouldAutorotate];
    } else {
        return YES;
    }
}

- (UIInterfaceOrientationMask)supportedInterfaceOrientations {
    if (self.rootTabBarController) {
        return [self.rootTabBarController supportedInterfaceOrientations];
    } else {
        return UIInterfaceOrientationMaskAll;
    }
}

- (UIInterfaceOrientation)preferredInterfaceOrientationForPresentation {
    if (self.rootTabBarController) {
        return [self.rootTabBarController preferredInterfaceOrientationForPresentation];
    } else {
        return UIInterfaceOrientationPortrait;
    }
}

#pragma mark - Onboarding

static NSString *const WMFDidShowOnboarding = @"DidShowOnboarding5.3";

- (BOOL)shouldShowOnboarding {
#if WMF_TWEAKS_ENABLED
    if (FBTweakValue(@"Welcome", @"General", @"Show on launch (requires force quit)", NO) || [[NSProcessInfo processInfo] environment][@"WMFShowWelcomeView"].boolValue) {
        return YES;
    }
#endif

    NSNumber *didShow = [[NSUserDefaults wmf_userDefaults] objectForKey:WMFDidShowOnboarding];
    return !didShow.boolValue;
}

- (void)setDidShowOnboarding {
    [[NSUserDefaults wmf_userDefaults] setObject:@YES forKey:WMFDidShowOnboarding];
    [[NSUserDefaults wmf_userDefaults] synchronize];
}

- (void)presentOnboardingIfNeededWithCompletion:(void (^)(BOOL didShowOnboarding))completion {
    if ([self shouldShowOnboarding]) {
        WMFWelcomeInitialViewController *vc = [WMFWelcomeInitialViewController wmf_viewControllerFromWelcomeStoryboard];

        vc.completionBlock = ^{
            [self setDidShowOnboarding];
            if (completion) {
                completion(YES);
            }
        };
        [self presentViewController:vc animated:NO completion:NULL];
    } else {
        if (completion) {
            completion(NO);
        }
    }
}

#pragma mark - Splash

- (void)showSplashView {
    self.splashView.hidden = NO;
    self.splashView.alpha = 1.0;
}

- (void)hideSplashViewAnimated:(BOOL)animated {
    NSTimeInterval duration = animated ? 0.3 : 0.0;
    [UIView animateWithDuration:duration
        animations:^{
            self.splashView.alpha = 0.0;
        }
        completion:^(BOOL finished) {
            self.splashView.hidden = YES;
        }];
}

- (BOOL)isShowingSplashView {
    return self.splashView.hidden == NO;
}

#pragma mark - Explore VC

- (void)showExplore {
    [self.rootTabBarController setSelectedIndex:WMFAppTabTypeExplore];
    [[self navigationControllerForTab:WMFAppTabTypeExplore] popToRootViewControllerAnimated:NO];
}

#pragma mark - Last Read Article

- (BOOL)shouldShowLastReadArticleOnLaunch {
    NSURL *lastRead = [[NSUserDefaults wmf_userDefaults] wmf_openArticleURL];
    if (!lastRead) {
        return NO;
    }

#if WMF_TWEAKS_ENABLED
    if (FBTweakValue(@"Last Open Article", @"General", @"Restore on Launch", YES)) {
        return YES;
    }

    NSDate *resignActiveDate = [[NSUserDefaults wmf_userDefaults] wmf_appResignActiveDate];
    if (!resignActiveDate) {
        return NO;
    }

    if (fabs([resignActiveDate timeIntervalSinceNow]) < WMFTimeBeforeShowingExploreScreenOnLaunch) {
        if (![self exploreViewControllerIsDisplayingContent] && [self.rootTabBarController selectedIndex] == WMFAppTabTypeExplore) {
            return YES;
        }
    }

    return NO;
#else
    return YES;
#endif
}

- (void)showLastReadArticleAnimated:(BOOL)animated {
    NSURL *lastRead = [[NSUserDefaults wmf_userDefaults] wmf_openArticleURL];
    [self showArticleForURL:lastRead animated:animated];
}

#pragma mark - Show Search

- (void)switchToExploreAndShowSearchAnimated:(BOOL)animated {
    if (self.presentedViewController && self.presentedViewController == self.searchViewController) {
        return;
    }
    [self dismissPresentedViewControllers];
    if (self.rootTabBarController.selectedIndex != WMFAppTabTypeExplore) {
        [self.rootTabBarController setSelectedIndex:WMFAppTabTypeExplore];
    }
    [self showSearchAnimated:animated];
}

#pragma mark - App Shortcuts

- (void)dismissPresentedViewControllers {
    if (self.presentedViewController) {
        [self dismissViewControllerAnimated:NO completion:NULL];
    }

    UINavigationController *exploreNavController = [self navigationControllerForTab:WMFAppTabTypeExplore];
    if (exploreNavController.presentedViewController) {
        [exploreNavController dismissViewControllerAnimated:NO completion:NULL];
    }

    UINavigationController *placesNavigationController = [self navigationControllerForTab:WMFAppTabTypePlaces];
    if (placesNavigationController.presentedViewController) {
        [placesNavigationController dismissViewControllerAnimated:NO completion:NULL];
    }
}
- (void)showRandomArticleAnimated:(BOOL)animated {
    [self dismissPresentedViewControllers];
    [self.rootTabBarController setSelectedIndex:WMFAppTabTypeExplore];
    UINavigationController *exploreNavController = [self navigationControllerForTab:WMFAppTabTypeExplore];

    WMFFirstRandomViewController *vc = [[WMFFirstRandomViewController alloc] initWithSiteURL:[self siteURL] dataStore:self.dataStore theme:self.theme];
    [vc applyTheme:self.theme];
    [exploreNavController pushViewController:vc animated:animated];
}

- (void)showNearbyAnimated:(BOOL)animated {
    [self dismissPresentedViewControllers];

    [self.rootTabBarController setSelectedIndex:WMFAppTabTypePlaces];
    UINavigationController *placesNavigationController = [self navigationControllerForTab:WMFAppTabTypePlaces];

    [placesNavigationController popToRootViewControllerAnimated:NO];

    [[self placesViewController] showNearbyArticles];
}

#pragma mark - App config

- (void)checkRemoteAppConfigIfNecessary {
    WMFAssertMainThread(@"Remote app config check must start from the main thread");
    if (self.isCheckingRemoteConfig) {
        return;
    }
    self.checkingRemoteConfig = YES;
    CFAbsoluteTime lastCheckTime = (CFAbsoluteTime)[[self.dataStore.viewContext wmf_numberValueForKey:WMFLastRemoteAppConfigCheckAbsoluteTimeKey] doubleValue];
    CFAbsoluteTime now = CFAbsoluteTimeGetCurrent();
    if (now - lastCheckTime >= WMFRemoteAppConfigCheckInterval) {
        [self.dataStore updateLocalConfigurationFromRemoteConfigurationWithCompletion:^(NSError *error) {
            if (!error) {
                [self.dataStore.viewContext wmf_setValue:[NSNumber numberWithDouble:now] forKey:WMFLastRemoteAppConfigCheckAbsoluteTimeKey];
            }
            self.checkingRemoteConfig = NO;
        }];
    } else {
        self.checkingRemoteConfig = NO;
    }
}

#pragma mark - UITabBarControllerDelegate

- (void)tabBarController:(UITabBarController *)tabBarController didSelectViewController:(UIViewController *)viewController {
    [self wmf_hideKeyboard];
}

- (BOOL)tabBarController:(UITabBarController *)tabBarController shouldSelectViewController:(UIViewController *)viewController {
    if (viewController == tabBarController.selectedViewController) {
        switch (tabBarController.selectedIndex) {
            case WMFAppTabTypeExplore: {
                WMFExploreViewController *exploreViewController = (WMFExploreViewController *)[self exploreViewController];
                [exploreViewController scrollToTop];
            } break;
        }
    }
    if ([viewController isKindOfClass:[WMFArticleNavigationController class]]) {
        [(WMFArticleNavigationController *)viewController popToRootViewControllerAnimated:NO];
    }
    return YES;
}

- (void)updateActiveTitleAccessibilityButton:(UIViewController *)viewController {
    if ([viewController isKindOfClass:[WMFExploreViewController class]]) {
        WMFExploreViewController *vc = (WMFExploreViewController *)viewController;
        vc.titleButton.accessibilityLabel = WMFLocalizedStringWithDefaultValue(@"home-title-accessibility-label", nil, nil, @"Wikipedia, scroll to top of Explore", @"Accessibility heading for the Explore page, indicating that tapping it will scroll to the top of the explore page. \"Explore\" is the same as {{msg-wikimedia|Wikipedia-ios-welcome-explore-title}}.");
    } else if ([viewController isKindOfClass:[WMFArticleViewController class]]) {
        WMFArticleViewController *vc = (WMFArticleViewController *)viewController;
        if (self.rootTabBarController.selectedIndex == WMFAppTabTypeExplore) {
            vc.titleButton.accessibilityLabel = WMFLocalizedStringWithDefaultValue(@"home-button-explore-accessibility-label", nil, nil, @"Wikipedia, return to Explore", @"Accessibility heading for articles shown within the explore tab, indicating that tapping it will take you back to explore. \"Explore\" is the same as {{msg-wikimedia|Wikipedia-ios-welcome-explore-title}}.");
        } else if (self.rootTabBarController.selectedIndex == WMFAppTabTypeSaved) {
            vc.titleButton.accessibilityLabel = WMFLocalizedStringWithDefaultValue(@"home-button-saved-accessibility-label", nil, nil, @"Wikipedia, return to Saved", @"Accessibility heading for articles shown within the saved articles tab, indicating that tapping it will take you back to the list of saved articles. \"Saved\" is the same as {{msg-wikimedia|Wikipedia-ios-saved-title}}.");
        } else if (self.rootTabBarController.selectedIndex == WMFAppTabTypeRecent) {
            vc.titleButton.accessibilityLabel = WMFLocalizedStringWithDefaultValue(@"home-button-history-accessibility-label", nil, nil, @"Wikipedia, return to History", @"Accessibility heading for articles shown within the history articles tab, indicating that tapping it will take you back to the history list. \"History\" is the same as {{msg-wikimedia|Wikipedia-ios-history-title}}.");
        }
    }
}
#pragma mark - UINavigationControllerDelegate

- (void)navigationController:(UINavigationController *)navigationController
      willShowViewController:(UIViewController *)viewController
                    animated:(BOOL)animated {
    navigationController.interactivePopGestureRecognizer.delegate = self;
    [navigationController wmf_hideToolbarIfViewControllerHasNoToolbarItems:viewController];
    if (![viewController isKindOfClass:[WMFPlacesViewController class]] && ![viewController isKindOfClass:[WMFSavedViewController class]] && viewController.navigationItem.rightBarButtonItem == nil) {
        WMFSearchButton *searchButton = [[WMFSearchButton alloc] initWithTarget:self action:@selector(showSearch)];
        viewController.navigationItem.rightBarButtonItem = searchButton;
        if ([viewController isKindOfClass:[WMFExploreViewController class]]) {
            viewController.navigationItem.rightBarButtonItem.customView.alpha = 0;
        }
    }
    [self updateActiveTitleAccessibilityButton:viewController];
}

- (void)navigationController:(UINavigationController *)navigationController didShowViewController:(UIViewController *)viewController animated:(BOOL)animated {
    if ([[navigationController viewControllers] count] == 1) {
        [[NSUserDefaults wmf_userDefaults] wmf_setOpenArticleURL:nil];
    }
}

#pragma mark - UIGestureRecognizerDelegate

- (BOOL)gestureRecognizerShouldBegin:(UIGestureRecognizer *)gestureRecognizer {
    for (WMFAppTabType i = 0; i < WMFAppTabCount; i++) {
        UINavigationController *navigationController = [self navigationControllerForTab:i];
        if (navigationController.interactivePopGestureRecognizer == gestureRecognizer) {
            return navigationController.viewControllers.count > 1;
        }
    }
    return YES;
}

- (BOOL)gestureRecognizer:(UIGestureRecognizer *)gestureRecognizer shouldRecognizeSimultaneouslyWithGestureRecognizer:(UIGestureRecognizer *)otherGestureRecognizer {
    return ![gestureRecognizer isMemberOfClass:[UIScreenEdgePanGestureRecognizer class]];
}

#pragma mark - Wikipedia Zero

- (void)isZeroRatedChanged:(NSNotification *)note {
    WMFZeroConfigurationManager *zeroConfigurationManager = [note object];
    if (zeroConfigurationManager.isZeroRated) {
        [self showFirstTimeZeroOnAlertIfNeeded:zeroConfigurationManager.zeroConfiguration];
    } else {
        [self showZeroOffAlert];
    }
}

- (void)setZeroOnDialogShownOnce {
    [[NSUserDefaults wmf_userDefaults] setBool:YES forKey:WMFZeroOnDialogShownOnce];
    [[NSUserDefaults wmf_userDefaults] synchronize];
}

- (BOOL)zeroOnDialogShownOnce {
    return [[NSUserDefaults wmf_userDefaults] boolForKey:WMFZeroOnDialogShownOnce];
}

- (void)showFirstTimeZeroOnAlertIfNeeded:(WMFZeroConfiguration *)zeroConfiguration {
    if ([self zeroOnDialogShownOnce]) {
        return;
    }

    [self setZeroOnDialogShownOnce];

    NSString *title = zeroConfiguration.message ? zeroConfiguration.message : WMFLocalizedStringWithDefaultValue(@"zero-free-verbiage", nil, nil, @"Free Wikipedia access from your mobile operator (data charges waived)", @"Alert text for Wikipedia Zero free data access enabled");

    UIAlertController *dialog = [UIAlertController alertControllerWithTitle:title message:WMFLocalizedStringWithDefaultValue(@"zero-learn-more", nil, nil, @"Data charges are waived for this Wikipedia app.", @"Alert text for learning more about Wikipedia Zero") preferredStyle:UIAlertControllerStyleAlert];

    [dialog addAction:[UIAlertAction actionWithTitle:WMFLocalizedStringWithDefaultValue(@"zero-learn-more-no-thanks", nil, nil, @"Dismiss", @"Button text for declining to learn more about Wikipedia Zero.\n{{Identical|Dismiss}}") style:UIAlertActionStyleCancel handler:NULL]];

    [dialog addAction:[UIAlertAction actionWithTitle:WMFLocalizedStringWithDefaultValue(@"zero-learn-more-learn-more", nil, nil, @"Read more", @"Button text for learn more about Wikipedia Zero.\n{{Identical|Read more}}")
                                               style:UIAlertActionStyleDestructive
                                             handler:^(UIAlertAction *_Nonnull action) {
                                                 [[UIApplication sharedApplication] openURL:[NSURL URLWithString:@"https://m.wikimediafoundation.org/wiki/Wikipedia_Zero_App_FAQ"] options:@{} completionHandler:NULL];
                                             }]];

    [[[[UIApplication sharedApplication] keyWindow] rootViewController] presentViewController:dialog animated:YES completion:NULL];
}

- (void)showZeroOffAlert {

    UIAlertController *dialog = [UIAlertController alertControllerWithTitle:WMFLocalizedStringWithDefaultValue(@"zero-charged-verbiage", nil, nil, @"Wikipedia Zero is off", @"Alert text for Wikipedia Zero free data access disabled") message:WMFLocalizedStringWithDefaultValue(@"zero-charged-verbiage-extended", nil, nil, @"Loading other articles may incur data charges. Saved articles stored offline do not use data and are free.", @"Extended text describing that further usage of the app may in fact incur data charges because Wikipedia Zero is off, but Saved articles are still free.") preferredStyle:UIAlertControllerStyleAlert];

    [dialog addAction:[UIAlertAction actionWithTitle:WMFLocalizedStringWithDefaultValue(@"zero-learn-more-no-thanks", nil, nil, @"Dismiss", @"Button text for declining to learn more about Wikipedia Zero.\n{{Identical|Dismiss}}") style:UIAlertActionStyleCancel handler:NULL]];

    [[[[UIApplication sharedApplication] keyWindow] rootViewController] presentViewController:dialog animated:YES completion:NULL];
}

#pragma mark - UNUserNotificationCenterDelegate

// The method will be called on the delegate only if the application is in the foreground. If the method is not implemented or the handler is not called in a timely manner then the notification will not be presented. The application can choose to have the notification presented as a sound, badge, alert and/or in the notification list. This decision should be based on whether the information in the notification is otherwise visible to the user.
- (void)userNotificationCenter:(UNUserNotificationCenter *)center willPresentNotification:(UNNotification *)notification withCompletionHandler:(void (^)(UNNotificationPresentationOptions options))completionHandler {
    completionHandler(UNNotificationPresentationOptionAlert);
}

// The method will be called on the delegate when the user responded to the notification by opening the application, dismissing the notification or choosing a UNNotificationAction. The delegate must be set before the application returns from applicationDidFinishLaunching:.
- (void)userNotificationCenter:(UNUserNotificationCenter *)center didReceiveNotificationResponse:(UNNotificationResponse *)response withCompletionHandler:(void (^)(void))completionHandler {
    NSString *categoryIdentifier = response.notification.request.content.categoryIdentifier;
    NSString *actionIdentifier = response.actionIdentifier;
    if ([categoryIdentifier isEqualToString:WMFInTheNewsNotificationCategoryIdentifier]) {
        NSDictionary *info = response.notification.request.content.userInfo;
        NSString *articleURLString = info[WMFNotificationInfoArticleURLStringKey];
        NSURL *articleURL = [NSURL URLWithString:articleURLString];
        if ([actionIdentifier isEqualToString:WMFInTheNewsNotificationShareActionIdentifier]) {
            WMFArticleViewController *articleVC = [self showArticleForURL:articleURL animated:NO];
            [articleVC shareArticleWhenReady];
        } else if ([actionIdentifier isEqualToString:UNNotificationDefaultActionIdentifier]) {
            [[PiwikTracker sharedInstance] wmf_logActionTapThroughInContext:@"notification" contentType:articleURL.host];
            [self showInTheNewsForNotificationInfo:info];
        } else if ([actionIdentifier isEqualToString:UNNotificationDismissActionIdentifier]) {
        }
    }

    completionHandler();
}

- (void)showInTheNewsForNotificationInfo:(NSDictionary *)info {
    if (!self.isMigrationComplete) {
        self.notificationUserInfoToShow = info;
        return;
    }
    NSString *articleURLString = info[WMFNotificationInfoArticleURLStringKey];
    NSURL *articleURL = [NSURL URLWithString:articleURLString];
    NSDictionary *JSONDictionary = info[WMFNotificationInfoFeedNewsStoryKey];
    NSError *JSONError = nil;
    WMFFeedNewsStory *feedNewsStory = [MTLJSONAdapter modelOfClass:[WMFFeedNewsStory class] fromJSONDictionary:JSONDictionary error:&JSONError];
    if (!feedNewsStory || JSONError) {
        DDLogError(@"Error parsing feed news story: %@", JSONError);
        [self showArticleForURL:articleURL animated:NO];
        return;
    }
    [self selectExploreTabAndDismissPresentedViewControllers];

    if (!feedNewsStory) {
        return;
    }

    UIViewController *vc = [[WMFNewsViewController alloc] initWithStories:@[feedNewsStory] dataStore:self.dataStore];
    if (!vc) {
        return;
    }

    [self.rootTabBarController setSelectedIndex:WMFAppTabTypeExplore];
    UINavigationController *navController = [self navigationControllerForTab:WMFAppTabTypeExplore];
    [navController popToRootViewControllerAnimated:NO];
    [navController pushViewController:vc animated:NO];
}

#pragma mark - Themeable

- (void)applyTheme:(WMFTheme *)theme toNavigationControllers:(NSArray<UINavigationController *> *)navigationControllers {
    NSMutableSet<UINavigationController *> *foundNavigationControllers = [NSMutableSet setWithCapacity:1];
    for (UINavigationController *nc in navigationControllers) {
        for (UIViewController *vc in nc.viewControllers) {
            if ([vc conformsToProtocol:@protocol(WMFThemeable)]) {
                [(id<WMFThemeable>)vc applyTheme:theme];
            }
            if ([vc.presentedViewController isKindOfClass:[UINavigationController class]]) {
                [foundNavigationControllers addObject:(UINavigationController *)vc.presentedViewController];
            }
        }

        if ([nc.presentedViewController isKindOfClass:[UINavigationController class]]) {
            [foundNavigationControllers addObject:(UINavigationController *)nc.presentedViewController];
        }

        if ([nc conformsToProtocol:@protocol(WMFThemeable)]) {
            [(id<WMFThemeable>)nc applyTheme:theme];
        }
    }

    [[UITextField appearanceWhenContainedInInstancesOfClasses:@[[UISearchBar class]]] setTextColor:theme.colors.primaryText];

    if ([foundNavigationControllers count] > 0) {
        [self applyTheme:theme toNavigationControllers:[foundNavigationControllers allObjects]];
    }
}

- (NSArray<UINavigationController *> *)allNavigationControllers {
    // Navigation controllers
    NSMutableArray<UINavigationController *> *navigationControllers = [NSMutableArray arrayWithObjects:[self navigationControllerForTab:WMFAppTabTypeExplore], [self navigationControllerForTab:WMFAppTabTypePlaces], [self navigationControllerForTab:WMFAppTabTypeSaved], [self navigationControllerForTab:WMFAppTabTypeRecent], nil];
    if (self.settingsNavigationController) {
        [navigationControllers addObject:self.settingsNavigationController];
    }
    return navigationControllers;
}

- (void)applyTheme:(WMFTheme *)theme {
    if (theme == nil) {
        return;
    }
    self.theme = theme;

    self.view.backgroundColor = theme.colors.baseBackground;
    self.view.tintColor = theme.colors.link;

    [self.searchViewController applyTheme:theme];
    [self.settingsViewController applyTheme:theme];

    [[WMFAlertManager sharedInstance] applyTheme:theme];

    [self applyTheme:theme toNavigationControllers:[self allNavigationControllers]];

    // Tab bars

    NSArray<UITabBar *> *tabBars = @[self.rootTabBarController.tabBar, [UITabBar appearance]];
    NSMutableArray<UITabBarItem *> *tabBarItems = [NSMutableArray arrayWithCapacity:5];
    for (UITabBar *tabBar in tabBars) {
        tabBar.barTintColor = theme.colors.chromeBackground;
        if ([tabBar respondsToSelector:@selector(setUnselectedItemTintColor:)]) {
            [tabBar setUnselectedItemTintColor:theme.colors.unselected];
        }
        tabBar.translucent = NO;
        if (tabBar.items.count > 0) {
            [tabBarItems addObjectsFromArray:tabBar.items];
        }
    }

    // Tab bar items

    UIFont *tabBarItemFont = [UIFont systemFontOfSize:12];
    NSDictionary *tabBarTitleTextAttributes = @{NSForegroundColorAttributeName: theme.colors.secondaryText, NSFontAttributeName: tabBarItemFont};
    NSDictionary *tabBarSelectedTitleTextAttributes = @{NSForegroundColorAttributeName: theme.colors.link, NSFontAttributeName: tabBarItemFont};
    for (UITabBarItem *item in tabBarItems) {
        [item setBadgeTextAttributes:@{NSForegroundColorAttributeName: theme.colors.accent} forState:UIControlStateNormal];
        [item setBadgeColor:theme.colors.chromeBackground];
        [item setTitleTextAttributes:tabBarTitleTextAttributes forState:UIControlStateNormal];
        [item setTitleTextAttributes:tabBarSelectedTitleTextAttributes forState:UIControlStateSelected];
    }

    [[UISwitch appearance] setOnTintColor:theme.colors.accent];

    [self setNeedsStatusBarAppearanceUpdate];
}

- (void)changeTheme:(NSNotification *)note {
    WMFTheme *theme = (WMFTheme *)note.userInfo[WMFReadingThemesControlsViewController.WMFUserDidSelectThemeNotificationThemeKey];

    if (self.theme != theme) {
        [self applyTheme:theme];
        [[NSUserDefaults wmf_userDefaults] wmf_setAppTheme:theme];
        [self.settingsViewController loadSections];
    }
}

#pragma mark - Article saved state changed

- (void)articleWasUpdated:(NSNotification *)note {
    WMFArticle *article = [note object];
    id changedSavedDate = [article.changedValues objectForKey:@"savedDate"];
    BOOL articleWasSaved = !(changedSavedDate == nil || [changedSavedDate isEqual:[NSNull null]]);
    if (articleWasSaved) {
        [self wmf_showLoginToSyncSavedArticlesToReadingListPanelOncePerDeviceWithTheme:self.theme];
    }
}

#pragma mark - Article save to disk did fail

- (void)articleSaveToDiskDidFail:(NSNotification *)note {
    NSError *error = (NSError *)note.userInfo[WMFArticleSaveToDiskDidFailErrorKey];
    if (error.domain == NSCocoaErrorDomain && error.code == NSFileWriteOutOfSpaceError) {
        [[WMFAlertManager sharedInstance] showErrorAlertWithMessage:WMFLocalizedStringWithDefaultValue(@"article-save-error-not-enough-space", nil, nil, @"You do not have enough space on your device to save this article", @"Alert message informing user that article cannot be save due to insufficient storage available")
                                                             sticky:YES
                                              dismissPreviousAlerts:YES
                                                        tapCallBack:nil];
    }
    [self.savedArticlesFetcher stop];
}

#pragma mark - Appearance

- (void)articleFontSizeWasUpdated:(NSNotification *)note {
    NSNumber *multiplier = (NSNumber *)note.userInfo[WMFFontSizeSliderViewController.WMFArticleFontSizeMultiplierKey];
    [[NSUserDefaults wmf_userDefaults] wmf_setArticleFontSizeMultiplier:multiplier];
}

#pragma mark - Search

- (void)showSearch {
    [self showSearchAnimated:YES];
}

- (void)showSettings {
    [self showSettingsAnimated:YES];
}

- (void)dismissReadingThemesPopoverIfActive {
    if ([self.presentedViewController isKindOfClass:[WMFReadingThemesControlsViewController class]]) {
        [self.presentedViewController dismissViewControllerAnimated:YES completion:nil];
    }
}

- (void)showSearchAnimated:(BOOL)animated {
    NSParameterAssert(self.dataStore);

    if (!self.searchViewController) {
        WMFSearchViewController *searchVC =
            [WMFSearchViewController searchViewControllerWithDataStore:self.dataStore];
        [searchVC applyTheme:self.theme];
        self.searchViewController = searchVC;
    }
    [self dismissReadingThemesPopoverIfActive];

    [self presentViewController:self.searchViewController animated:animated completion:nil];
}

- (void)showSettingsWithSubViewController:(nullable UIViewController *)subViewController animated:(BOOL)animated {
    NSParameterAssert(self.dataStore);
    [self dismissPresentedViewControllers];

    if (!self.settingsViewController) {
        WMFSettingsViewController *settingsVC =
            [WMFSettingsViewController settingsViewControllerWithDataStore:self.dataStore];
        [settingsVC applyTheme:self.theme];
        self.settingsViewController = settingsVC;
    }

    if (!self.settingsNavigationController) {
        WMFThemeableNavigationController *navController = [[WMFThemeableNavigationController alloc] initWithRootViewController:self.settingsViewController theme:self.theme];
        [self applyTheme:self.theme toNavigationControllers:@[navController]];
        self.settingsNavigationController = navController;
    }

    if (subViewController) {
        [self.settingsNavigationController pushViewController:subViewController animated:NO];
    }

    [self presentViewController:self.settingsNavigationController animated:animated completion:nil];
}

- (void)showSettingsAnimated:(BOOL)animated {
    [self showSettingsWithSubViewController:nil animated:animated];
}

#pragma mark - WMFReadingListsAlertPresenter

- (void)entriesLimitReachedWithNotification:(NSNotification *)notification {
    ReadingList *readingList = (ReadingList *)notification.userInfo[ReadingList.entriesLimitReachedReadingListKey];
    if (readingList) {
        [self.readingListsAlertController showLimitHitForDefaultListPanelIfNecessaryWithPresenter:self dataStore:self.dataStore readingList:readingList theme:self.theme];
    }
}

#pragma mark - Perma Random Mode

#if WMF_TWEAKS_ENABLED
- (void)motionEnded:(UIEventSubtype)motion withEvent:(UIEvent *)event {
    if ([super respondsToSelector:@selector(motionEnded:withEvent:)]) {
        [super motionEnded:motion withEvent:event];
    }
    if (event.subtype != UIEventSubtypeMotionShake) {
        return;
    }
    UINavigationController *navController = [self navigationControllerForTab:WMFAppTabTypeExplore];
    if ([navController.visibleViewController isKindOfClass:[WMFRandomArticleViewController class]] || [navController.visibleViewController isKindOfClass:[WMFFirstRandomViewController class]]) {
        [UIApplication sharedApplication].idleTimerDisabled = NO;
        return;
    }

    [self.rootTabBarController setSelectedIndex:WMFAppTabTypeExplore];
    UINavigationController *exploreNavController = [self navigationControllerForTab:WMFAppTabTypeExplore];

    [self dismissPresentedViewControllers];

    WMFFirstRandomViewController *vc = [[WMFFirstRandomViewController alloc] initWithSiteURL:[self siteURL] dataStore:self.dataStore theme:self.theme];
    vc.permaRandomMode = NO;
    [UIApplication sharedApplication].idleTimerDisabled = YES;
    [exploreNavController pushViewController:vc animated:YES];
}
#endif

@end<|MERGE_RESOLUTION|>--- conflicted
+++ resolved
@@ -162,7 +162,7 @@
                                              selector:@selector(entriesLimitReachedWithNotification:)
                                                  name:[ReadingList entriesLimitReachedNotification]
                                                object:nil];
-    
+
     [[NSNotificationCenter defaultCenter] addObserver:self
                                              selector:@selector(readingListsSyncWasEnabledWithNotification:)
                                                  name:[WMFReadingListsController readingListsSyncWasEnabledNotification]
@@ -364,7 +364,6 @@
     [self configureExploreViewController];
 }
 
-<<<<<<< HEAD
 - (void)readingListsSyncWasEnabledWithNotification:(NSNotification *)note {
     BOOL readingListsSyncWasEnabled = [note.userInfo[WMFReadingListsController.readingListsSyncWasEnabledKey] boolValue];
     if (!readingListsSyncWasEnabled) {
@@ -372,8 +371,6 @@
     }
 }
 
-=======
->>>>>>> 1a061a2a
 - (void)syncDidStartNotification:(NSNotification *)note {
     self.syncStartDate = [NSDate date];
 }
