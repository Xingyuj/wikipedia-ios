#import "WMFAppViewController.h"
#import "Wikipedia-Swift.h"

// Frameworks
#import <Masonry/Masonry.h>
#import <Tweaks/FBTweakInline.h>
#import <YapDatabase/YapDatabase.h>
#import "PiwikTracker+WMFExtensions.h"

// Utility
#import "NSDate+Utilities.h"
#import "NSUserActivity+WMFExtensions.h"

#import "YapDatabase+WMFExtensions.h"
#import "WMFArticlePreviewDataStore.h"
#import "MWKDataStore.h"
#import "WMFContentGroupDataStore.h"

#import "WMFDatabaseHouseKeeper.h"

// Networking
#import "SavedArticlesFetcher.h"
#import "SessionSingleton.h"
#import "AssetsFileFetcher.h"

// Model
#import "MWKSearchResult.h"
#import "MWKLanguageLinkController.h"
#import "WMFContentGroup.h"

//Content Sources
#import "WMFRelatedPagesContentSource.h"
#import "WMFMainPageContentSource.h"
#import "WMFNearbyContentSource.h"
#import "WMFContinueReadingContentSource.h"
#import "WMFFeedContentSource.h"
#import "WMFRandomContentSource.h"

// Views
#import "UIViewController+WMFStoryboardUtilities.h"
#import "UIViewController+WMFHideKeyboard.h"
#import "UIFont+WMFStyle.h"
#import "WMFStyleManager.h"
#import "UIApplicationShortcutItem+WMFShortcutItem.h"

// View Controllers
#import "WMFExploreViewController.h"
#import "WMFSearchViewController.h"
#import "WMFHistoryTableViewController.h"
#import "WMFSavedArticleTableViewController.h"
#import "WMFFirstRandomViewController.h"
#import "UIViewController+WMFArticlePresentation.h"
#import "WMFMorePageListViewController.h"
#import "UIViewController+WMFSearch.h"
#import "UINavigationController+WMFHideEmptyToolbar.h"

#import "AppDelegate.h"
#import "AFHTTPSessionManager+WMFCancelAll.h"
#import "WMFAuthenticationManager.h"

#import "WMFDailyStatsLoggingFunnel.h"

#import "WMFNotificationsController.h"
#import "UIViewController+WMFOpenExternalUrl.h"

#define TEST_SHARED_CONTAINER_MIGRATION DEBUG && 0

#if TEST_SHARED_CONTAINER_MIGRATION
#import "YapDatabase+WMFExtensions.h"
#import "SDImageCache+WMFPersistentCache.h"
#endif

/**
 *  Enums for each tab in the main tab bar.
 *
 *  @warning Be sure to update `WMFAppTabCount` when these enums change, and always initialize the first enum to 0.
 *
 *  @see WMFAppTabCount
 */
typedef NS_ENUM(NSUInteger, WMFAppTabType) {
    WMFAppTabTypeExplore = 0,
    WMFAppTabTypeSaved,
    WMFAppTabTypeRecent
};

/**
 *  Number of tabs in the main tab bar.
 *
 *  @warning Kept as a separate constant to prevent switch statements from being considered inexhaustive. This means we
 *           need to make sure it's manually kept in sync by ensuring:
 *              - The tab enum we increment is the last one
 *              - The first tab enum is initialized to 0
 *
 *  @see WMFAppTabType
 */
static NSUInteger const WMFAppTabCount = WMFAppTabTypeRecent + 1;

static NSTimeInterval const WMFTimeBeforeRefreshingExploreScreen = 24 * 60 * 60;

@interface WMFAppViewController () <UITabBarControllerDelegate, UINavigationControllerDelegate, UIGestureRecognizerDelegate>

@property (nonatomic, strong) IBOutlet UIView *splashView;
@property (nonatomic, strong) UITabBarController *rootTabBarController;

@property (nonatomic, strong, readonly) WMFExploreViewController *exploreViewController;
@property (nonatomic, strong, readonly) WMFSavedArticleTableViewController *savedArticlesViewController;
@property (nonatomic, strong, readonly) WMFHistoryTableViewController *recentArticlesViewController;

@property (nonatomic, strong) SavedArticlesFetcher *savedArticlesFetcher;
@property (nonatomic, strong, readonly) SessionSingleton *session;

@property (nonatomic, strong, readonly) MWKDataStore *dataStore;
@property (nonatomic, strong) WMFArticlePreviewDataStore *previewStore;
@property (nonatomic, strong) WMFContentGroupDataStore *contentStore;

@property (nonatomic, strong) WMFDatabaseHouseKeeper *houseKeeper;

@property (nonatomic, strong) NSArray<id<WMFContentSource>> *contentSources;

@property (nonatomic) BOOL isPresentingOnboarding;

@property (nonatomic, strong) NSUserActivity *unprocessedUserActivity;
@property (nonatomic, strong) UIApplicationShortcutItem *unprocessedShortcutItem;

@property (nonatomic) UIBackgroundTaskIdentifier backgroundTaskIdentifier;

@property (nonatomic, strong) WMFDailyStatsLoggingFunnel *statsFunnel;

@property (nonatomic, strong) WMFNotificationsController *notificationsController;

/// Use @c rootTabBarController instead.
- (UITabBarController *)tabBarController NS_UNAVAILABLE;

@end

@implementation WMFAppViewController

- (void)dealloc {
    [[NSNotificationCenter defaultCenter] removeObserver:self];
}

- (void)viewDidLoad {
    [super viewDidLoad];
    self.backgroundTaskIdentifier = UIBackgroundTaskInvalid;
    [[NSNotificationCenter defaultCenter] addObserver:self
                                             selector:@selector(isZeroRatedChanged:)
                                                 name:WMFZeroRatingChanged
                                               object:nil];
}

- (BOOL)isPresentingOnboarding {
    return [self.presentedViewController isKindOfClass:[WMFWelcomePageViewController class]];
}

- (BOOL)uiIsLoaded {
    return _rootTabBarController != nil;
}

- (NSURL *)siteURL {
    return [[[MWKLanguageLinkController sharedInstance] appLanguage] siteURL];
}

#pragma mark - Setup

- (void)loadMainUI {
    if ([self uiIsLoaded]) {
        return;
    }
    UITabBarController *tabBar = [[UIStoryboard storyboardWithName:@"WMFTabBarUI" bundle:nil] instantiateInitialViewController];
    [self addChildViewController:tabBar];
    [self.view addSubview:tabBar.view];
    [tabBar.view mas_makeConstraints:^(MASConstraintMaker *make) {
        make.top.and.bottom.and.leading.and.trailing.equalTo(self.view);
    }];
    [tabBar didMoveToParentViewController:self];
    self.rootTabBarController = tabBar;
    [self configureTabController];
    [self configureExploreViewController];
    [self configureArticleListController:self.savedArticlesViewController];
    [self configureArticleListController:self.recentArticlesViewController];
    [[self class] wmf_setSearchButtonDataStore:self.dataStore];
    [[self class] wmf_setSearchButtonPreviewStore:self.previewStore];
}

- (void)configureTabController {
    self.rootTabBarController.delegate = self;
    for (WMFAppTabType i = 0; i < WMFAppTabCount; i++) {
        UINavigationController *navigationController = [self navigationControllerForTab:i];
        navigationController.delegate = self;
        navigationController.interactivePopGestureRecognizer.delegate = self;
    }
}

- (void)configureExploreViewController {
    [self.exploreViewController setUserStore:self.dataStore];
    [self.exploreViewController setPreviewStore:self.previewStore];
    [self.exploreViewController setContentStore:self.contentStore];
    [self.exploreViewController setContentSources:self.contentSources];
}

- (void)configureArticleListController:(WMFArticleListTableViewController *)controller {
    controller.userDataStore = self.dataStore;
    controller.previewStore = self.previewStore;
}

#pragma mark - Notifications

- (void)appWillEnterForegroundWithNotification:(NSNotification *)note {
    self.notificationsController.applicationActive = YES;
    self.unprocessedUserActivity = nil;
    self.unprocessedShortcutItem = nil;
    [self resumeApp];
}

- (void)appDidEnterBackgroundWithNotification:(NSNotification *)note {
    self.notificationsController.applicationActive = NO;
    [self startBackgroundTask];
    dispatch_async(dispatch_get_main_queue(), ^{
#if FB_TWEAK_ENABLED
        if (FBTweakValue(@"Notifications", @"In the news", @"Send on app exit", NO)) {
<<<<<<< HEAD
            [self.notificationsController requestAuthenticationIfNecessaryWithCompletionHandler:^(BOOL granted, NSError * _Nullable error) {
=======
            [self.notificationsController requestAuthenticationIfNecessaryWithCompletionHandler:^(BOOL granted, NSError *_Nullable error) {
>>>>>>> f9aec255
                if (!granted) {
                    return;
                }
                WMFNewsContentGroup *newsContentGroup = (WMFNewsContentGroup *)[self.contentStore firstGroupOfKind:[WMFNewsContentGroup kind]];
                if (newsContentGroup) {
                    NSArray<WMFFeedNewsStory *> *stories = [self.contentStore contentForContentGroup:newsContentGroup];
                    if (stories.count > 0) {
                        NSInteger randomIndex = (NSInteger)arc4random_uniform((uint32_t)stories.count);
                        WMFFeedNewsStory *randomStory = stories[randomIndex];
                        WMFFeedArticlePreview *feedPreview = randomStory.featuredArticlePreview ?: randomStory.articlePreviews[0];
                        WMFArticlePreview *preview = [self.previewStore itemForURL:feedPreview.articleURL];
                        [[self feedContentSource] scheduleNotificationForNewsStory:randomStory articlePreview:preview force:YES];
                    }
                }
            }];
<<<<<<< HEAD
            
=======
>>>>>>> f9aec255
        }
#endif
        [self pauseApp];
    });
}

- (void)appLanguageDidChangeWithNotification:(NSNotification *)note {
    if ([_contentSources count] == 0) {
        return;
    }
    [self stopContentSources];
    self.contentSources = nil;
    [self startContentSources];
}

#pragma mark - Background Fetch

- (void)performBackgroundFetchWithCompletion:(void (^)(UIBackgroundFetchResult))completion {
    [self updateBackgroundSourcesWithCompletion:^{
        completion(UIBackgroundFetchResultNewData);
    }];
}

#pragma mark - Background Tasks

- (void)startBackgroundTask {
    if (self.backgroundTaskIdentifier != UIBackgroundTaskInvalid) {
        return;
    }

    self.backgroundTaskIdentifier = [[UIApplication sharedApplication] beginBackgroundTaskWithExpirationHandler:^{
        [self.dataStore stopCacheRemoval];
        [self endBackgroundTask];
    }];
}

- (void)endBackgroundTask {
    if (self.backgroundTaskIdentifier == UIBackgroundTaskInvalid) {
        return;
    }

    UIBackgroundTaskIdentifier backgroundTaskToStop = self.backgroundTaskIdentifier;
    self.backgroundTaskIdentifier = UIBackgroundTaskInvalid;
    [[UIApplication sharedApplication] endBackgroundTask:backgroundTaskToStop];
}

#pragma mark - Launch

+ (WMFAppViewController *)initialAppViewControllerFromDefaultStoryBoard {
    return [[UIStoryboard storyboardWithName:NSStringFromClass([WMFAppViewController class]) bundle:nil] instantiateInitialViewController];
}

- (void)launchAppInWindow:(UIWindow *)window {
    WMFStyleManager *manager = [WMFStyleManager new];
    [manager applyStyleToWindow:window];
    [WMFStyleManager setSharedStyleManager:manager];

    [window setRootViewController:self];
    [window makeKeyAndVisible];

    [[NSNotificationCenter defaultCenter] addObserver:self selector:@selector(appWillEnterForegroundWithNotification:) name:UIApplicationWillEnterForegroundNotification object:nil];
    [[NSNotificationCenter defaultCenter] addObserver:self selector:@selector(appDidEnterBackgroundWithNotification:) name:UIApplicationDidEnterBackgroundNotification object:nil];
    [[NSNotificationCenter defaultCenter] addObserver:self selector:@selector(appLanguageDidChangeWithNotification:) name:WMFPreferredLanguagesDidChangeNotification object:nil];

    [self showSplashView];

#if TEST_SHARED_CONTAINER_MIGRATION
    NSFileManager *fm = [NSFileManager defaultManager];
    [fm removeItemAtPath:[YapDatabase wmf_databasePath] error:nil];
    [fm removeItemAtPath:[MWKDataStore mainDataStorePath] error:nil];
    [fm removeItemAtPath:[SDImageCache wmf_imageCacheDirectory] error:nil];
    [[NSUserDefaults wmf_userDefaults] wmf_setDidMigrateToSharedContainer:NO];
#endif

    if (![[NSUserDefaults wmf_userDefaults] wmf_didMigrateToSharedContainer]) {
        dispatch_async(dispatch_get_global_queue(DISPATCH_QUEUE_PRIORITY_BACKGROUND, 0), ^{
            NSError *error = nil;
            if (![MWKDataStore migrateToSharedContainer:&error]) {
                DDLogError(@"Error migrating data store: %@", error);
            }
            error = nil;
            if (![SDImageCache migrateToSharedContainer:&error]) {
                DDLogError(@"Error migrating image cache: %@", error);
            }
            dispatch_async(dispatch_get_main_queue(), ^{
                [[NSUserDefaults wmf_userDefaults] wmf_setDidMigrateToSharedContainer:YES];
                [self finishLaunch];
            });
        });
    } else {
        [self finishLaunch];
    }
}

- (void)finishLaunch {
    @weakify(self)
        [self presentOnboardingIfNeededWithCompletion:^(BOOL didShowOnboarding) {
            @strongify(self)
                self.previewStore = [[WMFArticlePreviewDataStore alloc] initWithDatabase:[YapDatabase sharedInstance]];
            self.contentStore = [[WMFContentGroupDataStore alloc] initWithDatabase:[YapDatabase sharedInstance]];

            [self preloadContentSourcesIfNeededWithCompletion:^{
                [self loadMainUI];
                [self hideSplashViewAnimated:!didShowOnboarding];
                [self resumeApp];
                [[PiwikTracker sharedInstance] wmf_logView:[self rootViewControllerForTab:WMFAppTabTypeExplore]];
            }];

        }];
}

#pragma mark - Start/Pause/Resume App

- (void)resumeApp {
    if (self.isPresentingOnboarding) {
        return;
    }

    if (![self uiIsLoaded]) {
        return;
    }

    [self.statsFunnel logAppNumberOfDaysSinceInstall];

    [self.dataStore syncDataStoreToDatabase];

    [[WMFAuthenticationManager sharedInstance] loginWithSavedCredentialsWithSuccess:NULL failure:NULL];

    [self startContentSources];
    [self updateFeedSourcesWithCompletion:^{
        [self.exploreViewController updateFeedWithLatestDatabaseContent];
    }];

    [self.savedArticlesFetcher start];

    if (self.unprocessedUserActivity) {
        [self processUserActivity:self.unprocessedUserActivity];
    } else if (self.unprocessedShortcutItem) {
        [self processShortcutItem:self.unprocessedShortcutItem completion:NULL];
    } else if ([self shouldShowLastReadArticleOnLaunch]) {
        [self showLastReadArticleAnimated:NO];
    } else if ([self shouldShowExploreScreenOnLaunch]) {
        [self showExplore];
    }

#if FB_TWEAK_ENABLED
    if (FBTweakValue(@"Alerts", @"General", @"Show error on launch", NO)) {
        [[WMFAlertManager sharedInstance] showErrorAlert:[NSError errorWithDomain:@"WMFTestDomain" code:0 userInfo:@{ NSLocalizedDescriptionKey: @"There was an error" }] sticky:NO dismissPreviousAlerts:NO tapCallBack:NULL];
    }
    if (FBTweakValue(@"Alerts", @"General", @"Show warning on launch", NO)) {
        [[WMFAlertManager sharedInstance] showWarningAlert:@"You have been warned" sticky:NO dismissPreviousAlerts:NO tapCallBack:NULL];
    }
    if (FBTweakValue(@"Alerts", @"General", @"Show success on launch", NO)) {
        [[WMFAlertManager sharedInstance] showSuccessAlert:@"You are successful" sticky:NO dismissPreviousAlerts:NO tapCallBack:NULL];
    }
    if (FBTweakValue(@"Alerts", @"General", @"Show message on launch", NO)) {
        [[WMFAlertManager sharedInstance] showAlert:@"You have been notified" sticky:NO dismissPreviousAlerts:NO tapCallBack:NULL];
    }
#endif

    DDLogWarn(@"Resuming… Logging Important Statistics");
    [self logImportantStatistics];
}

- (void)pauseApp {
    if (![self uiIsLoaded]) {
        return;
    }
    [[WMFImageController sharedInstance] clearMemoryCache];
    [self.dataStore startCacheRemoval];
    [self.savedArticlesFetcher stop];
    [self stopContentSources];
    self.houseKeeper = [WMFDatabaseHouseKeeper new];

    //TODO: these tasks should be converted to async so we can end the background task as soon as possible
    [self.dataStore clearMemoryCache];
    [self downloadAssetsFilesIfNecessary];

    //TODO: implement completion block to cancel download task with the 2 tasks above
    [self.houseKeeper performHouseKeepingWithCompletion:NULL];

    DDLogWarn(@"Backgrounding… Logging Important Statistics");
    [self logImportantStatistics];
}

#pragma mark - Memory Warning

- (void)didReceiveMemoryWarning {
    if (![self uiIsLoaded]) {
        return;
    }
    [super didReceiveMemoryWarning];
    [[WMFImageController sharedInstance] clearMemoryCache];
    [self.dataStore clearMemoryCache];
}

#pragma mark - Logging

- (void)logImportantStatistics {
    NSUInteger historyCount = [self.session.dataStore.historyList numberOfItems];
    NSUInteger saveCount = [self.session.dataStore.savedPageList numberOfItems];
    NSUInteger exploreCount = [self.exploreViewController numberOfSectionsInExploreFeed];
    UINavigationController *navVC = [self navigationControllerForTab:self.rootTabBarController.selectedIndex];
    NSUInteger stackCount = [[navVC viewControllers] count];

    DDLogWarn(@"History Count %lu", (unsigned long)historyCount);
    DDLogWarn(@"Saved Count %lu", (unsigned long)saveCount);
    DDLogWarn(@"Explore Count %lu", (unsigned long)exploreCount);
    DDLogWarn(@"Article Stack Count %lu", (unsigned long)stackCount);
}

- (WMFDailyStatsLoggingFunnel *)statsFunnel {
    if (!_statsFunnel) {
        _statsFunnel = [[WMFDailyStatsLoggingFunnel alloc] init];
    }
    return _statsFunnel;
}

#pragma mark - Content Sources

- (void)preloadContentSourcesIfNeededWithCompletion:(void (^)(void))completion {

    if ([[NSUserDefaults wmf_userDefaults] wmf_didMigrateToNewFeed]) {
        if (completion) {
            completion();
        }
    } else {
        WMFTaskGroup *group = [WMFTaskGroup new];
        [self.contentSources enumerateObjectsUsingBlock:^(id<WMFContentSource> _Nonnull obj, NSUInteger idx, BOOL *_Nonnull stop) {

            if ([obj conformsToProtocol:@protocol(WMFDateBasedContentSource)]) {
                [group enter];
                [(id<WMFDateBasedContentSource>)obj preloadContentForNumberOfDays:2
                                                                       completion:^{
                                                                           [group leave];
                                                                       }];
            }
        }];

        [group waitInBackgroundWithCompletion:^{
            [[NSUserDefaults wmf_userDefaults] wmf_setDidMigrateToNewFeed:YES];
            if (completion) {
                completion();
            }
        }];
    }
}

- (void)updateFeedSourcesWithCompletion:(dispatch_block_t)completion {
    WMFTaskGroup *group = [WMFTaskGroup new];
    [self.contentSources enumerateObjectsUsingBlock:^(id<WMFContentSource> _Nonnull obj, NSUInteger idx, BOOL *_Nonnull stop) {
        [group enter];
        [obj loadNewContentForce:NO
                      completion:^{
                          [group leave];
                      }];
    }];

    //TODO: nearby doesnt always fire.
    //May need to time it out or exclude
    [group waitInBackgroundWithCompletion:^{
        if (completion) {
            completion();
        }
    }];
}

- (void)startContentSources {
    [self.contentSources enumerateObjectsUsingBlock:^(id<WMFContentSource> _Nonnull obj, NSUInteger idx, BOOL *_Nonnull stop) {
        if ([obj conformsToProtocol:@protocol(WMFAutoUpdatingContentSource)]) {
            [(id<WMFAutoUpdatingContentSource>)obj startUpdating];
        }
    }];
}

- (void)stopContentSources {
    [self.contentSources enumerateObjectsUsingBlock:^(id<WMFContentSource> _Nonnull obj, NSUInteger idx, BOOL *_Nonnull stop) {
        if ([obj conformsToProtocol:@protocol(WMFAutoUpdatingContentSource)]) {
            [(id<WMFAutoUpdatingContentSource>)obj stopUpdating];
        }
    }];
}

- (void)updateContentSourcesWithCompletion:(dispatch_block_t)completion {
    WMFTaskGroup *group = [WMFTaskGroup new];
    [self.contentSources enumerateObjectsUsingBlock:^(id<WMFContentSource> _Nonnull obj, NSUInteger idx, BOOL *_Nonnull stop) {
        [group enter];
        [obj loadNewContentForce:NO
                      completion:^{
                          [group leave];
                      }];
    }];
    [group waitInBackgroundWithCompletion:completion];
}

- (void)updateBackgroundSourcesWithCompletion:(dispatch_block_t)completion {
    WMFTaskGroup *group = [WMFTaskGroup new];

    [group enter];
    [[self feedContentSource] loadNewContentForce:NO
                                       completion:^{
                                           [group leave];
                                       }];

    [group enter];
    [[self randomContentSource] loadNewContentForce:NO
                                         completion:^{
                                             [group leave];
                                         }];

    [group waitInBackgroundWithCompletion:completion];
}

- (WMFFeedContentSource *)feedContentSource {
    return [self.contentSources bk_match:^BOOL(id<WMFContentSource> obj) {
        return [obj isKindOfClass:[WMFFeedContentSource class]];
    }];
}

- (WMFRandomContentSource *)randomContentSource {
    return [self.contentSources bk_match:^BOOL(id<WMFContentSource> obj) {
        return [obj isKindOfClass:[WMFRandomContentSource class]];
    }];
}
- (WMFNearbyContentSource *)nearbyContentSource {
    return [self.contentSources bk_match:^BOOL(id<WMFContentSource> obj) {
        return [obj isKindOfClass:[WMFNearbyContentSource class]];
    }];
}

- (NSArray<id<WMFContentSource>> *)contentSources {
    NSParameterAssert(self.contentStore);
    NSParameterAssert(self.dataStore);
    NSParameterAssert(self.previewStore);
    NSParameterAssert([self siteURL]);
    if (!_contentSources) {
        _contentSources = @[
            [[WMFRelatedPagesContentSource alloc] initWithContentGroupDataStore:self.contentStore
                                                                  userDataStore:self.dataStore
                                                        articlePreviewDataStore:self.previewStore],
            [[WMFMainPageContentSource alloc] initWithSiteURL:[self siteURL]
                                        contentGroupDataStore:self.contentStore
                                      articlePreviewDataStore:self.previewStore],
            [[WMFContinueReadingContentSource alloc] initWithContentGroupDataStore:self.contentStore
                                                                     userDataStore:self.dataStore
                                                           articlePreviewDataStore:self.previewStore],
            [[WMFNearbyContentSource alloc] initWithSiteURL:[self siteURL]
                                      contentGroupDataStore:self.contentStore
                                    articlePreviewDataStore:self.previewStore],
            [[WMFFeedContentSource alloc] initWithSiteURL:[self siteURL]
                                    contentGroupDataStore:self.contentStore
                                  articlePreviewDataStore:self.previewStore
                                            userDataStore:self.dataStore
                                  notificationsController:self.notificationsController],
            [[WMFRandomContentSource alloc] initWithSiteURL:[self siteURL]
                                      contentGroupDataStore:self.contentStore
                                    articlePreviewDataStore:self.previewStore]
        ];
    }
    return _contentSources;
}

#pragma mark - Shortcut

- (BOOL)canProcessShortcutItem:(UIApplicationShortcutItem *)item {
    if (!item) {
        return NO;
    }
    if ([item.type isEqualToString:WMFIconShortcutTypeSearch]) {
        return YES;
    } else if ([item.type isEqualToString:WMFIconShortcutTypeRandom]) {
        return YES;
    } else if ([item.type isEqualToString:WMFIconShortcutTypeNearby]) {
        return YES;
    } else if ([item.type isEqualToString:WMFIconShortcutTypeContinueReading]) {
        return YES;
    } else {
        return NO;
    }
}

- (void)processShortcutItem:(UIApplicationShortcutItem *)item completion:(void (^)(BOOL))completion {
    if (![self canProcessShortcutItem:item]) {
        if (completion) {
            completion(NO);
        }
        return;
    }

    if (![self uiIsLoaded]) {
        self.unprocessedShortcutItem = item;
        if (completion) {
            completion(YES);
        }
        return;
    }
    self.unprocessedShortcutItem = nil;

    if ([item.type isEqualToString:WMFIconShortcutTypeSearch]) {
        [self showSearchAnimated:NO];
    } else if ([item.type isEqualToString:WMFIconShortcutTypeRandom]) {
        [self showRandomArticleAnimated:NO];
    } else if ([item.type isEqualToString:WMFIconShortcutTypeNearby]) {
        [self showNearbyListAnimated:NO];
    } else if ([item.type isEqualToString:WMFIconShortcutTypeContinueReading]) {
        [self showLastReadArticleAnimated:NO];
    }
    if (completion) {
        completion(YES);
    }
}

#pragma mark - NSUserActivity

- (BOOL)canProcessUserActivity:(NSUserActivity *)activity {
    if (!activity) {
        return NO;
    }
    switch ([activity wmf_type]) {
        case WMFUserActivityTypeExplore:
        case WMFUserActivityTypeSavedPages:
        case WMFUserActivityTypeHistory:
        case WMFUserActivityTypeSearch:
        case WMFUserActivityTypeSettings:
        case WMFUserActivityTypeContent:
            return YES;
        case WMFUserActivityTypeSearchResults:
            if ([activity wmf_searchTerm] != nil) {
                return YES;
            } else {
                return NO;
            }
            break;
        case WMFUserActivityTypeArticle: {
            if (![activity wmf_articleURL]) {
                return NO;
            } else {
                return YES;
            }
        } break;
        case WMFUserActivityTypeGenericLink: {
            return YES;
        }
        default:
            return NO;
            break;
    }
}

- (BOOL)processUserActivity:(NSUserActivity *)activity {
    if (![self canProcessUserActivity:activity]) {
        return NO;
    }
    if (![self uiIsLoaded]) {
        self.unprocessedUserActivity = activity;
        return YES;
    }
    self.unprocessedUserActivity = nil;
    [self dismissViewControllerAnimated:NO completion:NULL];
    switch ([activity wmf_type]) {
        case WMFUserActivityTypeExplore:
            [self.rootTabBarController setSelectedIndex:WMFAppTabTypeExplore];
            [[self navigationControllerForTab:WMFAppTabTypeExplore] popToRootViewControllerAnimated:NO];
            break;
        case WMFUserActivityTypeContent: {
            [self.rootTabBarController setSelectedIndex:WMFAppTabTypeExplore];

            UINavigationController *navController = [self navigationControllerForTab:WMFAppTabTypeExplore];
            [navController popToRootViewControllerAnimated:NO];
            NSURL *url = [activity wmf_contentURL];
            WMFContentGroup *group = [self.contentStore contentGroupForURL:url];
            [self.exploreViewController presentMoreViewControllerForGroup:group animated:NO];

        } break;
        case WMFUserActivityTypeSavedPages:
            [self.rootTabBarController setSelectedIndex:WMFAppTabTypeSaved];
            [[self navigationControllerForTab:WMFAppTabTypeSaved] popToRootViewControllerAnimated:NO];
            break;
        case WMFUserActivityTypeHistory:
            [self.rootTabBarController setSelectedIndex:WMFAppTabTypeRecent];
            [[self navigationControllerForTab:WMFAppTabTypeRecent] popToRootViewControllerAnimated:NO];
            break;
        case WMFUserActivityTypeSearch:
            [self.rootTabBarController setSelectedIndex:WMFAppTabTypeExplore];
            [[self navigationControllerForTab:WMFAppTabTypeExplore] popToRootViewControllerAnimated:NO];
            [[self rootViewControllerForTab:WMFAppTabTypeExplore] wmf_showSearchAnimated:NO];
            break;
        case WMFUserActivityTypeSearchResults:
            [self.rootTabBarController setSelectedIndex:WMFAppTabTypeExplore];
            [[self navigationControllerForTab:WMFAppTabTypeExplore] popToRootViewControllerAnimated:NO];
            [[self rootViewControllerForTab:WMFAppTabTypeExplore] wmf_showSearchAnimated:NO];
            [[UIViewController wmf_sharedSearchViewController] setSearchTerm:[activity wmf_searchTerm]];
            break;
        case WMFUserActivityTypeArticle: {
            NSURL *URL = [activity wmf_articleURL];
            if (!URL) {
                return NO;
            }
            [self showArticleForURL:URL animated:NO];
        } break;
        case WMFUserActivityTypeSettings:
            [self.rootTabBarController setSelectedIndex:WMFAppTabTypeExplore];
            [[self navigationControllerForTab:WMFAppTabTypeExplore] popToRootViewControllerAnimated:NO];
            [self.exploreViewController showSettings];
            break;
        case WMFUserActivityTypeGenericLink:
            [self wmf_openExternalUrl:activity.webpageURL];
            break;
        default:
            return NO;
            break;
    }

    return YES;
}

#pragma mark - Utilities

- (void)selectExploreTabAndDismissPresentedViewControllers {
    [self.rootTabBarController setSelectedIndex:WMFAppTabTypeExplore];
    if (self.exploreViewController.presentedViewController) {
        [self.exploreViewController dismissViewControllerAnimated:NO completion:NULL];
    }
}

- (WMFArticleViewController *)showArticleForURL:(NSURL *)articleURL animated:(BOOL)animated {
    if (!articleURL.wmf_title) {
        return nil;
    }
    WMFArticleViewController *visibleArticleViewController = self.visibleArticleViewController;
    if ([visibleArticleViewController.articleURL isEqual:articleURL]) {
        return visibleArticleViewController;
    }
    [self selectExploreTabAndDismissPresentedViewControllers];
    return [self.exploreViewController wmf_pushArticleWithURL:articleURL dataStore:self.session.dataStore previewStore:self.previewStore restoreScrollPosition:YES animated:animated];
}

- (BOOL)shouldShowExploreScreenOnLaunch {
    NSDate *resignActiveDate = [[NSUserDefaults wmf_userDefaults] wmf_appResignActiveDate];
    if (!resignActiveDate) {
        return NO;
    }

    if (fabs([resignActiveDate timeIntervalSinceNow]) >= WMFTimeBeforeRefreshingExploreScreen) {
        return YES;
    }
    return NO;
}

- (BOOL)exploreViewControllerIsDisplayingContent {
    return [self navigationControllerForTab:WMFAppTabTypeExplore].viewControllers.count > 1;
}

- (WMFArticleViewController *)visibleArticleViewController {
    UINavigationController *navVC = [self navigationControllerForTab:self.rootTabBarController.selectedIndex];
    UIViewController *topVC = navVC.topViewController;
    if ([topVC isKindOfClass:[WMFArticleViewController class]]) {
        return (WMFArticleViewController *)topVC;
    }
    return nil;
}

- (UINavigationController *)navigationControllerForTab:(WMFAppTabType)tab {
    return (UINavigationController *)[self.rootTabBarController viewControllers][tab];
}

- (UIViewController<WMFAnalyticsViewNameProviding> *)rootViewControllerForTab:(WMFAppTabType)tab {
    return [[[self navigationControllerForTab:tab] viewControllers] firstObject];
}

#pragma mark - Accessors

- (SavedArticlesFetcher *)savedArticlesFetcher {
    if (![self uiIsLoaded]) {
        return nil;
    }
    if (!_savedArticlesFetcher) {
        _savedArticlesFetcher =
            [[SavedArticlesFetcher alloc] initWithDataStore:[[SessionSingleton sharedInstance] dataStore]
                                               previewStore:self.previewStore
                                              savedPageList:[self.dataStore savedPageList]];
    }
    return _savedArticlesFetcher;
}

- (WMFNotificationsController *)notificationsController {
    WMFNotificationsController *controller = [WMFNotificationsController sharedNotificationsController];
    controller.applicationActive = [[UIApplication sharedApplication] applicationState] == UIApplicationStateActive;
    return controller;
}

- (SessionSingleton *)session {
    return [SessionSingleton sharedInstance];
}

- (MWKDataStore *)dataStore {
    return self.session.dataStore;
}

- (WMFExploreViewController *)exploreViewController {
    return (WMFExploreViewController *)[self rootViewControllerForTab:WMFAppTabTypeExplore];
}

- (WMFArticleListTableViewController *)savedArticlesViewController {
    return (WMFArticleListTableViewController *)[self rootViewControllerForTab:WMFAppTabTypeSaved];
}

- (WMFArticleListTableViewController *)recentArticlesViewController {
    return (WMFArticleListTableViewController *)[self rootViewControllerForTab:WMFAppTabTypeRecent];
}

#pragma mark - UIViewController

- (BOOL)shouldAutorotate {
    if (self.rootTabBarController) {
        return [self.rootTabBarController shouldAutorotate];
    } else {
        return NO;
    }
}

- (UIInterfaceOrientationMask)supportedInterfaceOrientations {
    if (self.rootTabBarController) {
        return [self.rootTabBarController supportedInterfaceOrientations];
    } else {
        return [self wmf_orientationMaskPortraitiPhoneAnyiPad];
    }
}

- (UIInterfaceOrientation)preferredInterfaceOrientationForPresentation {
    if (self.rootTabBarController) {
        return [self.rootTabBarController preferredInterfaceOrientationForPresentation];
    } else {
        return UIInterfaceOrientationPortrait;
    }
}

#pragma mark - Onboarding

static NSString *const WMFDidShowOnboarding = @"DidShowOnboarding5.3";

- (BOOL)shouldShowOnboarding {
    if (FBTweakValue(@"Welcome", @"General", @"Show on launch (requires force quit)", NO) || [[NSProcessInfo processInfo] environment][@"WMFShowWelcomeView"].boolValue) {
        return YES;
    }
    NSNumber *didShow = [[NSUserDefaults wmf_userDefaults] objectForKey:WMFDidShowOnboarding];
    return !didShow.boolValue;
}

- (void)setDidShowOnboarding {
    [[NSUserDefaults wmf_userDefaults] setObject:@YES forKey:WMFDidShowOnboarding];
    [[NSUserDefaults wmf_userDefaults] synchronize];
}

- (void)presentOnboardingIfNeededWithCompletion:(void (^)(BOOL didShowOnboarding))completion {
    if ([self shouldShowOnboarding]) {
        WMFWelcomePageViewController *vc = [WMFWelcomePageViewController wmf_viewControllerFromWelcomeStoryboard];

        vc.completionBlock = ^{
            [self setDidShowOnboarding];
            if (completion) {
                completion(YES);
            }
        };
        [self presentViewController:vc animated:NO completion:NULL];
    } else {
        if (completion) {
            completion(NO);
        }
    }
}

#pragma mark - Splash

- (void)showSplashView {
    self.splashView.hidden = NO;
    self.splashView.layer.transform = CATransform3DIdentity;
    self.splashView.alpha = 1.0;
}

- (void)hideSplashViewAnimated:(BOOL)animated {
    NSTimeInterval duration = animated ? 0.3 : 0.0;

    [UIView animateWithDuration:duration
        animations:^{
            self.splashView.layer.transform = CATransform3DMakeScale(10.0f, 10.0f, 1.0f);
            self.splashView.alpha = 0.0;
        }
        completion:^(BOOL finished) {
            self.splashView.hidden = YES;
            self.splashView.layer.transform = CATransform3DIdentity;
        }];
}

- (BOOL)isShowingSplashView {
    return self.splashView.hidden == NO;
}

#pragma mark - Explore VC

- (void)showExplore {
    [self.rootTabBarController setSelectedIndex:WMFAppTabTypeExplore];
    [[self navigationControllerForTab:WMFAppTabTypeExplore] popToRootViewControllerAnimated:NO];
}

#pragma mark - Last Read Article

- (BOOL)shouldShowLastReadArticleOnLaunch {
    NSURL *lastRead = [[NSUserDefaults wmf_userDefaults] wmf_openArticleURL];
    if (!lastRead) {
        return NO;
    }

#if FB_TWEAK_ENABLED
    if (FBTweakValue(@"Last Open Article", @"General", @"Restore on Launch", YES)) {
        return YES;
    }

    NSDate *resignActiveDate = [[NSUserDefaults wmf_userDefaults] wmf_appResignActiveDate];
    if (!resignActiveDate) {
        return NO;
    }

    if (fabs([resignActiveDate timeIntervalSinceNow]) < WMFTimeBeforeRefreshingExploreScreen) {
        if (![self exploreViewControllerIsDisplayingContent] && [self.rootTabBarController selectedIndex] == WMFAppTabTypeExplore) {
            return YES;
        }
    }

    return NO;
#else
    return YES;
#endif
}

- (void)showLastReadArticleAnimated:(BOOL)animated {
    NSURL *lastRead = [[NSUserDefaults wmf_userDefaults] wmf_openArticleURL];
    [self showArticleForURL:lastRead animated:animated];
}

#pragma mark - Show Search

- (void)showSearchAnimated:(BOOL)animated {
    [self.rootTabBarController setSelectedIndex:WMFAppTabTypeExplore];
    UINavigationController *exploreNavController = [self navigationControllerForTab:WMFAppTabTypeExplore];
    if (exploreNavController.presentedViewController) {
        [exploreNavController dismissViewControllerAnimated:NO completion:NULL];
    }
    [self.exploreViewController wmf_showSearchAnimated:animated];
}

#pragma mark - App Shortcuts

- (void)showRandomArticleAnimated:(BOOL)animated {
    [self.rootTabBarController setSelectedIndex:WMFAppTabTypeExplore];
    UINavigationController *exploreNavController = [self navigationControllerForTab:WMFAppTabTypeExplore];
    if (exploreNavController.presentedViewController) {
        [exploreNavController dismissViewControllerAnimated:NO completion:NULL];
    }

    WMFFirstRandomViewController *vc = [[WMFFirstRandomViewController alloc] initWithSiteURL:[self siteURL] dataStore:self.dataStore previewStore:self.previewStore];
    [exploreNavController pushViewController:vc animated:animated];
}

- (void)showNearbyListAnimated:(BOOL)animated {
    [self.rootTabBarController setSelectedIndex:WMFAppTabTypeExplore];
    UINavigationController *exploreNavController = [self navigationControllerForTab:WMFAppTabTypeExplore];
    if (exploreNavController.presentedViewController) {
        [exploreNavController dismissViewControllerAnimated:NO completion:NULL];
    }
    [[self navigationControllerForTab:WMFAppTabTypeExplore] popToRootViewControllerAnimated:NO];
    [[self nearbyContentSource] loadNewContentForce:NO
                                         completion:^{
                                             WMFContentGroup *nearby = [self.contentStore firstGroupOfKind:[WMFLocationContentGroup kind] forDate:[NSDate date]];
                                             if (!nearby) {
                                                 //TODO: show an error?
                                                 return;
                                             }

                                             NSArray *urls = [self.contentStore contentForContentGroup:nearby];

                                             WMFMorePageListViewController *vc = [[WMFMorePageListViewController alloc] initWithGroup:nearby articleURLs:urls userDataStore:self.dataStore previewStore:self.previewStore];
                                             vc.cellType = WMFMorePageListCellTypeLocation;
                                             [[self navigationControllerForTab:WMFAppTabTypeExplore] pushViewController:vc animated:animated];
                                         }];
}

#pragma mark - Download Assets

- (void)downloadAssetsFilesIfNecessary {
    // Sync config/ios.json at most once per day.
    [[QueuesSingleton sharedInstance].assetsFetchManager wmf_cancelAllTasksWithCompletionHandler:^{
        (void)[[AssetsFileFetcher alloc] initAndFetchAssetsFileOfType:WMFAssetsFileTypeConfig
                                                          withManager:[QueuesSingleton sharedInstance].assetsFetchManager
                                                               maxAge:kWMFMaxAgeDefault];
    }];
}

#pragma mark - UITabBarControllerDelegate

- (void)tabBarController:(UITabBarController *)tabBarController didSelectViewController:(UIViewController *)viewController {
    [self wmf_hideKeyboard];
}

- (BOOL)tabBarController:(UITabBarController *)tabBarController shouldSelectViewController:(UIViewController *)viewController {
    if (viewController == tabBarController.selectedViewController) {
        switch (tabBarController.selectedIndex) {
            case WMFAppTabTypeExplore: {
                WMFExploreViewController *exploreViewController = (WMFExploreViewController *)[self exploreViewController];
                [exploreViewController scrollToTop];
            } break;
            case WMFAppTabTypeSaved: {
                WMFArticleListTableViewController *savedArticlesViewController = (WMFArticleListTableViewController *)[self savedArticlesViewController];
                [savedArticlesViewController scrollToTop:savedArticlesViewController.userDataStore.savedPageList.numberOfItems > 0];
            } break;
            case WMFAppTabTypeRecent: {
                WMFArticleListTableViewController *historyArticlesViewController = (WMFArticleListTableViewController *)[self recentArticlesViewController];
                [historyArticlesViewController scrollToTop:[historyArticlesViewController.userDataStore.historyList numberOfItems] > 0];
            } break;
        }
    }

    return YES;
}
- (void)updateActiveTitleAccessibilityButton:(UIViewController *)viewController {
    if ([viewController isKindOfClass:[WMFExploreViewController class]]) {
        WMFExploreViewController *vc = (WMFExploreViewController *)viewController;
        vc.titleButton.accessibilityLabel = MWLocalizedString(@"home-title-accessibility-label", nil);
    } else if ([viewController isKindOfClass:[WMFArticleViewController class]]) {
        WMFArticleViewController *vc = (WMFArticleViewController *)viewController;
        if (self.rootTabBarController.selectedIndex == WMFAppTabTypeExplore) {
            vc.titleButton.accessibilityLabel = MWLocalizedString(@"home-button-explore-accessibility-label", nil);
        } else if (self.rootTabBarController.selectedIndex == WMFAppTabTypeSaved) {
            vc.titleButton.accessibilityLabel = MWLocalizedString(@"home-button-saved-accessibility-label", nil);
        } else if (self.rootTabBarController.selectedIndex == WMFAppTabTypeRecent) {
            vc.titleButton.accessibilityLabel = MWLocalizedString(@"home-button-history-accessibility-label", nil);
        }
    }
}
#pragma mark - UINavigationControllerDelegate

- (void)navigationController:(UINavigationController *)navigationController
      willShowViewController:(UIViewController *)viewController
                    animated:(BOOL)animated {
    navigationController.interactivePopGestureRecognizer.delegate = self;
    [navigationController wmf_hideToolbarIfViewControllerHasNoToolbarItems:viewController];
    [self updateActiveTitleAccessibilityButton:viewController];
}

- (void)navigationController:(UINavigationController *)navigationController didShowViewController:(UIViewController *)viewController animated:(BOOL)animated {
    DDLogWarn(@"Pushing/Popping article… Logging Important Statistics");
    [self logImportantStatistics];
    if ([[navigationController viewControllers] count] == 1) {
        [[NSUserDefaults wmf_userDefaults] wmf_setOpenArticleURL:nil];
    }
}

#pragma mark - UIGestureRecognizerDelegate

- (BOOL)gestureRecognizerShouldBegin:(UIGestureRecognizer *)gestureRecognizer {
    for (WMFAppTabType i = 0; i < WMFAppTabCount; i++) {
        UINavigationController *navigationController = [self navigationControllerForTab:i];
        if (navigationController.interactivePopGestureRecognizer == gestureRecognizer) {
            return navigationController.viewControllers.count > 1;
        }
    }
    return YES;
}

- (BOOL)gestureRecognizer:(UIGestureRecognizer *)gestureRecognizer shouldRecognizeSimultaneouslyWithGestureRecognizer:(UIGestureRecognizer *)otherGestureRecognizer {
    return ![gestureRecognizer isMemberOfClass:[UIScreenEdgePanGestureRecognizer class]];
}

#pragma mark - Wikipedia Zero

- (void)isZeroRatedChanged:(NSNotification *)note {
    WMFZeroConfigurationManager *zeroConfigurationManager = [note object];
    if (zeroConfigurationManager.isZeroRated) {
        [self showFirstTimeZeroOnAlertIfNeeded:zeroConfigurationManager.zeroConfiguration];
    } else {
        [self showZeroOffAlert];
    }
}

- (void)setZeroOnDialogShownOnce {
    [[NSUserDefaults wmf_userDefaults] setBool:YES forKey:WMFZeroOnDialogShownOnce];
    [[NSUserDefaults wmf_userDefaults] synchronize];
}

- (BOOL)zeroOnDialogShownOnce {
    return [[NSUserDefaults wmf_userDefaults] boolForKey:WMFZeroOnDialogShownOnce];
}

- (void)showFirstTimeZeroOnAlertIfNeeded:(WMFZeroConfiguration *)zeroConfiguration {
    if ([self zeroOnDialogShownOnce]) {
        return;
    }

    [self setZeroOnDialogShownOnce];

    NSString *title = zeroConfiguration.message ? zeroConfiguration.message : MWLocalizedString(@"zero-free-verbiage", nil);

    UIAlertController *dialog = [UIAlertController alertControllerWithTitle:title message:MWLocalizedString(@"zero-learn-more", nil) preferredStyle:UIAlertControllerStyleAlert];

    [dialog addAction:[UIAlertAction actionWithTitle:MWLocalizedString(@"zero-learn-more-no-thanks", nil) style:UIAlertActionStyleCancel handler:NULL]];

    [dialog addAction:[UIAlertAction actionWithTitle:MWLocalizedString(@"zero-learn-more-learn-more", nil)
                                               style:UIAlertActionStyleDestructive
                                             handler:^(UIAlertAction *_Nonnull action) {
                                                 [[UIApplication sharedApplication] openURL:[NSURL URLWithString:@"https://m.wikimediafoundation.org/wiki/Wikipedia_Zero_App_FAQ"]];
                                             }]];

    [[[[UIApplication sharedApplication] keyWindow] rootViewController] presentViewController:dialog animated:YES completion:NULL];
}

- (void)showZeroOffAlert {

    UIAlertController *dialog = [UIAlertController alertControllerWithTitle:MWLocalizedString(@"zero-charged-verbiage", nil) message:MWLocalizedString(@"zero-charged-verbiage-extended", nil) preferredStyle:UIAlertControllerStyleAlert];

    [dialog addAction:[UIAlertAction actionWithTitle:MWLocalizedString(@"zero-learn-more-no-thanks", nil) style:UIAlertActionStyleCancel handler:NULL]];

    [[[[UIApplication sharedApplication] keyWindow] rootViewController] presentViewController:dialog animated:YES completion:NULL];
}

#pragma mark - UNUserNotificationCenterDelegate

// The method will be called on the delegate only if the application is in the foreground. If the method is not implemented or the handler is not called in a timely manner then the notification will not be presented. The application can choose to have the notification presented as a sound, badge, alert and/or in the notification list. This decision should be based on whether the information in the notification is otherwise visible to the user.
- (void)userNotificationCenter:(UNUserNotificationCenter *)center willPresentNotification:(UNNotification *)notification withCompletionHandler:(void (^)(UNNotificationPresentationOptions options))completionHandler {
    completionHandler(UNNotificationPresentationOptionAlert);
}

// The method will be called on the delegate when the user responded to the notification by opening the application, dismissing the notification or choosing a UNNotificationAction. The delegate must be set before the application returns from applicationDidFinishLaunching:.
- (void)userNotificationCenter:(UNUserNotificationCenter *)center didReceiveNotificationResponse:(UNNotificationResponse *)response withCompletionHandler:(void (^)())completionHandler {
    NSString *categoryIdentifier = response.notification.request.content.categoryIdentifier;
    NSString *actionIdentifier = response.actionIdentifier;
    if ([categoryIdentifier isEqualToString:WMFInTheNewsNotificationCategoryIdentifier]) {
        NSDictionary *info = response.notification.request.content.userInfo;
        NSString *articleURLString = info[WMFNotificationInfoArticleURLStringKey];
        NSURL *articleURL = [NSURL URLWithString:articleURLString];
        if ([actionIdentifier isEqualToString:WMFInTheNewsNotificationShareActionIdentifier]) {
            WMFArticleViewController *articleVC = [self showArticleForURL:articleURL animated:NO];
            [articleVC shareArticleWhenReady];
        } else if ([actionIdentifier isEqualToString:UNNotificationDefaultActionIdentifier]) {
            [[PiwikTracker sharedInstance] wmf_logActionTapThroughInContext:@"notification" contentType:articleURL.host];
            NSDictionary *JSONDictionary = info[WMFNotificationInfoFeedNewsStoryKey];
            NSError *JSONError = nil;
            WMFFeedNewsStory *feedNewsStory = [MTLJSONAdapter modelOfClass:[WMFFeedNewsStory class] fromJSONDictionary:JSONDictionary error:&JSONError];
            if (!feedNewsStory || JSONError) {
                DDLogError(@"Error parsing feed news story: %@", JSONError);
                [self showArticleForURL:articleURL animated:NO];
                return;
            }
            [self selectExploreTabAndDismissPresentedViewControllers];
            [self.exploreViewController showInTheNewsForStory:feedNewsStory date:nil animated:NO];
        } else if ([actionIdentifier isEqualToString:UNNotificationDismissActionIdentifier]) {
        }
    }

    completionHandler();
}

@end<|MERGE_RESOLUTION|>--- conflicted
+++ resolved
@@ -218,11 +218,7 @@
     dispatch_async(dispatch_get_main_queue(), ^{
 #if FB_TWEAK_ENABLED
         if (FBTweakValue(@"Notifications", @"In the news", @"Send on app exit", NO)) {
-<<<<<<< HEAD
-            [self.notificationsController requestAuthenticationIfNecessaryWithCompletionHandler:^(BOOL granted, NSError * _Nullable error) {
-=======
             [self.notificationsController requestAuthenticationIfNecessaryWithCompletionHandler:^(BOOL granted, NSError *_Nullable error) {
->>>>>>> f9aec255
                 if (!granted) {
                     return;
                 }
@@ -238,10 +234,6 @@
                     }
                 }
             }];
-<<<<<<< HEAD
-            
-=======
->>>>>>> f9aec255
         }
 #endif
         [self pauseApp];
