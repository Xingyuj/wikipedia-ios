
#import "WMFAppViewController.h"
#import "Wikipedia-Swift.h"

// Frameworks
#import <Masonry/Masonry.h>
#import <Tweaks/FBTweakInline.h>
#import "PiwikTracker+WMFExtensions.h"

// Utility
#import "NSDate+Utilities.h"
#import "NSUserActivity+WMFExtensions.h"
// Networking
#import "SavedArticlesFetcher.h"
#import "SessionSingleton.h"
#import "AssetsFileFetcher.h"
#import "QueuesSingleton.h"

// Model
#import "MediaWikiKit.h"
#import "MWKSearchResult.h"
#import "MWKLanguageLinkController.h"

// Views
#import "UIViewController+WMFStoryboardUtilities.h"
#import "UIViewController+WMFHideKeyboard.h"
#import "UIFont+WMFStyle.h"
#import "WMFStyleManager.h"
#import "UIApplicationShortcutItem+WMFShortcutItem.h"

// View Controllers
#import "WMFExploreViewController.h"
#import "WMFSearchViewController.h"
#import "WMFArticleListTableViewController.h"
#import "WMFWelcomeViewController.h"
#import "WMFArticleBrowserViewController.h"
#import "WMFNearbyListViewController.h"
#import "UIViewController+WMFSearch.h"
#import "UINavigationController+WMFHideEmptyToolbar.h"

#import "AppDelegate.h"
#import "WMFRandomSectionController.h"
#import "WMFNearbySectionController.h"
#import "WMFRandomArticleFetcher.h"
#import "AFHTTPSessionManager+WMFCancelAll.h"
#import "WMFAuthenticationManager.h"
/**
 *  Enums for each tab in the main tab bar.
 *
 *  @warning Be sure to update `WMFAppTabCount` when these enums change, and always initialize the first enum to 0.
 *
 *  @see WMFAppTabCount
 */
typedef NS_ENUM (NSUInteger, WMFAppTabType){
    WMFAppTabTypeExplore = 0,
    WMFAppTabTypeSaved,
    WMFAppTabTypeRecent
};

/**
 *  Number of tabs in the main tab bar.
 *
 *  @warning Kept as a separate constant to prevent switch statements from being considered inexhaustive. This means we
 *           need to make sure it's manually kept in sync by ensuring:
 *              - The tab enum we increment is the last one
 *              - The first tab enum is initialized to 0
 *
 *  @see WMFAppTabType
 */
static NSUInteger const WMFAppTabCount = WMFAppTabTypeRecent + 1;

static NSTimeInterval const WMFTimeBeforeRefreshingExploreScreen = 24 * 60 * 60;

@interface WMFAppViewController ()<UITabBarControllerDelegate, UINavigationControllerDelegate>

@property (nonatomic, strong) IBOutlet UIView* splashView;
@property (nonatomic, strong) UITabBarController* rootTabBarController;

@property (nonatomic, strong, readonly) WMFExploreViewController* exploreViewController;
@property (nonatomic, strong, readonly) WMFArticleListTableViewController* savedArticlesViewController;
@property (nonatomic, strong, readonly) WMFArticleListTableViewController* recentArticlesViewController;

@property (nonatomic, strong) SavedArticlesFetcher* savedArticlesFetcher;
@property (nonatomic, strong) WMFRandomArticleFetcher* randomFetcher;
@property (nonatomic, strong) SessionSingleton* session;
@property (nonatomic, strong) WMFSavedPageSpotlightManager* spotlightManager;

@property (nonatomic) BOOL isPresentingOnboarding;

@property (nonatomic, strong) NSUserActivity* unprocessedUserActivity;
@property (nonatomic, strong) UIApplicationShortcutItem* unprocessedShortcutItem;

@property (nonatomic) UIBackgroundTaskIdentifier backgroundTaskIdentifier;

/// Use @c rootTabBarController instead.
- (UITabBarController*)tabBarController NS_UNAVAILABLE;

@end

@implementation WMFAppViewController

- (void)dealloc {
    [[NSNotificationCenter defaultCenter] removeObserver:self];
}

- (void)viewDidLoad {
    [super viewDidLoad];
    self.backgroundTaskIdentifier = UIBackgroundTaskInvalid;
}

- (BOOL)isPresentingOnboarding {
    return [self.presentedViewController isKindOfClass:[WMFWelcomeViewController class]];
}

- (BOOL)uiIsLoaded {
    return _rootTabBarController != nil;
}

#pragma mark - Setup

- (void)loadMainUI {
    if ([self uiIsLoaded]) {
        return;
    }
    UITabBarController* tabBar = [[UIStoryboard storyboardWithName:@"WMFTabBarUI" bundle:nil] instantiateInitialViewController];
    [self addChildViewController:tabBar];
    [self.view addSubview:tabBar.view];
    [tabBar.view mas_makeConstraints:^(MASConstraintMaker* make) {
        make.top.and.bottom.and.leading.and.trailing.equalTo(self.view);
    }];
    [tabBar didMoveToParentViewController:self];
    self.rootTabBarController = tabBar;
    [self configureTabController];
    [self configureExploreViewController];
    [self configureArticleListController:self.savedArticlesViewController];
    [self configureArticleListController:self.recentArticlesViewController];
    [[self class] wmf_setSearchButtonDataStore:self.dataStore];
}

- (void)configureTabController {
    self.rootTabBarController.delegate = self;

    for (WMFAppTabType i = 0; i < WMFAppTabCount; i++) {
        UINavigationController* navigationController = [self navigationControllerForTab:i];
        navigationController.delegate = self;
    }
}

- (void)configureExploreViewController {
    [self.exploreViewController setDataStore:[self dataStore]];
}

- (void)configureArticleListController:(WMFArticleListTableViewController*)controller {
    controller.dataStore = self.session.dataStore;
}

#pragma mark - Notifications

- (void)appWillEnterForegroundWithNotification:(NSNotification*)note {
    self.unprocessedUserActivity = nil;
    self.unprocessedShortcutItem = nil;
    [self resumeApp];
}

- (void)appDidEnterBackgroundWithNotification:(NSNotification*)note {
    [self startBackgroundTask];
    dispatch_async(dispatch_get_main_queue(), ^{
        [self pauseApp];
    });
}

#pragma mark - Background Tasks

- (void)startBackgroundTask {
    if (self.backgroundTaskIdentifier != UIBackgroundTaskInvalid) {
        return;
    }

    self.backgroundTaskIdentifier = [[UIApplication sharedApplication] beginBackgroundTaskWithExpirationHandler:^{
        [self.dataStore stopCacheRemoval];
        [self endBackgroundTask];
    }];
}

- (void)endBackgroundTask {
    if (self.backgroundTaskIdentifier == UIBackgroundTaskInvalid) {
        return;
    }

    UIBackgroundTaskIdentifier backgroundTaskToStop = self.backgroundTaskIdentifier;
    self.backgroundTaskIdentifier = UIBackgroundTaskInvalid;
    [[UIApplication sharedApplication] endBackgroundTask:backgroundTaskToStop];
}

#pragma mark - Launch

+ (WMFAppViewController*)initialAppViewControllerFromDefaultStoryBoard {
    return [[UIStoryboard storyboardWithName:NSStringFromClass([WMFAppViewController class]) bundle:nil] instantiateInitialViewController];
}

- (void)launchAppInWindow:(UIWindow*)window {
    WMFStyleManager* manager = [WMFStyleManager new];
    [manager applyStyleToWindow:window];
    [WMFStyleManager setSharedStyleManager:manager];

    [window setRootViewController:self];
    [window makeKeyAndVisible];

    [[NSNotificationCenter defaultCenter] addObserver:self selector:@selector(appWillEnterForegroundWithNotification:) name:UIApplicationWillEnterForegroundNotification object:nil];
    [[NSNotificationCenter defaultCenter] addObserver:self selector:@selector(appDidEnterBackgroundWithNotification:) name:UIApplicationDidEnterBackgroundNotification object:nil];

    [self showSplashView];

    @weakify(self)
<<<<<<< HEAD
    [self.savedArticlesFetcher fetchAndObserveSavedPageList];
    if ([[NSProcessInfo processInfo] wmf_isOperatingSystemMajorVersionAtLeast:9]) {
        self.spotlightManager = [[WMFSavedPageSpotlightManager alloc] initWithDataStore:self.session.dataStore];
    }
    [self presentOnboardingIfNeededWithCompletion:^(BOOL didShowOnboarding) {
=======
    [self runDataMigrationIfNeededWithCompletion:^{
>>>>>>> 735f3a20
        @strongify(self)
        [self loadMainUI];
        [self hideSplashViewAnimated:!didShowOnboarding];
        [self resumeApp];
        [[PiwikTracker wmf_configuredInstance] wmf_logView:[self rootViewControllerForTab:WMFAppTabTypeExplore]];
    }];
}

#pragma mark - Start/Pause/Resume App

- (void)resumeApp {
    if (self.isPresentingOnboarding) {
        return;
    }

    [[WMFAuthenticationManager sharedInstance] loginWithSavedCredentialsWithSuccess:NULL failure:NULL];

    if (self.unprocessedUserActivity) {
        [self processUserActivity:self.unprocessedUserActivity];
    } else if (self.unprocessedShortcutItem) {
        [self processShortcutItem:self.unprocessedShortcutItem completion:NULL];
    } else if ([self shouldShowLastReadArticleOnLaunch]) {
        [self showLastReadArticleAnimated:YES];
    } else if ([self shouldShowExploreScreenOnLaunch]) {
        [self showExplore];
    }

    if (FBTweakValue(@"Alerts", @"General", @"Show error on launch", NO)) {
        [[WMFAlertManager sharedInstance] showErrorAlert:[NSError errorWithDomain:@"WMFTestDomain" code:0 userInfo:@{NSLocalizedDescriptionKey: @"There was an error"}] sticky:NO dismissPreviousAlerts:NO tapCallBack:NULL];
    }
    if (FBTweakValue(@"Alerts", @"General", @"Show warning on launch", NO)) {
        [[WMFAlertManager sharedInstance] showWarningAlert:@"You have been warned" sticky:NO dismissPreviousAlerts:NO tapCallBack:NULL];
    }
    if (FBTweakValue(@"Alerts", @"General", @"Show success on launch", NO)) {
        [[WMFAlertManager sharedInstance] showSuccessAlert:@"You are successful" sticky:NO dismissPreviousAlerts:NO tapCallBack:NULL];
    }
    if (FBTweakValue(@"Alerts", @"General", @"Show message on launch", NO)) {
        [[WMFAlertManager sharedInstance] showAlert:@"You have been notified" sticky:NO dismissPreviousAlerts:NO tapCallBack:NULL];
    }
}

- (void)pauseApp {
    [[WMFImageController sharedInstance] clearMemoryCache];
    [self downloadAssetsFilesIfNecessary];
    [self.dataStore.userDataStore.historyList prune];
    [self.dataStore startCacheRemoval];
    [[[SessionSingleton sharedInstance] dataStore] clearMemoryCache];
}

#pragma mark - Memory Warning

- (void)didReceiveMemoryWarning {
    [[WMFImageController sharedInstance] clearMemoryCache];
    [[[SessionSingleton sharedInstance] dataStore] clearMemoryCache];
}

#pragma mark - Shortcut

- (BOOL)canProcessShortcutItem:(UIApplicationShortcutItem*)item {
    if (!item) {
        return NO;
    }
    if ([item.type isEqualToString:WMFIconShortcutTypeSearch]) {
        return YES;
    } else if ([item.type isEqualToString:WMFIconShortcutTypeRandom]) {
        return YES;
    } else if ([item.type isEqualToString:WMFIconShortcutTypeNearby]) {
        return YES;
    } else if ([item.type isEqualToString:WMFIconShortcutTypeContinueReading]) {
        return YES;
    } else {
        return NO;
    }
}

- (void)processShortcutItem:(UIApplicationShortcutItem*)item completion:(void (^)(BOOL))completion {
    if (![self canProcessShortcutItem:item]) {
        if (completion) {
            completion(NO);
        }
        return;
    }

    if (![self uiIsLoaded]) {
        self.unprocessedShortcutItem = item;
        if (completion) {
            completion(YES);
        }
        return;
    }
    self.unprocessedShortcutItem = nil;

    if ([item.type isEqualToString:WMFIconShortcutTypeSearch]) {
        [self showSearchAnimated:YES];
    } else if ([item.type isEqualToString:WMFIconShortcutTypeRandom]) {
        [self showRandomArticleAnimated:YES];
    } else if ([item.type isEqualToString:WMFIconShortcutTypeNearby]) {
        [self showNearbyListAnimated:YES];
    } else if ([item.type isEqualToString:WMFIconShortcutTypeContinueReading]) {
        [self showLastReadArticleAnimated:YES];
    }
    if (completion) {
        completion(YES);
    }
}

#pragma mark - NSUserActivity

- (BOOL)canProcessUserActivity:(NSUserActivity*)activity {
    if (!activity) {
        return NO;
    }
    switch ([activity wmf_type]) {
        case WMFUserActivityTypeExplore:
        case WMFUserActivityTypeSavedPages:
        case WMFUserActivityTypeHistory:
        case WMFUserActivityTypeSearch:
        case WMFUserActivityTypeSettings:
            return YES;
        case WMFUserActivityTypeSearchResults:
            if ([activity wmf_searchTerm]) {
                return YES;
            } else {
                return NO;
            }
            break;
        case WMFUserActivityTypeArticle: {
            if (![[MWKTitle alloc] initWithURL:activity.webpageURL]) {
                return NO;
            } else {
                return YES;
            }
        }
        break;
        default:
            return NO;
            break;
    }
}

- (BOOL)processUserActivity:(NSUserActivity*)activity {
    if (![self canProcessUserActivity:activity]) {
        return NO;
    }
    if (![self uiIsLoaded]) {
        self.unprocessedUserActivity = activity;
        return YES;
    }
    self.unprocessedUserActivity = nil;
    [self dismissViewControllerAnimated:NO completion:NULL];
    switch ([activity wmf_type]) {
        case WMFUserActivityTypeExplore:
            [self.rootTabBarController setSelectedIndex:WMFAppTabTypeExplore];
            [[self navigationControllerForTab:WMFAppTabTypeExplore] popToRootViewControllerAnimated:NO];
            break;
        case WMFUserActivityTypeSavedPages:
            [self.rootTabBarController setSelectedIndex:WMFAppTabTypeSaved];
            [[self navigationControllerForTab:WMFAppTabTypeSaved] popToRootViewControllerAnimated:NO];
            break;
        case WMFUserActivityTypeHistory:
            [self.rootTabBarController setSelectedIndex:WMFAppTabTypeRecent];
            [[self navigationControllerForTab:WMFAppTabTypeRecent] popToRootViewControllerAnimated:NO];
            break;
        case WMFUserActivityTypeSearch:
            [self.rootTabBarController setSelectedIndex:WMFAppTabTypeExplore];
            [[self navigationControllerForTab:WMFAppTabTypeExplore] popToRootViewControllerAnimated:NO];
            [[self rootViewControllerForTab:WMFAppTabTypeExplore] wmf_showSearchAnimated:NO];
            break;
        case WMFUserActivityTypeSearchResults:
            [self.rootTabBarController setSelectedIndex:WMFAppTabTypeExplore];
            [[self navigationControllerForTab:WMFAppTabTypeExplore] popToRootViewControllerAnimated:NO];
            [[self rootViewControllerForTab:WMFAppTabTypeExplore] wmf_showSearchAnimated:NO];
            [[UIViewController wmf_sharedSearchViewController] setSearchTerm:[activity wmf_searchTerm]];
            break;
        case WMFUserActivityTypeArticle: {
            MWKTitle* title = [[MWKTitle alloc] initWithURL:activity.webpageURL];
            if (!title) {
                return NO;
            }
            [self showArticleForTitle:title animated:NO];
        }
        break;
        case WMFUserActivityTypeSettings:
            [self.rootTabBarController setSelectedIndex:WMFAppTabTypeExplore];
            [[self navigationControllerForTab:WMFAppTabTypeExplore] popToRootViewControllerAnimated:NO];
            [self.exploreViewController showSettings];
            break;
        default:
            return NO;
            break;
    }


    return YES;
}

#pragma mark - Utilities

- (void)showArticleForTitle:(MWKTitle*)title animated:(BOOL)animated {
    if (!title) {
        return;
    }
    if ([[self onscreenTitle] isEqualToTitle:title]) {
        return;
    }
    [self.rootTabBarController setSelectedIndex:WMFAppTabTypeExplore];
    [[self exploreViewController] wmf_pushArticleWithTitle:title dataStore:self.session.dataStore restoreScrollPosition:YES animated:animated];
}

- (BOOL)shouldShowExploreScreenOnLaunch {
    NSDate* resignActiveDate = [[NSUserDefaults standardUserDefaults] wmf_appResignActiveDate];
    if (!resignActiveDate) {
        return NO;
    }

    if (fabs([resignActiveDate timeIntervalSinceNow]) >= WMFTimeBeforeRefreshingExploreScreen) {
        return YES;
    }
    return NO;
}

- (BOOL)exploreViewControllerIsDisplayingContent {
    return [self navigationControllerForTab:WMFAppTabTypeExplore].viewControllers.count > 1;
}

- (BOOL)articleBrowserIsBeingDisplayed {
    UINavigationController* navVC = [self navigationControllerForTab:self.rootTabBarController.selectedIndex];
    if (navVC.presentedViewController && [navVC.presentedViewController isKindOfClass:[WMFArticleBrowserViewController class]]) {
        return YES;
    }

    return NO;
}

- (MWKTitle*)onscreenTitle {
    UINavigationController* navVC = [self navigationControllerForTab:self.rootTabBarController.selectedIndex];
    if ([navVC.topViewController isKindOfClass:[WMFArticleViewController class]]) {
        return ((WMFArticleViewController*)navVC.topViewController).articleTitle;
    }

    if (navVC.presentedViewController && [navVC.presentedViewController isKindOfClass:[WMFArticleBrowserViewController class]]) {
        WMFArticleBrowserViewController* vc = (id)navVC.presentedViewController;
        return [vc titleOfCurrentArticle];
    }
    return nil;
}

- (UINavigationController*)navigationControllerForTab:(WMFAppTabType)tab {
    return (UINavigationController*)[self.rootTabBarController viewControllers][tab];
}

- (UIViewController<WMFAnalyticsViewNameProviding>*)rootViewControllerForTab:(WMFAppTabType)tab {
    return [[[self navigationControllerForTab:tab] viewControllers] firstObject];
}

#pragma mark - Accessors

- (SavedArticlesFetcher*)savedArticlesFetcher {
    if (!_savedArticlesFetcher) {
        _savedArticlesFetcher =
            [[SavedArticlesFetcher alloc] initWithSavedPageList:[[[SessionSingleton sharedInstance] userDataStore] savedPageList]];
    }
    return _savedArticlesFetcher;
}

- (WMFRandomArticleFetcher*)randomFetcher {
    if (_randomFetcher == nil) {
        _randomFetcher = [[WMFRandomArticleFetcher alloc] init];
    }
    return _randomFetcher;
}

- (SessionSingleton*)session {
    if (!_session) {
        _session = [SessionSingleton sharedInstance];
    }

    return _session;
}

- (MWKDataStore*)dataStore {
    return self.session.dataStore;
}

- (MWKUserDataStore*)userDataStore {
    return self.session.userDataStore;
}

- (WMFExploreViewController*)exploreViewController {
    return (WMFExploreViewController*)[self rootViewControllerForTab:WMFAppTabTypeExplore];
}

- (WMFArticleListTableViewController*)savedArticlesViewController {
    return (WMFArticleListTableViewController*)[self rootViewControllerForTab:WMFAppTabTypeSaved];
}

- (WMFArticleListTableViewController*)recentArticlesViewController {
    return (WMFArticleListTableViewController*)[self rootViewControllerForTab:WMFAppTabTypeRecent];
}

#pragma mark - UIViewController

- (BOOL)shouldAutorotate {
    if (self.rootTabBarController) {
        return [self.rootTabBarController shouldAutorotate];
    } else {
        return NO;
    }
}

- (UIInterfaceOrientationMask)supportedInterfaceOrientations {
    if (self.rootTabBarController) {
        return [self.rootTabBarController supportedInterfaceOrientations];
    } else {
        return [self wmf_orientationMaskPortraitiPhoneAnyiPad];
    }
}

- (UIInterfaceOrientation)preferredInterfaceOrientationForPresentation {
    if (self.rootTabBarController) {
        return [self.rootTabBarController preferredInterfaceOrientationForPresentation];
    } else {
        return UIInterfaceOrientationPortrait;
    }
}

#pragma mark - Onboarding

static NSString* const WMFDidShowOnboarding = @"DidShowOnboarding5.0";

- (BOOL)shouldShowOnboarding {
    if (FBTweakValue(@"Welcome", @"General", @"Show on launch (requires force quit)", NO)
        || [[NSProcessInfo processInfo] environment][@"WMFShowWelcomeView"].boolValue) {
        return YES;
    }
    NSNumber* didShow = [[NSUserDefaults standardUserDefaults] objectForKey:WMFDidShowOnboarding];
    return !didShow.boolValue;
}

- (void)setDidShowOnboarding {
    [[NSUserDefaults standardUserDefaults] setObject:@YES forKey:WMFDidShowOnboarding];
    [[NSUserDefaults standardUserDefaults] synchronize];
}

- (void)presentOnboardingIfNeededWithCompletion:(void (^)(BOOL didShowOnboarding))completion {
    if ([self shouldShowOnboarding]) {
        WMFWelcomeViewController* vc = [WMFWelcomeViewController welcomeViewControllerFromDefaultStoryBoard];
        vc.completionBlock = ^{
            [self setDidShowOnboarding];
            if (completion) {
                completion(YES);
            }
        };
        [self presentViewController:vc animated:NO completion:NULL];
    } else {
        if (completion) {
            completion(NO);
        }
    }
}

#pragma mark - Splash

- (void)showSplashView {
    self.splashView.hidden          = NO;
    self.splashView.layer.transform = CATransform3DIdentity;
    self.splashView.alpha           = 1.0;
}

- (void)hideSplashViewAnimated:(BOOL)animated {
    NSTimeInterval duration = animated ? 0.3 : 0.0;

    [UIView animateWithDuration:duration animations:^{
        self.splashView.layer.transform = CATransform3DMakeScale(10.0f, 10.0f, 1.0f);
        self.splashView.alpha = 0.0;
    } completion:^(BOOL finished) {
        self.splashView.hidden = YES;
        self.splashView.layer.transform = CATransform3DIdentity;
    }];
}

- (BOOL)isShowingSplashView {
    return self.splashView.hidden == NO;
}

#pragma mark - Explore VC

- (void)showExplore {
    [self.rootTabBarController setSelectedIndex:WMFAppTabTypeExplore];
    [[self navigationControllerForTab:WMFAppTabTypeExplore] popToRootViewControllerAnimated:NO];
}

#pragma mark - Last Read Article

- (BOOL)shouldShowLastReadArticleOnLaunch {
    MWKTitle* lastRead = [[NSUserDefaults standardUserDefaults] wmf_openArticleTitle];
    if (!lastRead) {
        return NO;
    }

    if (FBTweakValue(@"Last Open Article", @"General", @"Restore on Launch", YES)) {
        return YES;
    }

    NSDate* resignActiveDate = [[NSUserDefaults standardUserDefaults] wmf_appResignActiveDate];
    if (!resignActiveDate) {
        return NO;
    }

    if (fabs([resignActiveDate timeIntervalSinceNow]) < WMFTimeBeforeRefreshingExploreScreen) {
        if (![self exploreViewControllerIsDisplayingContent] && [self.rootTabBarController selectedIndex] == WMFAppTabTypeExplore) {
            return YES;
        }
    }

    return NO;
}

- (void)showLastReadArticleAnimated:(BOOL)animated {
    MWKTitle* lastRead = [[NSUserDefaults standardUserDefaults] wmf_openArticleTitle];
    [self showArticleForTitle:lastRead animated:animated];
}

- (WMFArticleBrowserViewController*)currentlyDisplayedArticleBrowser {
    UINavigationController* navVC = [self navigationControllerForTab:self.rootTabBarController.selectedIndex];
    if (navVC.presentedViewController && [navVC.presentedViewController isKindOfClass:[WMFArticleBrowserViewController class]]) {
        WMFArticleBrowserViewController* vc = (id)navVC.presentedViewController;
        return vc;
    }
    return nil;
}

#pragma mark - Show Search

- (void)showSearchAnimated:(BOOL)animated {
    [self.rootTabBarController setSelectedIndex:WMFAppTabTypeExplore];
    UINavigationController* exploreNavController = [self navigationControllerForTab:WMFAppTabTypeExplore];
    if (exploreNavController.presentedViewController) {
        [exploreNavController dismissViewControllerAnimated:NO completion:NULL];
    }
    [self.exploreViewController wmf_showSearchAnimated:animated];
}

#pragma mark - App Shortcuts

- (void)showRandomArticleAnimated:(BOOL)animated {
    [self.rootTabBarController setSelectedIndex:WMFAppTabTypeExplore];
    UINavigationController* exploreNavController = [self navigationControllerForTab:WMFAppTabTypeExplore];
    if (exploreNavController.presentedViewController) {
        [exploreNavController dismissViewControllerAnimated:NO completion:NULL];
    }
    MWKSite* site = [[[MWKLanguageLinkController sharedInstance] appLanguage] site];
    [self.randomFetcher fetchRandomArticleWithSite:site].then(^(MWKSearchResult* result){
        MWKTitle* title = [site titleWithString:result.displayTitle];
        [[self exploreViewController] wmf_pushArticleWithTitle:title dataStore:self.session.dataStore animated:YES];
    }).catch(^(NSError* error){
        [[WMFAlertManager sharedInstance] showErrorAlert:error sticky:NO dismissPreviousAlerts:NO tapCallBack:NULL];
    });
}

- (void)showNearbyListAnimated:(BOOL)animated {
    [self.rootTabBarController setSelectedIndex:WMFAppTabTypeExplore];
    UINavigationController* exploreNavController = [self navigationControllerForTab:WMFAppTabTypeExplore];
    if (exploreNavController.presentedViewController) {
        [exploreNavController dismissViewControllerAnimated:NO completion:NULL];
    }
    [[self navigationControllerForTab:WMFAppTabTypeExplore] popToRootViewControllerAnimated:NO];
    MWKSite* site                   = [[[MWKLanguageLinkController sharedInstance] appLanguage] site];
    WMFNearbyListViewController* vc = [[WMFNearbyListViewController alloc] initWithSearchSite:site dataStore:self.dataStore];
    [[self navigationControllerForTab:WMFAppTabTypeExplore] pushViewController:vc animated:animated];
}

#pragma mark - Download Assets

- (void)downloadAssetsFilesIfNecessary {
    // Sync config/ios.json at most once per day.
    [[QueuesSingleton sharedInstance].assetsFetchManager wmf_cancelAllTasksWithCompletionHandler:^{
        (void)[[AssetsFileFetcher alloc] initAndFetchAssetsFileOfType:WMFAssetsFileTypeConfig
                                                          withManager:[QueuesSingleton sharedInstance].assetsFetchManager
                                                               maxAge:kWMFMaxAgeDefault];
    }];
}

#pragma mark - UITabBarControllerDelegate

- (void)tabBarController:(UITabBarController*)tabBarController didSelectViewController:(UIViewController*)viewController {
    [self wmf_hideKeyboard];
}

- (BOOL)tabBarController:(UITabBarController*)tabBarController shouldSelectViewController:(UIViewController*)viewController {
    if (tabBarController.selectedIndex == WMFAppTabTypeExplore && viewController == tabBarController.selectedViewController) {
        WMFExploreViewController* exploreViewController = (WMFExploreViewController*)[self exploreViewController];
        [exploreViewController scrollToTop:YES];
    }
    return YES;
}

#pragma mark - UINavigationControllerDelegate

- (void)navigationController:(UINavigationController*)navigationController
      willShowViewController:(UIViewController*)viewController
                    animated:(BOOL)animated {
    [navigationController wmf_hideToolbarIfViewControllerHasNoToolbarItems:viewController];
}

@end<|MERGE_RESOLUTION|>--- conflicted
+++ resolved
@@ -212,15 +212,12 @@
     [self showSplashView];
 
     @weakify(self)
-<<<<<<< HEAD
+
     [self.savedArticlesFetcher fetchAndObserveSavedPageList];
     if ([[NSProcessInfo processInfo] wmf_isOperatingSystemMajorVersionAtLeast:9]) {
         self.spotlightManager = [[WMFSavedPageSpotlightManager alloc] initWithDataStore:self.session.dataStore];
     }
     [self presentOnboardingIfNeededWithCompletion:^(BOOL didShowOnboarding) {
-=======
-    [self runDataMigrationIfNeededWithCompletion:^{
->>>>>>> 735f3a20
         @strongify(self)
         [self loadMainUI];
         [self hideSplashViewAnimated:!didShowOnboarding];
