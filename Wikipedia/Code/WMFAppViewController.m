#import "WMFAppViewController.h"
#import "Wikipedia-Swift.h"

// Frameworks
#import <Masonry/Masonry.h>
#import <Tweaks/FBTweakInline.h>
#import "PiwikTracker+WMFExtensions.h"

// Utility
#import "NSDate+Utilities.h"
#import "NSUserActivity+WMFExtensions.h"
// Networking
#import "SavedArticlesFetcher.h"
#import "SessionSingleton.h"
#import "AssetsFileFetcher.h"

// Model
#import "MWKSearchResult.h"
#import "MWKLanguageLinkController.h"

// Views
#import "UIViewController+WMFStoryboardUtilities.h"
#import "UIViewController+WMFHideKeyboard.h"
#import "UIFont+WMFStyle.h"
#import "WMFStyleManager.h"
#import "UIApplicationShortcutItem+WMFShortcutItem.h"

// View Controllers
#import "WMFExploreViewController.h"
#import "WMFSearchViewController.h"
#import "WMFHistoryTableViewController.h"
#import "WMFSavedArticleTableViewController.h"
#import "WMFWelcomeViewController.h"
#import "UIViewController+WMFArticlePresentation.h"
#import "WMFNearbyListViewController.h"
#import "UIViewController+WMFSearch.h"
#import "UINavigationController+WMFHideEmptyToolbar.h"

#import "AppDelegate.h"
#import "WMFRandomSectionController.h"
#import "WMFNearbySectionController.h"
#import "WMFRandomArticleFetcher.h"
#import "AFHTTPSessionManager+WMFCancelAll.h"
#import "WMFAuthenticationManager.h"

#import "WMFDailyStatsLoggingFunnel.h"

#define TEST_SHARED_CONTAINER_MIGRATION DEBUG && 0

#if TEST_SHARED_CONTAINER_MIGRATION
#import "YapDatabase+WMFExtensions.h"
#import "SDImageCache+WMFPersistentCache.h"
#endif

/**
 *  Enums for each tab in the main tab bar.
 *
 *  @warning Be sure to update `WMFAppTabCount` when these enums change, and always initialize the first enum to 0.
 *
 *  @see WMFAppTabCount
 */
typedef NS_ENUM(NSUInteger, WMFAppTabType) {
    WMFAppTabTypeExplore = 0,
    WMFAppTabTypeSaved,
    WMFAppTabTypeRecent
};

/**
 *  Number of tabs in the main tab bar.
 *
 *  @warning Kept as a separate constant to prevent switch statements from being considered inexhaustive. This means we
 *           need to make sure it's manually kept in sync by ensuring:
 *              - The tab enum we increment is the last one
 *              - The first tab enum is initialized to 0
 *
 *  @see WMFAppTabType
 */
static NSUInteger const WMFAppTabCount = WMFAppTabTypeRecent + 1;

static NSTimeInterval const WMFTimeBeforeRefreshingExploreScreen = 24 * 60 * 60;

@interface WMFAppViewController () <UITabBarControllerDelegate, UINavigationControllerDelegate, UIGestureRecognizerDelegate>

@property (nonatomic, strong) IBOutlet UIView *splashView;
@property (nonatomic, strong) UITabBarController *rootTabBarController;

@property (nonatomic, strong, readonly) WMFExploreViewController *exploreViewController;
@property (nonatomic, strong, readonly) WMFSavedArticleTableViewController *savedArticlesViewController;
@property (nonatomic, strong, readonly) WMFHistoryTableViewController *recentArticlesViewController;

@property (nonatomic, strong) SavedArticlesFetcher *savedArticlesFetcher;
@property (nonatomic, strong) WMFRandomArticleFetcher *randomFetcher;
@property (nonatomic, strong) SessionSingleton *session;
@property (nonatomic, strong) WMFSavedPageSpotlightManager *spotlightManager;

@property (nonatomic) BOOL isPresentingOnboarding;

@property (nonatomic, strong) NSUserActivity *unprocessedUserActivity;
@property (nonatomic, strong) UIApplicationShortcutItem *unprocessedShortcutItem;

@property (nonatomic) UIBackgroundTaskIdentifier backgroundTaskIdentifier;

@property (nonatomic, strong) WMFDailyStatsLoggingFunnel *statsFunnel;


/// Use @c rootTabBarController instead.
- (UITabBarController *)tabBarController NS_UNAVAILABLE;

@end

@implementation WMFAppViewController

- (void)dealloc {
    [[NSNotificationCenter defaultCenter] removeObserver:self];
}

- (void)viewDidLoad {
    [super viewDidLoad];
    self.backgroundTaskIdentifier = UIBackgroundTaskInvalid;
    [[NSNotificationCenter defaultCenter] addObserver:self
                                             selector:@selector(zeroDispositionDidChange:)
                                                 name:WMFZeroDispositionDidChange
                                               object:nil];
}

- (BOOL)isPresentingOnboarding {
    return [self.presentedViewController isKindOfClass:[WMFWelcomeViewController class]];
}

- (BOOL)uiIsLoaded {
    return _rootTabBarController != nil;
}

#pragma mark - Setup

- (void)loadMainUI {
    if ([self uiIsLoaded]) {
        return;
    }
    UITabBarController *tabBar = [[UIStoryboard storyboardWithName:@"WMFTabBarUI" bundle:nil] instantiateInitialViewController];
    [self addChildViewController:tabBar];
    [self.view addSubview:tabBar.view];
    [tabBar.view mas_makeConstraints:^(MASConstraintMaker *make) {
        make.top.and.bottom.and.leading.and.trailing.equalTo(self.view);
    }];
    [tabBar didMoveToParentViewController:self];
    self.rootTabBarController = tabBar;
    [self configureTabController];
    [self configureExploreViewController];
    [self configureArticleListController:self.savedArticlesViewController];
    [self configureArticleListController:self.recentArticlesViewController];
    [[self class] wmf_setSearchButtonDataStore:self.dataStore];
}

- (void)configureTabController {
    self.rootTabBarController.delegate = self;

    for (WMFAppTabType i = 0; i < WMFAppTabCount; i++) {
        UINavigationController *navigationController = [self navigationControllerForTab:i];
        navigationController.delegate = self;
        navigationController.interactivePopGestureRecognizer.delegate = self;
    }
}

- (void)configureExploreViewController {
    [self.exploreViewController setDataStore:[self dataStore]];
}

- (void)configureArticleListController:(WMFArticleListTableViewController *)controller {
    controller.dataStore = self.session.dataStore;
}

#pragma mark - Notifications

- (void)appWillEnterForegroundWithNotification:(NSNotification *)note {
    self.unprocessedUserActivity = nil;
    self.unprocessedShortcutItem = nil;
    [self resumeApp];
}

- (void)appDidEnterBackgroundWithNotification:(NSNotification *)note {
    [self startBackgroundTask];
    dispatch_async(dispatch_get_main_queue(), ^{
        [self pauseApp];
    });
}

#pragma mark - Background Tasks

- (void)startBackgroundTask {
    if (self.backgroundTaskIdentifier != UIBackgroundTaskInvalid) {
        return;
    }

    self.backgroundTaskIdentifier = [[UIApplication sharedApplication] beginBackgroundTaskWithExpirationHandler:^{
        [self.dataStore stopCacheRemoval];
        [self endBackgroundTask];
    }];
}

- (void)endBackgroundTask {
    if (self.backgroundTaskIdentifier == UIBackgroundTaskInvalid) {
        return;
    }

    UIBackgroundTaskIdentifier backgroundTaskToStop = self.backgroundTaskIdentifier;
    self.backgroundTaskIdentifier = UIBackgroundTaskInvalid;
    [[UIApplication sharedApplication] endBackgroundTask:backgroundTaskToStop];
}

#pragma mark - Launch

+ (WMFAppViewController *)initialAppViewControllerFromDefaultStoryBoard {
    return [[UIStoryboard storyboardWithName:NSStringFromClass([WMFAppViewController class]) bundle:nil] instantiateInitialViewController];
}

- (void)launchAppInWindow:(UIWindow *)window {
    [WikipediaAppUtils copyAssetsFolderToAppDataDocuments];

    WMFStyleManager *manager = [WMFStyleManager new];
    [manager applyStyleToWindow:window];
    [WMFStyleManager setSharedStyleManager:manager];

    [window setRootViewController:self];
    [window makeKeyAndVisible];

    [[NSNotificationCenter defaultCenter] addObserver:self selector:@selector(appWillEnterForegroundWithNotification:) name:UIApplicationWillEnterForegroundNotification object:nil];
    [[NSNotificationCenter defaultCenter] addObserver:self selector:@selector(appDidEnterBackgroundWithNotification:) name:UIApplicationDidEnterBackgroundNotification object:nil];

    [self showSplashView];
    
#if TEST_SHARED_CONTAINER_MIGRATION
    NSFileManager *fm = [NSFileManager defaultManager];
    [fm removeItemAtPath:[YapDatabase wmf_databasePath]  error:nil];
    [fm removeItemAtPath:[MWKDataStore mainDataStorePath]  error:nil];
    [fm removeItemAtPath:[SDImageCache wmf_imageCacheDirectory] error:nil];
    [[NSUserDefaults wmf_userDefaults] wmf_setDidMigrateToSharedContainer:NO];
#endif

    if (![[NSUserDefaults wmf_userDefaults] wmf_didMigrateToSharedContainer]) {
        dispatch_async(dispatch_get_global_queue(DISPATCH_QUEUE_PRIORITY_BACKGROUND, 0), ^{
            CFAbsoluteTime start = CFAbsoluteTimeGetCurrent();
            NSError *error = nil;
            if (![MWKDataStore migrateToSharedContainer:&error]) {
                DDLogError(@"Error migrating data store: %@", error);
            }
            error = nil;
            if (![SDImageCache migrateToSharedContainer:&error]) {
                DDLogError(@"Error migrating image cache: %@", error);
            }
            dispatch_async(dispatch_get_main_queue(), ^{
                CFAbsoluteTime end = CFAbsoluteTimeGetCurrent();
                NSLog(@"%f", end - start);
                [[NSUserDefaults wmf_userDefaults] wmf_setDidMigrateToSharedContainer:YES];
                [self finishLaunch];
            });
        });
    } else {
        [self finishLaunch];
    }
}

- (void)finishLaunch {
    @weakify(self)

    [self presentOnboardingIfNeededWithCompletion:^(BOOL didShowOnboarding) {
        @strongify(self)
        [self loadMainUI];
        self.spotlightManager = [[WMFSavedPageSpotlightManager alloc] initWithDataStore:self.session.dataStore];
        [self hideSplashViewAnimated:!didShowOnboarding];
        [self resumeApp];
        [[PiwikTracker wmf_configuredInstance] wmf_logView:[self rootViewControllerForTab:WMFAppTabTypeExplore]];
    }];
}

#pragma mark - Start/Pause/Resume App

- (void)resumeApp {
    if (self.isPresentingOnboarding) {
        return;
    }
    
    if (![self uiIsLoaded]) {
        return;
    }
    
    [self.statsFunnel logAppNumberOfDaysSinceInstall];

    [[WMFAuthenticationManager sharedInstance] loginWithSavedCredentialsWithSuccess:NULL failure:NULL];
    [self.savedArticlesFetcher start];

    if (self.unprocessedUserActivity) {
        [self processUserActivity:self.unprocessedUserActivity];
    } else if (self.unprocessedShortcutItem) {
        [self processShortcutItem:self.unprocessedShortcutItem completion:NULL];
    } else if ([self shouldShowLastReadArticleOnLaunch]) {
        [self showLastReadArticleAnimated:YES];
    } else if ([self shouldShowExploreScreenOnLaunch]) {
        [self showExplore];
    }

    //    if (FBTweakValue(@"Alerts", @"General", @"Show error on launch", NO)) {
    //        [[WMFAlertManager sharedInstance] showErrorAlert:[NSError errorWithDomain:@"WMFTestDomain" code:0 userInfo:@{NSLocalizedDescriptionKey: @"There was an error"}] sticky:NO dismissPreviousAlerts:NO tapCallBack:NULL];
    //    }
    //    if (FBTweakValue(@"Alerts", @"General", @"Show warning on launch", NO)) {
    //        [[WMFAlertManager sharedInstance] showWarningAlert:@"You have been warned" sticky:NO dismissPreviousAlerts:NO tapCallBack:NULL];
    //    }
    //    if (FBTweakValue(@"Alerts", @"General", @"Show success on launch", NO)) {
    //        [[WMFAlertManager sharedInstance] showSuccessAlert:@"You are successful" sticky:NO dismissPreviousAlerts:NO tapCallBack:NULL];
    //    }
    //    if (FBTweakValue(@"Alerts", @"General", @"Show message on launch", NO)) {
    //        [[WMFAlertManager sharedInstance] showAlert:@"You have been notified" sticky:NO dismissPreviousAlerts:NO tapCallBack:NULL];
    //    }
    DDLogWarn(@"Resuming… Logging Important Statistics");
    [self logImportantStatistics];
}

- (void)pauseApp {
    if (![self uiIsLoaded]) {
        return;
    }
    [[WMFImageController sharedInstance] clearMemoryCache];
    [self downloadAssetsFilesIfNecessary];
    [self.dataStore startCacheRemoval];
    [[[SessionSingleton sharedInstance] dataStore] clearMemoryCache];
    [self.savedArticlesFetcher stop];

    DDLogWarn(@"Backgrounding… Logging Important Statistics");
    [self logImportantStatistics];
}

#pragma mark - Memory Warning

- (void)didReceiveMemoryWarning {
    if (![self uiIsLoaded]) {
        return;
    }
    [super didReceiveMemoryWarning];
    [[WMFImageController sharedInstance] clearMemoryCache];
    [[[SessionSingleton sharedInstance] dataStore] clearMemoryCache];
}

#pragma mark - Logging

- (void)logImportantStatistics {
    NSUInteger historyCount = [self.session.dataStore.userDataStore.historyList numberOfItems];
    NSUInteger saveCount = [self.session.dataStore.userDataStore.savedPageList numberOfItems];
    NSUInteger exploreCount = [self.exploreViewController numberOfSectionsInExploreFeed];
    UINavigationController *navVC = [self navigationControllerForTab:self.rootTabBarController.selectedIndex];
    NSUInteger stackCount = [[navVC viewControllers] count];

    DDLogWarn(@"History Count %lu", (unsigned long)historyCount);
    DDLogWarn(@"Saved Count %lu", (unsigned long)saveCount);
    DDLogWarn(@"Explore Count %lu", (unsigned long)exploreCount);
    DDLogWarn(@"Article Stack Count %lu", (unsigned long)stackCount);
}

- (WMFDailyStatsLoggingFunnel *)statsFunnel {
    if (!_statsFunnel) {
        _statsFunnel = [[WMFDailyStatsLoggingFunnel alloc] init];
    }
    return _statsFunnel;
}

#pragma mark - Shortcut

- (BOOL)canProcessShortcutItem:(UIApplicationShortcutItem *)item {
    if (!item) {
        return NO;
    }
    if ([item.type isEqualToString:WMFIconShortcutTypeSearch]) {
        return YES;
    } else if ([item.type isEqualToString:WMFIconShortcutTypeRandom]) {
        return YES;
    } else if ([item.type isEqualToString:WMFIconShortcutTypeNearby]) {
        return YES;
    } else if ([item.type isEqualToString:WMFIconShortcutTypeContinueReading]) {
        return YES;
    } else {
        return NO;
    }
}

- (void)processShortcutItem:(UIApplicationShortcutItem *)item completion:(void (^)(BOOL))completion {
    if (![self canProcessShortcutItem:item]) {
        if (completion) {
            completion(NO);
        }
        return;
    }

    if (![self uiIsLoaded]) {
        self.unprocessedShortcutItem = item;
        if (completion) {
            completion(YES);
        }
        return;
    }
    self.unprocessedShortcutItem = nil;

    if ([item.type isEqualToString:WMFIconShortcutTypeSearch]) {
        [self showSearchAnimated:YES];
    } else if ([item.type isEqualToString:WMFIconShortcutTypeRandom]) {
        [self showRandomArticleAnimated:YES];
    } else if ([item.type isEqualToString:WMFIconShortcutTypeNearby]) {
        [self showNearbyListAnimated:YES];
    } else if ([item.type isEqualToString:WMFIconShortcutTypeContinueReading]) {
        [self showLastReadArticleAnimated:YES];
    }
    if (completion) {
        completion(YES);
    }
}

#pragma mark - NSUserActivity

- (BOOL)canProcessUserActivity:(NSUserActivity *)activity {
    if (!activity) {
        return NO;
    }
    switch ([activity wmf_type]) {
        case WMFUserActivityTypeExplore:
        case WMFUserActivityTypeSavedPages:
        case WMFUserActivityTypeHistory:
        case WMFUserActivityTypeSearch:
        case WMFUserActivityTypeSettings:
            return YES;
        case WMFUserActivityTypeSearchResults:
            if ([activity wmf_searchTerm]) {
                return YES;
            } else {
                return NO;
            }
            break;
        case WMFUserActivityTypeArticle: {
            if (!activity.webpageURL) {
                return NO;
            } else {
                return YES;
            }
        } break;
        default:
            return NO;
            break;
    }
}

- (BOOL)processUserActivity:(NSUserActivity *)activity {
    if (![self canProcessUserActivity:activity]) {
        return NO;
    }
    if (![self uiIsLoaded]) {
        self.unprocessedUserActivity = activity;
        return YES;
    }
    self.unprocessedUserActivity = nil;
    [self dismissViewControllerAnimated:NO completion:NULL];
    switch ([activity wmf_type]) {
        case WMFUserActivityTypeExplore:
            [self.rootTabBarController setSelectedIndex:WMFAppTabTypeExplore];
            [[self navigationControllerForTab:WMFAppTabTypeExplore] popToRootViewControllerAnimated:NO];
            break;
        case WMFUserActivityTypeSavedPages:
            [self.rootTabBarController setSelectedIndex:WMFAppTabTypeSaved];
            [[self navigationControllerForTab:WMFAppTabTypeSaved] popToRootViewControllerAnimated:NO];
            break;
        case WMFUserActivityTypeHistory:
            [self.rootTabBarController setSelectedIndex:WMFAppTabTypeRecent];
            [[self navigationControllerForTab:WMFAppTabTypeRecent] popToRootViewControllerAnimated:NO];
            break;
        case WMFUserActivityTypeSearch:
            [self.rootTabBarController setSelectedIndex:WMFAppTabTypeExplore];
            [[self navigationControllerForTab:WMFAppTabTypeExplore] popToRootViewControllerAnimated:NO];
            [[self rootViewControllerForTab:WMFAppTabTypeExplore] wmf_showSearchAnimated:NO];
            break;
        case WMFUserActivityTypeSearchResults:
            [self.rootTabBarController setSelectedIndex:WMFAppTabTypeExplore];
            [[self navigationControllerForTab:WMFAppTabTypeExplore] popToRootViewControllerAnimated:NO];
            [[self rootViewControllerForTab:WMFAppTabTypeExplore] wmf_showSearchAnimated:NO];
            [[UIViewController wmf_sharedSearchViewController] setSearchTerm:[activity wmf_searchTerm]];
            break;
        case WMFUserActivityTypeArticle: {
            NSURL *URL = activity.webpageURL;
            if (!URL) {
                return NO;
            }
            [self showArticleForURL:URL animated:NO];
        } break;
        case WMFUserActivityTypeSettings:
            [self.rootTabBarController setSelectedIndex:WMFAppTabTypeExplore];
            [[self navigationControllerForTab:WMFAppTabTypeExplore] popToRootViewControllerAnimated:NO];
            [self.exploreViewController showSettings];
            break;
        default:
            return NO;
            break;
    }

    return YES;
}

#pragma mark - Utilities

- (void)showArticleForURL:(NSURL *)articleURL animated:(BOOL)animated {
    if (!articleURL.wmf_title) {
        return;
    }
    if ([[self onscreenURL] isEqual:articleURL]) {
        return;
    }
    [self.rootTabBarController setSelectedIndex:WMFAppTabTypeExplore];
    [[self exploreViewController] wmf_pushArticleWithURL:articleURL dataStore:self.session.dataStore restoreScrollPosition:YES animated:animated];
}

- (BOOL)shouldShowExploreScreenOnLaunch {
    NSDate *resignActiveDate = [[NSUserDefaults wmf_userDefaults] wmf_appResignActiveDate];
    if (!resignActiveDate) {
        return NO;
    }

    if (fabs([resignActiveDate timeIntervalSinceNow]) >= WMFTimeBeforeRefreshingExploreScreen) {
        return YES;
    }
    return NO;
}

- (BOOL)exploreViewControllerIsDisplayingContent {
    return [self navigationControllerForTab:WMFAppTabTypeExplore].viewControllers.count > 1;
}

- (NSURL *)onscreenURL {
    UINavigationController *navVC = [self navigationControllerForTab:self.rootTabBarController.selectedIndex];
    if ([navVC.topViewController isKindOfClass:[WMFArticleViewController class]]) {
        return ((WMFArticleViewController *)navVC.topViewController).articleURL;
    }
    return nil;
}

- (UINavigationController *)navigationControllerForTab:(WMFAppTabType)tab {
    return (UINavigationController *)[self.rootTabBarController viewControllers][tab];
}

- (UIViewController<WMFAnalyticsViewNameProviding> *)rootViewControllerForTab:(WMFAppTabType)tab {
    return [[[self navigationControllerForTab:tab] viewControllers] firstObject];
}

#pragma mark - Accessors

- (SavedArticlesFetcher *)savedArticlesFetcher {
    if (![self uiIsLoaded]) {
        return nil;
    }
    if (!_savedArticlesFetcher) {
        _savedArticlesFetcher =
            [[SavedArticlesFetcher alloc] initWithDataStore:[[SessionSingleton sharedInstance] dataStore]
                                              savedPageList:[[[SessionSingleton sharedInstance] userDataStore] savedPageList]];
    }
    return _savedArticlesFetcher;
}

- (WMFRandomArticleFetcher *)randomFetcher {
    if (![self uiIsLoaded]) {
        return nil;
    }
    
    if (_randomFetcher == nil) {
        _randomFetcher = [[WMFRandomArticleFetcher alloc] init];
    }
    return _randomFetcher;
}

- (SessionSingleton *)session {
    if (![self uiIsLoaded]) {
        return nil;
    }
    
    if (!_session) {
        _session = [SessionSingleton sharedInstance];
    }

    return _session;
}

- (MWKDataStore *)dataStore {
    return self.session.dataStore;
}

- (MWKUserDataStore *)userDataStore {
    return self.session.userDataStore;
}

- (WMFExploreViewController *)exploreViewController {
    return (WMFExploreViewController *)[self rootViewControllerForTab:WMFAppTabTypeExplore];
}

- (WMFArticleListTableViewController *)savedArticlesViewController {
    return (WMFArticleListTableViewController *)[self rootViewControllerForTab:WMFAppTabTypeSaved];
}

- (WMFArticleListTableViewController *)recentArticlesViewController {
    return (WMFArticleListTableViewController *)[self rootViewControllerForTab:WMFAppTabTypeRecent];
}

#pragma mark - UIViewController

- (BOOL)shouldAutorotate {
    if (self.rootTabBarController) {
        return [self.rootTabBarController shouldAutorotate];
    } else {
        return NO;
    }
}

- (UIInterfaceOrientationMask)supportedInterfaceOrientations {
    if (self.rootTabBarController) {
        return [self.rootTabBarController supportedInterfaceOrientations];
    } else {
        return [self wmf_orientationMaskPortraitiPhoneAnyiPad];
    }
}

- (UIInterfaceOrientation)preferredInterfaceOrientationForPresentation {
    if (self.rootTabBarController) {
        return [self.rootTabBarController preferredInterfaceOrientationForPresentation];
    } else {
        return UIInterfaceOrientationPortrait;
    }
}

#pragma mark - Onboarding

static NSString *const WMFDidShowOnboarding = @"DidShowOnboarding5.0";

- (BOOL)shouldShowOnboarding {
    if (FBTweakValue(@"Welcome", @"General", @"Show on launch (requires force quit)", NO) || [[NSProcessInfo processInfo] environment][@"WMFShowWelcomeView"].boolValue) {
        return YES;
    }
    NSNumber *didShow = [[NSUserDefaults wmf_userDefaults] objectForKey:WMFDidShowOnboarding];
    return !didShow.boolValue;
}

- (void)setDidShowOnboarding {
    [[NSUserDefaults wmf_userDefaults] setObject:@YES forKey:WMFDidShowOnboarding];
    [[NSUserDefaults wmf_userDefaults] synchronize];
}

- (void)presentOnboardingIfNeededWithCompletion:(void (^)(BOOL didShowOnboarding))completion {
    if ([self shouldShowOnboarding]) {
        WMFWelcomeViewController *vc = [WMFWelcomeViewController welcomeViewControllerFromDefaultStoryBoard];
        vc.completionBlock = ^{
            [self setDidShowOnboarding];
            if (completion) {
                completion(YES);
            }
        };
        [self presentViewController:vc animated:NO completion:NULL];
    } else {
        if (completion) {
            completion(NO);
        }
    }
}

#pragma mark - Splash

- (void)showSplashView {
    self.splashView.hidden = NO;
    self.splashView.layer.transform = CATransform3DIdentity;
    self.splashView.alpha = 1.0;
}

- (void)hideSplashViewAnimated:(BOOL)animated {
    NSTimeInterval duration = animated ? 0.3 : 0.0;

    [UIView animateWithDuration:duration
        animations:^{
            self.splashView.layer.transform = CATransform3DMakeScale(10.0f, 10.0f, 1.0f);
            self.splashView.alpha = 0.0;
        }
        completion:^(BOOL finished) {
            self.splashView.hidden = YES;
            self.splashView.layer.transform = CATransform3DIdentity;
        }];
}

- (BOOL)isShowingSplashView {
    return self.splashView.hidden == NO;
}

#pragma mark - Explore VC

- (void)showExplore {
    [self.rootTabBarController setSelectedIndex:WMFAppTabTypeExplore];
    [[self navigationControllerForTab:WMFAppTabTypeExplore] popToRootViewControllerAnimated:NO];
}

#pragma mark - Last Read Article

- (BOOL)shouldShowLastReadArticleOnLaunch {
    NSURL *lastRead = [[NSUserDefaults wmf_userDefaults] wmf_openArticleURL];
    if (!lastRead) {
        return NO;
    }

    if (FBTweakValue(@"Last Open Article", @"General", @"Restore on Launch", YES)) {
        return YES;
    }

    NSDate *resignActiveDate = [[NSUserDefaults wmf_userDefaults] wmf_appResignActiveDate];
    if (!resignActiveDate) {
        return NO;
    }

    if (fabs([resignActiveDate timeIntervalSinceNow]) < WMFTimeBeforeRefreshingExploreScreen) {
        if (![self exploreViewControllerIsDisplayingContent] && [self.rootTabBarController selectedIndex] == WMFAppTabTypeExplore) {
            return YES;
        }
    }

    return NO;
}

- (void)showLastReadArticleAnimated:(BOOL)animated {
    NSURL *lastRead = [[NSUserDefaults wmf_userDefaults] wmf_openArticleURL];
    [self showArticleForURL:lastRead animated:animated];
}

#pragma mark - Show Search

- (void)showSearchAnimated:(BOOL)animated {
    [self.rootTabBarController setSelectedIndex:WMFAppTabTypeExplore];
    UINavigationController *exploreNavController = [self navigationControllerForTab:WMFAppTabTypeExplore];
    if (exploreNavController.presentedViewController) {
        [exploreNavController dismissViewControllerAnimated:NO completion:NULL];
    }
    [self.exploreViewController wmf_showSearchAnimated:animated];
}

#pragma mark - App Shortcuts

- (void)showRandomArticleAnimated:(BOOL)animated {
    [self.rootTabBarController setSelectedIndex:WMFAppTabTypeExplore];
    UINavigationController *exploreNavController = [self navigationControllerForTab:WMFAppTabTypeExplore];
    if (exploreNavController.presentedViewController) {
        [exploreNavController dismissViewControllerAnimated:NO completion:NULL];
    }
    NSURL *siteURL = [[[MWKLanguageLinkController sharedInstance] appLanguage] siteURL];
    [self.randomFetcher fetchRandomArticleWithSiteURL:siteURL
        failure:^(NSError *error) {
            [[WMFAlertManager sharedInstance] showErrorAlert:error sticky:NO dismissPreviousAlerts:NO tapCallBack:NULL];
        }
        success:^(MWKSearchResult *result) {
            NSURL *articleURL = [siteURL wmf_URLWithTitle:result.displayTitle];
            [[self exploreViewController] wmf_pushArticleWithURL:articleURL dataStore:self.session.dataStore animated:YES];
        }];
}

- (void)showNearbyListAnimated:(BOOL)animated {
    [self.rootTabBarController setSelectedIndex:WMFAppTabTypeExplore];
    UINavigationController *exploreNavController = [self navigationControllerForTab:WMFAppTabTypeExplore];
    if (exploreNavController.presentedViewController) {
        [exploreNavController dismissViewControllerAnimated:NO completion:NULL];
    }
    [[self navigationControllerForTab:WMFAppTabTypeExplore] popToRootViewControllerAnimated:NO];
    NSURL *siteURL = [[[MWKLanguageLinkController sharedInstance] appLanguage] siteURL];
    WMFNearbyListViewController *vc = [[WMFNearbyListViewController alloc] initWithSearchSiteURL:siteURL dataStore:self.dataStore];
    [[self navigationControllerForTab:WMFAppTabTypeExplore] pushViewController:vc animated:animated];
}

#pragma mark - Download Assets

- (void)downloadAssetsFilesIfNecessary {
    // Sync config/ios.json at most once per day.
    [[QueuesSingleton sharedInstance].assetsFetchManager wmf_cancelAllTasksWithCompletionHandler:^{
        (void)[[AssetsFileFetcher alloc] initAndFetchAssetsFileOfType:WMFAssetsFileTypeConfig
                                                          withManager:[QueuesSingleton sharedInstance].assetsFetchManager
                                                               maxAge:kWMFMaxAgeDefault];
    }];
}

#pragma mark - UITabBarControllerDelegate

- (void)tabBarController:(UITabBarController *)tabBarController didSelectViewController:(UIViewController *)viewController {
    [self wmf_hideKeyboard];
}

- (BOOL)tabBarController:(UITabBarController *)tabBarController shouldSelectViewController:(UIViewController *)viewController {
    if (viewController == tabBarController.selectedViewController) {
        switch (tabBarController.selectedIndex) {
            case WMFAppTabTypeExplore: {
                WMFExploreViewController *exploreViewController = (WMFExploreViewController *)[self exploreViewController];
                [exploreViewController scrollToTop];
            } break;
            case WMFAppTabTypeSaved: {
                WMFArticleListTableViewController *savedArticlesViewController = (WMFArticleListTableViewController *)[self savedArticlesViewController];
                [savedArticlesViewController scrollToTop:savedArticlesViewController.dataStore.userDataStore.savedPageList.numberOfItems > 0];
            } break;
            case WMFAppTabTypeRecent: {
                WMFArticleListDataSourceTableViewController *historyArticlesViewController = (WMFArticleListDataSourceTableViewController *)[self recentArticlesViewController];
                [historyArticlesViewController scrollToTop:[historyArticlesViewController.dataStore.userDataStore.historyList numberOfItems] > 0];
            } break;
        }
    }

    return YES;
}

#pragma mark - UINavigationControllerDelegate

- (void)navigationController:(UINavigationController *)navigationController
      willShowViewController:(UIViewController *)viewController
                    animated:(BOOL)animated {
    [navigationController wmf_hideToolbarIfViewControllerHasNoToolbarItems:viewController];
}

- (void)navigationController:(UINavigationController *)navigationController didShowViewController:(UIViewController *)viewController animated:(BOOL)animated {
    DDLogWarn(@"Pushing/Popping article… Logging Important Statistics");
    [self logImportantStatistics];
}

#pragma mark - UIGestureRecognizerDelegate

<<<<<<< HEAD
- (BOOL)gestureRecognizer:(UIGestureRecognizer *)gestureRecognizer shouldRecognizeSimultaneouslyWithGestureRecognizer:(UIGestureRecognizer *)otherGestureRecognizer {
    return YES;
=======
-(BOOL)gestureRecognizer:(UIGestureRecognizer *)gestureRecognizer shouldRecognizeSimultaneouslyWithGestureRecognizer:(UIGestureRecognizer *)otherGestureRecognizer {
    return ![otherGestureRecognizer.view isKindOfClass:[UIScrollView class]];
>>>>>>> 461ef757
}

#pragma mark - WMFZeroDisposition

- (void)zeroDispositionDidChange:(NSNotification *)note {
    ZeroConfigState *state = [note object];
    if (state.zeroMessage) {
        [self showFirstTimeZeroOnAlertIfNeeded:state.zeroMessage];
    } else {
        [self showZeroOffAlert];
    }
}

- (void)setZeroOnDialogShownOnce {
    [[NSUserDefaults wmf_userDefaults] setBool:YES forKey:ZeroOnDialogShownOnce];
    [[NSUserDefaults wmf_userDefaults] synchronize];
}

- (BOOL)zeroOnDialogShownOnce {
    return [[NSUserDefaults wmf_userDefaults] boolForKey:ZeroOnDialogShownOnce];
}

- (void)showFirstTimeZeroOnAlertIfNeeded:(WMFZeroMessage *)zeroMessage {
    if ([self zeroOnDialogShownOnce]) {
        return;
    }

    [self setZeroOnDialogShownOnce];

    UIAlertController *dialog = [UIAlertController alertControllerWithTitle:zeroMessage.message message:MWLocalizedString(@"zero-learn-more", nil) preferredStyle:UIAlertControllerStyleAlert];

    [dialog addAction:[UIAlertAction actionWithTitle:MWLocalizedString(@"zero-learn-more-no-thanks", nil) style:UIAlertActionStyleCancel handler:NULL]];

    [dialog addAction:[UIAlertAction actionWithTitle:MWLocalizedString(@"zero-learn-more-learn-more", nil)
                                               style:UIAlertActionStyleDestructive
                                             handler:^(UIAlertAction *_Nonnull action) {
                                                 [[UIApplication sharedApplication] openURL:[NSURL URLWithString:MWLocalizedString(@"zero-webpage-url", nil)]];
                                             }]];

    [[[[UIApplication sharedApplication] keyWindow] rootViewController] presentViewController:dialog animated:YES completion:NULL];
}

- (void)showZeroOffAlert {

    UIAlertController *dialog = [UIAlertController alertControllerWithTitle:MWLocalizedString(@"zero-charged-verbiage", nil) message:MWLocalizedString(@"zero-charged-verbiage-extended", nil) preferredStyle:UIAlertControllerStyleAlert];

    [dialog addAction:[UIAlertAction actionWithTitle:MWLocalizedString(@"zero-learn-more-no-thanks", nil) style:UIAlertActionStyleCancel handler:NULL]];

    [[[[UIApplication sharedApplication] keyWindow] rootViewController] presentViewController:dialog animated:YES completion:NULL];
}

@end<|MERGE_RESOLUTION|>--- conflicted
+++ resolved
@@ -101,7 +101,6 @@
 @property (nonatomic) UIBackgroundTaskIdentifier backgroundTaskIdentifier;
 
 @property (nonatomic, strong) WMFDailyStatsLoggingFunnel *statsFunnel;
-
 
 /// Use @c rootTabBarController instead.
 - (UITabBarController *)tabBarController NS_UNAVAILABLE;
@@ -228,11 +227,11 @@
     [[NSNotificationCenter defaultCenter] addObserver:self selector:@selector(appDidEnterBackgroundWithNotification:) name:UIApplicationDidEnterBackgroundNotification object:nil];
 
     [self showSplashView];
-    
+
 #if TEST_SHARED_CONTAINER_MIGRATION
     NSFileManager *fm = [NSFileManager defaultManager];
-    [fm removeItemAtPath:[YapDatabase wmf_databasePath]  error:nil];
-    [fm removeItemAtPath:[MWKDataStore mainDataStorePath]  error:nil];
+    [fm removeItemAtPath:[YapDatabase wmf_databasePath] error:nil];
+    [fm removeItemAtPath:[MWKDataStore mainDataStorePath] error:nil];
     [fm removeItemAtPath:[SDImageCache wmf_imageCacheDirectory] error:nil];
     [[NSUserDefaults wmf_userDefaults] wmf_setDidMigrateToSharedContainer:NO];
 #endif
@@ -263,14 +262,14 @@
 - (void)finishLaunch {
     @weakify(self)
 
-    [self presentOnboardingIfNeededWithCompletion:^(BOOL didShowOnboarding) {
-        @strongify(self)
-        [self loadMainUI];
-        self.spotlightManager = [[WMFSavedPageSpotlightManager alloc] initWithDataStore:self.session.dataStore];
-        [self hideSplashViewAnimated:!didShowOnboarding];
-        [self resumeApp];
-        [[PiwikTracker wmf_configuredInstance] wmf_logView:[self rootViewControllerForTab:WMFAppTabTypeExplore]];
-    }];
+        [self presentOnboardingIfNeededWithCompletion:^(BOOL didShowOnboarding) {
+            @strongify(self)
+                [self loadMainUI];
+            self.spotlightManager = [[WMFSavedPageSpotlightManager alloc] initWithDataStore:self.session.dataStore];
+            [self hideSplashViewAnimated:!didShowOnboarding];
+            [self resumeApp];
+            [[PiwikTracker wmf_configuredInstance] wmf_logView:[self rootViewControllerForTab:WMFAppTabTypeExplore]];
+        }];
 }
 
 #pragma mark - Start/Pause/Resume App
@@ -279,11 +278,11 @@
     if (self.isPresentingOnboarding) {
         return;
     }
-    
+
     if (![self uiIsLoaded]) {
         return;
     }
-    
+
     [self.statsFunnel logAppNumberOfDaysSinceInstall];
 
     [[WMFAuthenticationManager sharedInstance] loginWithSavedCredentialsWithSuccess:NULL failure:NULL];
@@ -562,7 +561,7 @@
     if (![self uiIsLoaded]) {
         return nil;
     }
-    
+
     if (_randomFetcher == nil) {
         _randomFetcher = [[WMFRandomArticleFetcher alloc] init];
     }
@@ -573,7 +572,7 @@
     if (![self uiIsLoaded]) {
         return nil;
     }
-    
+
     if (!_session) {
         _session = [SessionSingleton sharedInstance];
     }
@@ -820,13 +819,8 @@
 
 #pragma mark - UIGestureRecognizerDelegate
 
-<<<<<<< HEAD
 - (BOOL)gestureRecognizer:(UIGestureRecognizer *)gestureRecognizer shouldRecognizeSimultaneouslyWithGestureRecognizer:(UIGestureRecognizer *)otherGestureRecognizer {
-    return YES;
-=======
--(BOOL)gestureRecognizer:(UIGestureRecognizer *)gestureRecognizer shouldRecognizeSimultaneouslyWithGestureRecognizer:(UIGestureRecognizer *)otherGestureRecognizer {
     return ![otherGestureRecognizer.view isKindOfClass:[UIScrollView class]];
->>>>>>> 461ef757
 }
 
 #pragma mark - WMFZeroDisposition
