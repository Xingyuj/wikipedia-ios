
#import "WMFAppViewController.h"
#import "Wikipedia-Swift.h"

// Frameworks
@import Masonry;
#import <Tweaks/FBTweakInline.h>
#import "PiwikTracker+WMFExtensions.h"

//Utility
#import "NSDate+Utilities.h"
#import "MWKDataHousekeeping.h"
#import "NSUserActivity+WMFExtensions.h"
// Networking
#import "SavedArticlesFetcher.h"
#import "SessionSingleton.h"
#import "AssetsFileFetcher.h"
#import "QueuesSingleton.h"

// Model
#import "MediaWikiKit.h"
#import "MWKSearchResult.h"

// Views
#import "UIViewController+WMFStoryboardUtilities.h"
#import "UIViewController+WMFHideKeyboard.h"
#import "UIFont+WMFStyle.h"
#import "WMFStyleManager.h"
#import "UIApplicationShortcutItem+WMFShortcutItem.h"

// View Controllers
#import "WMFExploreViewController.h"
#import "WMFSearchViewController.h"
#import "WMFArticleListTableViewController.h"
#import "DataMigrationProgressViewController.h"
#import "WMFWelcomeViewController.h"
#import "WMFArticleBrowserViewController.h"
#import "WMFNearbyListViewController.h"
#import "UIViewController+WMFSearch.h"
#import "UINavigationController+WMFHideEmptyToolbar.h"

#import "AppDelegate.h"
#import "WMFRandomSectionController.h"
#import "WMFNearbySectionController.h"
#import "WMFRandomArticleFetcher.h"

/**
 *  Enums for each tab in the main tab bar.
 *
 *  @warning Be sure to update `WMFAppTabCount` when these enums change, and always initialize the first enum to 0.
 *
 *  @see WMFAppTabCount
 */
typedef NS_ENUM (NSUInteger, WMFAppTabType){
    WMFAppTabTypeExplore = 0,
    WMFAppTabTypeSaved,
    WMFAppTabTypeRecent
};

/**
 *  Number of tabs in the main tab bar.
 *
 *  @warning Kept as a separate constant to prevent switch statements from being considered inexhaustive. This means we
 *           need to make sure it's manually kept in sync by ensuring:
 *              - The tab enum we increment is the last one
 *              - The first tab enum is initialized to 0
 *
 *  @see WMFAppTabType
 */
static NSUInteger const WMFAppTabCount = WMFAppTabTypeRecent + 1;

static NSTimeInterval const WMFTimeBeforeRefreshingExploreScreen = 24 * 60 * 60;

@interface WMFAppViewController ()<UITabBarControllerDelegate, UINavigationControllerDelegate>

@property (nonatomic, strong) IBOutlet UIView* splashView;
@property (nonatomic, strong) UITabBarController* rootTabBarController;

@property (nonatomic, strong, readonly) WMFExploreViewController* exploreViewController;
@property (nonatomic, strong, readonly) WMFArticleListTableViewController* savedArticlesViewController;
@property (nonatomic, strong, readonly) WMFArticleListTableViewController* recentArticlesViewController;

@property (nonatomic, strong) WMFLegacyImageDataMigration* imageMigration;
@property (nonatomic, strong) SavedArticlesFetcher* savedArticlesFetcher;
@property (nonatomic, strong) WMFRandomArticleFetcher* randomFetcher;
@property (nonatomic, strong) SessionSingleton* session;
@property (nonatomic, strong) WMFSavedPageSpotlightManager* spotlightManager;

@property (nonatomic) BOOL isPresentingOnboarding;

/// Use @c rootTabBarController instead.
- (UITabBarController*)tabBarController NS_UNAVAILABLE;

@end

@implementation WMFAppViewController

- (void)dealloc {
    [[NSNotificationCenter defaultCenter] removeObserver:self];
}

- (BOOL)isPresentingOnboarding {
    return [self.presentedViewController isKindOfClass:[WMFWelcomeViewController class]];
}

#pragma mark - Setup

- (void)loadMainUI {
    if (self.rootTabBarController) {
        return;
    }
    UITabBarController* tabBar = [[UIStoryboard storyboardWithName:@"WMFTabBarUI" bundle:nil] instantiateInitialViewController];
    [self addChildViewController:tabBar];
    [self.view addSubview:tabBar.view];
    [tabBar.view mas_makeConstraints:^(MASConstraintMaker* make) {
        make.top.and.bottom.and.leading.and.trailing.equalTo(self.view);
    }];
    [tabBar didMoveToParentViewController:self];
    self.rootTabBarController = tabBar;
    [self configureTabController];
    [self configureExploreViewController];
    [self configureArticleListController:self.savedArticlesViewController];
    [self configureArticleListController:self.recentArticlesViewController];
    [[self class] wmf_setSearchButtonDataStore:self.dataStore];
}

- (void)configureTabController {
    self.rootTabBarController.delegate = self;

    for (WMFAppTabType i = 0; i < WMFAppTabCount; i++) {
        UINavigationController* navigationController = [self navigationControllerForTab:i];
        navigationController.delegate = self;
    }
}

- (void)configureExploreViewController {
    [self.exploreViewController setDataStore:[self dataStore]];
}

- (void)configureArticleListController:(WMFArticleListTableViewController*)controller {
    controller.dataStore = self.session.dataStore;
}

#pragma mark - Notifications

- (void)appWillEnterForegroundWithNotification:(NSNotification*)note {
    [self resumeApp];
}

- (void)appDidEnterBackgroundWithNotification:(NSNotification*)note {
    [self pauseApp];
}

#pragma mark - Launch

+ (WMFAppViewController*)initialAppViewControllerFromDefaultStoryBoard {
    return [[UIStoryboard storyboardWithName:NSStringFromClass([WMFAppViewController class]) bundle:nil] instantiateInitialViewController];
}

- (void)launchAppInWindow:(UIWindow*)window {
    WMFStyleManager* manager = [WMFStyleManager new];
    [manager applyStyleToWindow:window];
    [WMFStyleManager setSharedStyleManager:manager];

    [window setRootViewController:self];
    [window makeKeyAndVisible];

    [[NSNotificationCenter defaultCenter] addObserver:self selector:@selector(appWillEnterForegroundWithNotification:) name:UIApplicationWillEnterForegroundNotification object:nil];
    [[NSNotificationCenter defaultCenter] addObserver:self selector:@selector(appDidEnterBackgroundWithNotification:) name:UIApplicationDidEnterBackgroundNotification object:nil];

    [self showSplashView];

    @weakify(self)
    [self runDataMigrationIfNeededWithCompletion :^{
        @strongify(self)
        [self.imageMigration setupAndStart];
        [self.savedArticlesFetcher fetchAndObserveSavedPageList];
        [self presentOnboardingIfNeededWithCompletion:^(BOOL didShowOnboarding) {
            @strongify(self)
            [self loadMainUI];
            [self hideSplashViewAnimated:!didShowOnboarding];
            [self resumeApp];
            [[PiwikTracker sharedInstance] wmf_logView:[self rootViewControllerForTab:WMFAppTabTypeExplore]];
        }];
    }];
}

#pragma mark - Start/Pause/Resume App

- (void)resumeApp {
    if (self.isPresentingOnboarding) {
        return;
    }

    if ([self shouldShowLastReadArticleOnLaunch]) {
        [self showLastReadArticleAnimated:YES];
    } else if ([self shouldShowExploreScreenOnLaunch]) {
        [self showExplore];
    }

    if (FBTweakValue(@"Alerts", @"General", @"Show error on launch", NO)) {
        [[WMFAlertManager sharedInstance] showErrorAlert:[NSError errorWithDomain:@"WMFTestDomain" code:0 userInfo:@{NSLocalizedDescriptionKey: @"There was an error"}] sticky:NO dismissPreviousAlerts:NO tapCallBack:NULL];
    }
    if (FBTweakValue(@"Alerts", @"General", @"Show warning on launch", NO)) {
        [[WMFAlertManager sharedInstance] showWarningAlert:@"You have been warned" sticky:NO dismissPreviousAlerts:NO tapCallBack:NULL];
    }
    if (FBTweakValue(@"Alerts", @"General", @"Show success on launch", NO)) {
        [[WMFAlertManager sharedInstance] showSuccessAlert:@"You are successful" sticky:NO dismissPreviousAlerts:NO tapCallBack:NULL];
    }
    if (FBTweakValue(@"Alerts", @"General", @"Show message on launch", NO)) {
        [[WMFAlertManager sharedInstance] showAlert:@"You have been notified" sticky:NO dismissPreviousAlerts:NO tapCallBack:NULL];
    }
}

- (void)pauseApp {
    [self downloadAssetsFilesIfNecessary];
    [self performHousekeeping];
}

#pragma mark - Shortcut

- (void)processShortcutItem:(UIApplicationShortcutItem*)item completion:(void (^)(BOOL))completion {
    if (!item) {
        return;
    }

<<<<<<< HEAD
#pragma mark - NSUserActivity

- (BOOL)processUserActivity:(NSUserActivity*)activity {
    switch ([activity wmf_type]) {
        case WMFUserActivityTypeExplore:
            [self dismissViewControllerAnimated:NO completion:NULL];
            [self.rootTabBarController setSelectedIndex:WMFAppTabTypeExplore];
            [[self navigationControllerForTab:WMFAppTabTypeExplore] popToRootViewControllerAnimated:NO];
            break;
        case WMFUserActivityTypeSavedPages:
            [self dismissViewControllerAnimated:NO completion:NULL];
            [self.rootTabBarController setSelectedIndex:WMFAppTabTypeSaved];
            [[self navigationControllerForTab:WMFAppTabTypeSaved] popToRootViewControllerAnimated:NO];
            break;
        case WMFUserActivityTypeHistory:
            [self dismissViewControllerAnimated:NO completion:NULL];
            [self.rootTabBarController setSelectedIndex:WMFAppTabTypeRecent];
            [[self navigationControllerForTab:WMFAppTabTypeRecent] popToRootViewControllerAnimated:NO];
            break;
        case WMFUserActivityTypeSearch:
            [self dismissViewControllerAnimated:NO completion:NULL];
            [self.rootTabBarController setSelectedIndex:WMFAppTabTypeExplore];
            [[self navigationControllerForTab:WMFAppTabTypeExplore] popToRootViewControllerAnimated:NO];
            [[self rootViewControllerForTab:WMFAppTabTypeExplore] wmf_showSearchAnimated:NO];
            break;
        case WMFUserActivityTypeSearchResults:
            [self dismissViewControllerAnimated:NO completion:NULL];
            [self.rootTabBarController setSelectedIndex:WMFAppTabTypeExplore];
            [[self navigationControllerForTab:WMFAppTabTypeExplore] popToRootViewControllerAnimated:NO];
            [[self rootViewControllerForTab:WMFAppTabTypeExplore] wmf_showSearchAnimated:NO];
            [[UIViewController wmf_sharedSearchViewController] setSearchTerm:[activity wmf_searchTerm]];
            break;
        case WMFUserActivityTypeArticle: {
            MWKTitle* title = [[MWKTitle alloc] initWithURL:activity.webpageURL];
            if(!title){
                return NO;
            }
            [self showArticleForTitle:title animated:NO];
        }
        break;
        case WMFUserActivityTypeSettings:
            [self dismissViewControllerAnimated:NO completion:NULL];
            [self.rootTabBarController setSelectedIndex:WMFAppTabTypeExplore];
            [[self navigationControllerForTab:WMFAppTabTypeExplore] popToRootViewControllerAnimated:NO];
            [self.exploreViewController showSettings];
            break;
        default:
            return NO;
            break;
    }


    return YES;
}

#pragma mark - Start App

- (void)startApp {
    [self showSplashView];
    @weakify(self)
    [self runDataMigrationIfNeededWithCompletion :^{
        @strongify(self)
        [self.imageMigration setupAndStart];
        [self.savedArticlesFetcher fetchAndObserveSavedPageList];
        if ([[NSProcessInfo processInfo] wmf_isOperatingSystemMajorVersionAtLeast:9]) {
            self.spotlightManager = [[WMFSavedPageSpotlightManager alloc] initWithDataStore:self.session.dataStore];
        }
        [self presentOnboardingIfNeededWithCompletion:^(BOOL didShowOnboarding) {
            @strongify(self)
            [self loadMainUI];
            [self hideSplashViewAnimated:!didShowOnboarding];
            [self resumeApp];
            [[PiwikTracker sharedInstance] wmf_logView:[self rootViewControllerForTab:WMFAppTabTypeExplore]];
        }];
    }];
=======
    if ([item.type isEqualToString:WMFIconShortcutTypeSearch]) {
        [self showSearchAnimated:YES];
    } else if ([item.type isEqualToString:WMFIconShortcutTypeRandom]) {
        [self showRandomArticleAnimated:YES];
    } else if ([item.type isEqualToString:WMFIconShortcutTypeNearby]) {
        [self showNearbyListAnimated:YES];
    } else if ([item.type isEqualToString:WMFIconShortcutTypeContinueReading]) {
        [self showLastReadArticleAnimated:YES];
    }

    if (completion) {
        completion(YES);
    }
>>>>>>> 4c748b4b
}

#pragma mark - Utilities

- (BOOL)shouldShowExploreScreenOnLaunch {
    NSDate* resignActiveDate = [[NSUserDefaults standardUserDefaults] wmf_appResignActiveDate];
    if (!resignActiveDate) {
        return NO;
    }

    if (fabs([resignActiveDate timeIntervalSinceNow]) >= WMFTimeBeforeRefreshingExploreScreen) {
        return YES;
    }
    return NO;
}

- (BOOL)shouldShowLastReadArticleOnLaunch {
    if (FBTweakValue(@"Last Open Article", @"General", @"Restore on Launch", YES)) {
        return YES;
    }

    NSDate* resignActiveDate = [[NSUserDefaults standardUserDefaults] wmf_appResignActiveDate];
    if (!resignActiveDate) {
        return NO;
    }

    if (fabs([resignActiveDate timeIntervalSinceNow]) < WMFTimeBeforeRefreshingExploreScreen) {
        if (![self exploreViewControllerIsDisplayingContent] && [self.rootTabBarController selectedIndex] == WMFAppTabTypeExplore) {
            return YES;
        }
    }

    return NO;
}

- (BOOL)exploreViewControllerIsDisplayingContent {
    return [self navigationControllerForTab:WMFAppTabTypeExplore].viewControllers.count > 1;
}

- (UINavigationController*)navigationControllerForTab:(WMFAppTabType)tab {
    return (UINavigationController*)[self.rootTabBarController viewControllers][tab];
}

- (UIViewController<WMFAnalyticsViewNameProviding>*)rootViewControllerForTab:(WMFAppTabType)tab {
    return [[[self navigationControllerForTab:tab] viewControllers] firstObject];
}

#pragma mark - Accessors

- (WMFLegacyImageDataMigration*)imageMigration {
    if (!_imageMigration) {
        _imageMigration = [[WMFLegacyImageDataMigration alloc]
                           initWithImageController:[WMFImageController sharedInstance]
                                   legacyDataStore:[MWKDataStore new]];
    }
    return _imageMigration;
}

- (SavedArticlesFetcher*)savedArticlesFetcher {
    if (!_savedArticlesFetcher) {
        _savedArticlesFetcher =
            [[SavedArticlesFetcher alloc] initWithSavedPageList:[[[SessionSingleton sharedInstance] userDataStore] savedPageList]];
    }
    return _savedArticlesFetcher;
}

- (WMFRandomArticleFetcher*)randomFetcher {
    if (_randomFetcher == nil) {
        _randomFetcher = [[WMFRandomArticleFetcher alloc] init];
    }
    return _randomFetcher;
}

- (SessionSingleton*)session {
    if (!_session) {
        _session = [SessionSingleton sharedInstance];
    }

    return _session;
}

- (MWKDataStore*)dataStore {
    return self.session.dataStore;
}

- (MWKUserDataStore*)userDataStore {
    return self.session.userDataStore;
}

- (WMFExploreViewController*)exploreViewController {
    return (WMFExploreViewController*)[self rootViewControllerForTab:WMFAppTabTypeExplore];
}

- (WMFArticleListTableViewController*)savedArticlesViewController {
    return (WMFArticleListTableViewController*)[self rootViewControllerForTab:WMFAppTabTypeSaved];
}

- (WMFArticleListTableViewController*)recentArticlesViewController {
    return (WMFArticleListTableViewController*)[self rootViewControllerForTab:WMFAppTabTypeRecent];
}

#pragma mark - UIViewController

- (BOOL)shouldAutorotate {
    return YES;
}

#pragma mark - Onboarding

static NSString* const WMFDidShowOnboarding = @"DidShowOnboarding5.0";

- (BOOL)shouldShowOnboarding {
    if (FBTweakValue(@"Welcome", @"General", @"Show on launch (requires force quit)", NO)) {
        return YES;
    }
    NSNumber* didShow = [[NSUserDefaults standardUserDefaults] objectForKey:WMFDidShowOnboarding];
    return !didShow.boolValue;
}

- (void)setDidShowOnboarding {
    [[NSUserDefaults standardUserDefaults] setObject:@YES forKey:WMFDidShowOnboarding];
    [[NSUserDefaults standardUserDefaults] synchronize];
}

- (void)presentOnboardingIfNeededWithCompletion:(void (^)(BOOL didShowOnboarding))completion {
    if ([self shouldShowOnboarding]) {
        WMFWelcomeViewController* vc = [WMFWelcomeViewController welcomeViewControllerFromDefaultStoryBoard];
        vc.completionBlock = ^{
            [self setDidShowOnboarding];
            if (completion) {
                completion(YES);
            }
        };
        [self presentViewController:vc animated:NO completion:NULL];
    } else {
        if (completion) {
            completion(NO);
        }
    }
}

#pragma mark - Splash

- (void)showSplashView {
    self.splashView.hidden          = NO;
    self.splashView.layer.transform = CATransform3DIdentity;
    self.splashView.alpha           = 1.0;
}

- (void)hideSplashViewAnimated:(BOOL)animated {
    NSTimeInterval duration = animated ? 0.3 : 0.0;

    [UIView animateWithDuration:duration animations:^{
        self.splashView.layer.transform = CATransform3DMakeScale(10.0f, 10.0f, 1.0f);
        self.splashView.alpha = 0.0;
    } completion:^(BOOL finished) {
        self.splashView.hidden = YES;
        self.splashView.layer.transform = CATransform3DIdentity;
    }];
}

- (BOOL)isShowingSplashView {
    return self.splashView.hidden == NO;
}

#pragma mark - Explore VC

- (void)showExplore {
    [self.rootTabBarController setSelectedIndex:WMFAppTabTypeExplore];
    [[self navigationControllerForTab:WMFAppTabTypeExplore] popToRootViewControllerAnimated:NO];
}

#pragma mark - Last Read Article

- (void)showArticleForTitle:(MWKTitle*)title animated:(BOOL)animated {
    if (!title) {
        return;
    }
    if ([[self onscreenTitle] isEqualToTitle:title]) {
        return;
    }
    [self.rootTabBarController setSelectedIndex:WMFAppTabTypeExplore];
    [[self exploreViewController] wmf_pushArticleWithTitle:title dataStore:self.session.dataStore restoreScrollPosition:YES animated:animated];
}

- (void)showLastReadArticleAnimated:(BOOL)animated {
    MWKTitle* lastRead = [[NSUserDefaults standardUserDefaults] wmf_openArticleTitle];
    [self showArticleForTitle:lastRead animated:animated];
}

- (WMFArticleBrowserViewController*)currentlyDisplayedArticleBrowser {
    UINavigationController* navVC = [self navigationControllerForTab:self.rootTabBarController.selectedIndex];
    if (navVC.presentedViewController && [navVC.presentedViewController isKindOfClass:[WMFArticleBrowserViewController class]]) {
        WMFArticleBrowserViewController* vc = (id)navVC.presentedViewController;
        return vc;
    }
    return nil;
}

- (BOOL)articleBrowserIsBeingDisplayed {
    UINavigationController* navVC = [self navigationControllerForTab:self.rootTabBarController.selectedIndex];
    if (navVC.presentedViewController && [navVC.presentedViewController isKindOfClass:[WMFArticleBrowserViewController class]]) {
        return YES;
    }

    return NO;
}

- (MWKTitle*)onscreenTitle {
    UINavigationController* navVC = [self navigationControllerForTab:self.rootTabBarController.selectedIndex];
    if ([navVC.topViewController isKindOfClass:[WMFArticleViewController class]]) {
        return ((WMFArticleViewController*)navVC.topViewController).articleTitle;
    }

    if (navVC.presentedViewController && [navVC.presentedViewController isKindOfClass:[WMFArticleBrowserViewController class]]) {
        WMFArticleBrowserViewController* vc = (id)navVC.presentedViewController;
        return [vc titleOfCurrentArticle];
    }
    return nil;
}

#pragma mark - Show Search

- (void)showSearchAnimated:(BOOL)animated {
    [self.rootTabBarController setSelectedIndex:WMFAppTabTypeExplore];
    UINavigationController* exploreNavController = [self navigationControllerForTab:WMFAppTabTypeExplore];
    if (exploreNavController.presentedViewController) {
        [exploreNavController dismissViewControllerAnimated:NO completion:NULL];
    }
    [self.exploreViewController wmf_showSearchAnimated:animated];
}

#pragma mark - App Shortcuts

- (void)showRandomArticleAnimated:(BOOL)animated {
    [self.rootTabBarController setSelectedIndex:WMFAppTabTypeExplore];
    UINavigationController* exploreNavController = [self navigationControllerForTab:WMFAppTabTypeExplore];
    if (exploreNavController.presentedViewController) {
        [exploreNavController dismissViewControllerAnimated:NO completion:NULL];
    }
    MWKSite* site = [NSUserDefaults standardUserDefaults].wmf_appSite;
    [self.randomFetcher fetchRandomArticleWithSite:site].then(^(MWKSearchResult* result){
        MWKTitle* title = [site titleWithString:result.displayTitle];
        [[self exploreViewController] wmf_pushArticleWithTitle:title dataStore:self.session.dataStore animated:YES];
    }).catch(^(NSError* error){
        [[WMFAlertManager sharedInstance] showErrorAlert:error sticky:NO dismissPreviousAlerts:NO tapCallBack:NULL];
    });
}

- (void)showNearbyListAnimated:(BOOL)animated {
    [self.rootTabBarController setSelectedIndex:WMFAppTabTypeExplore];
    UINavigationController* exploreNavController = [self navigationControllerForTab:WMFAppTabTypeExplore];
    if (exploreNavController.presentedViewController) {
        [exploreNavController dismissViewControllerAnimated:NO completion:NULL];
    }
    [[self navigationControllerForTab:WMFAppTabTypeExplore] popToRootViewControllerAnimated:NO];
    MWKSite* site                   = [NSUserDefaults standardUserDefaults].wmf_appSite;
    WMFNearbyListViewController* vc = [[WMFNearbyListViewController alloc] initWithSearchSite:site dataStore:self.dataStore];
    [[self navigationControllerForTab:WMFAppTabTypeExplore] pushViewController:vc animated:animated];
}

#pragma mark - House Keeping

- (void)performHousekeeping {
    MWKDataHousekeeping* dataHouseKeeping = [[MWKDataHousekeeping alloc] init];
    [dataHouseKeeping performHouseKeeping];
}

#pragma mark - Download Assets

- (void)downloadAssetsFilesIfNecessary {
    // Sync config/ios.json at most once per day.
    [[QueuesSingleton sharedInstance].assetsFetchManager.operationQueue cancelAllOperations];

    (void)[[AssetsFileFetcher alloc] initAndFetchAssetsFileOfType:WMFAssetsFileTypeConfig
                                                      withManager:[QueuesSingleton sharedInstance].assetsFetchManager
                                                           maxAge:kWMFMaxAgeDefault];
}

#pragma mark - Migration

- (void)runDataMigrationIfNeededWithCompletion:(dispatch_block_t)completion {
    DataMigrationProgressViewController* migrationVC = [[DataMigrationProgressViewController alloc] init];
    [migrationVC removeOldDataBackupIfNeeded];

    if (![migrationVC needsMigration]) {
        if (completion) {
            completion();
        }
        return;
    }

    [self presentViewController:migrationVC animated:YES completion:^{
        [migrationVC runMigrationWithCompletion:^(BOOL migrationCompleted) {
            [migrationVC dismissViewControllerAnimated:YES completion:NULL];
            if (completion) {
                completion();
            }
        }];
    }];
}

#pragma mark - UITabBarControllerDelegate

- (void)tabBarController:(UITabBarController*)tabBarController didSelectViewController:(UIViewController*)viewController {
    [self wmf_hideKeyboard];
}

#pragma mark - UINavigationControllerDelegate

- (void)navigationController:(UINavigationController*)navigationController
      willShowViewController:(UIViewController*)viewController
                    animated:(BOOL)animated {
    [navigationController wmf_hideToolbarIfViewControllerHasNoToolbarItems:viewController];
}

@end<|MERGE_RESOLUTION|>--- conflicted
+++ resolved
@@ -175,6 +175,9 @@
         @strongify(self)
         [self.imageMigration setupAndStart];
         [self.savedArticlesFetcher fetchAndObserveSavedPageList];
+        if ([[NSProcessInfo processInfo] wmf_isOperatingSystemMajorVersionAtLeast:9]) {
+            self.spotlightManager = [[WMFSavedPageSpotlightManager alloc] initWithDataStore:self.session.dataStore];
+        }
         [self presentOnboardingIfNeededWithCompletion:^(BOOL didShowOnboarding) {
             @strongify(self)
             [self loadMainUI];
@@ -224,7 +227,21 @@
         return;
     }
 
-<<<<<<< HEAD
+    if ([item.type isEqualToString:WMFIconShortcutTypeSearch]) {
+        [self showSearchAnimated:YES];
+    } else if ([item.type isEqualToString:WMFIconShortcutTypeRandom]) {
+        [self showRandomArticleAnimated:YES];
+    } else if ([item.type isEqualToString:WMFIconShortcutTypeNearby]) {
+        [self showNearbyListAnimated:YES];
+    } else if ([item.type isEqualToString:WMFIconShortcutTypeContinueReading]) {
+        [self showLastReadArticleAnimated:YES];
+    }
+
+    if (completion) {
+        completion(YES);
+    }
+}
+
 #pragma mark - NSUserActivity
 
 - (BOOL)processUserActivity:(NSUserActivity*)activity {
@@ -280,42 +297,6 @@
     return YES;
 }
 
-#pragma mark - Start App
-
-- (void)startApp {
-    [self showSplashView];
-    @weakify(self)
-    [self runDataMigrationIfNeededWithCompletion :^{
-        @strongify(self)
-        [self.imageMigration setupAndStart];
-        [self.savedArticlesFetcher fetchAndObserveSavedPageList];
-        if ([[NSProcessInfo processInfo] wmf_isOperatingSystemMajorVersionAtLeast:9]) {
-            self.spotlightManager = [[WMFSavedPageSpotlightManager alloc] initWithDataStore:self.session.dataStore];
-        }
-        [self presentOnboardingIfNeededWithCompletion:^(BOOL didShowOnboarding) {
-            @strongify(self)
-            [self loadMainUI];
-            [self hideSplashViewAnimated:!didShowOnboarding];
-            [self resumeApp];
-            [[PiwikTracker sharedInstance] wmf_logView:[self rootViewControllerForTab:WMFAppTabTypeExplore]];
-        }];
-    }];
-=======
-    if ([item.type isEqualToString:WMFIconShortcutTypeSearch]) {
-        [self showSearchAnimated:YES];
-    } else if ([item.type isEqualToString:WMFIconShortcutTypeRandom]) {
-        [self showRandomArticleAnimated:YES];
-    } else if ([item.type isEqualToString:WMFIconShortcutTypeNearby]) {
-        [self showNearbyListAnimated:YES];
-    } else if ([item.type isEqualToString:WMFIconShortcutTypeContinueReading]) {
-        [self showLastReadArticleAnimated:YES];
-    }
-
-    if (completion) {
-        completion(YES);
-    }
->>>>>>> 4c748b4b
-}
 
 #pragma mark - Utilities
 
