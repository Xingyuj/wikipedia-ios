--- conflicted
+++ resolved
@@ -590,18 +590,10 @@
     if (deletedArticleURLs.count > 0) {
         [self.dataStore removeArticlesWithURLsFromCache:deletedArticleURLs];
     }
-<<<<<<< HEAD
-    
-=======
->>>>>>> c36d3401
 
     if (self.backgroundTaskGroup) {
         return;
     }
-<<<<<<< HEAD
-    
-=======
->>>>>>> c36d3401
 
     WMFTaskGroup *taskGroup = [WMFTaskGroup new];
     self.backgroundTaskGroup = taskGroup;
