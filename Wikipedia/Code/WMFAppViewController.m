--- conflicted
+++ resolved
@@ -477,10 +477,6 @@
     [self.contentSources enumerateObjectsUsingBlock:^(id<WMFContentSource>  _Nonnull obj, NSUInteger idx, BOOL * _Nonnull stop) {
         if([obj conformsToProtocol:@protocol(WMFAutoUpdatingContentSource)]){
             [(id<WMFAutoUpdatingContentSource>) obj startUpdating];
-<<<<<<< HEAD
-            [obj loadNewContentForce:NO completion:NULL];
-=======
->>>>>>> 953d32ad
         }
     }];
 }
