#import "WMFArticleViewController_Private.h"
#import "Wikipedia-Swift.h"

#import "NSUserActivity+WMFExtensions.h"

// Frameworks
#import <Masonry/Masonry.h>
#import <BlocksKit/BlocksKit+UIKit.h>

// Controller
#import "UIViewController+WMFStoryboardUtilities.h"
#import "WMFReadMoreViewController.h"
#import "WMFImageGalleryViewController.h"
#import "SectionEditorViewController.h"
#import "WMFArticleFooterMenuViewController.h"
#import "UIViewController+WMFArticlePresentation.h"
#import "WMFLanguagesViewController.h"
#import "MWKLanguageLinkController.h"
#import "WMFShareOptionsController.h"
#import "WMFSaveButtonController.h"
#import "UIViewController+WMFSearch.h"

//Funnel
#import "WMFShareFunnel.h"
#import "ProtectedEditAttemptFunnel.h"
#import "PiwikTracker+WMFExtensions.h"

// Model
#import "MWKDataStore.h"
#import "MWKCitation.h"
#import "MWKSavedPageList.h"
#import "MWKUserDataStore.h"
#import "MWKArticle+WMFSharing.h"
#import "MWKHistoryEntry.h"
#import "MWKHistoryList.h"
#import "MWKProtectionStatus.h"
#import "MWKSectionList.h"
#import "MWKHistoryList.h"
#import "MWKLanguageLink.h"
#import "WMFPeekHTMLElement.h"

// Networking
#import "WMFArticleFetcher.h"

// View
#import "UIViewController+WMFEmptyView.h"
#import "UIBarButtonItem+WMFButtonConvenience.h"
#import "UIScrollView+WMFContentOffsetUtils.h"
#import "WKWebView+WMFTrackingView.h"
#import "NSArray+WMFLayoutDirectionUtilities.h"
#import "UIViewController+WMFOpenExternalUrl.h"
#import <TUSafariActivity/TUSafariActivity.h>
#import "WMFArticleTextActivitySource.h"
#import "UIImageView+WMFImageFetching.h"
#import "UIImageView+WMFPlaceholder.h"
#import "UIBarButtonItem+WMFButtonConvenience.h"

#import "NSString+WMFPageUtilities.h"
#import "UIToolbar+WMFStyling.h"
#import <Tweaks/FBTweakInline.h>
#import "WKWebView+WMFWebViewControllerJavascript.h"
#import "WMFImageInfoController.h"

@import SafariServices;

@import JavaScriptCore;


NS_ASSUME_NONNULL_BEGIN

static const CGFloat WMFArticleViewControllerExpandedTableOfContentsWidthPercentage = 0.33;
static const CGFloat WMFArticleViewControllerTableOfContentsSeparatorWidth = 1;
static const CGFloat WMFArticleViewControllerTableOfContentsSectionUpdateScrollDistance = 10;


@interface WMFArticleViewController ()
<UINavigationControllerDelegate,
 WMFImageGalleryViewControllerReferenceViewDelegate,
 SectionEditorViewControllerDelegate,
 UIViewControllerPreviewingDelegate,
 WMFLanguagesViewControllerDelegate,
 WMFArticleListTableViewControllerDelegate,
 WMFFontSliderViewControllerDelegate,
 UIPopoverPresentationControllerDelegate>

// Data
@property (nonatomic, strong, readwrite, nullable) MWKArticle* article;

// Children
@property (nonatomic, strong, nullable) WMFTableOfContentsViewController* tableOfContentsViewController;
@property (nonatomic, strong) WebViewController* webViewController;

@property (nonatomic, strong, readwrite) NSURL* articleURL;
@property (nonatomic, strong, readwrite) MWKDataStore* dataStore;

@property (strong, nonatomic, nullable, readwrite) WMFShareFunnel* shareFunnel;
@property (strong, nonatomic, nullable) WMFShareOptionsController* shareOptionsController;
@property (nonatomic, strong) WMFSaveButtonController* saveButtonController;

// Data
@property (nonatomic, strong, readonly) MWKHistoryEntry* historyEntry;
@property (nonatomic, strong, readonly) MWKSavedPageList* savedPages;
@property (nonatomic, strong, readonly) MWKHistoryList* recentPages;

// Fetchers
@property (nonatomic, strong) WMFArticleFetcher* articleFetcher;
@property (nonatomic, strong, nullable) AnyPromise* articleFetcherPromise;
@property (nonatomic, strong, nullable) AFNetworkReachabilityManager* reachabilityManager;

// Children
@property (nonatomic, strong) WMFReadMoreViewController* readMoreListViewController;
@property (nonatomic, strong) WMFArticleFooterMenuViewController* footerMenuViewController;

// Views
@property (nonatomic, strong) UIImageView* headerImageView;
@property (nonatomic, strong) UIView* headerView;
@property (nonatomic, strong, readwrite) UIBarButtonItem* saveToolbarItem;
@property (nonatomic, strong, readwrite) UIBarButtonItem* languagesToolbarItem;
@property (nonatomic, strong, readwrite) UIBarButtonItem* shareToolbarItem;
@property (nonatomic, strong, readwrite) UIBarButtonItem* fontSizeToolbarItem;
@property (nonatomic, strong, readwrite) UIBarButtonItem* showTableOfContentsToolbarItem;
@property (nonatomic, strong, readwrite) UIBarButtonItem* hideTableOfContentsToolbarItem;
@property (nonatomic, strong, readwrite) UIBarButtonItem* findInPageToolbarItem;
@property (strong, nonatomic) UIProgressView* progressView;
@property (nonatomic, strong) UIRefreshControl* pullToRefresh;

// Table of Contents
@property (nonatomic, strong) UISwipeGestureRecognizer *tableOfContentsCloseGestureRecognizer;
@property (nonatomic, strong) UIView *tableOfContentsSeparatorView;
@property (nonatomic) CGFloat previousContentOffsetYForTOCUpdate;

// Previewing
@property (nonatomic, weak) id<UIViewControllerPreviewing> linkPreviewingContext;
@property (nonatomic, weak) id<UIViewControllerPreviewing> leadImagePreviewingContext;

@property (strong, nonatomic, nullable) NSTimer* significantlyViewedTimer;

/**
 *  We need to do this to prevent auto loading from occuring,
 *  if we do something to the article like edit it and force a reload
 */
@property (nonatomic, assign) BOOL skipFetchOnViewDidAppear;

@end

@implementation WMFArticleViewController

+ (void)load {
    [self registerTweak];
}

- (void)dealloc {
    [[NSNotificationCenter defaultCenter] removeObserver:self];
}

- (instancetype)initWithArticleURL:(NSURL*)url
                         dataStore:(MWKDataStore*)dataStore {
    NSParameterAssert(url.wmf_title);
    NSParameterAssert(dataStore);

    self = [super init];
    if (self) {
        self.articleURL               = url;
        self.dataStore                = dataStore;
        self.hidesBottomBarWhenPushed = YES;
        self.reachabilityManager      = [AFNetworkReachabilityManager manager];
        [self.reachabilityManager startMonitoring];
    }
    return self;
}

#pragma mark - Accessors

- (WMFArticleFooterMenuViewController*)footerMenuViewController {
    if (!_footerMenuViewController && [self hasAboutThisArticle]) {
        self.footerMenuViewController = [[WMFArticleFooterMenuViewController alloc] initWithArticle:self.article similarPagesListDelegate:self];
    }
    return _footerMenuViewController;
}

- (NSString*)description {
    return [NSString stringWithFormat:@"%@ %@", [super description], self.articleURL];
}

- (void)setArticle:(nullable MWKArticle*)article {
    NSAssert(self.isViewLoaded, @"Expecting article to only be set after the view loads.");
    NSAssert([article.url isEqual:[self.articleURL wmf_URLWithFragment:nil]],
             @"Invalid article set for VC expecting article data for title: %@", self.articleURL);

    _shareFunnel            = nil;
    _shareOptionsController = nil;
    [self.articleFetcher cancelFetchForArticleURL:self.articleURL];

    _article = article;

    // always update webVC & headerGallery, even if nil so they are reset if needed
    self.footerMenuViewController.article = _article;
    [self.webViewController setArticle:_article articleURL:self.articleURL];

    if (self.article) {
        if ([self.article.url wmf_isNonStandardURL]) {
            self.headerImageView.image = nil;
        } else {
            [self.headerImageView wmf_setImageWithMetadata:_article.leadImage detectFaces:YES failure:WMFIgnoreErrorHandler success:^{
                [self layoutHeaderImageViewForSize:self.view.bounds.size];
            }];
        }
        [self startSignificantlyViewedTimer];
        [self wmf_hideEmptyView];
        [NSUserActivity wmf_makeActivityActive:[NSUserActivity wmf_articleViewActivityWithArticle:self.article]];
    }

    [self updateToolbar];
    [self setupTableOfContentsViewController];
    [self updateWebviewFootersIfNeeded];
    [self updateTableOfContentsForFootersIfNeeded];
    [self observeArticleUpdates];
}

- (MWKHistoryList*)recentPages {
    return self.dataStore.userDataStore.historyList;
}

- (MWKSavedPageList*)savedPages {
    return self.dataStore.userDataStore.savedPageList;
}

- (MWKHistoryEntry*)historyEntry {
    return [self.recentPages entryForURL:self.articleURL];
}

- (nullable WMFShareFunnel*)shareFunnel {
    NSParameterAssert(self.article);
    if (!self.article) {
        return nil;
    }
    if (!_shareFunnel) {
        _shareFunnel = [[WMFShareFunnel alloc] initWithArticle:self.article];
    }
    return _shareFunnel;
}

- (nullable WMFShareOptionsController*)shareOptionsController {
    NSParameterAssert(self.article);
    if (!self.article) {
        return nil;
    }
    if (!_shareOptionsController) {
        _shareOptionsController = [[WMFShareOptionsController alloc] initWithArticle:self.article
                                                                         shareFunnel:self.shareFunnel];
    }
    return _shareOptionsController;
}

- (UIProgressView*)progressView {
    if (!_progressView) {
        UIProgressView* progress = [[UIProgressView alloc] initWithProgressViewStyle:UIProgressViewStyleBar];
        progress.translatesAutoresizingMaskIntoConstraints = NO;
        progress.trackTintColor                            = [UIColor clearColor];
        progress.tintColor                                 = [UIColor wmf_blueTintColor];
        _progressView                                      = progress;
    }

    return _progressView;
}

- (UIView*)headerView {
    if (!_headerView) {
        // HAX: Only read the scale at setup
        CGFloat scale        = [[UIScreen mainScreen] scale];
        CGFloat borderHeight = scale > 1 ? 0.5 : 1;
        CGFloat height       = 10;

        _headerView                 = [[UIView alloc] initWithFrame:CGRectMake(0, 0, 1, height)];
        _headerView.backgroundColor = [UIColor wmf_lightGrayColor];


        UIView* headerBorderView = [[UIView alloc] initWithFrame:CGRectMake(0, height - borderHeight, 1, borderHeight)];
        headerBorderView.backgroundColor  = [UIColor colorWithWhite:0 alpha:0.2];
        headerBorderView.autoresizingMask = UIViewAutoresizingFlexibleTopMargin | UIViewAutoresizingFlexibleWidth;

        self.headerImageView.frame            = CGRectMake(0, 0, 1, height - borderHeight);
        [_headerView addSubview:self.headerImageView];
        [_headerView addSubview:headerBorderView];
    }
    return _headerView;
}

- (UIImageView*)headerImageView {
    if (!_headerImageView) {
        _headerImageView                        = [[UIImageView alloc] initWithFrame:CGRectZero];
        _headerImageView.userInteractionEnabled = YES;
        _headerImageView.clipsToBounds          = YES;
        [_headerImageView wmf_configureWithDefaultPlaceholder];
        UITapGestureRecognizer* tap = [[UITapGestureRecognizer alloc] initWithTarget:self action:@selector(imageViewDidTap:)];
        [_headerImageView addGestureRecognizer:tap];
    }
    return _headerImageView;
}

- (WMFReadMoreViewController*)readMoreListViewController {
    if (!_readMoreListViewController) {
        _readMoreListViewController = [[WMFReadMoreViewController alloc] initWithURL:self.articleURL
                                                                           dataStore:self.dataStore];
        _readMoreListViewController.delegate = self;
    }
    return _readMoreListViewController;
}

- (WMFArticleFetcher*)articleFetcher {
    if (!_articleFetcher) {
        _articleFetcher = [[WMFArticleFetcher alloc] initWithDataStore:self.dataStore];
    }
    return _articleFetcher;
}

- (WebViewController*)webViewController {
    if (!_webViewController) {
        _webViewController            = [WebViewController wmf_initialViewControllerFromClassStoryboard];
        _webViewController.delegate   = self;
        _webViewController.headerView = self.headerView;
    }
    return _webViewController;
}

#pragma mark - Notifications and Observations

- (void)applicationWillResignActiveWithNotification:(NSNotification*)note {
    [self saveWebViewScrollOffset];
}

- (void)articleUpdatedWithNotification:(NSNotification*)note {
    MWKArticle* article = note.userInfo[MWKArticleKey];
    if ([self.articleURL isEqual:article.url]) {
        self.article = article;
    }
}

- (void)observeArticleUpdates {
    [[NSNotificationCenter defaultCenter] removeObserver:self name:MWKArticleSavedNotification object:nil];
    [[NSNotificationCenter defaultCenter] addObserver:self
                                             selector:@selector(articleUpdatedWithNotification:)
                                                 name:MWKArticleSavedNotification
                                               object:nil];
}

- (void)unobserveArticleUpdates {
    [[NSNotificationCenter defaultCenter] removeObserver:self name:MWKArticleSavedNotification object:nil];
}

#pragma mark - Public

- (BOOL)canRefresh {
    return self.article != nil;
}

- (BOOL)canShare {
    return self.article != nil;
}

- (BOOL)canAdjustText {
    return self.article != nil;
}

- (BOOL)canFindInPage {
    return self.article != nil;
}

- (BOOL)hasLanguages {
    return self.article.hasMultipleLanguages;
}

- (BOOL)hasTableOfContents {
    return self.article && !self.article.isMain && self.article.sections.count > 0;
}

- (BOOL)hasReadMore {
    WMF_TECH_DEBT_TODO(filter articles outside main namespace);
    return self.article && !self.article.isMain;
}

- (BOOL)hasAboutThisArticle {
    return self.article && !self.article.isMain;
}

- (void)getShareText:(void (^)(NSString* text))completion {
    [self.webViewController.webView wmf_getSelectedText:^(NSString* _Nonnull text) {
        if (text.length == 0) {
            text = [self.article shareSnippet];
        }
        if (completion) {
            completion(text);
        }
    }];
}

#pragma mark - Toolbar Setup

- (NSArray<UIBarButtonItem*>*)articleToolBarItems {
    NSMutableArray *articleToolbarItems = [NSMutableArray arrayWithCapacity:18];
    
    CGFloat spacing = 0;
    switch (self.tableOfContentsDisplayMode) {
        case WMFTableOfContentsDisplayModeInline:
            spacing = 22;
            break;
        default:
            break;
    }
    
    NSArray *itemGroups = @[@[[UIBarButtonItem wmf_barButtonItemOfFixedWidth:spacing],
                              self.languagesToolbarItem,
                              [UIBarButtonItem wmf_barButtonItemOfFixedWidth:spacing]],
                            
                            @[[UIBarButtonItem wmf_barButtonItemOfFixedWidth:3 + spacing],
                              self.saveToolbarItem,
                              [UIBarButtonItem wmf_barButtonItemOfFixedWidth:4 + spacing]],
                            
                            @[[UIBarButtonItem wmf_barButtonItemOfFixedWidth:3 + spacing],
                              self.shareToolbarItem,
                              [UIBarButtonItem wmf_barButtonItemOfFixedWidth:3 + spacing]],
                            
                            @[[UIBarButtonItem wmf_barButtonItemOfFixedWidth:spacing],
                              self.fontSizeToolbarItem,
                              [UIBarButtonItem wmf_barButtonItemOfFixedWidth:spacing]],
                            
                            @[[UIBarButtonItem wmf_barButtonItemOfFixedWidth:3 + spacing],
                              self.findInPageToolbarItem]];
    
    
    for (NSArray *itemGroup in itemGroups) {
        switch (self.tableOfContentsDisplayMode) {
            case WMFTableOfContentsDisplayModeInline:
                break;
            case WMFTableOfContentsDisplayModeModal:
            default:
                [articleToolbarItems addObject:[UIBarButtonItem flexibleSpaceToolbarItem]];
                break;
        }
        [articleToolbarItems addObjectsFromArray:itemGroup];
    }
    
    
    UIBarButtonItem *tocItem = nil;
    switch (self.tableOfContentsDisplayState) {
        case WMFTableOfContentsDisplayStateInlineVisible:
            tocItem = self.hideTableOfContentsToolbarItem;
            break;
        default:
            tocItem = self.showTableOfContentsToolbarItem;
            break;
    }
    
    switch (self.tableOfContentsDisplayMode) {
        case WMFTableOfContentsDisplayModeInline:
            [articleToolbarItems insertObject:[UIBarButtonItem flexibleSpaceToolbarItem] atIndex:0];
            [articleToolbarItems addObject:[UIBarButtonItem flexibleSpaceToolbarItem]];
            [articleToolbarItems addObject:[UIBarButtonItem wmf_barButtonItemOfFixedWidth:tocItem.width + 8]];
        case WMFTableOfContentsDisplayModeModal:
        default:
        {
            [articleToolbarItems insertObject:tocItem atIndex:0];
        }
            break;
    }
    return articleToolbarItems;
}

- (void)updateToolbar {
    [self updateToolbarItemsIfNeeded];
    [self updateToolbarItemEnabledState];
}

- (void)updateToolbarItemsIfNeeded {
    if (!self.saveButtonController) {
        self.saveButtonController = [[WMFSaveButtonController alloc] initWithBarButtonItem:self.saveToolbarItem savedPageList:self.savedPages url:self.articleURL];
    }

    NSArray<UIBarButtonItem*>* toolbarItems = [self articleToolBarItems];

    if (![self.toolbarItems isEqualToArray:toolbarItems]) {
        // HAX: only update toolbar if # of items has changed, otherwise items will (somehow) get lost
        [self setToolbarItems:toolbarItems animated:YES];
    }
}

- (void)updateToolbarItemEnabledState {
    self.fontSizeToolbarItem.enabled        = [self canAdjustText];
    self.shareToolbarItem.enabled           = [self canShare];
    self.languagesToolbarItem.enabled       = [self hasLanguages];
    self.showTableOfContentsToolbarItem.enabled = [self hasTableOfContents];
    self.findInPageToolbarItem.enabled      = [self canFindInPage];
}

#pragma mark - Toolbar Items

- (UIBarButtonItem*)showTableOfContentsToolbarItem {
    if (!_showTableOfContentsToolbarItem) {
        _showTableOfContentsToolbarItem = [[UIBarButtonItem alloc] initWithImage:[UIImage imageNamed:@"toc"]
                                                                           style:UIBarButtonItemStylePlain
                                                                          target:self
                                                                          action:@selector(showTableOfContents:)];
        _showTableOfContentsToolbarItem.accessibilityLabel = MWLocalizedString(@"table-of-contents-button-label", nil);
        return _showTableOfContentsToolbarItem;
    }
    return _showTableOfContentsToolbarItem;
}

- (UIBarButtonItem*)hideTableOfContentsToolbarItem {
    if (!_hideTableOfContentsToolbarItem) {
        UIImage *closeImage = [UIImage imageNamed:@"toc-close"];
        UIButton *closeButton = [UIButton buttonWithType:UIButtonTypeCustom];
        [closeButton setImage:closeImage forState:UIControlStateNormal];
        [closeButton addTarget:self action:@selector(hideTableOfContents:) forControlEvents:UIControlEventTouchUpInside];
        closeButton.frame = (CGRect){.origin = CGPointZero, .size = closeImage.size};
        _hideTableOfContentsToolbarItem = [[UIBarButtonItem alloc] initWithCustomView:closeButton];
        _hideTableOfContentsToolbarItem.accessibilityLabel = MWLocalizedString(@"table-of-contents-button-label", nil);
        return _hideTableOfContentsToolbarItem;
    }
    return _hideTableOfContentsToolbarItem;
}

- (UIBarButtonItem*)saveToolbarItem {
    if (!_saveToolbarItem) {
        _saveToolbarItem = [[UIBarButtonItem alloc] initWithImage:[UIImage imageNamed:@"save"] style:UIBarButtonItemStylePlain target:nil action:nil];
    }
    return _saveToolbarItem;
}

- (UIBarButtonItem*)fontSizeToolbarItem {
    if (!_fontSizeToolbarItem) {
        @weakify(self);
        _fontSizeToolbarItem = [[UIBarButtonItem alloc] bk_initWithImage:[UIImage imageNamed:@"font-size"]
                                                                   style:UIBarButtonItemStylePlain
                                                                 handler:^(id sender){
            @strongify(self);
            [self showFontSizePopup];
        }];
    }
    return _fontSizeToolbarItem;
}

- (UIBarButtonItem*)shareToolbarItem {
    if (!_shareToolbarItem) {
        @weakify(self);
        _shareToolbarItem = [[UIBarButtonItem alloc] bk_initWithBarButtonSystemItem:UIBarButtonSystemItemAction
                                                                            handler:^(id sender){
            @strongify(self);
            [self shareArticleWithTextSnippet:nil fromButton:self->_shareToolbarItem];
        }];
    }
    return _shareToolbarItem;
}

- (UIBarButtonItem*)findInPageToolbarItem {
    if (!_findInPageToolbarItem) {
        @weakify(self);
        _findInPageToolbarItem = [[UIBarButtonItem alloc] bk_initWithImage:[UIImage imageNamed:@"find-in-page"]
                                                                     style:UIBarButtonItemStylePlain
                                                                   handler:^(id sender){
            @strongify(self);
            if ([self canFindInPage]) {                                                          // Needed so you can't tap find icon when text size adjuster is onscreen.
                [self showFindInPage];
            }
        }];
    }
    return _findInPageToolbarItem;
}

- (UIBarButtonItem*)languagesToolbarItem {
    if (!_languagesToolbarItem) {
        _languagesToolbarItem = [[UIBarButtonItem alloc] initWithImage:[UIImage imageNamed:@"language"]
                                                                 style:UIBarButtonItemStylePlain
                                                                target:self
                                                                action:@selector(showLanguagePicker)];
    }
    return _languagesToolbarItem;
}

#pragma mark - Article languages

- (void)showLanguagePicker {
    WMFArticleLanguagesViewController* languagesVC = [WMFArticleLanguagesViewController articleLanguagesViewControllerWithArticleURL:self.articleURL];
    languagesVC.delegate = self;
    [self presentViewController:[[UINavigationController alloc] initWithRootViewController:languagesVC] animated:YES completion:nil];
}

- (void)languagesController:(WMFLanguagesViewController*)controller didSelectLanguage:(MWKLanguageLink*)language {
    [[PiwikTracker wmf_configuredInstance] wmf_logActionSwitchLanguageInContext:self contentType:nil];
    [self dismissViewControllerAnimated:YES completion:^{
        [self pushArticleViewControllerWithURL:language.articleURL contentType:nil animated:YES];
    }];
}

#pragma mark - Article Footers

- (void)updateTableOfContentsForFootersIfNeeded {
    if ([self.article.url wmf_isNonStandardURL]) {
        return;
    }
    if (![self hasTableOfContents]) {
        return;
    }

    BOOL includeReadMore = [self hasReadMore] && [self.readMoreListViewController hasResults];

    [self appendItemsToTableOfContentsIncludingAboutThisArticle:[self hasAboutThisArticle] includeReadMore:includeReadMore];
}

- (void)updateWebviewFootersIfNeeded {
    if ([self.articleURL wmf_isNonStandardURL]) {
        return;
    }

    NSMutableArray* footerVCs = [NSMutableArray arrayWithCapacity:2];
    [footerVCs wmf_safeAddObject:self.footerMenuViewController];

    /*
       NOTE: only include read more if it has results (don't want an empty section). conditionally fetched in `setArticle:`
     */

    BOOL includeReadMore = [self hasReadMore] && [self.readMoreListViewController hasResults];
    if (includeReadMore) {
        [footerVCs addObject:self.readMoreListViewController];
    }

    [self.webViewController setFooterViewControllers:footerVCs];
    
    [self updateTableOfContentsDisplayModeWithTraitCollection:self.traitCollection];
}

#pragma mark - Progress

- (void)addProgressView {
    NSAssert(!self.progressView.superview, @"Illegal attempt to re-add progress view.");
    if (self.navigationController.navigationBarHidden) {
        return;
    }
    [self.view addSubview:self.progressView];
    [self.progressView mas_makeConstraints:^(MASConstraintMaker* make) {
        make.top.equalTo(self.progressView.superview.mas_top);
        make.left.equalTo(self.progressView.superview.mas_left);
        make.right.equalTo(self.progressView.superview.mas_right);
        make.height.equalTo(@2.0);
    }];
}

- (void)removeProgressView {
    [self.progressView removeFromSuperview];
}

- (void)showProgressViewAnimated:(BOOL)animated {
    self.progressView.progress = 0.05;

    if (!animated) {
        [self _showProgressView];
        return;
    }

    [UIView animateWithDuration:0.25 animations:^{
        [self _showProgressView];
    } completion:^(BOOL finished) {
    }];
}

- (void)_showProgressView {
    self.progressView.alpha = 1.0;
}

- (void)hideProgressViewAnimated:(BOOL)animated {
    if (!animated) {
        [self _hideProgressView];
        return;
    }

    [UIView animateWithDuration:0.25 animations:^{
        [self _hideProgressView];
    } completion:nil];
}

- (void)_hideProgressView {
    self.progressView.alpha = 0.0;
}

- (void)updateProgress:(CGFloat)progress animated:(BOOL)animated {
    if (progress < self.progressView.progress) {
        return;
    }
    [self.progressView setProgress:progress animated:animated];

    [self.delegate articleController:self didUpdateArticleLoadProgress:progress animated:animated];
}

- (void)completeAndHideProgressWithCompletion:(nullable dispatch_block_t)completion {
    [self updateProgress:1.0 animated:YES];
    dispatchOnMainQueueAfterDelayInSeconds(0.5, ^{
        [self hideProgressViewAnimated:YES];
        if (completion) {
            completion();
        }
    });
}

/**
 *  Some of the progress is in loading the HTML into the webview
 *  This leaves 20% of progress for that work.
 */
- (CGFloat)totalProgressWithArticleFetcherProgress:(CGFloat)progress {
    return 0.1 + (0.7 * progress);
}

#pragma mark - Significantly Viewed Timer

- (void)startSignificantlyViewedTimer {
    if (self.significantlyViewedTimer) {
        return;
    }
    if (!self.article) {
        return;
    }
    MWKHistoryList* historyList = self.dataStore.userDataStore.historyList;
    MWKHistoryEntry* entry      = [historyList entryForURL:self.articleURL];
    if (!entry.titleWasSignificantlyViewed) {
        self.significantlyViewedTimer = [NSTimer scheduledTimerWithTimeInterval:FBTweakValue(@"Explore", @"Related items", @"Required viewing time", 30.0) target:self selector:@selector(significantlyViewedTimerFired:) userInfo:nil repeats:NO];
    }
}

- (void)significantlyViewedTimerFired:(NSTimer*)timer {
    [self stopSignificantlyViewedTimer];
    MWKHistoryList* historyList = self.dataStore.userDataStore.historyList;
    [historyList setSignificantlyViewedOnPageInHistoryWithURL:self.articleURL];
}

- (void)stopSignificantlyViewedTimer {
    [self.significantlyViewedTimer invalidate];
    self.significantlyViewedTimer = nil;
}

#pragma mark - Title Button

- (void)setUpTitleBarButton {
    UIButton* b = [UIButton buttonWithType:UIButtonTypeCustom];
    [b adjustsImageWhenHighlighted];
    UIImage* w = [UIImage imageNamed:@"W"];
    [b setImage:w forState:UIControlStateNormal];
    [b sizeToFit];
    @weakify(self);
    [b bk_addEventHandler:^(id sender) {
        @strongify(self);
        [self.navigationController popToRootViewControllerAnimated:YES];
    } forControlEvents:UIControlEventTouchUpInside];
    self.navigationItem.titleView                        = b;
    self.navigationItem.titleView.isAccessibilityElement = YES;
    self.navigationItem.titleView.accessibilityLabel     = MWLocalizedString(@"home-button-accessibility-label", nil);
    self.navigationItem.titleView.accessibilityTraits   |= UIAccessibilityTraitButton;
}

#pragma mark - ViewController

- (void)viewDidLoad {
    [super viewDidLoad];
    
    [self.navigationController.toolbar wmf_applySolidWhiteBackgroundWithTopShadow];

    [self setUpTitleBarButton];
    self.automaticallyAdjustsScrollViewInsets = YES;
    self.view.backgroundColor = [UIColor whiteColor];

    self.navigationItem.rightBarButtonItem = [self wmf_searchBarButtonItem];

    [[NSNotificationCenter defaultCenter] addObserver:self selector:@selector(applicationWillResignActiveWithNotification:) name:UIApplicationWillResignActiveNotification object:nil];

    [self setupWebView];
    [self addProgressView];
    [self hideProgressViewAnimated:NO];
}

- (void)viewWillAppear:(BOOL)animated {
    [super viewWillAppear:animated];

    [self updateTableOfContentsDisplayModeWithTraitCollection:self.traitCollection];
    
    BOOL isVisibleInline = [[NSUserDefaults standardUserDefaults] wmf_isTableOfContentsVisibleInline];
    
    self.tableOfContentsDisplayState = self.tableOfContentsDisplayMode == WMFTableOfContentsDisplayModeInline ? isVisibleInline ? WMFTableOfContentsDisplayStateInlineVisible : WMFTableOfContentsDisplayStateInlineHidden : WMFTableOfContentsDisplayStateModalHidden;
    
    [self updateToolbar];
    
    [self layoutForSize:self.view.bounds.size];

    [self registerForPreviewingIfAvailable];

    if (!self.skipFetchOnViewDidAppear) {
        [self fetchArticleIfNeeded];
    }
    self.skipFetchOnViewDidAppear = NO;
    [self startSignificantlyViewedTimer];
}

- (void)viewDidAppear:(BOOL)animated {
    [super viewDidAppear:animated];
    [self.reachabilityManager startMonitoring];
}

- (void)viewWillDisappear:(BOOL)animated {
    [super viewWillDisappear:animated];

    [self unregisterForPreviewing];

    [self stopSignificantlyViewedTimer];
    [self saveWebViewScrollOffset];
    [self removeProgressView];
}

- (void)viewDidDisappear:(BOOL)animated {
    [super viewDidDisappear:animated];
    [self.reachabilityManager stopMonitoring];
}

- (void)traitCollectionDidChange:(nullable UITraitCollection*)previousTraitCollection {
    [super traitCollectionDidChange:previousTraitCollection];
    if ([self.presentedViewController isKindOfClass:[WMFFontSliderViewController class]]) {
        [self.presentedViewController dismissViewControllerAnimated:YES completion:nil];
    }
    [self registerForPreviewingIfAvailable];
}

#pragma mark - Layout

- (void)layoutForSize:(CGSize)size {
    BOOL isTOCVisible = self.tableOfContentsDisplayState == WMFTableOfContentsDisplayStateInlineVisible;
    
    CGFloat separatorWidth = WMFArticleViewControllerTableOfContentsSeparatorWidth;
    CGFloat tocWidth = round(size.width*WMFArticleViewControllerExpandedTableOfContentsWidthPercentage);
    CGFloat webFrameWidth =  size.width - (isTOCVisible ? (separatorWidth + tocWidth) : 0);

    CGFloat webFrameOriginX;
    CGFloat tocOriginX;
    CGFloat separatorOriginX;
    
    switch (self.tableOfContentsDisplaySide) {
        case WMFTableOfContentsDisplaySideRight:
            tocOriginX = isTOCVisible ? webFrameWidth + separatorWidth : size.width + separatorWidth;
            separatorOriginX = isTOCVisible ? webFrameWidth : size.width;
            webFrameOriginX = 0;
            break;
        case WMFTableOfContentsDisplaySideLeft:
        default:
            tocOriginX = isTOCVisible ? 0 : 0 - tocWidth - separatorWidth;
            separatorOriginX = isTOCVisible ? tocWidth : 0 - separatorWidth;
            webFrameOriginX = tocOriginX + tocWidth + separatorWidth;
            break;
    }
    
    CGPoint origin = CGPointZero;
    if (self.tableOfContentsDisplayMode != WMFTableOfContentsDisplayModeModal) {
        self.tableOfContentsViewController.view.frame = CGRectMake(tocOriginX, origin.y, tocWidth, size.height);
        self.tableOfContentsSeparatorView.frame = CGRectMake(separatorOriginX, origin.y, separatorWidth, size.height);
        self.tableOfContentsViewController.view.alpha = isTOCVisible ? 1 : 0;
        self.tableOfContentsSeparatorView.alpha = isTOCVisible ? 1 : 0;
    }
    
    CGRect webFrame = CGRectMake(webFrameOriginX, origin.y, webFrameWidth, size.height);
    self.webViewController.view.frame = webFrame;
    switch (self.tableOfContentsDisplayState) {
        case WMFTableOfContentsDisplayStateInlineHidden:
            self.webViewController.contentWidthPercentage = 0.71;
            break;
        case WMFTableOfContentsDisplayStateInlineVisible:
            self.webViewController.contentWidthPercentage = 0.90;
            break;
        default:
            self.webViewController.contentWidthPercentage = 1;
            break;
    }

    [self.webViewController.view layoutIfNeeded];
    
    [self layoutHeaderImageViewForSize:size];
}

- (void)layoutHeaderImageViewForSize:(CGSize)size {
    CGRect headerViewBounds = self.headerView.bounds;

    self.headerView.bounds = headerViewBounds;
    CGSize imageSize = self.headerImageView.image.size;
    BOOL isImageNarrow = imageSize.width/imageSize.height < 2;
    CGFloat marginWidth = 0;
    if (isImageNarrow && self.tableOfContentsDisplayState == WMFTableOfContentsDisplayStateInlineHidden) {
        marginWidth = [self.webViewController marginWidthForSize:size] + 16;
    }
    self.headerImageView.frame = CGRectMake(marginWidth, 0, headerViewBounds.size.width - 2*marginWidth, headerViewBounds.size.height);
}

- (void)viewDidLayoutSubviews {
    [super viewDidLayoutSubviews];
    [self layoutForSize:self.view.bounds.size];
}

- (void)updateTableOfContentsDisplayModeWithTraitCollection:(UITraitCollection *)traitCollection {
<<<<<<< HEAD
    BOOL isCompact = traitCollection.horizontalSizeClass == UIUserInterfaceSizeClassCompact;
    self.tableOfContentsDisplaySide =  [[UIApplication sharedApplication] wmf_tocShouldBeOnLeft] ? WMFTableOfContentsDisplaySideRight : WMFTableOfContentsDisplaySideLeft; //inverse of the modal ToC
    self.tableOfContentsDisplayMode = isCompact ? WMFTableOfContentsDisplayModeModal : WMFTableOfContentsDisplayModeInline;
=======
    self.tableOfContentsDisplaySide =  [[UIApplication sharedApplication] wmf_tocShouldBeOnLeft] ? WMFTableOfContentsDisplaySideLeft : WMFTableOfContentsDisplaySideRight;
    self.tableOfContentsDisplayMode = traitCollection.horizontalSizeClass == UIUserInterfaceSizeClassCompact ? WMFTableOfContentsDisplayModeModal : WMFTableOfContentsDisplayModeInline;
>>>>>>> 04995051
    switch (self.tableOfContentsDisplayMode) {
        case WMFTableOfContentsDisplayModeInline:
            self.updateTableOfContentsSectionOnScrollEnabled = YES;
            break;
        case WMFTableOfContentsDisplayModeModal:
        default:
            self.updateTableOfContentsSectionOnScrollEnabled = NO;
            break;
    }
    
    self.readMoreListViewController.tableView.separatorStyle = isCompact ? UITableViewCellSeparatorStyleSingleLine : UITableViewCellSeparatorStyleNone;
    self.footerMenuViewController.tableView.separatorStyle = isCompact ? UITableViewCellSeparatorStyleSingleLine : UITableViewCellSeparatorStyleNone;
}

- (void)viewWillTransitionToSize:(CGSize)size withTransitionCoordinator:(id<UIViewControllerTransitionCoordinator>)coordinator {
    [super viewWillTransitionToSize:size withTransitionCoordinator:coordinator];
    [coordinator animateAlongsideTransition:^(id<UIViewControllerTransitionCoordinatorContext>  _Nonnull context) {
        [self layoutForSize:size];
    } completion:NULL];
}

- (void)willTransitionToTraitCollection:(UITraitCollection *)newCollection withTransitionCoordinator:(id <UIViewControllerTransitionCoordinator>)coordinator {
    [super willTransitionToTraitCollection:newCollection withTransitionCoordinator:coordinator];
    [self updateTableOfContentsDisplayModeWithTraitCollection:newCollection];
    [self setupTableOfContentsViewController];
}

#pragma mark - Web View Setup

- (void)setupWebView {
    [self addChildViewController:self.webViewController];
    [self.view insertSubview:self.webViewController.view atIndex:0];
    [self.webViewController didMoveToParentViewController:self];

    self.pullToRefresh         = [[UIRefreshControl alloc] init];
    self.pullToRefresh.enabled = [self canRefresh];
    [self.pullToRefresh addTarget:self action:@selector(fetchArticle) forControlEvents:UIControlEventValueChanged];
    [self.webViewController.webView.scrollView addSubview:_pullToRefresh];
}

#pragma mark - Table of Contents

- (void)showTableOfContents:(id)sender {
    if (self.tableOfContentsViewController == nil) {
        return;
    }
    switch (self.tableOfContentsDisplayMode) {
        case WMFTableOfContentsDisplayModeInline:
        {
            if (sender != self) {
                [[NSUserDefaults standardUserDefaults] wmf_setTableOfContentsIsVisibleInline:YES];
            }
            self.tableOfContentsDisplayState = WMFTableOfContentsDisplayStateInlineVisible;
            [UIView animateWithDuration:0.25 animations:^{
                [self layoutForSize:self.view.bounds.size];
            }];
        }
            break;
        case WMFTableOfContentsDisplayModeModal:
        default:
        {
            self.tableOfContentsDisplayState = WMFTableOfContentsDisplayStateModalVisible;
            [self presentViewController:self.tableOfContentsViewController animated:YES completion:NULL];
        }
            break;
    }
    [self updateToolbar];
}

- (void)hideTableOfContents:(id)sender {
    switch (self.tableOfContentsDisplayMode) {
        case WMFTableOfContentsDisplayModeInline:
        {
            if (sender != self) {
                [[NSUserDefaults standardUserDefaults] wmf_setTableOfContentsIsVisibleInline:NO];
            }
            self.tableOfContentsDisplayState = WMFTableOfContentsDisplayStateInlineHidden;
            [UIView animateWithDuration:0.25 animations:^{
                [self layoutForSize:self.view.bounds.size];
            }];
            
        }
            break;
        case WMFTableOfContentsDisplayModeModal:
        default:
        {
            self.tableOfContentsDisplayState = WMFTableOfContentsDisplayStateModalHidden;
            [self dismissViewControllerAnimated:YES completion:NULL];
        }
            break;
    }
    [self updateToolbar];
}

- (void)setupTableOfContentsViewController {
    switch (self.tableOfContentsDisplayMode) {
        case WMFTableOfContentsDisplayModeInline:
        {
            if (self.tableOfContentsViewController.parentViewController != self) {
                if (self.presentedViewController == self.tableOfContentsViewController) {
                    [self dismissViewControllerAnimated:NO completion:NULL];
                }
                self.tableOfContentsViewController = nil;
                
                switch (self.tableOfContentsDisplayState) {
                    case WMFTableOfContentsDisplayStateModalHidden:
                        self.tableOfContentsDisplayState = WMFTableOfContentsDisplayStateInlineHidden;
                        break;
                    case WMFTableOfContentsDisplayStateModalVisible:
                        self.tableOfContentsDisplayState = WMFTableOfContentsDisplayStateInlineVisible;
                    default:
                        break;
                }

                if (self.tableOfContentsSeparatorView == nil) {
                    self.tableOfContentsSeparatorView = [[UIView alloc] init];
                    self.tableOfContentsSeparatorView.backgroundColor = [UIColor wmf_lightGrayColor];
                }
      
                [self createTableOfContentsViewControllerIfNeeded];
                
                if (self.tableOfContentsViewController == nil) {
                    self.tableOfContentsDisplayState = WMFTableOfContentsDisplayStateInlineHidden;
                } else {
                    [self addChildViewController:self.tableOfContentsViewController];
                    [self.view insertSubview:self.tableOfContentsViewController.view aboveSubview:self.webViewController.view];
                    [self.tableOfContentsViewController didMoveToParentViewController:self];
                    
                    [self.view insertSubview:self.tableOfContentsSeparatorView aboveSubview:self.tableOfContentsViewController.view];
                    
                    self.tableOfContentsCloseGestureRecognizer = [[UISwipeGestureRecognizer alloc] initWithTarget:self action:@selector(handleTableOfContentsCloseGesture:)];
                    UISwipeGestureRecognizerDirection closeDirection;
                    switch (self.tableOfContentsDisplaySide) {
                        case WMFTableOfContentsDisplaySideRight:
                            closeDirection = UISwipeGestureRecognizerDirectionRight;
                            break;
                        case WMFTableOfContentsDisplaySideLeft:
                        default:
                            closeDirection = UISwipeGestureRecognizerDirectionLeft;
                            break;
                    }
                    self.tableOfContentsCloseGestureRecognizer.direction = closeDirection;
                    [self.tableOfContentsViewController.view addGestureRecognizer:self.tableOfContentsCloseGestureRecognizer];
                }
            }
        }
        break;
        default:
        case WMFTableOfContentsDisplayModeModal:
        {
            if (self.tableOfContentsViewController.parentViewController == self) {
                [self.tableOfContentsViewController willMoveToParentViewController:nil];
                [self.tableOfContentsViewController.view removeFromSuperview];
                [self.tableOfContentsViewController removeFromParentViewController];
                [self.tableOfContentsSeparatorView removeFromSuperview];
                self.tableOfContentsViewController = nil;
            }
            [self createTableOfContentsViewControllerIfNeeded];
            switch (self.tableOfContentsDisplayState) {
                case WMFTableOfContentsDisplayStateInlineVisible:
                    self.tableOfContentsDisplayState = WMFTableOfContentsDisplayStateModalVisible;
                    [self showTableOfContents:self];
                    break;
                case WMFTableOfContentsDisplayStateInlineHidden:
                default:
                    self.tableOfContentsDisplayState = WMFTableOfContentsDisplayStateModalHidden;
                    break;
            }

        }
        break;
    }
    [self updateToolbar];
}

- (void)handleTableOfContentsCloseGesture:(UISwipeGestureRecognizer *)recognizer {
    if (recognizer.state == UIGestureRecognizerStateEnded) {
        if (self.tableOfContentsDisplayState == WMFTableOfContentsDisplayStateInlineVisible) {
            [self hideTableOfContents:recognizer];
        }
    }
}

#pragma mark - Save Offset

- (void)saveWebViewScrollOffset {
    // Don't record scroll position of "main" pages.
    if (self.article.isMain) {
        return;
    }
    CGFloat offset = [self.webViewController currentVerticalOffset];
    if (offset > 0) {
        [self.recentPages setPageScrollPosition:offset onPageInHistoryWithURL:self.articleURL];
    }
}

#pragma mark - Article Fetching

- (void)fetchArticleForce:(BOOL)force {
    NSAssert([[NSThread currentThread] isMainThread], @"Not on main thread!");
    NSAssert(self.isViewLoaded, @"Should only fetch article when view is loaded so we can update its state.");
    if (!force && self.article) {
        [self.pullToRefresh endRefreshing];
        return;
    }

    //only show a blank view if we have nothing to show
    if (!self.article) {
        [self wmf_showEmptyViewOfType:WMFEmptyViewTypeBlank];
        [self.view bringSubviewToFront:self.progressView];
    }

    [self showProgressViewAnimated:YES];
    [self unobserveArticleUpdates];

    @weakify(self);
    self.articleFetcherPromise = [self.articleFetcher fetchLatestVersionOfArticleWithURL:self.articleURL forceDownload:force progress:^(CGFloat progress) {
        [self updateProgress:[self totalProgressWithArticleFetcherProgress:progress] animated:YES];
    }].then(^(MWKArticle* article) {
        @strongify(self);
        [self.pullToRefresh endRefreshing];
        [self updateProgress:[self totalProgressWithArticleFetcherProgress:1.0] animated:YES];
        self.article = article;
        /*
           NOTE(bgerstle): add side effects to setArticle, not here. this ensures they happen even when falling back to
           cached content
         */
    }).catch(^(NSError* error){
        @strongify(self);
        DDLogError(@"Article Fetch Error: %@", [error localizedDescription]);
        [self.pullToRefresh endRefreshing];
        [self hideProgressViewAnimated:YES];
        [self.delegate articleControllerDidLoadArticle:self];

        MWKArticle* cachedFallback = error.userInfo[WMFArticleFetcherErrorCachedFallbackArticleKey];
        if (cachedFallback) {
            self.article = cachedFallback;
            if (![error wmf_isNetworkConnectionError]) {
                // don't show offline banner for cached articles
                [[WMFAlertManager sharedInstance] showErrorAlert:error
                                                          sticky:NO
                                           dismissPreviousAlerts:NO
                                                     tapCallBack:NULL];
            }
        } else {
            [self wmf_showEmptyViewOfType:WMFEmptyViewTypeArticleDidNotLoad];
            [self.view bringSubviewToFront:self.progressView];
            [[WMFAlertManager sharedInstance] showErrorAlert:error
                                                      sticky:NO
                                       dismissPreviousAlerts:NO
                                                 tapCallBack:NULL];

            if ([error wmf_isNetworkConnectionError]) {
                @weakify(self);
                [self.reachabilityManager setReachabilityStatusChangeBlock:^(AFNetworkReachabilityStatus status) {
                    switch (status) {
                        case AFNetworkReachabilityStatusReachableViaWWAN:
                        case AFNetworkReachabilityStatusReachableViaWiFi: {
                            @strongify(self);
                            [self fetchArticleIfNeeded];
                        }
                        break;
                        default:
                            break;
                    }
                }];
            }
        }
    }).finally(^{
        @strongify(self);
        self.articleFetcherPromise = nil;
    });
}

- (void)fetchArticle {
    [self fetchArticleForce:YES];
}

- (void)fetchArticleIfNeeded {
    [self fetchArticleForce:NO];
}

- (void)fetchReadMoreIfNeeded {
    if (![self hasReadMore]) {
        return;
    }

    @weakify(self);
    [self.readMoreListViewController fetchIfNeeded].then(^{
        @strongify(self);
        if (!self) {
            return;
        }
        // update footers to include read more if there are results
        [self updateWebviewFootersIfNeeded];
        [self updateTableOfContentsForFootersIfNeeded];
    })
    .catch(^(NSError* error){
        DDLogError(@"Read More Fetch Error: %@", error);
        WMF_TECH_DEBT_TODO(show read more w / an error view and allow user to retry ? );
    });
}

#pragma mark - Share

- (void)shareAFactWithTextSnippet : (nullable NSString*)text {
    if (self.shareOptionsController.isActive) {
        return;
    }
    [self.shareOptionsController presentShareOptionsWithSnippet:text inViewController:self fromBarButtonItem:self.shareToolbarItem];
}

- (void)shareArticleFromButton:(nullable UIBarButtonItem*)button {
    [self shareArticleWithTextSnippet:nil fromButton:button];
}

- (void)shareArticleWithTextSnippet:(nullable NSString*)text fromButton:(UIBarButtonItem*)button {
    NSParameterAssert(button);
    if (!button) {
        //If we get no button, we will crash below on iPad
        //The assert above shoud help, but lets make sure we bail in prod
        return;
    }
    [self.shareFunnel logShareButtonTappedResultingInSelection:text];

    NSMutableArray* items = [NSMutableArray array];

    [items addObject:[[WMFArticleTextActivitySource alloc] initWithArticle:self.article shareText:text]];

    NSURL* url = [NSURL wmf_desktopURLForURL:self.articleURL];

    if (url) {
        url = [[NSURL alloc] initWithString:[NSString stringWithFormat:@"%@?%@",
                                             url.absoluteString, @"wprov=sfsi1"]];

        [items addObject:url];
    }

    UIActivityViewController* vc               = [[UIActivityViewController alloc] initWithActivityItems:items applicationActivities:@[[[TUSafariActivity alloc] init]]];
    UIPopoverPresentationController* presenter = [vc popoverPresentationController];
    presenter.barButtonItem = button;

    [self presentViewController:vc animated:YES completion:NULL];
}

#pragma mark - Find-in-page

- (void)showFindInPage {
    if (self.presentedViewController != nil) {
        return;
    }
    
    [self.webViewController showFindInPage];
}

#pragma mark - Font Size

- (void)showFontSizePopup {
    NSArray* fontSizes = self.fontSizeMultipliers;
    NSUInteger index   = self.indexOfCurrentFontSize;

    WMFFontSliderViewController* vc = [[WMFFontSliderViewController alloc] initWithNibName:@"WMFFontSliderViewController" bundle:nil];
    vc.preferredContentSize   = vc.view.frame.size;
    vc.modalPresentationStyle = UIModalPresentationPopover;
    vc.delegate               = self;

    [vc setValuesWithSteps:fontSizes.count current:index];

    UIPopoverPresentationController* presenter = [vc popoverPresentationController];
    presenter.delegate                 = self;
    presenter.backgroundColor          = vc.view.backgroundColor;
    presenter.barButtonItem            = self.fontSizeToolbarItem;
    presenter.permittedArrowDirections = UIPopoverArrowDirectionDown;

    [self presentViewController:vc animated:YES completion:nil];
}

- (UIModalPresentationStyle)adaptivePresentationStyleForPresentationController:(UIPresentationController*)controller {
    return UIModalPresentationNone;
}

- (void)sliderValueChangedInController:(WMFFontSliderViewController*)container value:(NSInteger)value {
    NSArray* fontSizes = self.fontSizeMultipliers;

    if (value > fontSizes.count) {
        return;
    }

    [self.webViewController setFontSizeMultiplier:self.fontSizeMultipliers[value]];
}

- (NSArray<NSNumber*>*)fontSizeMultipliers {
    return @[@(FBTweakValue(@"Article", @"Font Size", @"Step 1", 70)),
             @(FBTweakValue(@"Article", @"Font Size", @"Step 2", 85)),
             @(FBTweakValue(@"Article", @"Font Size", @"Step 3", 100)),
             @(FBTweakValue(@"Article", @"Font Size", @"Step 4", 115)),
             @(FBTweakValue(@"Article", @"Font Size", @"Step 5", 130)),
             @(FBTweakValue(@"Article", @"Font Size", @"Step 6", 145)),
             @(FBTweakValue(@"Article", @"Font Size", @"Step 7", 160))
    ];
}

- (NSUInteger)indexOfCurrentFontSize {
    NSNumber* fontSize = [[NSUserDefaults standardUserDefaults] wmf_readingFontSize];

    NSUInteger index = [[self fontSizeMultipliers] indexOfObject:fontSize];

    if (index == NSNotFound) {
        index = [[[self fontSizeMultipliers] bk_reduce:@(NSIntegerMax) withBlock:^id (NSNumber* current, NSNumber* obj) {
            NSUInteger currentDistance = current.integerValue;
            NSUInteger objDistance = abs((int)(obj.integerValue - fontSize.integerValue));
            if (objDistance < currentDistance) {
                return obj;
            } else {
                return current;
            }
        }] integerValue];
    }

    return index;
}

#pragma mark - WMFWebViewControllerDelegate

- (void)   webViewController:(WebViewController*)controller
    didTapImageWithSourceURL:(nonnull NSURL*)imageSourceURL {
    MWKImage* selectedImage                                 = [[MWKImage alloc] initWithArticle:self.article sourceURL:imageSourceURL];
    WMFArticleImageGalleryViewController* fullscreenGallery = [[WMFArticleImageGalleryViewController alloc] initWithArticle:self.article selectedImage:selectedImage];
    if (fullscreenGallery != nil) {
        [self presentViewController:fullscreenGallery animated:YES completion:nil];
    }
}

- (void)webViewController:(WebViewController*)controller didLoadArticle:(MWKArticle*)article {
    [self completeAndHideProgressWithCompletion:^{
        //Without this pause, the motion happens too soon after loading the article
        dispatchOnMainQueueAfterDelayInSeconds(0.5, ^{
            [self peekTableOfContentsIfNeccesary];
        });
    }];

    if (self.tableOfContentsDisplayMode != WMFTableOfContentsDisplayModeModal) {
        [self setupTableOfContentsViewController];
        [self layoutForSize:self.view.bounds.size];
        [self.tableOfContentsViewController selectAndScrollToItemAtIndex:0 animated:NO];
    }
    
    [self.delegate articleControllerDidLoadArticle:self];
    [self fetchReadMoreIfNeeded];
}

- (void)webViewController:(WebViewController*)controller didTapEditForSection:(MWKSection*)section {
    [self showEditorForSection:section];
}

- (void)webViewController:(WebViewController*)controller didTapOnLinkForArticleURL:(NSURL*)url {
    [self pushArticleViewControllerWithURL:url contentType:nil animated:YES];
}

- (void)webViewController:(WebViewController*)controller didSelectText:(NSString*)text {
    [self.shareFunnel logHighlight];
}

- (void)webViewController:(WebViewController*)controller didTapShareWithSelectedText:(NSString*)text {
    [self shareAFactWithTextSnippet:text];
}

- (nullable NSString*)webViewController:(WebViewController*)controller titleForFooterViewController:(UIViewController*)footerViewController {
    if (footerViewController == self.readMoreListViewController) {
        return [MWSiteLocalizedString(self.articleURL, @"article-read-more-title", nil) uppercaseStringWithLocale:[NSLocale currentLocale]];
    } else if (footerViewController == self.footerMenuViewController) {
        return [MWSiteLocalizedString(self.articleURL, @"article-about-title", nil) uppercaseStringWithLocale:[NSLocale currentLocale]];
    }
    return nil;
}

- (void)updateTableOfContentsHighlightWithScrollView:(UIScrollView *)scrollView {
    [self.webViewController getCurrentVisibleSectionCompletion:^(MWKSection * _Nullable section, NSError * _Nullable error) {
        if (section) {
            [self selectAndScrollToTableOfContentsItemForSection:section animated:YES];
        } else {
            NSInteger visibleFooterIndex = self.webViewController.visibleFooterIndex;
            if (visibleFooterIndex != NSNotFound) {
                [self selectAndScrollToTableOfContentsFooterItemAtIndex:visibleFooterIndex animated:YES];
                
            }
        }
    }];
    
    self.previousContentOffsetYForTOCUpdate = scrollView.contentOffset.y;
}

- (void)webViewController:(WebViewController*)controller scrollViewDidScroll:(UIScrollView*)scrollView {
    if (self.isUpdateTableOfContentsSectionOnScrollEnabled && (scrollView.isTracking || scrollView.isDragging || scrollView.isDecelerating) && ABS(self.previousContentOffsetYForTOCUpdate - scrollView.contentOffset.y) > WMFArticleViewControllerTableOfContentsSectionUpdateScrollDistance) {
        [self updateTableOfContentsHighlightWithScrollView:scrollView];
    }
}


- (void)webViewController:(WebViewController*)controller scrollViewDidScrollToTop:(UIScrollView*)scrollView {
    if (self.isUpdateTableOfContentsSectionOnScrollEnabled) {
        [self updateTableOfContentsHighlightWithScrollView:scrollView];
    }
}


#pragma mark - Header Tap Gesture

- (void)imageViewDidTap:(UITapGestureRecognizer*)tap {
    NSAssert(self.article.isCached, @"Expected article data to already be downloaded.");
    if (!self.article.isCached) {
        return;
    }

    WMFArticleImageGalleryViewController* fullscreenGallery = [[WMFArticleImageGalleryViewController alloc] initWithArticle:self.article];
    fullscreenGallery.referenceViewDelegate = self;
    if (fullscreenGallery != nil) {
        [self presentViewController:fullscreenGallery animated:YES completion:nil];
    }
}

#pragma mark - WMFImageGalleryViewControllerReferenceViewDelegate

- (UIImageView*)referenceViewForImageController:(WMFArticleImageGalleryViewController*)controller {
    MWKImage* currentImage = [controller currentImage];
    MWKImage* leadImage    = self.article.leadImage;
    if ([currentImage isVariantOfImage:leadImage]) {
        return self.headerImageView;
    } else {
        return nil;
    }
}

#pragma mark - Edit Section

- (void)showEditorForSection:(MWKSection*)section {
    if (self.article.editable) {
        SectionEditorViewController* sectionEditVC = [SectionEditorViewController wmf_initialViewControllerFromClassStoryboard];
        sectionEditVC.section  = section;
        sectionEditVC.delegate = self;
        UINavigationController* nc = [[UINavigationController alloc] initWithRootViewController:sectionEditVC];
        [self presentViewController:nc animated:YES completion:NULL];
    } else {
        ProtectedEditAttemptFunnel* funnel = [[ProtectedEditAttemptFunnel alloc] init];
        [funnel logProtectionStatus:[[self.article.protection allowedGroupsForAction:@"edit"] componentsJoinedByString:@","]];
        [self showProtectedDialog];
    }
}

- (void)showProtectedDialog {
    UIAlertView* alert = [[UIAlertView alloc] init];
    alert.title   = MWLocalizedString(@"page_protected_can_not_edit_title", nil);
    alert.message = MWLocalizedString(@"page_protected_can_not_edit", nil);
    [alert addButtonWithTitle:@"OK"];
    alert.cancelButtonIndex = 0;
    [alert show];
}

#pragma mark - SectionEditorViewControllerDelegate

- (void)sectionEditorFinishedEditing:(SectionEditorViewController*)sectionEditorViewController {
    self.skipFetchOnViewDidAppear = YES;
    [self dismissViewControllerAnimated:YES completion:NULL];
    [self fetchArticle];
}

#pragma mark - UIViewControllerPreviewingDelegate

- (void)registerForPreviewingIfAvailable {
    [self wmf_ifForceTouchAvailable:^{
        NSAssert(!self.webViewController.webView.allowsLinkPreview, @"WKWebView's built-in link preview forces Safari to open as of iOS 9.x. Do not enable.");
        [self unregisterForPreviewing];
        UIView* previewView = [self.webViewController.webView wmf_browserView];
        self.linkPreviewingContext =
            [self registerForPreviewingWithDelegate:self sourceView:previewView];

        self.leadImagePreviewingContext = [self registerForPreviewingWithDelegate:self sourceView:self.webViewController.headerView];

        for (UIGestureRecognizer* r in previewView.gestureRecognizers) {
            if ([NSStringFromClass([r class]) isEqualToString:@"_UIPreviewGestureRecognizer"]) {
                [r requireGestureRecognizerToFail:self.linkPreviewingContext.previewingGestureRecognizerForFailureRelationship];
            }
        }
    } unavailable:^{
        [self unregisterForPreviewing];
    }];
}

- (void)unregisterForPreviewing {
    if (self.linkPreviewingContext) {
        [self unregisterForPreviewingWithContext:self.linkPreviewingContext];
        self.linkPreviewingContext = nil;
    }
    if (self.leadImagePreviewingContext) {
        [self unregisterForPreviewingWithContext:self.leadImagePreviewingContext];
        self.leadImagePreviewingContext = nil;
    }
}

- (nullable UIViewController*)previewingContext:(id<UIViewControllerPreviewing>)previewingContext
                      viewControllerForLocation:(CGPoint)location {
    if (previewingContext == self.linkPreviewingContext) {
        UIViewController* peekVC = [self peekViewControllerForPeekElement:self.webViewController.peekElement];
        if (peekVC) {
            [[PiwikTracker wmf_configuredInstance] wmf_logActionPreviewInContext:self contentType:nil];
            self.webViewController.isPeeking = YES;
            [self.webViewController hideFindInPageWithCompletion:nil];

            return peekVC;
        }
    } else if (previewingContext == self.leadImagePreviewingContext) {
        [[PiwikTracker wmf_configuredInstance] wmf_logActionPreviewInContext:self contentType:nil];
        WMFArticleImageGalleryViewController* fullscreenGallery = [[WMFArticleImageGalleryViewController alloc] initWithArticle:self.article];
        return fullscreenGallery;
    }
    return nil;
}

- (nullable UIViewController*)peekViewControllerForPeekElement:(WMFPeekHTMLElement*)peekElement {
    switch (peekElement.type) {
        case WMFPeekElementTypeImage:
            return [self viewControllerForImageURL:peekElement.url];
            break;
        case WMFPeekElementTypeAnchor:
            return [self viewControllerForPreviewURL:peekElement.url];
            break;
        case WMFPeekElementTypeUnpeekable:
            return nil;
            break;
    }
}

- (nullable UIViewController*)viewControllerForImageURL:(nullable NSURL*)url {
    if (!url || ![[self.article imageURLsForGallery] containsObject:url]) {
        return nil;
    }

    MWKImage* selectedImage                       = [[MWKImage alloc] initWithArticle:self.article sourceURL:url];
    WMFArticleImageGalleryViewController* gallery =
        [[WMFArticleImageGalleryViewController alloc] initWithArticle:self.article
                                                        selectedImage:selectedImage];
    return gallery;
}

- (UIViewController*)viewControllerForPreviewURL:(NSURL*)url {
    if (!url || [url.absoluteString isEqualToString:@""]) {
        return nil;
    }
    if (![url wmf_isWikiResource]) {
        if ([url wmf_isWikiCitation]) {
            return nil;
        }
        if ([url.scheme hasPrefix:@"http"]) {
            return [[SFSafariViewController alloc] initWithURL:url];
        }
    } else {
        if (![url wmf_isIntraPageFragment]) {
            return [[WMFArticleViewController alloc] initWithArticleURL:url dataStore:self.dataStore];
        }
    }
    return nil;
}

- (void)previewingContext:(id<UIViewControllerPreviewing>)previewingContext
     commitViewController:(UIViewController*)viewControllerToCommit {
    if ([viewControllerToCommit isKindOfClass:[WMFArticleViewController class]]) {
        [self pushArticleViewController:(WMFArticleViewController*)viewControllerToCommit contentType:nil animated:YES];
    } else {
        [self presentViewController:viewControllerToCommit animated:YES completion:nil];
    }
}

#pragma mark - Article Navigation


- (void)pushArticleViewController:(WMFArticleViewController*)articleViewController contentType:(nullable id<WMFAnalyticsContentTypeProviding>)contentType animated:(BOOL)animated {
    [[PiwikTracker wmf_configuredInstance] wmf_logActionTapThroughInContext:self contentType:contentType];
    [self wmf_pushArticleViewController:articleViewController animated:YES];
}

- (void)pushArticleViewControllerWithURL:(NSURL*)url contentType:(nullable id<WMFAnalyticsContentTypeProviding>)contentType animated:(BOOL)animated {
    WMFArticleViewController* articleViewController =
        [[WMFArticleViewController alloc] initWithArticleURL:url dataStore:self.dataStore];
    [self pushArticleViewController:articleViewController contentType:contentType animated:animated];
}

#pragma mark - WMFArticleListTableViewControllerDelegate

- (void)listViewController:(WMFArticleListTableViewController*)listController didSelectArticleURL:(NSURL*)url {
    if ([self presentedViewController]) {
        [self dismissViewControllerAnimated:YES completion:NULL];
    }
    id<WMFAnalyticsContentTypeProviding> contentType = nil;
    if ([listController conformsToProtocol:@protocol(WMFAnalyticsContentTypeProviding)]) {
        contentType = (id<WMFAnalyticsContentTypeProviding>)listController;
    }
    [self pushArticleViewControllerWithURL:url contentType:contentType animated:YES];
}

- (UIViewController*)listViewController:(WMFArticleListTableViewController*)listController viewControllerForPreviewingArticleURL:(NSURL*)url {
    return [[WMFArticleViewController alloc] initWithArticleURL:url
                                                      dataStore:self.dataStore];
}

- (void)listViewController:(WMFArticleListTableViewController*)listController didCommitToPreviewedViewController:(UIViewController*)viewController {
    if ([self presentedViewController]) {
        [self dismissViewControllerAnimated:YES completion:NULL];
    }
    if ([viewController isKindOfClass:[WMFArticleViewController class]]) {
        id<WMFAnalyticsContentTypeProviding> contentType = nil;
        if ([listController conformsToProtocol:@protocol(WMFAnalyticsContentTypeProviding)]) {
            contentType = (id<WMFAnalyticsContentTypeProviding>)listController;
        }
        [self pushArticleViewController:(WMFArticleViewController*)viewController contentType:contentType animated:YES];
    } else {
        [self presentViewController:viewController animated:YES completion:nil];
    }
}

#pragma mark - WMFAnalyticsContextProviding

- (NSString*)analyticsContext {
    return @"Article";
}

- (NSString*)analyticsName {
    return self.articleURL.host;
}

@end

NS_ASSUME_NONNULL_END<|MERGE_RESOLUTION|>--- conflicted
+++ resolved
@@ -898,14 +898,8 @@
 }
 
 - (void)updateTableOfContentsDisplayModeWithTraitCollection:(UITraitCollection *)traitCollection {
-<<<<<<< HEAD
-    BOOL isCompact = traitCollection.horizontalSizeClass == UIUserInterfaceSizeClassCompact;
-    self.tableOfContentsDisplaySide =  [[UIApplication sharedApplication] wmf_tocShouldBeOnLeft] ? WMFTableOfContentsDisplaySideRight : WMFTableOfContentsDisplaySideLeft; //inverse of the modal ToC
-    self.tableOfContentsDisplayMode = isCompact ? WMFTableOfContentsDisplayModeModal : WMFTableOfContentsDisplayModeInline;
-=======
     self.tableOfContentsDisplaySide =  [[UIApplication sharedApplication] wmf_tocShouldBeOnLeft] ? WMFTableOfContentsDisplaySideLeft : WMFTableOfContentsDisplaySideRight;
     self.tableOfContentsDisplayMode = traitCollection.horizontalSizeClass == UIUserInterfaceSizeClassCompact ? WMFTableOfContentsDisplayModeModal : WMFTableOfContentsDisplayModeInline;
->>>>>>> 04995051
     switch (self.tableOfContentsDisplayMode) {
         case WMFTableOfContentsDisplayModeInline:
             self.updateTableOfContentsSectionOnScrollEnabled = YES;
