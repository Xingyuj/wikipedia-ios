--- conflicted
+++ resolved
@@ -97,17 +97,6 @@
 
 // Views
 @property (nonatomic, strong) MASConstraint* headerHeightConstraint;
-<<<<<<< HEAD
-
-@property (strong, nonatomic, nullable) NSTimer* significantlyViewedTimer;
-
-// Previewing
-@property (nonatomic, weak) id<UIViewControllerPreviewing> linkPreviewingContext;
-
-@property (nonatomic, strong) WMFArticleFooterMenuViewController* footerMenuViewController;
-
-=======
->>>>>>> 1c32651c
 @property (nonatomic, strong) UIBarButtonItem* refreshToolbarItem;
 @property (nonatomic, strong) UIBarButtonItem* saveToolbarItem;
 @property (nonatomic, strong) UIBarButtonItem* languagesToolbarItem;
@@ -1005,13 +994,10 @@
 
 #pragma mark - WMFAnalyticsContextProviding
 
-<<<<<<< HEAD
 - (NSString*)analyticsContext {
     return @"Article";
 }
 
-=======
->>>>>>> 1c32651c
 - (NSString*)analyticsName {
     return self.articleTitle.site.domain;
 }
