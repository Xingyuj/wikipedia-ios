#import "WMFArticleViewController_Private.h"
#import "Wikipedia-Swift.h"
@import WMF;

#import "WMFEmptyView.h"

// Controller
#import "UIViewController+WMFStoryboardUtilities.h"
#import "SectionEditorViewController.h"
#import "UIViewController+WMFArticlePresentation.h"
#import "WMFLanguagesViewController.h"
#import "PageHistoryViewController.h"
//Funnel
#import "WMFShareFunnel.h"
#import "ProtectedEditAttemptFunnel.h"

// Networking
#import "WMFArticleFetcher.h"

// View
#import <FLAnimatedImage/FLAnimatedImageView.h>
#import "UIViewController+WMFEmptyView.h"
#import "UIBarButtonItem+WMFButtonConvenience.h"
#import "UIScrollView+WMFContentOffsetUtils.h"
#import "UIViewController+WMFOpenExternalUrl.h"
#import "WMFArticleTextActivitySource.h"
#import "UIImageView+WMFFaceDetectionBasedOnUIApplicationSharedApplication.h"
#import "UIBarButtonItem+WMFButtonConvenience.h"

#if WMF_TWEAKS_ENABLED
#import <Tweaks/FBTweakInline.h>
#endif
#import "WKWebView+WMFWebViewControllerJavascript.h"
#import "WMFImageInfoController.h"
#import "UIViewController+WMFDynamicHeightPopoverMessage.h"

#import "Wikipedia-Swift.h"

@import SafariServices;

NS_ASSUME_NONNULL_BEGIN

static const CGFloat WMFArticleViewControllerExpandedTableOfContentsWidthPercentage = 0.33;
static const CGFloat WMFArticleViewControllerTableOfContentsSeparatorWidth = 1;
static const CGFloat WMFArticleViewControllerTableOfContentsSectionUpdateScrollDistance = 15;

@interface MWKArticle (WMFSharingActivityViewController)

- (nullable UIActivityViewController *)sharingActivityViewControllerWithTextSnippet:(nullable NSString *)text
                                                                         fromButton:(UIBarButtonItem *)button
                                                                        shareFunnel:(nullable WMFShareFunnel *)shareFunnel
                                                                     customActivity:(nullable WMFCustomShareActivity *)customActivity;
@end

@implementation MWKArticle (WMFSharingActivityViewController)

- (nullable UIActivityViewController *)sharingActivityViewControllerWithTextSnippet:(nullable NSString *)text
                                                                         fromButton:(UIBarButtonItem *)button
                                                                        shareFunnel:(nullable WMFShareFunnel *)shareFunnel
                                                                     customActivity:(nullable WMFCustomShareActivity *)customActivity {
    NSParameterAssert(button);
    if (!button) {
        //If we get no button, we will crash below on iPad
        //The assert above should help, but lets make sure we bail in prod
        NSAssert(false, @"Should have a button by now...");
        return nil;
    }
    [shareFunnel logShareButtonTappedResultingInSelection:text];

    WMFShareActivityController *vc = nil;
    if (customActivity) {
        vc = [[WMFShareActivityController alloc] initWithArticle:self customShareActivity:customActivity];
    } else {
        vc = [[WMFShareActivityController alloc] initWithArticle:self textActivitySource:[[WMFArticleTextActivitySource alloc] initWithArticle:self shareText:text]];
    }

    UIPopoverPresentationController *presenter = [vc popoverPresentationController];
    presenter.barButtonItem = button;
    return vc;
}

@end

@interface WMFArticleViewController () <SectionEditorViewControllerDelegate,
                                        UIViewControllerPreviewingDelegate,
                                        WMFLanguagesViewControllerDelegate,
                                        WMFReadingThemesControlsViewControllerDelegate,
                                        UIPopoverPresentationControllerDelegate,
                                        WKUIDelegate,
                                        WMFArticlePreviewingActionsDelegate>

// Data
@property (nonatomic, strong, readwrite, nullable) MWKArticle *article;

// Children
@property (nonatomic, strong, nullable) WMFTableOfContentsViewController *tableOfContentsViewController;
@property (nonatomic, strong) WebViewController *webViewController;

@property (nonatomic, strong) WMFReadingThemesControlsViewController *readingThemesViewController;
@property (nonatomic, strong) UIPopoverPresentationController *readingThemesPopoverPresenter;

@property (nonatomic, strong, readwrite) NSURL *articleURL;
@property (nonatomic, strong, readwrite) MWKDataStore *dataStore;

@property (nonatomic, strong) SavedPagesFunnel *savedPagesFunnel;
@property (strong, nonatomic, nullable, readwrite) WMFShareFunnel *shareFunnel;

// Data
@property (nonatomic, strong, readonly) MWKHistoryEntry *historyEntry;
@property (nonatomic, strong, readonly) MWKSavedPageList *savedPages;
@property (nonatomic, strong, readonly) MWKHistoryList *recentPages;

// Fetchers
@property (nonatomic, strong) WMFArticleFetcher *articleFetcher;
@property (nonatomic, strong, nullable) NSURLSessionTask *articleFetcherPromise;
@property (nonatomic, strong, nullable) AFNetworkReachabilityManager *reachabilityManager;

// Views
@property (nonatomic, strong) UIImageView *headerImageView;
@property (nonatomic, strong) UIView *headerView;
@property (nonatomic, strong, readwrite) UIBarButtonItem *saveToolbarItem;
@property (nonatomic, strong, readwrite) UIBarButtonItem *languagesToolbarItem;
@property (nonatomic, strong, readwrite) UIBarButtonItem *shareToolbarItem;
@property (nonatomic, strong, readwrite) UIBarButtonItem *readingThemesControlsToolbarItem;
@property (nonatomic, strong, readwrite) UIBarButtonItem *showTableOfContentsToolbarItem;
@property (nonatomic, strong, readwrite) UIBarButtonItem *hideTableOfContentsToolbarItem;
@property (nonatomic, strong, readwrite) UIBarButtonItem *findInPageToolbarItem;
@property (nonatomic, strong) UIRefreshControl *pullToRefresh;

// Table of Contents
@property (nonatomic, strong) UISwipeGestureRecognizer *tableOfContentsCloseGestureRecognizer;
@property (nonatomic, strong) UIView *tableOfContentsSeparatorView;
@property (nonatomic) CGFloat previousContentOffsetYForTOCUpdate;

// Previewing
@property (nonatomic, weak) id<UIViewControllerPreviewing> leadImagePreviewingContext;

@property (strong, nonatomic, nullable) NSTimer *significantlyViewedTimer;

/**
 *  We need to do this to prevent auto loading from occuring,
 *  if we do something to the article like edit it and force a reload
 */
@property (nonatomic, assign) BOOL skipFetchOnViewDidAppear;

@property (assign, getter=shouldShareArticleOnLoad) BOOL shareArticleOnLoad;

@end

@implementation WMFArticleViewController

- (void)dealloc {
    [[NSNotificationCenter defaultCenter] removeObserver:self];
}

- (instancetype)initWithArticleURL:(NSURL *)url
                         dataStore:(MWKDataStore *)dataStore
                             theme:(WMFTheme *)theme {

    NSParameterAssert(url.wmf_title);
    NSParameterAssert(dataStore);

    self = [super init];
    if (self) {
        self.theme = theme;
        self.addingArticleToHistoryListEnabled = YES;
        self.savingOpenArticleTitleEnabled = YES;
        self.articleURL = url;
        self.dataStore = dataStore;
        self.hidesBottomBarWhenPushed = YES;
        self.edgesForExtendedLayout = UIRectEdgeAll;
        self.extendedLayoutIncludesOpaqueBars = YES;
        self.automaticallyAdjustsScrollViewInsets = NO;
        self.reachabilityManager = [AFNetworkReachabilityManager manager];
        [self.reachabilityManager startMonitoring];
        self.savingOpenArticleTitleEnabled = YES;
        self.addingArticleToHistoryListEnabled = YES;
        self.peekingAllowed = YES;
    }
    return self;
}

#pragma mark - Accessors

- (NSString *)description {
    return [NSString stringWithFormat:@"%@ %@", [super description], self.articleURL];
}

- (void)setArticle:(nullable MWKArticle *)article {
    NSAssert(self.isViewLoaded, @"Expecting article to only be set after the view loads.");
    NSAssert([article.url isEqual:[self.articleURL wmf_URLWithFragment:nil]],
             @"Invalid article set for VC expecting article data for title: %@", self.articleURL);

    _shareFunnel = nil;
    NSURL *articleURLToCancel = self.articleURL;
    if (articleURLToCancel && ![article.url isEqual:articleURLToCancel]) {
        [self.articleFetcher cancelFetchForArticleURL:articleURLToCancel];
    }

    _article = article;

    // always update webVC & headerGallery, even if nil so they are reset if needed
    [self.webViewController setArticle:_article articleURL:self.articleURL];

    if (self.article) {
        self.headerImageView.backgroundColor = self.theme.colors.paperBackground;
        if ([self.article.url wmf_isNonStandardURL]) {
            self.headerImageView.image = nil;
        } else {
            [self.headerImageView wmf_setImageWithMetadata:_article.leadImage
                                               detectFaces:YES
                                                   failure:WMFIgnoreErrorHandler
                                                   success:^{
                                                       [self layoutHeaderImageViewForSize:self.view.bounds.size];
                                                   }];
            NSURL *articleURL = self.articleURL;
            if (articleURL && self.isAddingArticleToHistoryListEnabled) {
                dispatch_async(dispatch_get_main_queue(), ^{
                    [self.dataStore.historyList addPageToHistoryWithURL:articleURL];
                });
            }
        }
        [self startSignificantlyViewedTimer];
        [self wmf_hideEmptyView];
        [NSUserActivity wmf_makeActivityActive:[NSUserActivity wmf_articleViewActivityWithArticle:self.article]];
    }

    [self updateToolbar];
    [self setupTableOfContentsViewController];
    [self setupReadingThemesControls];
    [self updateTableOfContentsForFootersIfNeeded];

    if (_article && self.shouldShareArticleOnLoad) {
        self.shareArticleOnLoad = NO;
        dispatch_async(dispatch_get_main_queue(), ^{
            [self shareArticle];
        });
    }
}

- (MWKHistoryList *)recentPages {
    return self.dataStore.historyList;
}

- (MWKSavedPageList *)savedPages {
    return self.dataStore.savedPageList;
}

- (WMFArticle *)historyEntry {
    return [self.recentPages entryForURL:self.articleURL];
}

- (nullable WMFShareFunnel *)shareFunnel {
    NSParameterAssert(self.article);
    if (!self.article) {
        return nil;
    }
    if (!_shareFunnel) {
        _shareFunnel = [[WMFShareFunnel alloc] initWithArticle:self.article];
    }
    return _shareFunnel;
}

- (UIView *)headerView {
    if (!_headerView) {
        // HAX: Only read the scale at setup
        CGFloat scale = [[UIScreen mainScreen] scale];
        CGFloat borderHeight = scale > 1 ? 0.5 : 1;
        CGFloat height = 10;

        _headerView = [[UIView alloc] initWithFrame:CGRectMake(0, 0, 1, height)];
        _headerView.clipsToBounds = YES;

        UIView *headerBorderView = [[UIView alloc] initWithFrame:CGRectMake(0, height - borderHeight, 1, borderHeight)];
        headerBorderView.backgroundColor = [UIColor colorWithWhite:0 alpha:0.2];
        headerBorderView.autoresizingMask = UIViewAutoresizingFlexibleTopMargin | UIViewAutoresizingFlexibleWidth;

        self.headerImageView.frame = CGRectMake(0, 0, 1, height - borderHeight);
        [_headerView addSubview:self.headerImageView];
        [_headerView addSubview:headerBorderView];
    }
    return _headerView;
}

- (UIImageView *)headerImageView {
    if (!_headerImageView) {
        _headerImageView = [[FLAnimatedImageView alloc] initWithFrame:CGRectZero];
        _headerImageView.userInteractionEnabled = YES;
        _headerImageView.clipsToBounds = YES;
        _headerImageView.contentMode = UIViewContentModeScaleAspectFill;
        if (@available(iOS 11.0, *)) {
            _headerImageView.accessibilityIgnoresInvertColors = YES;
        }
        UITapGestureRecognizer *tap = [[UITapGestureRecognizer alloc] initWithTarget:self action:@selector(imageViewDidTap:)];
        [_headerImageView addGestureRecognizer:tap];
    }
    return _headerImageView;
}

- (WMFArticleFetcher *)articleFetcher {
    if (!_articleFetcher) {
        _articleFetcher = [[WMFArticleFetcher alloc] initWithDataStore:self.dataStore];
    }
    return _articleFetcher;
}

- (WebViewController *)webViewController {
    if (!_webViewController) {
        _webViewController = [WebViewController wmf_initialViewControllerFromClassStoryboard];
        _webViewController.delegate = self;
        _webViewController.headerView = self.headerView;
    }
    return _webViewController;
}

#pragma mark - Notifications and Observations

- (void)applicationWillResignActiveWithNotification:(NSNotification *)note {
    [self saveWebViewScrollOffset];
    [self saveOpenArticleTitleWithCurrentlyOnscreenFragment];
}

- (void)articleWasUpdatedWithNotification:(NSNotification *)note {
    WMFArticle *article = [note object];
    NSString *articleKey = article.key;
    NSString *myDatabaseKey = self.articleURL.wmf_articleDatabaseKey;
    if (articleKey && myDatabaseKey && [articleKey isEqual:myDatabaseKey]) {
        [self updateSaveButtonStateForSaved:article.savedDate != nil];
    }
}

#pragma mark - WMFViewController

- (nullable UIScrollView *)scrollView {
    return self.webViewController.webView.scrollView;
}

- (void)didUpdateScrollViewInsets {
    [super didUpdateScrollViewInsets];
    [self updateTableOfContentsInsets];
}

- (void)updateTableOfContentsInsets {
    UIScrollView *scrollView = self.tableOfContentsViewController.tableView;
    BOOL wasAtTop = scrollView.contentOffset.y == 0 - scrollView.contentInset.top;
    if (self.tableOfContentsDisplayMode == WMFTableOfContentsDisplayModeInline) {
        scrollView.contentInset = self.scrollView.contentInset;
        scrollView.scrollIndicatorInsets = self.scrollView.scrollIndicatorInsets;
    } else {
        CGFloat top = self.navigationController.topLayoutGuide.length;
        if (@available(iOS 11.0, *)) {
            top = self.view.safeAreaInsets.top;
        }
        CGFloat bottom = self.bottomLayoutGuide.length;
        scrollView.contentInset = UIEdgeInsetsMake(top, 0, bottom, 0);
        scrollView.scrollIndicatorInsets = UIEdgeInsetsMake(top, 0, bottom, 0);
    }
    if (wasAtTop) {
        scrollView.contentOffset = CGPointMake(0, 0 - scrollView.contentInset.top);
    }
}

#pragma mark - Public

- (BOOL)canRefresh {
    return self.article != nil;
}

- (BOOL)canShare {
    return self.article != nil;
}

- (BOOL)canAdjustText {
    return self.article != nil;
}

- (BOOL)canFindInPage {
    return self.article != nil;
}

- (BOOL)hasLanguages {
    return self.article.hasMultipleLanguages;
}

- (BOOL)hasTableOfContents {
    return self.article && !self.article.isMain && self.article.sections.count > 0;
}

- (BOOL)hasAboutThisArticle {
    return self.article && !self.article.isMain;
}

- (void)getShareText:(void (^)(NSString *text))completion {
    [self.webViewController.webView wmf_getSelectedText:^(NSString *_Nonnull text) {
        if (text.length == 0) {
            text = [self.article shareSnippet];
        }
        if (completion) {
            completion(text);
        }
    }];
}

#pragma mark - Toolbar Setup

- (NSArray<UIBarButtonItem *> *)articleToolBarItems {
    NSMutableArray *articleToolbarItems = [NSMutableArray arrayWithCapacity:18];

    CGFloat spacing = 0;
    switch (self.tableOfContentsDisplayMode) {
        case WMFTableOfContentsDisplayModeInline:
            spacing = 22;
            break;
        default:
            break;
    }

    NSArray *itemGroups = @[@[[UIBarButtonItem wmf_barButtonItemOfFixedWidth:spacing],
                              self.languagesToolbarItem,
                              [UIBarButtonItem wmf_barButtonItemOfFixedWidth:spacing]],

                            @[[UIBarButtonItem wmf_barButtonItemOfFixedWidth:3 + spacing],
                              self.saveToolbarItem,
                              [UIBarButtonItem wmf_barButtonItemOfFixedWidth:4 + spacing]],

                            @[[UIBarButtonItem wmf_barButtonItemOfFixedWidth:3 + spacing],
                              self.shareToolbarItem,
                              [UIBarButtonItem wmf_barButtonItemOfFixedWidth:3 + spacing]],

                            @[[UIBarButtonItem wmf_barButtonItemOfFixedWidth:spacing],
                              self.readingThemesControlsToolbarItem,
                              [UIBarButtonItem wmf_barButtonItemOfFixedWidth:spacing]],

                            @[[UIBarButtonItem wmf_barButtonItemOfFixedWidth:3 + spacing],

                              self.findInPageToolbarItem,
                              [UIBarButtonItem wmf_barButtonItemOfFixedWidth:8]]];

    for (NSArray *itemGroup in itemGroups) {
        switch (self.tableOfContentsDisplayMode) {
            case WMFTableOfContentsDisplayModeInline:
                break;
            case WMFTableOfContentsDisplayModeModal:
            default:
                [articleToolbarItems addObject:[UIBarButtonItem flexibleSpaceToolbarItem]];
                break;
        }
        [articleToolbarItems addObjectsFromArray:itemGroup];
    }

    UIBarButtonItem *tocItem = [self tableOfContentsToolbarItem];
    switch (self.tableOfContentsDisplayMode) {
        case WMFTableOfContentsDisplayModeInline:
            [articleToolbarItems insertObject:[UIBarButtonItem flexibleSpaceToolbarItem] atIndex:0];
            [articleToolbarItems addObject:[UIBarButtonItem flexibleSpaceToolbarItem]];
            [articleToolbarItems addObject:[UIBarButtonItem wmf_barButtonItemOfFixedWidth:tocItem.width + 8]];
        case WMFTableOfContentsDisplayModeModal:
        default: {
            WMFTableOfContentsDisplayStyle style = [self tableOfContentsStyleTweakValue];
            if (style == WMFTableOfContentsDisplayStyleOld) {
                id spacer = [articleToolbarItems objectAtIndex:0];
                [articleToolbarItems removeObjectAtIndex:0];
                [articleToolbarItems addObject:spacer];
                [articleToolbarItems addObject:tocItem];
            } else {
                [articleToolbarItems insertObject:tocItem atIndex:0];
            }
        } break;
    }
    return articleToolbarItems;
}

- (UIBarButtonItem *)tableOfContentsToolbarItem {
    switch (self.tableOfContentsDisplayState) {
        case WMFTableOfContentsDisplayStateInlineVisible:
            return self.hideTableOfContentsToolbarItem;
        default:
            return self.showTableOfContentsToolbarItem;
    }
}

- (void)updateToolbar {
    [self updateToolbarItemsIfNeeded];
    [self updateToolbarItemEnabledState];
}

- (void)updateToolbarItemsIfNeeded {

    NSArray<UIBarButtonItem *> *toolbarItems = [self articleToolBarItems];

    if (![self.toolbarItems isEqualToArray:toolbarItems]) {
        // HAX: only update toolbar if # of items has changed, otherwise items will (somehow) get lost
        [self setToolbarItems:toolbarItems animated:NO];
    }
}

- (void)updateToolbarItemEnabledState {
    self.readingThemesControlsToolbarItem.enabled = [self canAdjustText];
    self.shareToolbarItem.enabled = [self canShare];
    self.languagesToolbarItem.enabled = [self hasLanguages];
    self.showTableOfContentsToolbarItem.enabled = [self hasTableOfContents];
    self.findInPageToolbarItem.enabled = [self canFindInPage];
}

#pragma mark - Toolbar Items

- (UIBarButtonItem *)showTableOfContentsToolbarItem {
    if (!_showTableOfContentsToolbarItem) {
        _showTableOfContentsToolbarItem = [[UIBarButtonItem alloc] initWithImage:[UIImage imageNamed:@"toc"]
                                                                           style:UIBarButtonItemStylePlain
                                                                          target:self
                                                                          action:@selector(showTableOfContents:)];
        _showTableOfContentsToolbarItem.accessibilityLabel = WMFLocalizedStringWithDefaultValue(@"table-of-contents-button-label", nil, nil, @"Table of contents", @"Accessibility label for the Table of Contents button\n{{Identical|Table of contents}}");
        return _showTableOfContentsToolbarItem;
    }
    return _showTableOfContentsToolbarItem;
}

- (UIBarButtonItem *)hideTableOfContentsToolbarItem {
    if (!_hideTableOfContentsToolbarItem) {
        UIImage *closeImage = [UIImage imageNamed:@"toc"];
        UIButton *closeButton = [UIButton buttonWithType:UIButtonTypeCustom];
        [closeButton setImage:closeImage forState:UIControlStateNormal];
        [closeButton addTarget:self action:@selector(hideTableOfContents:) forControlEvents:UIControlEventTouchUpInside];
        closeButton.frame = (CGRect){.origin = CGPointZero, .size = closeImage.size};
        closeButton.layer.cornerRadius = 5;
        closeButton.layer.masksToBounds = YES;
        _hideTableOfContentsToolbarItem = [[UIBarButtonItem alloc] initWithCustomView:closeButton];
        _hideTableOfContentsToolbarItem.accessibilityLabel = WMFLocalizedStringWithDefaultValue(@"table-of-contents-button-label", nil, nil, @"Table of contents", @"Accessibility label for the Table of Contents button\n{{Identical|Table of contents}}");
    }
    return _hideTableOfContentsToolbarItem;
}

- (UIBarButtonItem *)saveToolbarItem {
    if (!_saveToolbarItem) {
        _saveToolbarItem = [[UIBarButtonItem alloc] initWithImage:[UIImage imageNamed:@"save"] style:UIBarButtonItemStylePlain target:self action:@selector(toggleSave:)];
    }
    return _saveToolbarItem;
}

- (UIBarButtonItem *)readingThemesControlsToolbarItem {
    if (!_readingThemesControlsToolbarItem) {
        _readingThemesControlsToolbarItem = [[UIBarButtonItem alloc] initWithImage:[UIImage imageNamed:@"font-size"] style:UIBarButtonItemStylePlain target:self action:@selector(showReadingThemesControlsPopup)];
    }
    _readingThemesControlsToolbarItem.accessibilityLabel = WMFLocalizedStringWithDefaultValue(@"article-toolbar-reading-themes-controls-toolbar-item", nil, nil, @"Reading Themes Controls", @"Accessibility label for the Reading Themes Controls article toolbar item");
    return _readingThemesControlsToolbarItem;
}

- (UIBarButtonItem *)shareToolbarItem {
    if (!_shareToolbarItem) {
        _shareToolbarItem = [[UIBarButtonItem alloc] initWithBarButtonSystemItem:UIBarButtonSystemItemAction
                                                                          target:self
                                                                          action:@selector(shareArticle)];
    }
    return _shareToolbarItem;
}

- (UIBarButtonItem *)findInPageToolbarItem {
    if (!_findInPageToolbarItem) {
        _findInPageToolbarItem = [[UIBarButtonItem alloc] initWithImage:[UIImage imageNamed:@"find-in-page"]
                                                                  style:UIBarButtonItemStylePlain
                                                                 target:self
                                                                 action:@selector(findInPageButtonPressed)];
        _findInPageToolbarItem.accessibilityLabel = WMFLocalizedStringWithDefaultValue(@"find-in-page-button-label", nil, nil, @"Find in page", @"Accessibility label for the Find in Page button");
    }
    return _findInPageToolbarItem;
}

- (void)findInPageButtonPressed {
    [CATransaction begin];
    [CATransaction setCompletionBlock:^{
        [self.webViewController showFindInPage];
    }];
    [self dismissReadingThemesPopoverIfActive];
    [CATransaction commit];
}

- (UIBarButtonItem *)languagesToolbarItem {
    if (!_languagesToolbarItem) {
        _languagesToolbarItem = [[UIBarButtonItem alloc] initWithImage:[UIImage imageNamed:@"language"]
                                                                 style:UIBarButtonItemStylePlain
                                                                target:self
                                                                action:@selector(showLanguagePicker)];
    }
    return _languagesToolbarItem;
}

#pragma mark - Article languages

- (void)showLanguagePicker {
    [self dismissReadingThemesPopoverIfActive];
    WMFArticleLanguagesViewController *languagesVC = [WMFArticleLanguagesViewController articleLanguagesViewControllerWithArticleURL:self.articleURL];
    languagesVC.delegate = self;
    [self presentViewControllerEmbeddedInNavigationController:languagesVC];
}

- (void)languagesController:(WMFLanguagesViewController *)controller didSelectLanguage:(MWKLanguageLink *)language {
    [[PiwikTracker sharedInstance] wmf_logActionSwitchLanguageInContext:self contentType:self];
    [self dismissViewControllerAnimated:YES
                             completion:^{
                                 [self pushArticleViewControllerWithURL:language.articleURL contentType:nil animated:YES];
                             }];
}

#pragma mark - Article Footers

- (void)updateTableOfContentsForFootersIfNeeded {
    if ([self.article.url wmf_isNonStandardURL]) {
        return;
    }
    if (![self hasTableOfContents]) {
        return;
    }

    BOOL includeReadMore = self.article.hasReadMore;

    [self appendItemsToTableOfContentsIncludingAboutThisArticle:[self hasAboutThisArticle] includeReadMore:includeReadMore];
}

#pragma mark - Progress

<<<<<<< HEAD
=======
- (void)setupProgressView {
    self.progressView = [[UIProgressView alloc] initWithProgressViewStyle:UIProgressViewStyleBar];
    self.progressView.translatesAutoresizingMaskIntoConstraints = NO;
    [self.view addSubview:self.progressView];
    [self.view addConstraints:@[[self.progressView.topAnchor constraintEqualToAnchor:self.topLayoutGuide.bottomAnchor], [self.progressView.leadingAnchor constraintEqualToAnchor:self.view.leadingAnchor], [self.progressView.trailingAnchor constraintEqualToAnchor:self.view.trailingAnchor], [self.progressView.heightAnchor constraintEqualToConstant:2]]];
}

- (void)removeProgressView {
    [self.progressView removeFromSuperview];
}

>>>>>>> eac1ad00
- (void)showProgressViewAnimated:(BOOL)animated {
    [self.navigationBar setProgressViewHidden:NO animated:animated];
}

- (void)hideProgressViewAnimated:(BOOL)animated {
    [self.navigationBar setProgressViewHidden:YES animated:animated];
}

- (void)updateProgress:(CGFloat)progress animated:(BOOL)animated {
    if (progress < self.navigationBar.progress) {
        return;
    }
    [self.navigationBar setProgress:progress animated:animated];

    [self.delegate articleController:self didUpdateArticleLoadProgress:progress animated:animated];
}

- (void)completeAndHideProgressWithCompletion:(nullable dispatch_block_t)completion {
    [self updateProgress:1.0 animated:YES];
    dispatchOnMainQueueAfterDelayInSeconds(0.5, ^{
        [self hideProgressViewAnimated:YES];
        if (completion) {
            completion();
        }
    });
}

/**
 *  Some of the progress is in loading the HTML into the webview
 *  This leaves 20% of progress for that work.
 */
- (CGFloat)totalProgressWithArticleFetcherProgress:(CGFloat)progress {
    return 0.1 + (0.7 * progress);
}

#pragma mark - Significantly Viewed Timer

- (void)startSignificantlyViewedTimer {
    if (self.significantlyViewedTimer) {
        return;
    }
    if (!self.article) {
        return;
    }
    MWKHistoryList *historyList = self.dataStore.historyList;
    WMFArticle *entry = [historyList entryForURL:self.articleURL];
    if (!entry.wasSignificantlyViewed) {
        self.significantlyViewedTimer = [NSTimer scheduledTimerWithTimeInterval:30.0 target:self selector:@selector(significantlyViewedTimerFired:) userInfo:nil repeats:NO];
    }
}

- (void)significantlyViewedTimerFired:(NSTimer *)timer {
    [self stopSignificantlyViewedTimer];
    MWKHistoryList *historyList = self.dataStore.historyList;
    [historyList setSignificantlyViewedOnPageInHistoryWithURL:self.articleURL];
}

- (void)stopSignificantlyViewedTimer {
    [self.significantlyViewedTimer invalidate];
    self.significantlyViewedTimer = nil;
}

#pragma mark - Title Button

- (UIButton *)titleButton {
    return (UIButton *)self.navigationItem.titleView;
}

- (void)setUpTitleBarButton {
    UIButton *b = [UIButton buttonWithType:UIButtonTypeCustom];
    [b adjustsImageWhenHighlighted];
    UIImage *w = [UIImage imageNamed:@"W"];
    [b setImage:w forState:UIControlStateNormal];
    [b sizeToFit];
    [b addTarget:self action:@selector(titleBarButtonPressed) forControlEvents:UIControlEventTouchUpInside];
    self.navigationItem.titleView = b;
    self.navigationItem.titleView.isAccessibilityElement = YES;

    self.navigationItem.titleView.accessibilityTraits |= UIAccessibilityTraitButton;
}

- (void)titleBarButtonPressed {
    [self dismissReadingThemesPopoverIfActive];
    [self.navigationController popToRootViewControllerAnimated:YES];
}

#pragma mark - ViewController

- (void)viewDidLoad {
    [super viewDidLoad];
    self.savedPagesFunnel = [[SavedPagesFunnel alloc] init];
    [self setUpTitleBarButton];

    [[NSNotificationCenter defaultCenter] addObserver:self selector:@selector(applicationWillResignActiveWithNotification:) name:UIApplicationWillResignActiveNotification object:nil];
    [[NSNotificationCenter defaultCenter] addObserver:self selector:@selector(articleWasUpdatedWithNotification:) name:WMFArticleUpdatedNotification object:nil];

    self.tableOfContentsSeparatorView = [[UIView alloc] init];
    [self setupWebView];
<<<<<<< HEAD
=======
    [self setupProgressView];
>>>>>>> eac1ad00
    [self hideProgressViewAnimated:NO];

    if (self.theme) {
        [self applyTheme:self.theme];
    }
}

- (void)viewWillAppear:(BOOL)animated {
    [super viewWillAppear:animated];

    NSUInteger index = self.indexOfCurrentFontSize;
    NSNumber *multiplier = self.fontSizeMultipliers[index];
    [self.webViewController setFontSizeMultiplier:multiplier];

    [self updateTableOfContentsDisplayModeWithTraitCollection:self.traitCollection];

    BOOL isVisibleInline = [[NSUserDefaults wmf_userDefaults] wmf_isTableOfContentsVisibleInline];

    self.tableOfContentsDisplayState = self.tableOfContentsDisplayMode == WMFTableOfContentsDisplayModeInline ? isVisibleInline ? WMFTableOfContentsDisplayStateInlineVisible : WMFTableOfContentsDisplayStateInlineHidden : WMFTableOfContentsDisplayStateModalHidden;

    [self updateToolbar];

    [self layoutForSize:self.view.bounds.size];

    [self registerForPreviewingIfAvailable];

    if (!self.skipFetchOnViewDidAppear) {
        [self fetchArticleIfNeeded];
    }
    self.skipFetchOnViewDidAppear = NO;
    [self startSignificantlyViewedTimer];
}

- (void)viewDidAppear:(BOOL)animated {
    [super viewDidAppear:animated];
    [self.reachabilityManager startMonitoring];
    [self saveOpenArticleTitleWithCurrentlyOnscreenFragment];
}

- (void)viewWillDisappear:(BOOL)animated {
    [super viewWillDisappear:animated];

    [self unregisterForPreviewing];

    [self stopSignificantlyViewedTimer];
    [self saveWebViewScrollOffset];
    [self dismissReadingThemesPopoverIfActive];

    [self cancelWIconPopoverDisplay];
}

- (void)viewDidDisappear:(BOOL)animated {
    [super viewDidDisappear:animated];
    [self.reachabilityManager stopMonitoring];
}

- (void)traitCollectionDidChange:(nullable UITraitCollection *)previousTraitCollection {
    [super traitCollectionDidChange:previousTraitCollection];
    //TODO: Is this needed? iBooks doesn't dismiss the popover on rotation.
    //    if ([self.presentedViewController isKindOfClass:[WMFReadingThemesControlsViewController class]]) {
    //        [self.presentedViewController dismissViewControllerAnimated:YES completion:nil];
    //    }
    [self registerForPreviewingIfAvailable];
    NSNumber *multiplier = [[NSUserDefaults wmf_userDefaults] wmf_articleFontSizeMultiplier];
    [self.webViewController setFontSizeMultiplier:multiplier];
}

#pragma mark - Layout

- (void)layoutForSize:(CGSize)size {
    BOOL isTOCVisible = self.tableOfContentsDisplayState == WMFTableOfContentsDisplayStateInlineVisible;

    CGFloat separatorWidth = WMFArticleViewControllerTableOfContentsSeparatorWidth;
    CGFloat tocWidth = round(size.width * WMFArticleViewControllerExpandedTableOfContentsWidthPercentage);
    CGFloat webFrameWidth = size.width - (isTOCVisible ? (separatorWidth + tocWidth) : 0);

    CGFloat webFrameOriginX;
    CGFloat tocOriginX;
    CGFloat separatorOriginX;

    switch (self.tableOfContentsDisplaySide) {
        case WMFTableOfContentsDisplaySideRight:
            tocOriginX = isTOCVisible ? webFrameWidth + separatorWidth : size.width + separatorWidth;
            separatorOriginX = isTOCVisible ? webFrameWidth : size.width;
            webFrameOriginX = 0;
            break;
        case WMFTableOfContentsDisplaySideLeft:
        default:
            tocOriginX = isTOCVisible ? 0 : 0 - tocWidth - separatorWidth;
            separatorOriginX = isTOCVisible ? tocWidth : 0 - separatorWidth;
            webFrameOriginX = tocOriginX + tocWidth + separatorWidth;
            break;
    }

    CGPoint origin = CGPointZero;
    if (self.tableOfContentsDisplayMode != WMFTableOfContentsDisplayModeModal) {
        self.tableOfContentsViewController.view.frame = CGRectMake(tocOriginX, 0, tocWidth, size.height);
        self.tableOfContentsSeparatorView.frame = CGRectMake(separatorOriginX, 0, separatorWidth, size.height);
        self.tableOfContentsViewController.view.alpha = isTOCVisible ? 1 : 0;
        self.tableOfContentsSeparatorView.alpha = isTOCVisible ? 1 : 0;
    }

    CGRect webFrame = CGRectMake(webFrameOriginX, origin.y, webFrameWidth, size.height);
    self.webViewController.view.frame = webFrame;
    switch (self.tableOfContentsDisplayState) {
        case WMFTableOfContentsDisplayStateInlineHidden:
            self.webViewController.contentWidthPercentage = 0.71;
            break;
        case WMFTableOfContentsDisplayStateInlineVisible:
            self.webViewController.contentWidthPercentage = 0.90;
            break;
        default:
            self.webViewController.contentWidthPercentage = 0.91;
            break;
    }

    [self.webViewController.view layoutIfNeeded];

    [self layoutHeaderImageViewForSize:size];
}

- (void)layoutHeaderImageViewForSize:(CGSize)size {
    CGRect headerViewBounds = self.headerView.bounds;

    self.headerView.bounds = headerViewBounds;
    CGSize imageSize = self.headerImageView.image.size;
    BOOL isImageNarrow = imageSize.width / imageSize.height < 2;
    CGFloat marginWidth = 0;
    if (isImageNarrow && self.tableOfContentsDisplayState == WMFTableOfContentsDisplayStateInlineHidden) {
        marginWidth = self.webViewController.marginWidth + 16;
    }
    self.headerImageView.frame = CGRectMake(marginWidth, 0, headerViewBounds.size.width - 2 * marginWidth, WebViewControllerHeaderImageHeight);
}

- (void)viewDidLayoutSubviews {
    [super viewDidLayoutSubviews];
    [self layoutForSize:self.view.bounds.size];
}

- (WMFTableOfContentsDisplayStyle)tableOfContentsStyleTweakValue {
#if WMF_TWEAKS_ENABLED
    return FBTweakValue(@"Table of contents", @"Style", @"0:old 1:now 2:new", 1, 0, 2);
#else
    return WMFTableOfContentsDisplayStyleCurrent;
#endif
}

- (void)updateTableOfContentsDisplayModeWithTraitCollection:(UITraitCollection *)traitCollection {

    BOOL isCompact = traitCollection.horizontalSizeClass == UIUserInterfaceSizeClassCompact;

    if (isCompact) {
        WMFTableOfContentsDisplayStyle style = [self tableOfContentsStyleTweakValue];
        switch (style) {
            case WMFTableOfContentsDisplayStyleOld:
                self.tableOfContentsDisplaySide = [[UIApplication sharedApplication] wmf_tocShouldBeOnLeft] ? WMFTableOfContentsDisplaySideRight : WMFTableOfContentsDisplaySideLeft;
                break;
            case WMFTableOfContentsDisplayStyleNext:
                self.tableOfContentsDisplaySide = WMFTableOfContentsDisplaySideCenter;
                break;
            case WMFTableOfContentsDisplayStyleCurrent:
            default:
                self.tableOfContentsDisplaySide = [[UIApplication sharedApplication] wmf_tocShouldBeOnLeft] ? WMFTableOfContentsDisplaySideLeft : WMFTableOfContentsDisplaySideRight;
                break;
        }
    } else {
        self.tableOfContentsDisplaySide = [[UIApplication sharedApplication] wmf_tocShouldBeOnLeft] ? WMFTableOfContentsDisplaySideLeft : WMFTableOfContentsDisplaySideRight;
    }

    self.tableOfContentsDisplayMode = isCompact ? WMFTableOfContentsDisplayModeModal : WMFTableOfContentsDisplayModeInline;
    switch (self.tableOfContentsDisplayMode) {
        case WMFTableOfContentsDisplayModeInline:
            self.updateTableOfContentsSectionOnScrollEnabled = YES;
            break;
        case WMFTableOfContentsDisplayModeModal:
        default:
            self.updateTableOfContentsSectionOnScrollEnabled = NO;
            break;
    }

    self.tableOfContentsViewController.displayMode = self.tableOfContentsDisplayMode;
    self.tableOfContentsViewController.displaySide = self.tableOfContentsDisplaySide;

    [self updateTableOfContentsInsets];
}

- (void)willTransitionToTraitCollection:(UITraitCollection *)newCollection withTransitionCoordinator:(id<UIViewControllerTransitionCoordinator>)coordinator {
    [super willTransitionToTraitCollection:newCollection withTransitionCoordinator:coordinator];
    [self updateTableOfContentsDisplayModeWithTraitCollection:newCollection];
    [self setupTableOfContentsViewController];
}

#pragma mark - Web View Setup

- (void)setupWebView {
    self.webViewController.edgesForExtendedLayout = UIRectEdgeAll;
    self.webViewController.extendedLayoutIncludesOpaqueBars = YES;
    self.webViewController.automaticallyAdjustsScrollViewInsets = NO;
    if (@available(iOS 11.0, *)) {
        self.webViewController.webView.scrollView.contentInsetAdjustmentBehavior = UIScrollViewContentInsetAdjustmentNever;
    }
    [self addChildViewController:self.webViewController];
    [self.view insertSubview:self.webViewController.view atIndex:0];
    [self.webViewController didMoveToParentViewController:self];
    
    self.pullToRefresh = [[UIRefreshControl alloc] init];
    self.pullToRefresh.enabled = [self canRefresh];
    [self.pullToRefresh addTarget:self action:@selector(fetchArticle) forControlEvents:UIControlEventValueChanged];
    [self.webViewController.webView.scrollView addSubview:_pullToRefresh];
}

#pragma mark - Table of Contents

- (void)updateTableOfContentsLayoutAnimated:(BOOL)animated {
    if (animated) {
        UIScrollView *scrollView = self.webViewController.webView.scrollView;
        CGFloat previousOffsetPercentage = scrollView.contentOffset.y / scrollView.contentSize.height;
        UIColor *previousBackgrondColor = scrollView.backgroundColor;
        scrollView.backgroundColor = [UIColor whiteColor];
        [UIView animateWithDuration:0.20
                         animations:^{
                             [self layoutForSize:self.view.bounds.size];
                             if (self.sectionToRestoreScrollOffset) {
                                 [self.webViewController scrollToSection:self.currentSection animated:NO];
                             } else {
                                 scrollView.contentOffset = CGPointMake(0, previousOffsetPercentage * scrollView.contentSize.height);
                             }
                         }
                         completion:^(BOOL finished) {
                             scrollView.backgroundColor = previousBackgrondColor;
                         }];
    } else {
        [self layoutForSize:self.view.bounds.size];
    }
}

- (void)showTableOfContents:(id)sender {
    [self dismissReadingThemesPopoverIfActive];
    
    if (self.tableOfContentsViewController == nil) {
        return;
    }
    
    self.tableOfContentsViewController.displayMode = self.tableOfContentsDisplayMode;
    self.tableOfContentsViewController.displaySide = self.tableOfContentsDisplaySide;
    
    switch (self.tableOfContentsDisplayMode) {
        case WMFTableOfContentsDisplayModeInline:
            if (sender != self) {
                [[NSUserDefaults wmf_userDefaults] wmf_setTableOfContentsIsVisibleInline:YES];
            }
            self.tableOfContentsDisplayState = WMFTableOfContentsDisplayStateInlineVisible;
            [self updateTableOfContentsLayoutAnimated:YES];
            break;
        case WMFTableOfContentsDisplayModeModal:
        default:
            self.tableOfContentsDisplayState = WMFTableOfContentsDisplayStateModalVisible;
            [self presentViewController:self.tableOfContentsViewController animated:YES completion:NULL];
    }
    [self updateToolbar];
}

- (void)hideTableOfContents:(id)sender {
    switch (self.tableOfContentsDisplayMode) {
        case WMFTableOfContentsDisplayModeInline:
            if (sender != self) {
                [[NSUserDefaults wmf_userDefaults] wmf_setTableOfContentsIsVisibleInline:NO];
            }
            self.tableOfContentsDisplayState = WMFTableOfContentsDisplayStateInlineHidden;
            [self updateTableOfContentsLayoutAnimated:YES];
            break;
        case WMFTableOfContentsDisplayModeModal:
        default:
            self.tableOfContentsDisplayState = WMFTableOfContentsDisplayStateModalHidden;
            [self dismissViewControllerAnimated:YES completion:NULL];
    }
    [self updateToolbar];
}

- (void)setupTableOfContentsViewController {
    switch (self.tableOfContentsDisplayMode) {
        case WMFTableOfContentsDisplayModeInline: {
            if (self.tableOfContentsViewController.parentViewController != self) {
                if (self.presentedViewController == self.tableOfContentsViewController) {
                    [self.tableOfContentsViewController dismissViewControllerAnimated:NO completion:NULL];
                }
                self.tableOfContentsViewController = nil;
                
                switch (self.tableOfContentsDisplayState) {
                    case WMFTableOfContentsDisplayStateModalHidden:
                        self.tableOfContentsDisplayState = WMFTableOfContentsDisplayStateInlineHidden;
                        break;
                    case WMFTableOfContentsDisplayStateModalVisible:
                        self.tableOfContentsDisplayState = WMFTableOfContentsDisplayStateInlineVisible;
                    default:
                        break;
                }
                
                [self createTableOfContentsViewControllerIfNeeded];
                self.tableOfContentsViewController.displayMode = self.tableOfContentsDisplayMode;
                self.tableOfContentsViewController.displaySide = self.tableOfContentsDisplaySide;
                
                if (self.tableOfContentsViewController == nil) {
                    self.tableOfContentsDisplayState = WMFTableOfContentsDisplayStateInlineHidden;
                } else {
                    [self addChildViewController:self.tableOfContentsViewController];
                    [self.view insertSubview:self.tableOfContentsViewController.view aboveSubview:self.webViewController.view];
                    [self.tableOfContentsViewController didMoveToParentViewController:self];
                    
                    [self.view insertSubview:self.tableOfContentsSeparatorView aboveSubview:self.tableOfContentsViewController.view];
                    
                    self.tableOfContentsCloseGestureRecognizer = [[UISwipeGestureRecognizer alloc] initWithTarget:self action:@selector(handleTableOfContentsCloseGesture:)];
                    UISwipeGestureRecognizerDirection closeDirection;
                    switch (self.tableOfContentsDisplaySide) {
                        case WMFTableOfContentsDisplaySideRight:
                            closeDirection = UISwipeGestureRecognizerDirectionRight;
                            break;
                        case WMFTableOfContentsDisplaySideLeft:
                        default:
                            closeDirection = UISwipeGestureRecognizerDirectionLeft;
                            break;
                    }
                    self.tableOfContentsCloseGestureRecognizer.direction = closeDirection;
                    [self.tableOfContentsViewController.view addGestureRecognizer:self.tableOfContentsCloseGestureRecognizer];
                }
            }
        } break;
        default:
        case WMFTableOfContentsDisplayModeModal: {
            if (self.tableOfContentsViewController.parentViewController == self) {
                [self.tableOfContentsViewController willMoveToParentViewController:nil];
                [self.tableOfContentsViewController.view removeFromSuperview];
                [self.tableOfContentsViewController removeFromParentViewController];
                [self.tableOfContentsSeparatorView removeFromSuperview];
                self.tableOfContentsViewController = nil;
            }
            [self createTableOfContentsViewControllerIfNeeded];
            self.tableOfContentsViewController.displayMode = self.tableOfContentsDisplayMode;
            self.tableOfContentsViewController.displaySide = self.tableOfContentsDisplaySide;
            
            switch (self.tableOfContentsDisplayState) {
                case WMFTableOfContentsDisplayStateInlineVisible:
                    self.tableOfContentsDisplayState = WMFTableOfContentsDisplayStateModalVisible;
                    [self showTableOfContents:self];
                    break;
                case WMFTableOfContentsDisplayStateInlineHidden:
                default:
                    self.tableOfContentsDisplayState = WMFTableOfContentsDisplayStateModalHidden;
                    break;
            }
            
        } break;
    }
    [self updateToolbar];
    [self updateTableOfContentsInsets];
}

- (void)handleTableOfContentsCloseGesture:(UISwipeGestureRecognizer *)recognizer {
    if (recognizer.state == UIGestureRecognizerStateEnded) {
        if (self.tableOfContentsDisplayState == WMFTableOfContentsDisplayStateInlineVisible) {
            [self hideTableOfContents:recognizer];
        }
    }
}

#pragma mark - Save Offset

- (void)saveWebViewScrollOffset {
    // Don't record scroll position of "main" pages.
    if (self.article.isMain) {
        return;
    }
    CGFloat offset = [self.webViewController currentVerticalOffset];
    [self.webViewController getCurrentVisibleSectionCompletion:^(MWKSection *_Nullable section, NSError *_Nullable error) {
        self.currentSection = section;
        [self.recentPages setFragment:self.currentSection.anchor scrollPosition:offset onPageInHistoryWithURL:self.articleURL];
    }];
}

#pragma mark - Article Fetching

- (void)articleDidLoad {
    dispatch_async(dispatch_get_main_queue(), ^{
        dispatch_block_t completion = self.articleLoadCompletion;
        if (completion) {
            completion();
            self.articleLoadCompletion = nil;
        }
    });
}

- (void)endRefreshing {
    if (self.pullToRefresh.isRefreshing) {
        @try { // TODO: REMOVE AFTER DROPPING iOS 9
            [self.pullToRefresh endRefreshing];
        } @catch (NSException *exception) {
            DDLogError(@"Caught exception while ending refreshing: %@", exception);
        }
    }
}

- (void)fetchArticleForce:(BOOL)force {
    // ** Always call articleDidLoad after the article loads or fails & before returning from this method **
    WMFAssertMainThread(@"Not on main thread!");
    NSAssert(self.isViewLoaded, @"Should only fetch article when view is loaded so we can update its state.");
    if (!force && self.article) {
        [self endRefreshing];
        [self articleDidLoad];
        return;
    }
<<<<<<< HEAD
    
=======

>>>>>>> eac1ad00
    [self showProgressViewAnimated:YES];
    
    @weakify(self);
    self.articleFetcherPromise = [self.articleFetcher fetchLatestVersionOfArticleWithURL:self.articleURL
<<<<<<< HEAD
                                                                           forceDownload:force
                                                                              saveToDisk:NO
                                                                                progress:^(CGFloat progress) {
                                                                                    [self updateProgress:[self totalProgressWithArticleFetcherProgress:progress] animated:YES];
                                                                                }
                                                                                 failure:^(NSError *_Nonnull error) {
                                                                                     @strongify(self);
                                                                                     DDLogError(@"Article Fetch Error: %@", [error localizedDescription]);
                                                                                     [self endRefreshing];
                                                                                     [self hideProgressViewAnimated:YES];
                                                                                     [self.delegate articleControllerDidLoadArticle:self];
                                                                                     
                                                                                     MWKArticle *cachedFallback = error.userInfo[WMFArticleFetcherErrorCachedFallbackArticleKey];
                                                                                     if (cachedFallback) {
                                                                                         self.article = cachedFallback;
                                                                                         if (![error wmf_isNetworkConnectionError]) {
                                                                                             // don't show offline banner for cached articles
                                                                                             [[WMFAlertManager sharedInstance] showErrorAlert:error
                                                                                                                                       sticky:NO
                                                                                                                        dismissPreviousAlerts:NO
                                                                                                                                  tapCallBack:NULL];
                                                                                         }
                                                                                     } else if ([error wmf_isWMFErrorMissingTitle]) {
                                                                                         [[NSNotificationCenter defaultCenter] postNotificationName:WMFNavigateToActivityNotification object:[NSUserActivity wmf_specialPageActivityWithURL:self.articleURL]];
                                                                                         [self.navigationController popViewControllerAnimated:YES];
                                                                                     } else {
                                                                                         [self wmf_showEmptyViewOfType:WMFEmptyViewTypeArticleDidNotLoad theme:self.theme];
                                                                                         [[WMFAlertManager sharedInstance] showErrorAlert:error
                                                                                                                                   sticky:NO
                                                                                                                    dismissPreviousAlerts:NO
                                                                                                                              tapCallBack:NULL];
                                                                                         
                                                                                         if ([error wmf_isNetworkConnectionError]) {
                                                                                             @weakify(self);
                                                                                             [self.reachabilityManager setReachabilityStatusChangeBlock:^(AFNetworkReachabilityStatus status) {
                                                                                                 switch (status) {
                                                                                                     case AFNetworkReachabilityStatusReachableViaWWAN:
                                                                                                     case AFNetworkReachabilityStatusReachableViaWiFi: {
                                                                                                         @strongify(self);
                                                                                                         [self fetchArticleIfNeeded];
                                                                                                     } break;
                                                                                                     default:
                                                                                                         break;
                                                                                                 }
                                                                                             }];
                                                                                         }
                                                                                     }
                                                                                     self.articleFetcherPromise = nil;
                                                                                     [self articleDidLoad];
                                                                                 }
                                                                                 success:^(MWKArticle *_Nonnull article) {
                                                                                     @strongify(self);
                                                                                     [self endRefreshing];
                                                                                     [self updateProgress:[self totalProgressWithArticleFetcherProgress:1.0] animated:YES];
                                                                                     self.article = article;
                                                                                     self.articleFetcherPromise = nil;
                                                                                     [self articleDidLoad];
                                                                                 }];
=======
        forceDownload:force
        saveToDisk:NO
        progress:^(CGFloat progress) {
            [self updateProgress:[self totalProgressWithArticleFetcherProgress:progress] animated:YES];
        }
        failure:^(NSError *_Nonnull error) {
            @strongify(self);
            DDLogError(@"Article Fetch Error: %@", [error localizedDescription]);
            [self endRefreshing];
            [self hideProgressViewAnimated:YES];
            [self.delegate articleControllerDidLoadArticle:self];

            MWKArticle *cachedFallback = error.userInfo[WMFArticleFetcherErrorCachedFallbackArticleKey];
            if (cachedFallback) {
                self.article = cachedFallback;
                if (![error wmf_isNetworkConnectionError]) {
                    // don't show offline banner for cached articles
                    [[WMFAlertManager sharedInstance] showErrorAlert:error
                                                              sticky:NO
                                               dismissPreviousAlerts:NO
                                                         tapCallBack:NULL];
                }
            } else {
                [self wmf_showEmptyViewOfType:WMFEmptyViewTypeArticleDidNotLoad theme:self.theme];
                [[WMFAlertManager sharedInstance] showErrorAlert:error
                                                          sticky:NO
                                           dismissPreviousAlerts:NO
                                                     tapCallBack:NULL];

                if ([error wmf_isNetworkConnectionError]) {
                    @weakify(self);
                    [self.reachabilityManager setReachabilityStatusChangeBlock:^(AFNetworkReachabilityStatus status) {
                        switch (status) {
                            case AFNetworkReachabilityStatusReachableViaWWAN:
                            case AFNetworkReachabilityStatusReachableViaWiFi: {
                                @strongify(self);
                                [self fetchArticleIfNeeded];
                            } break;
                            default:
                                break;
                        }
                    }];
                }
            }
            self.articleFetcherPromise = nil;
            [self articleDidLoad];
        }
        success:^(MWKArticle *_Nonnull article) {
            @strongify(self);
            [self endRefreshing];
            [self updateProgress:[self totalProgressWithArticleFetcherProgress:1.0] animated:YES];
            self.article = article;
            self.articleFetcherPromise = nil;
            [self articleDidLoad];
        }];
>>>>>>> eac1ad00
}

- (void)fetchArticle {
    [self fetchArticleForce:YES];
}

- (void)fetchArticleIfNeeded {
    [self fetchArticleForce:NO];
}

#pragma mark - Share

- (void)shareAFactWithTextSnippet:(nullable NSString *)text {
    WMFArticle *article = [self.dataStore fetchArticleWithURL:self.articleURL];
    if (!article) {
        return;
    }
    
    WMFShareViewController *shareViewController = [[WMFShareViewController alloc] initWithText:text article:article theme:self.theme];
    [self presentViewController:shareViewController animated:YES completion:nil];
}

- (void)shareArticle {
    [self dismissReadingThemesPopoverIfActive];
    
    [self.webViewController.webView wmf_getSelectedText:^(NSString *_Nonnull text) {
        if (text.length > 0) {
            WMFCustomShareActivity *shareAFactActivity = [[WMFCustomShareActivity alloc] initWithTitle:@"Share-a-fact"
                                                                                             imageName:@"share-a-fact"
                                                                                                action:^{
                                                                                                    [self.shareFunnel logHighlight];
                                                                                                    [self shareAFactWithTextSnippet:text];
                                                                                                }];
            UIActivityViewController *vc = [self.article sharingActivityViewControllerWithTextSnippet:nil fromButton:self->_shareToolbarItem shareFunnel:self.shareFunnel customActivity:shareAFactActivity];
            if (vc) {
                [self presentViewController:vc animated:YES completion:NULL];
            }
            return;
        } else {
            UIActivityViewController *vc = [self.article sharingActivityViewControllerWithTextSnippet:nil fromButton:self->_shareToolbarItem shareFunnel:self.shareFunnel customActivity:nil];
            if (vc) {
                [self presentViewController:vc animated:YES completion:NULL];
            }
        }
    }];
}

- (void)shareArticleWhenReady {
    if (self.canShare) {
        [self shareArticle];
    } else {
        self.shareArticleOnLoad = YES;
    }
}

#pragma mark - Save

- (void)toggleSave:(id)sender {
    [self dismissReadingThemesPopoverIfActive];
    BOOL isSaved = [self.savedPages toggleSavedPageForURL:self.articleURL];
    if (isSaved) {
        [self.savedPagesFunnel logSaveNew];
        [[PiwikTracker sharedInstance] wmf_logActionSaveInContext:self contentType:self];
    } else {
        [self.savedPagesFunnel logDelete];
        [[PiwikTracker sharedInstance] wmf_logActionUnsaveInContext:self contentType:self];
    }
}

- (void)updateSaveButtonStateForSaved:(BOOL)isSaved {
    self.saveToolbarItem.accessibilityLabel = isSaved ? [WMFCommonStrings accessibilitySavedTitle] : [WMFCommonStrings saveTitle];
    if (isSaved) {
        self.saveToolbarItem.image = [UIImage imageNamed:@"save-filled"];
    } else {
        self.saveToolbarItem.image = [UIImage imageNamed:@"save"];
    }
}

#pragma mark - Reading Themes Controls

- (void)setupReadingThemesControls {
    self.readingThemesViewController = [[WMFReadingThemesControlsViewController alloc] initWithNibName:@"ReadingThemesControlsViewController" bundle:nil];
}

- (void)showReadingThemesControlsPopup {
    NSArray *fontSizes = self.fontSizeMultipliers;
    NSUInteger index = self.indexOfCurrentFontSize;
    
    self.readingThemesViewController.modalPresentationStyle = UIModalPresentationPopover;
    
    self.readingThemesViewController.delegate = self;
    
    [self.readingThemesViewController setValuesWithSteps:fontSizes.count current:index];
    
    self.readingThemesPopoverPresenter = [self.readingThemesViewController popoverPresentationController];
    
    [self.readingThemesViewController applyTheme:self.theme];
    
    self.readingThemesPopoverPresenter.delegate = self;
    self.readingThemesPopoverPresenter.barButtonItem = self.readingThemesControlsToolbarItem;
    self.readingThemesPopoverPresenter.permittedArrowDirections = UIPopoverArrowDirectionDown;
    
    self.readingThemesPopoverPresenter.backgroundColor = self.theme.colors.popoverBackground;
    
    [self presentViewController:self.readingThemesViewController animated:YES completion:nil];
    
    self.readingThemesPopoverPresenter.passthroughViews = [NSArray arrayWithObject:self.navigationController.navigationBar];
}

- (void)dismissReadingThemesPopoverIfActive {
    if ([self.presentedViewController isKindOfClass:[WMFReadingThemesControlsViewController class]]) {
        [self.presentedViewController dismissViewControllerAnimated:YES completion:nil];
    }
}

- (UIModalPresentationStyle)adaptivePresentationStyleForPresentationController:(UIPresentationController *)controller {
    return UIModalPresentationNone;
}

- (UIModalPresentationStyle)adaptivePresentationStyleForPresentationController:(UIPresentationController *)controller traitCollection:(UITraitCollection *)traitCollection {
    // This method is called in iOS 8.3 or later regardless of trait collection, in which case use the original presentation style (UIModalPresentationNone signals no adaptation)
    return UIModalPresentationNone;
}

- (void)fontSizeSliderValueChangedInController:(WMFReadingThemesControlsViewController *)container value:(NSInteger)value {
    NSArray *fontSizes = self.fontSizeMultipliers;
    
    if (value > fontSizes.count) {
        return;
    }
    
    NSNumber *multiplier = self.fontSizeMultipliers[value];
    [self.webViewController setFontSizeMultiplier:multiplier];
    [[NSUserDefaults wmf_userDefaults] wmf_setArticleFontSizeMultiplier:multiplier];
}

- (void)themeChangedInArticleControls:(WMFReadingThemesControlsViewController *_Nonnull)controller theme:(WMFTheme *_Nonnull)theme {
}

- (NSArray<NSNumber *> *)fontSizeMultipliers {
#if WMF_TWEAKS_ENABLED
    return @[@(FBTweakValue(@"Article", @"Font Size", @"Step 1", WMFFontSizeMultiplierExtraSmall)),
             @(FBTweakValue(@"Article", @"Font Size", @"Step 2", WMFFontSizeMultiplierSmall)),
             @(FBTweakValue(@"Article", @"Font Size", @"Step 3", WMFFontSizeMultiplierMedium)),
             @(FBTweakValue(@"Article", @"Font Size", @"Step 4", WMFFontSizeMultiplierLarge)),
             @(FBTweakValue(@"Article", @"Font Size", @"Step 5", WMFFontSizeMultiplierExtraLarge)),
             @(FBTweakValue(@"Article", @"Font Size", @"Step 6", WMFFontSizeMultiplierExtraExtraLarge)),
             @(FBTweakValue(@"Article", @"Font Size", @"Step 7", WMFFontSizeMultiplierExtraExtraExtraLarge))];
#else
    return @[@(WMFFontSizeMultiplierExtraSmall),
             @(WMFFontSizeMultiplierSmall),
             @(WMFFontSizeMultiplierMedium),
             @(WMFFontSizeMultiplierLarge),
             @(WMFFontSizeMultiplierExtraLarge),
             @(WMFFontSizeMultiplierExtraExtraLarge),
             @(WMFFontSizeMultiplierExtraExtraExtraLarge)];
#endif
}

- (NSUInteger)indexOfCurrentFontSize {
    NSNumber *fontSize = [[NSUserDefaults wmf_userDefaults] wmf_articleFontSizeMultiplier];
    
    NSUInteger index = [[self fontSizeMultipliers] indexOfObject:fontSize];
    
    if (index == NSNotFound) {
        index = [self fontSizeMultipliers].count / 2;
    }
    
    return index;
}

#pragma mark - WMFWebViewControllerDelegate

- (void)webViewController:(WebViewController *)controller
 didTapImageWithSourceURL:(nonnull NSURL *)imageSourceURL {
    MWKImage *selectedImage = [[MWKImage alloc] initWithArticle:self.article sourceURL:imageSourceURL];
    WMFArticleImageGalleryViewController *fullscreenGallery = [[WMFArticleImageGalleryViewController alloc] initWithArticle:self.article selectedImage:selectedImage theme:self.theme overlayViewTopBarHidden:NO];
    if (fullscreenGallery != nil) {
        [self presentViewController:fullscreenGallery animated:YES completion:nil];
    }
}

- (void)webViewController:(WebViewController *)controller didLoadArticle:(MWKArticle *)article {
    [self completeAndHideProgressWithCompletion:^{
        //Without this pause, the motion happens too soon after loading the article
        dispatchOnMainQueueAfterDelayInSeconds(0.5, ^{
            [self showWIconPopoverIfNecessary];
        });
    }];
    
    if (self.tableOfContentsDisplayMode != WMFTableOfContentsDisplayModeModal) {
        [self setupTableOfContentsViewController];
        [self layoutForSize:self.view.bounds.size];
        [self.tableOfContentsViewController selectAndScrollToItemAtIndex:0 animated:NO];
    }
    
    [self.delegate articleControllerDidLoadArticle:self];
    
    [self saveOpenArticleTitleWithCurrentlyOnscreenFragment];
}

- (void)saveOpenArticleTitleWithCurrentlyOnscreenFragment {
    if (self.navigationController.topViewController != self || !self.isSavingOpenArticleTitleEnabled) {
        return;
    }
    
    [self.webViewController getCurrentVisibleSectionCompletion:^(MWKSection *visibleSection, NSError *error) {
        if (error) {
            // Reminder: an error is *expected* here when 1st loading an article. This is
            // because 'saveOpenArticleTitleWithCurrentlyOnscreenFragment' is also called
            // by 'viewDidAppear' (so the 'Continue reading' widget is kept up-to-date even
            // when tapping the 'Back' button), but on 1st load the article is not yet
            // fetched when this occurs.
            return;
        }
        NSURL *url = [self.article.url wmf_URLWithFragment:visibleSection.anchor];
        [[NSUserDefaults wmf_userDefaults] wmf_setOpenArticleURL:url];
    }];
}

- (void)webViewController:(WebViewController *)controller didTapEditForSection:(MWKSection *)section {
    [self showEditorForSection:section];
}

- (void)webViewController:(WebViewController *)controller didTapOnLinkForArticleURL:(NSURL *)url {
    [self pushArticleViewControllerWithURL:url contentType:nil animated:YES];
}

- (void)webViewController:(WebViewController *)controller didSelectText:(NSString *)text {
    [self.shareFunnel logHighlight];
}

- (void)webViewController:(WebViewController *)controller didTapShareWithSelectedText:(NSString *)text {
    [self shareAFactWithTextSnippet:text];
}

- (void)updateTableOfContentsHighlightWithScrollView:(UIScrollView *)scrollView {
    self.sectionToRestoreScrollOffset = nil;
    @weakify(self);
    
    [self.webViewController getCurrentVisibleSectionCompletion:^(MWKSection *_Nullable section, NSError *_Nullable error) {
        @strongify(self);
        if (section) {
            self.currentSection = section;
            [self selectAndScrollToTableOfContentsItemForSection:section animated:YES];
        } else {
            [self.webViewController getCurrentVisibleFooterIndexCompletion:^(NSNumber *_Nullable index, NSError *_Nullable error) {
                @strongify(self);
                if (index) {
                    [self selectAndScrollToTableOfContentsFooterItemAtIndex:index.integerValue animated:YES];
                }
            }];
        }
    }];
    
    self.previousContentOffsetYForTOCUpdate = scrollView.contentOffset.y;
}

- (void)webViewController:(WebViewController *)controller scrollViewWillBeginDragging:(UIScrollView *)scrollView {
    [self.navigationBarHider scrollViewWillBeginDragging:scrollView];
}

- (void)webViewController:(WebViewController *)controller scrollViewDidScroll:(UIScrollView *)scrollView {
    if (self.isUpdateTableOfContentsSectionOnScrollEnabled && (scrollView.isTracking || scrollView.isDragging || scrollView.isDecelerating) && ABS(self.previousContentOffsetYForTOCUpdate - scrollView.contentOffset.y) > WMFArticleViewControllerTableOfContentsSectionUpdateScrollDistance) {
        [self updateTableOfContentsHighlightWithScrollView:scrollView];
    }
    [self.navigationBarHider scrollViewDidScroll:scrollView];
}

- (void)webViewController:(WebViewController *)controller scrollViewWillEndDragging:(UIScrollView *)scrollView withVelocity:(CGPoint)velocity targetContentOffset:(inout CGPoint *)targetContentOffset {
    [self.navigationBarHider scrollViewWillEndDragging:scrollView withVelocity:velocity targetContentOffset:targetContentOffset];
}

- (void)webViewController:(WebViewController *)controller scrollViewDidEndDecelerating:(UIScrollView *)scrollView {
    [self.navigationBarHider scrollViewDidEndDecelerating:scrollView];
}

- (BOOL)webViewController:(nonnull WebViewController *)controller scrollViewShouldScrollToTop:(nonnull UIScrollView *)scrollView {
    [self.navigationBarHider scrollViewWillScrollToTop:scrollView];
    return YES;
}

- (void)webViewController:(WebViewController *)controller scrollViewDidScrollToTop:(UIScrollView *)scrollView {
    if (self.isUpdateTableOfContentsSectionOnScrollEnabled) {
        [self updateTableOfContentsHighlightWithScrollView:scrollView];
    }
    [self.navigationBarHider scrollViewDidScrollToTop:scrollView];
}

#pragma mark - Footer menu

- (void)webViewController:(WebViewController *)controller didTapFooterMenuItem:(WMFArticleFooterMenuItem)item payload:(NSArray *)payload {
    switch (item) {
        case WMFArticleFooterMenuItemLanguages:
            [self showLanguages];
            break;
        case WMFArticleFooterMenuItemLastEdited:
            [self showEditHistory];
            break;
        case WMFArticleFooterMenuItemPageIssues:
            [self showPageIssues:payload];
            break;
        case WMFArticleFooterMenuItemDisambiguation:
            [self showDisambiguationPages:payload];
            break;
        case WMFArticleFooterMenuItemCoordinate:
            [self showLocation];
            break;
        case WMFArticleFooterMenuItemTalkPage:
            [self showTalkPage];
            break;
    }
}

- (void)showLocation {
    NSURL *placesURL = [NSUserActivity wmf_URLForActivityOfType:WMFUserActivityTypePlaces withArticleURL:self.article.url];
    [[UIApplication sharedApplication] openURL:placesURL options:@{} completionHandler:NULL];
}

- (void)presentViewControllerEmbeddedInNavigationController:(UIViewController<WMFThemeable> *)viewController {
    [viewController applyTheme:self.theme];
    WMFThemeableNavigationController *navC = [[WMFThemeableNavigationController alloc] initWithRootViewController:viewController theme:self.theme];
    [self presentViewController:navC animated:YES completion:nil];
}

- (void)showDisambiguationPages:(NSArray<NSURL *> *)pageURLs {
    WMFDisambiguationPagesViewController *articleListVC = [[WMFDisambiguationPagesViewController alloc] initWithURLs:pageURLs siteURL:self.article.url dataStore:self.dataStore];
    articleListVC.title = WMFLocalizedStringWithDefaultValue(@"page-similar-titles", nil, nil, @"Similar pages", @"Label for button that shows a list of similar titles (disambiguation) for the current page");
    articleListVC.navigationItem.leftBarButtonItem = [UIBarButtonItem wmf_buttonType:WMFButtonTypeX target:self action:@selector(dismissPresentedViewController)];
    [self presentViewControllerEmbeddedInNavigationController:articleListVC];
}

- (void)dismissPresentedViewController {
    [self dismissViewControllerAnimated:YES completion:NULL];
}

- (void)showEditHistory {
    PageHistoryViewController *editHistoryVC = [PageHistoryViewController wmf_initialViewControllerFromClassStoryboard];
    editHistoryVC.article = self.article;
    [self presentViewControllerEmbeddedInNavigationController:editHistoryVC];
}

- (void)showTalkPage {
    SFSafariViewController *safariController = [[SFSafariViewController alloc] initWithURL:self.articleTalkPageURL];
    [self.navigationController presentViewController:safariController animated:YES completion:nil];
}

- (NSURL *)articleTalkPageURL {
    return [self.articleURL wmf_URLWithTitle:[@"Talk:" stringByAppendingString:self.articleURL.wmf_title]];
}

- (void)showLanguages {
    WMFArticleLanguagesViewController *languagesVC = [WMFArticleLanguagesViewController articleLanguagesViewControllerWithArticleURL:self.article.url];
    languagesVC.delegate = self;
    [self presentViewControllerEmbeddedInNavigationController:languagesVC];
}

- (void)showPageIssues:(NSArray<NSString *> *)issueStrings {
    WMFPageIssuesTableViewController *issuesVC = [[WMFPageIssuesTableViewController alloc] initWithStyle:UITableViewStyleGrouped];
    issuesVC.issues = issueStrings;
    [self presentViewControllerEmbeddedInNavigationController:issuesVC];
}

#pragma mark - Header Tap Gesture

- (void)imageViewDidTap:(UITapGestureRecognizer *)tap {
    WMFArticleImageGalleryViewController *fullscreenGallery = [[WMFArticleImageGalleryViewController alloc] initWithArticle:self.article theme:self.theme overlayViewTopBarHidden:NO];
    //    fullscreenGallery.referenceViewDelegate = self;
    if (fullscreenGallery != nil) {
        [self presentViewController:fullscreenGallery animated:YES completion:nil];
    }
}

#pragma mark - WMFImageGalleryViewControllerReferenceViewDelegate

- (nullable UIImageView *)referenceViewForImageController:(WMFArticleImageGalleryViewController *)controller {
    MWKImage *currentImage = [controller currentImage];
    MWKImage *leadImage = self.article.leadImage;
    if ([currentImage isVariantOfImage:leadImage]) {
        return self.headerImageView;
    } else {
        return nil;
    }
}

#pragma mark - Edit Section

- (void)showEditorForSection:(MWKSection *)section {
    if (self.article.editable) {
        SectionEditorViewController *sectionEditVC = [SectionEditorViewController wmf_initialViewControllerFromClassStoryboard];
        sectionEditVC.section = section;
        sectionEditVC.delegate = self;
        [self presentViewControllerEmbeddedInNavigationController:sectionEditVC];
    } else {
        ProtectedEditAttemptFunnel *funnel = [[ProtectedEditAttemptFunnel alloc] init];
        [funnel logProtectionStatus:[[self.article.protection allowedGroupsForAction:@"edit"] componentsJoinedByString:@","]];
        [self showProtectedDialog];
    }
}

- (void)showProtectedDialog {
    UIAlertController *alert = [UIAlertController alertControllerWithTitle:WMFLocalizedStringWithDefaultValue(@"page-protected-can-not-edit-title", nil, nil, @"This page is protected", @"Title of alert dialog shown when trying to edit a page that is protected beyond what the user can edit.") message:WMFLocalizedStringWithDefaultValue(@"page-protected-can-not-edit", nil, nil, @"You do not have the rights to edit this page", @"Text of alert dialog shown when trying to edit a page that is protected beyond what the user can edit.") preferredStyle:UIAlertControllerStyleAlert];
    [alert addAction:[UIAlertAction actionWithTitle:WMFLocalizedStringWithDefaultValue(@"button-ok", nil, nil, @"OK", @"Button text for ok button used in various places\n{{Identical|OK}}") style:UIAlertActionStyleCancel handler:NULL]];
    [self presentViewController:alert animated:YES completion:NULL];
}

#pragma mark - SectionEditorViewControllerDelegate

- (void)sectionEditorFinishedEditing:(SectionEditorViewController *)sectionEditorViewController withChanges:(BOOL)didChange {
    self.skipFetchOnViewDidAppear = YES;
    [self dismissViewControllerAnimated:YES completion:NULL];
    if (didChange) {
        [self fetchArticle];
    }
}

#pragma mark - Article link and image peeking via WKUIDelegate

- (BOOL)webView:(WKWebView *)webView shouldPreviewElement:(WKPreviewElementInfo *)elementInfo {
    return elementInfo.linkURL && [elementInfo.linkURL wmf_isPeekable];
}

- (nullable UIViewController *)webView:(WKWebView *)webView previewingViewControllerForElement:(WKPreviewElementInfo *)elementInfo defaultActions:(NSArray<id<WKPreviewActionItem>> *)previewActions {
    UIViewController *peekVC = [self peekViewControllerForURL:elementInfo.linkURL];
    if (peekVC) {
        [[PiwikTracker sharedInstance] wmf_logActionPreviewInContext:self contentType:self];
        [self.webViewController hideFindInPageWithCompletion:nil];
        
        if ([peekVC isKindOfClass:[WMFArticleViewController class]]) {
            ((WMFArticleViewController *)peekVC).articlePreviewingActionsDelegate = self;
        }
        
        if ([peekVC conformsToProtocol:@protocol(WMFThemeable)]) {
            [(id<WMFThemeable>)peekVC applyTheme:self.theme];
        }
        return peekVC;
    }
    return nil;
}

- (void)webView:(WKWebView *)webView commitPreviewingViewController:(UIViewController *)previewingViewController {
    [self commitViewController:previewingViewController];
}

#pragma mark - WMFImagePreviewingActionsDelegate

- (void)shareImagePreviewActionSelectedWithImageController:(nonnull WMFImageGalleryViewController *)imageController shareActivityController:(nonnull UIActivityViewController *)shareActivityController {
    [self presentViewController:shareActivityController animated:YES completion:nil];
}

#pragma mark - Article lead image peeking via UIViewControllerPreviewingDelegate

- (nullable UIViewController *)previewingContext:(id<UIViewControllerPreviewing>)previewingContext
                       viewControllerForLocation:(CGPoint)location {
    if (previewingContext == self.leadImagePreviewingContext) {
        [[PiwikTracker sharedInstance] wmf_logActionPreviewInContext:self contentType:self];
        WMFArticleImageGalleryViewController *fullscreenGallery = [[WMFArticleImageGalleryViewController alloc] initWithArticle:self.article selectedImage:nil theme:self.theme overlayViewTopBarHidden:YES];
        fullscreenGallery.imagePreviewingActionsDelegate = self;
        return fullscreenGallery;
    }
    return nil;
}

- (void)previewingContext:(id<UIViewControllerPreviewing>)previewingContext
     commitViewController:(UIViewController *)viewControllerToCommit {
    [self commitViewController:viewControllerToCommit];
}

#pragma mark - Peeking registration

- (void)registerForPreviewingIfAvailable {
    [self wmf_ifForceTouchAvailable:^{
        if (self.peekingAllowed && [[NSProcessInfo processInfo] wmf_isOperatingSystemMajorVersionAtLeast:10]) {
            self.webViewController.webView.UIDelegate = self;
            self.webViewController.webView.allowsLinkPreview = YES;
        } else {
            self.webViewController.webView.allowsLinkPreview = NO;
        }
        [self unregisterForPreviewing];
        self.leadImagePreviewingContext = [self registerForPreviewingWithDelegate:self sourceView:self.webViewController.headerView];
    }
                        unavailable:^{
                            [self unregisterForPreviewing];
                        }];
}

- (void)unregisterForPreviewing {
    if (self.leadImagePreviewingContext) {
        [self unregisterForPreviewingWithContext:self.leadImagePreviewingContext];
        self.leadImagePreviewingContext = nil;
    }
}

#pragma mark - Peeking helpers

- (NSArray<NSString *> *)peekableImageExtensions {
    return @[@"jpg", @"jpeg", @"gif", @"png", @"svg"];
}

- (nullable UIViewController *)peekViewControllerForURL:(NSURL *)linkURL {
    if ([self.peekableImageExtensions containsObject:[[linkURL pathExtension] lowercaseString]]) {
        return [self viewControllerForImageFilePageURL:linkURL withTopBarHidden:YES];
    } else {
        return [self viewControllerForPreviewURL:linkURL];
    }
}

- (NSURL *)galleryURLFromImageFilePageURL:(NSURL *)imageFilePageURL {
    // Find out if the imageFilePageURL's file is in the gallery array, if so return the
    // actual image url (as opposed to the file page url) from the gallery array.
    NSString *fileName = [imageFilePageURL lastPathComponent];
    if ([fileName hasPrefix:@"File:"]) {
        fileName = [fileName substringFromIndex:5];
    }
    return [[self.article imageURLsForGallery] wmf_match:^BOOL(NSURL *galleryURL) {
        return [WMFParseImageNameFromSourceURL(galleryURL).stringByRemovingPercentEncoding hasSuffix:fileName];
    }];
}

- (nullable UIViewController *)viewControllerForImageFilePageURL:(nullable NSURL *)imageFilePageURL withTopBarHidden:(BOOL)topBarHidden {
    NSURL *galleryURL = [self galleryURLFromImageFilePageURL:imageFilePageURL];
    
    if (!galleryURL) {
        return nil;
    }
    MWKImage *selectedImage = [[MWKImage alloc] initWithArticle:self.article sourceURL:galleryURL];
    WMFArticleImageGalleryViewController *gallery =
    [[WMFArticleImageGalleryViewController alloc] initWithArticle:self.article
                                                    selectedImage:selectedImage
                                                            theme:self.theme
                                          overlayViewTopBarHidden:topBarHidden];
    gallery.imagePreviewingActionsDelegate = self;
    return gallery;
}

- (nullable UIViewController *)viewControllerForPreviewURL:(NSURL *)url {
    if (url && [url wmf_isPeekable]) {
        if ([url wmf_isWikiResource]) {
            WMFArticleViewController *articleViewController = [[WMFArticleViewController alloc] initWithArticleURL:url dataStore:self.dataStore theme:self.theme];
            [articleViewController wmf_addPeekableChildViewControllerFor:url dataStore:self.dataStore theme:self.theme];
            return articleViewController;
        } else {
            return [[SFSafariViewController alloc] initWithURL:url];
        }
    }
    return nil;
}

- (void)commitViewController:(UIViewController *)viewControllerToCommit {
    if ([viewControllerToCommit isKindOfClass:[WMFArticleViewController class]]) {
        // Show unobscured article view controller when peeking through.
        [viewControllerToCommit wmf_removePeekableChildViewControllers];
        [self pushArticleViewController:(WMFArticleViewController *)viewControllerToCommit contentType:nil animated:YES];
    } else {
        if ([viewControllerToCommit isKindOfClass:[WMFImageGalleryViewController class]]) {
            [(WMFImageGalleryViewController *)viewControllerToCommit setOverlayViewTopBarHidden:NO];
        }
        [self presentViewController:viewControllerToCommit animated:YES completion:nil];
    }
}

#pragma mark - Article previewing actions (buttons beneath peeked article when you drag peek view up)

- (NSArray<id<UIPreviewActionItem>> *)previewActions {
    UIPreviewAction *readAction =
    [UIPreviewAction actionWithTitle:WMFLocalizedStringWithDefaultValue(@"button-read-now", nil, nil, @"Read now", @"Read now button text used in various places.")
                               style:UIPreviewActionStyleDefault
                             handler:^(UIPreviewAction *_Nonnull action,
                                       UIViewController *_Nonnull previewViewController) {
                                 NSAssert([previewViewController isKindOfClass:[WMFArticleViewController class]], @"Unexpected view controller type");
                                 
                                 [self.articlePreviewingActionsDelegate readMoreArticlePreviewActionSelectedWithArticleController:(WMFArticleViewController *)previewViewController];
                             }];
    
    UIPreviewAction *saveAction =
    [UIPreviewAction actionWithTitle:[self.savedPages isSaved:self.articleURL] ? WMFLocalizedStringWithDefaultValue(@"button-saved-remove", nil, nil, @"Remove from saved", @"Remove from saved button text used in various places.") : [WMFCommonStrings saveTitle]
                               style:UIPreviewActionStyleDefault
                             handler:^(UIPreviewAction *_Nonnull action,
                                       UIViewController *_Nonnull previewViewController) {
                                 // No need to have articlePreviewingActionsDelegate method for saving since saving doesn't require presenting anything.
                                 if ([self.savedPages isSaved:self.articleURL]) {
                                     [self.savedPages removeEntryWithURL:self.articleURL];
                                     UIAccessibilityPostNotification(UIAccessibilityAnnouncementNotification, [WMFCommonStrings accessibilityUnsavedNotification]);
                                 } else {
                                     [self.savedPages addSavedPageWithURL:self.articleURL];
                                     UIAccessibilityPostNotification(UIAccessibilityAnnouncementNotification, [WMFCommonStrings accessibilitySavedNotification]);
                                 }
                             }];
    
    UIPreviewAction *shareAction =
    [UIPreviewAction actionWithTitle:WMFLocalizedStringWithDefaultValue(@"share-custom-menu-item", nil, nil, @"Share...", @"Button label for text selection Share\n{{Identical|Share}}")
                               style:UIPreviewActionStyleDefault
                             handler:^(UIPreviewAction *_Nonnull action,
                                       UIViewController *_Nonnull previewViewController) {
                                 UIActivityViewController *shareActivityController = [self.article sharingActivityViewControllerWithTextSnippet:nil fromButton:self.shareToolbarItem shareFunnel:self.shareFunnel customActivity:nil];
                                 if (shareActivityController) {
                                     NSAssert([previewViewController isKindOfClass:[WMFArticleViewController class]], @"Unexpected view controller type");
                                     [self.articlePreviewingActionsDelegate shareArticlePreviewActionSelectedWithArticleController:(WMFArticleViewController *)previewViewController
                                                                                                           shareActivityController:shareActivityController];
                                 }
                             }];
    
    WMFArticle *wmfarticle = [self.dataStore fetchArticleWithURL:self.articleURL];
    UIPreviewAction *placeAction = nil;
    if (wmfarticle.location) {
        placeAction =
        [UIPreviewAction actionWithTitle:WMFLocalizedStringWithDefaultValue(@"page-location", nil, nil, @"View on a map", @"Label for button used to show an article on the map")
                                   style:UIPreviewActionStyleDefault
                                 handler:^(UIPreviewAction *_Nonnull action, UIViewController *_Nonnull previewViewController) {
                                     UIActivityViewController *shareActivityController = [self.article sharingActivityViewControllerWithTextSnippet:nil fromButton:self.shareToolbarItem shareFunnel:self.shareFunnel customActivity:nil];
                                     if (shareActivityController) {
                                         NSAssert([previewViewController isKindOfClass:[WMFArticleViewController class]], @"Unexpected view controller type");
                                         [self.articlePreviewingActionsDelegate viewOnMapArticlePreviewActionSelectedWithArticleController:(WMFArticleViewController *)previewViewController];
                                     }
                                 }];
    }
    
    if (placeAction) {
        return @[readAction, saveAction, placeAction, shareAction];
    } else {
        return @[readAction, saveAction, shareAction];
    }
}

#pragma mark - WMFArticlePreviewingActionsDelegate methods

- (void)readMoreArticlePreviewActionSelectedWithArticleController:(UIViewController *)articleController {
    [self commitViewController:articleController];
}

- (void)shareArticlePreviewActionSelectedWithArticleController:(WMFArticleViewController *)articleController
                                       shareActivityController:(UIActivityViewController *)shareActivityController {
    [self presentViewController:shareActivityController animated:YES completion:NULL];
}

- (void)viewOnMapArticlePreviewActionSelectedWithArticleController:(WMFArticleViewController *)articleController {
    NSURL *placesURL = [NSUserActivity wmf_URLForActivityOfType:WMFUserActivityTypePlaces withArticleURL:articleController.articleURL];
    [[UIApplication sharedApplication] openURL:placesURL options:@{} completionHandler:NULL];
}

#pragma mark - Article Navigation

- (void)pushArticleViewController:(WMFArticleViewController *)articleViewController contentType:(nullable id<WMFAnalyticsContentTypeProviding>)contentType animated:(BOOL)animated {
    if (contentType) {
        [[PiwikTracker sharedInstance] wmf_logActionTapThroughInContext:self contentType:contentType];
    }
    [self wmf_pushArticleViewController:articleViewController animated:YES];
}

- (void)pushArticleViewControllerWithURL:(NSURL *)url contentType:(nullable id<WMFAnalyticsContentTypeProviding>)contentType animated:(BOOL)animated {
    WMFArticleViewController *articleViewController =
    [[WMFArticleViewController alloc] initWithArticleURL:url
                                               dataStore:self.dataStore
                                                   theme:self.theme];
    [self pushArticleViewController:articleViewController contentType:contentType animated:animated];
}

#pragma mark - WMFAnalyticsContextProviding

- (NSString *)analyticsContext {
    return @"Article";
}

- (NSString *)analyticsContentType {
    return @"Article";
}

- (NSString *)analyticsName {
    return self.articleURL.host;
}

#pragma mark - One-time toolbar item popover tips

- (BOOL)shouldShowWIconPopover {
    if (!self.navigationController || [[NSUserDefaults standardUserDefaults] wmf_didShowWIconPopover]) {
        return NO;
    } else {
        return YES;
    }
}

- (void)showWIconPopoverIfNecessary {
    if (![self shouldShowWIconPopover]) {
        return;
    }
    
    [self performSelector:@selector(showWIconPopover) withObject:nil afterDelay:1.0];
}

- (void)cancelWIconPopoverDisplay {
    [NSObject cancelPreviousPerformRequestsWithTarget:self selector:@selector(showWIconPopover) object:nil];
}

- (void)showWIconPopover {
    [self wmf_presentDynamicHeightPopoverViewControllerForSourceRect:[self.titleButton convertRect:self.titleButton.bounds toView:self.view]
                                                           withTitle:WMFLocalizedStringWithDefaultValue(@"home-button-popover-title", nil, nil, @"Tap to go home", @"Title for popover describing explaining the 'W' icon may be tapped to return to the Explore feed.")
                                                             message:WMFLocalizedStringWithDefaultValue(@"home-button-popover-description", nil, nil, @"Tap on the 'W' to return to the Explore feed", @"Description for popover describing explaining the 'W' icon may be tapped to return to the Explore feed.")
                                                               width:230.0f
                                                            duration:3.0];
    [[NSUserDefaults standardUserDefaults] wmf_setDidShowWIconPopover:YES];
}

#pragma mark - WMFThemeable

- (void)applyTheme:(WMFTheme *)theme {
    [super applyTheme:theme];
    
    self.theme = theme;
    [self.webViewController applyTheme:theme];
    if (self.viewIfLoaded == nil) {
        return;
    }
    [[self wmf_emptyView] applyTheme:self.theme];
    self.headerView.backgroundColor = theme.colors.paperBackground;
    self.view.backgroundColor = theme.colors.paperBackground;
    if (self.headerImageView.image == nil) {
        self.headerImageView.backgroundColor = self.theme.colors.paperBackground;
    }
    self.headerImageView.alpha = theme.imageOpacity;
    [self.tableOfContentsViewController applyTheme:theme];
    [self.readingThemesViewController applyTheme:theme];
    self.tableOfContentsSeparatorView.backgroundColor = theme.colors.baseBackground;
    self.hideTableOfContentsToolbarItem.customView.backgroundColor = theme.colors.midBackground;
    // Popover's arrow has to be updated when a new theme is being applied to readingThemesViewController
    self.readingThemesPopoverPresenter.backgroundColor = theme.colors.popoverBackground;
}

- (void)navigationBarHider:(WMFNavigationBarHider * _Nonnull)hider didSetNavigationBarPercentHidden:(CGFloat)didSetNavigationBarPercentHidden extendedViewPercentHidden:(CGFloat)extendedViewPercentHidden animated:(BOOL)animated {
    
}


@end

NS_ASSUME_NONNULL_END<|MERGE_RESOLUTION|>--- conflicted
+++ resolved
@@ -619,20 +619,6 @@
 
 #pragma mark - Progress
 
-<<<<<<< HEAD
-=======
-- (void)setupProgressView {
-    self.progressView = [[UIProgressView alloc] initWithProgressViewStyle:UIProgressViewStyleBar];
-    self.progressView.translatesAutoresizingMaskIntoConstraints = NO;
-    [self.view addSubview:self.progressView];
-    [self.view addConstraints:@[[self.progressView.topAnchor constraintEqualToAnchor:self.topLayoutGuide.bottomAnchor], [self.progressView.leadingAnchor constraintEqualToAnchor:self.view.leadingAnchor], [self.progressView.trailingAnchor constraintEqualToAnchor:self.view.trailingAnchor], [self.progressView.heightAnchor constraintEqualToConstant:2]]];
-}
-
-- (void)removeProgressView {
-    [self.progressView removeFromSuperview];
-}
-
->>>>>>> eac1ad00
 - (void)showProgressViewAnimated:(BOOL)animated {
     [self.navigationBar setProgressViewHidden:NO animated:animated];
 }
@@ -731,10 +717,7 @@
 
     self.tableOfContentsSeparatorView = [[UIView alloc] init];
     [self setupWebView];
-<<<<<<< HEAD
-=======
-    [self setupProgressView];
->>>>>>> eac1ad00
+
     [self hideProgressViewAnimated:NO];
 
     if (self.theme) {
@@ -1145,16 +1128,11 @@
         [self articleDidLoad];
         return;
     }
-<<<<<<< HEAD
-    
-=======
-
->>>>>>> eac1ad00
+
     [self showProgressViewAnimated:YES];
     
     @weakify(self);
     self.articleFetcherPromise = [self.articleFetcher fetchLatestVersionOfArticleWithURL:self.articleURL
-<<<<<<< HEAD
                                                                            forceDownload:force
                                                                               saveToDisk:NO
                                                                                 progress:^(CGFloat progress) {
@@ -1213,63 +1191,7 @@
                                                                                      self.articleFetcherPromise = nil;
                                                                                      [self articleDidLoad];
                                                                                  }];
-=======
-        forceDownload:force
-        saveToDisk:NO
-        progress:^(CGFloat progress) {
-            [self updateProgress:[self totalProgressWithArticleFetcherProgress:progress] animated:YES];
-        }
-        failure:^(NSError *_Nonnull error) {
-            @strongify(self);
-            DDLogError(@"Article Fetch Error: %@", [error localizedDescription]);
-            [self endRefreshing];
-            [self hideProgressViewAnimated:YES];
-            [self.delegate articleControllerDidLoadArticle:self];
-
-            MWKArticle *cachedFallback = error.userInfo[WMFArticleFetcherErrorCachedFallbackArticleKey];
-            if (cachedFallback) {
-                self.article = cachedFallback;
-                if (![error wmf_isNetworkConnectionError]) {
-                    // don't show offline banner for cached articles
-                    [[WMFAlertManager sharedInstance] showErrorAlert:error
-                                                              sticky:NO
-                                               dismissPreviousAlerts:NO
-                                                         tapCallBack:NULL];
-                }
-            } else {
-                [self wmf_showEmptyViewOfType:WMFEmptyViewTypeArticleDidNotLoad theme:self.theme];
-                [[WMFAlertManager sharedInstance] showErrorAlert:error
-                                                          sticky:NO
-                                           dismissPreviousAlerts:NO
-                                                     tapCallBack:NULL];
-
-                if ([error wmf_isNetworkConnectionError]) {
-                    @weakify(self);
-                    [self.reachabilityManager setReachabilityStatusChangeBlock:^(AFNetworkReachabilityStatus status) {
-                        switch (status) {
-                            case AFNetworkReachabilityStatusReachableViaWWAN:
-                            case AFNetworkReachabilityStatusReachableViaWiFi: {
-                                @strongify(self);
-                                [self fetchArticleIfNeeded];
-                            } break;
-                            default:
-                                break;
-                        }
-                    }];
-                }
-            }
-            self.articleFetcherPromise = nil;
-            [self articleDidLoad];
-        }
-        success:^(MWKArticle *_Nonnull article) {
-            @strongify(self);
-            [self endRefreshing];
-            [self updateProgress:[self totalProgressWithArticleFetcherProgress:1.0] animated:YES];
-            self.article = article;
-            self.articleFetcherPromise = nil;
-            [self articleDidLoad];
-        }];
->>>>>>> eac1ad00
+
 }
 
 - (void)fetchArticle {
