--- conflicted
+++ resolved
@@ -490,18 +490,17 @@
 
 #pragma mark - Article Footers
 
-- (void)updateTableOfContentsForFootersIfNeeded{
-    if ([self.article.title isNonStandardTitle]) {
-        return;
-    }
-    if(![self hasTableOfContents]){
-        return;
-    }
-    
+- (void)updateTableOfContentsForFootersIfNeeded {
+    if ([self.article.url wmf_isNonStandardURL]) {
+        return;
+    }
+    if (![self hasTableOfContents]) {
+        return;
+    }
+
     BOOL includeReadMore = [self hasReadMore] && [self.readMoreListViewController hasResults];
-    
+
     [self appendItemsToTableOfContentsIncludingAboutThisArticle:[self hasAboutThisArticle] includeReadMore:includeReadMore];
-
 }
 
 - (void)updateWebviewFootersIfNeeded {
@@ -520,13 +519,7 @@
     if (includeReadMore) {
         [footerVCs addObject:self.readMoreListViewController];
     }
-<<<<<<< HEAD
-
-    [self appendItemsToTableOfContentsIncludingAboutThisArticle:[self hasAboutThisArticle] includeReadMore:includeReadMore];
-
-=======
-    
->>>>>>> c70f17e2
+
     [self.webViewController setFooterViewControllers:footerVCs];
 }
 
@@ -1074,9 +1067,9 @@
         UIView* previewView = [self.webViewController.webView wmf_browserView];
         self.linkPreviewingContext =
             [self registerForPreviewingWithDelegate:self sourceView:previewView];
-        
+
         self.leadImagePreviewingContext = [self registerForPreviewingWithDelegate:self sourceView:self.webViewController.headerView];
-        
+
         for (UIGestureRecognizer* r in previewView.gestureRecognizers) {
             if ([NSStringFromClass([r class]) isEqualToString:@"_UIPreviewGestureRecognizer"]) {
                 [r requireGestureRecognizerToFail:self.linkPreviewingContext.previewingGestureRecognizerForFailureRelationship];
@@ -1100,10 +1093,6 @@
 
 - (nullable UIViewController*)previewingContext:(id<UIViewControllerPreviewing>)previewingContext
                       viewControllerForLocation:(CGPoint)location {
-<<<<<<< HEAD
-    UIViewController* peekVC = [self peekViewControllerForPeekElement:self.webViewController.peekElement];
-    if (peekVC) {
-=======
     if (previewingContext == self.linkPreviewingContext) {
         UIViewController* peekVC = [self peekViewControllerForPeekElement:self.webViewController.peekElement];
         if (peekVC) {
@@ -1111,8 +1100,7 @@
             self.webViewController.isPeeking = YES;
             return peekVC;
         }
-    }else if (previewingContext == self.leadImagePreviewingContext) {
->>>>>>> c70f17e2
+    } else if (previewingContext == self.leadImagePreviewingContext) {
         [[PiwikTracker wmf_configuredInstance] wmf_logActionPreviewInContext:self contentType:nil];
         WMFArticleImageGalleryViewController* fullscreenGallery = [[WMFArticleImageGalleryViewController alloc] initWithArticle:self.article];
         return fullscreenGallery;
@@ -1139,11 +1127,7 @@
         return nil;
     }
 
-<<<<<<< HEAD
     MWKImage* selectedImage                       = [[MWKImage alloc] initWithArticle:self.article sourceURL:url];
-=======
-    MWKImage* selectedImage = [[MWKImage alloc] initWithArticle:self.article sourceURL:url];
->>>>>>> c70f17e2
     WMFArticleImageGalleryViewController* gallery =
         [[WMFArticleImageGalleryViewController alloc] initWithArticle:self.article
                                                         selectedImage:selectedImage];
