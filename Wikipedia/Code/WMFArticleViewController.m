#import "WMFArticleViewController_Private.h"
#import "Wikipedia-Swift.h"
@import WMF;

#import "WMFEmptyView.h"

// Controller
#import "UIViewController+WMFStoryboardUtilities.h"
#import "SectionEditorViewController.h"
#import "UIViewController+WMFArticlePresentation.h"
#import "WMFLanguagesViewController.h"
#import "PageHistoryViewController.h"
//Funnel
#import "WMFShareFunnel.h"
#import "ProtectedEditAttemptFunnel.h"

// Networking
#import "WMFArticleFetcher.h"

// View
#import <FLAnimatedImage/FLAnimatedImageView.h>
#import "UIViewController+WMFEmptyView.h"
#import "UIBarButtonItem+WMFButtonConvenience.h"
#import "UIScrollView+WMFContentOffsetUtils.h"
#import "UIViewController+WMFOpenExternalUrl.h"
#import "WMFArticleTextActivitySource.h"
#import "UIImageView+WMFFaceDetectionBasedOnUIApplicationSharedApplication.h"
#import "UIBarButtonItem+WMFButtonConvenience.h"

#if WMF_TWEAKS_ENABLED
#import <Tweaks/FBTweakInline.h>
#endif
#import "WKWebView+WMFWebViewControllerJavascript.h"
#import "WMFImageInfoController.h"
#import "UIViewController+WMFDynamicHeightPopoverMessage.h"

#import "Wikipedia-Swift.h"

@import SafariServices;

NS_ASSUME_NONNULL_BEGIN

static const CGFloat WMFArticleViewControllerExpandedTableOfContentsWidthPercentage = 0.33;
static const CGFloat WMFArticleViewControllerTableOfContentsSeparatorWidth = 1;
static const CGFloat WMFArticleViewControllerTableOfContentsSectionUpdateScrollDistance = 15;

@interface MWKArticle (WMFSharingActivityViewController)

- (nullable UIActivityViewController *)sharingActivityViewControllerWithTextSnippet:(nullable NSString *)text
                                                                         fromButton:(UIBarButtonItem *)button
                                                                        shareFunnel:(nullable WMFShareFunnel *)shareFunnel;
@end

@implementation MWKArticle (WMFSharingActivityViewController)

- (nullable UIActivityViewController *)sharingActivityViewControllerWithTextSnippet:(nullable NSString *)text
                                                                         fromButton:(UIBarButtonItem *)button
                                                                        shareFunnel:(nullable WMFShareFunnel *)shareFunnel {
    NSParameterAssert(button);
    if (!button) {
        //If we get no button, we will crash below on iPad
        //The assert above should help, but lets make sure we bail in prod
        NSAssert(false, @"Should have a button by now...");
        return nil;
    }
    [shareFunnel logShareButtonTappedResultingInSelection:text];

    WMFShareActivityController *vc = [[WMFShareActivityController alloc] initWithArticle:self textActivitySource:[[WMFArticleTextActivitySource alloc] initWithArticle:self shareText:text]];

    UIPopoverPresentationController *presenter = [vc popoverPresentationController];
    presenter.barButtonItem = button;
    return vc;
}

@end

@interface WMFArticleViewController () <SectionEditorViewControllerDelegate,
                                        UIViewControllerPreviewingDelegate,
                                        WMFLanguagesViewControllerDelegate,
                                        WMFReadingThemesControlsViewControllerDelegate,
                                        UIPopoverPresentationControllerDelegate,
                                        WKUIDelegate,
                                        WMFArticlePreviewingActionsDelegate>

// Data
@property (nonatomic, strong, readwrite, nullable) MWKArticle *article;

// Children
@property (nonatomic, strong, nullable) WMFTableOfContentsViewController *tableOfContentsViewController;
@property (nonatomic, strong) WebViewController *webViewController;

@property (nonatomic, strong) WMFReadingThemesControlsViewController *readingThemesViewController;
@property (nonatomic, strong) UIPopoverPresentationController *readingThemesPopoverPresenter;

@property (nonatomic, strong, readwrite) NSURL *articleURL;
@property (nonatomic, strong, readwrite) MWKDataStore *dataStore;

@property (nonatomic, strong) SavedPagesFunnel *savedPagesFunnel;
@property (strong, nonatomic, nullable, readwrite) WMFShareFunnel *shareFunnel;

// Data
@property (nonatomic, strong, readonly) MWKHistoryEntry *historyEntry;
@property (nonatomic, strong, readonly) MWKSavedPageList *savedPages;
@property (nonatomic, strong, readonly) MWKHistoryList *recentPages;

// Fetchers
@property (nonatomic, strong) WMFArticleFetcher *articleFetcher;
@property (nonatomic, strong, nullable) NSURLSessionTask *articleFetcherPromise;
@property (nonatomic, strong, nullable) AFNetworkReachabilityManager *reachabilityManager;

// Views
@property (nonatomic, strong) UIImageView *headerImageView;
@property (nonatomic, strong) UIView *headerView;
@property (nonatomic, strong, readwrite) UIBarButtonItem *saveToolbarItem;
@property (nonatomic, strong, readwrite) UIBarButtonItem *languagesToolbarItem;
@property (nonatomic, strong, readwrite) UIBarButtonItem *shareToolbarItem;
@property (nonatomic, strong, readwrite) UIBarButtonItem *readingThemesControlsToolbarItem;
@property (nonatomic, strong, readwrite) UIBarButtonItem *showTableOfContentsToolbarItem;
@property (nonatomic, strong, readwrite) UIBarButtonItem *hideTableOfContentsToolbarItem;
@property (nonatomic, strong, readwrite) UIBarButtonItem *findInPageToolbarItem;
@property (strong, nonatomic) UIProgressView *progressView;
@property (nonatomic, strong) UIRefreshControl *pullToRefresh;

// Table of Contents
@property (nonatomic, strong) UISwipeGestureRecognizer *tableOfContentsCloseGestureRecognizer;
@property (nonatomic, strong) UIView *tableOfContentsSeparatorView;
@property (nonatomic) CGFloat previousContentOffsetYForTOCUpdate;

// Previewing
@property (nonatomic, weak) id<UIViewControllerPreviewing> leadImagePreviewingContext;

@property (strong, nonatomic, nullable) NSTimer *significantlyViewedTimer;

/**
 *  We need to do this to prevent auto loading from occuring,
 *  if we do something to the article like edit it and force a reload
 */
@property (nonatomic, assign) BOOL skipFetchOnViewDidAppear;

@property (assign, getter=shouldShareArticleOnLoad) BOOL shareArticleOnLoad;

@property (strong, nonatomic, nullable) WMFTheme *theme;

@end

@implementation WMFArticleViewController

- (void)dealloc {
    [[NSNotificationCenter defaultCenter] removeObserver:self];
}

- (instancetype)initWithArticleURL:(NSURL *)url
                         dataStore:(MWKDataStore *)dataStore
                             theme:(WMFTheme *)theme {

    NSParameterAssert(url.wmf_title);
    NSParameterAssert(dataStore);

    self = [super init];
    if (self) {
        self.theme = theme;
        self.addingArticleToHistoryListEnabled = YES;
        self.savingOpenArticleTitleEnabled = YES;
        self.articleURL = url;
        self.dataStore = dataStore;
        self.hidesBottomBarWhenPushed = YES;
        self.edgesForExtendedLayout = UIRectEdgeAll;
        self.extendedLayoutIncludesOpaqueBars = YES;
        self.automaticallyAdjustsScrollViewInsets = NO;
        self.reachabilityManager = [AFNetworkReachabilityManager manager];
        [self.reachabilityManager startMonitoring];
        self.savingOpenArticleTitleEnabled = YES;
        self.addingArticleToHistoryListEnabled = YES;
        self.peekingAllowed = YES;
    }
    return self;
}

#pragma mark - Accessors

- (NSString *)description {
    return [NSString stringWithFormat:@"%@ %@", [super description], self.articleURL];
}

- (void)setArticle:(nullable MWKArticle *)article {
    NSAssert(self.isViewLoaded, @"Expecting article to only be set after the view loads.");
    NSAssert([article.url isEqual:[self.articleURL wmf_URLWithFragment:nil]],
             @"Invalid article set for VC expecting article data for title: %@", self.articleURL);

    _shareFunnel = nil;
    [self.articleFetcher cancelFetchForArticleURL:self.articleURL];

    _article = article;

    // always update webVC & headerGallery, even if nil so they are reset if needed
    [self.webViewController setArticle:_article articleURL:self.articleURL];

    if (self.article) {
        self.headerImageView.backgroundColor = self.theme.colors.paperBackground;
        if ([self.article.url wmf_isNonStandardURL]) {
            self.headerImageView.image = nil;
        } else {
            [self.headerImageView wmf_setImageWithMetadata:_article.leadImage
                                               detectFaces:YES
                                                   failure:WMFIgnoreErrorHandler
                                                   success:^{
                                                       [self layoutHeaderImageViewForSize:self.view.bounds.size];
                                                   }];
            NSURL *articleURL = self.articleURL;
            if (articleURL && self.isAddingArticleToHistoryListEnabled) {
                dispatch_async(dispatch_get_main_queue(), ^{
                    [self.dataStore.historyList addPageToHistoryWithURL:articleURL];
                });
            }
        }
        [self startSignificantlyViewedTimer];
        [self wmf_hideEmptyView];
        [NSUserActivity wmf_makeActivityActive:[NSUserActivity wmf_articleViewActivityWithArticle:self.article]];
    }

    [self updateToolbar];
    [self setupTableOfContentsViewController];
    [self setupReadingThemesControls];
    [self updateTableOfContentsForFootersIfNeeded];

    if (_article && self.shouldShareArticleOnLoad) {
        self.shareArticleOnLoad = NO;
        dispatch_async(dispatch_get_main_queue(), ^{
            [self shareArticle];
        });
    }
}

- (MWKHistoryList *)recentPages {
    return self.dataStore.historyList;
}

- (MWKSavedPageList *)savedPages {
    return self.dataStore.savedPageList;
}

- (WMFArticle *)historyEntry {
    return [self.recentPages entryForURL:self.articleURL];
}

- (nullable WMFShareFunnel *)shareFunnel {
    NSParameterAssert(self.article);
    if (!self.article) {
        return nil;
    }
    if (!_shareFunnel) {
        _shareFunnel = [[WMFShareFunnel alloc] initWithArticle:self.article];
    }
    return _shareFunnel;
}

- (UIProgressView *)progressView {
    if (!_progressView) {
        UIProgressView *progress = [[UIProgressView alloc] initWithProgressViewStyle:UIProgressViewStyleBar];
        progress.translatesAutoresizingMaskIntoConstraints = NO;
        _progressView = progress;
    }

    return _progressView;
}

- (UIView *)headerView {
    if (!_headerView) {
        // HAX: Only read the scale at setup
        CGFloat scale = [[UIScreen mainScreen] scale];
        CGFloat borderHeight = scale > 1 ? 0.5 : 1;
        CGFloat height = 10;

        _headerView = [[UIView alloc] initWithFrame:CGRectMake(0, 0, 1, height)];
        _headerView.clipsToBounds = YES;

        UIView *headerBorderView = [[UIView alloc] initWithFrame:CGRectMake(0, height - borderHeight, 1, borderHeight)];
        headerBorderView.backgroundColor = [UIColor colorWithWhite:0 alpha:0.2];
        headerBorderView.autoresizingMask = UIViewAutoresizingFlexibleTopMargin | UIViewAutoresizingFlexibleWidth;

        self.headerImageView.frame = CGRectMake(0, 0, 1, height - borderHeight);
        [_headerView addSubview:self.headerImageView];
        [_headerView addSubview:headerBorderView];
    }
    return _headerView;
}

- (UIImageView *)headerImageView {
    if (!_headerImageView) {
        _headerImageView = [[FLAnimatedImageView alloc] initWithFrame:CGRectZero];
        _headerImageView.userInteractionEnabled = YES;
        _headerImageView.clipsToBounds = YES;
        _headerImageView.contentMode = UIViewContentModeScaleAspectFill;
        if (@available(iOS 11.0, *)) {
            _headerImageView.accessibilityIgnoresInvertColors = YES;
        }
        UITapGestureRecognizer *tap = [[UITapGestureRecognizer alloc] initWithTarget:self action:@selector(imageViewDidTap:)];
        [_headerImageView addGestureRecognizer:tap];
    }
    return _headerImageView;
}

- (WMFArticleFetcher *)articleFetcher {
    if (!_articleFetcher) {
        _articleFetcher = [[WMFArticleFetcher alloc] initWithDataStore:self.dataStore];
    }
    return _articleFetcher;
}

- (WebViewController *)webViewController {
    if (!_webViewController) {
        _webViewController = [WebViewController wmf_initialViewControllerFromClassStoryboard];
        _webViewController.delegate = self;
        _webViewController.headerView = self.headerView;
    }
    return _webViewController;
}

#pragma mark - Notifications and Observations

- (void)applicationWillResignActiveWithNotification:(NSNotification *)note {
    [self saveWebViewScrollOffset];
    [self saveOpenArticleTitleWithCurrentlyOnscreenFragment];
}

- (void)articleWasUpdatedWithNotification:(NSNotification *)note {
    WMFArticle *article = [note object];
    NSString *articleKey = article.key;
    NSString *myDatabaseKey = self.articleURL.wmf_articleDatabaseKey;
    if (articleKey && myDatabaseKey && [articleKey isEqual:myDatabaseKey]) {
        [self updateSaveButtonStateForSaved:article.savedDate != nil];
    }
}

#pragma mark - Public

- (BOOL)canRefresh {
    return self.article != nil;
}

- (BOOL)canShare {
    return self.article != nil;
}

- (BOOL)canAdjustText {
    return self.article != nil;
}

- (BOOL)canFindInPage {
    return self.article != nil;
}

- (BOOL)hasLanguages {
    return self.article.hasMultipleLanguages;
}

- (BOOL)hasTableOfContents {
    return self.article && !self.article.isMain && self.article.sections.count > 0;
}

- (BOOL)hasAboutThisArticle {
    return self.article && !self.article.isMain;
}

- (void)getShareText:(void (^)(NSString *text))completion {
    [self.webViewController.webView wmf_getSelectedText:^(NSString *_Nonnull text) {
        if (text.length == 0) {
            text = [self.article shareSnippet];
        }
        if (completion) {
            completion(text);
        }
    }];
}

#pragma mark - Toolbar Setup

- (NSArray<UIBarButtonItem *> *)articleToolBarItems {
    NSMutableArray *articleToolbarItems = [NSMutableArray arrayWithCapacity:18];

    CGFloat spacing = 0;
    switch (self.tableOfContentsDisplayMode) {
        case WMFTableOfContentsDisplayModeInline:
            spacing = 22;
            break;
        default:
            break;
    }

    NSArray *itemGroups = @[@[[UIBarButtonItem wmf_barButtonItemOfFixedWidth:spacing],
                              self.languagesToolbarItem,
                              [UIBarButtonItem wmf_barButtonItemOfFixedWidth:spacing]],

                            @[[UIBarButtonItem wmf_barButtonItemOfFixedWidth:3 + spacing],
                              self.saveToolbarItem,
                              [UIBarButtonItem wmf_barButtonItemOfFixedWidth:4 + spacing]],

                            @[[UIBarButtonItem wmf_barButtonItemOfFixedWidth:3 + spacing],
                              self.shareToolbarItem,
                              [UIBarButtonItem wmf_barButtonItemOfFixedWidth:3 + spacing]],

                            @[[UIBarButtonItem wmf_barButtonItemOfFixedWidth:spacing],
                              self.readingThemesControlsToolbarItem,
                              [UIBarButtonItem wmf_barButtonItemOfFixedWidth:spacing]],

                            @[[UIBarButtonItem wmf_barButtonItemOfFixedWidth:3 + spacing],

                              self.findInPageToolbarItem,
                              [UIBarButtonItem wmf_barButtonItemOfFixedWidth:8]]];

    for (NSArray *itemGroup in itemGroups) {
        switch (self.tableOfContentsDisplayMode) {
            case WMFTableOfContentsDisplayModeInline:
                break;
            case WMFTableOfContentsDisplayModeModal:
            default:
                [articleToolbarItems addObject:[UIBarButtonItem flexibleSpaceToolbarItem]];
                break;
        }
        [articleToolbarItems addObjectsFromArray:itemGroup];
    }

    UIBarButtonItem *tocItem = [self tableOfContentsToolbarItem];
    switch (self.tableOfContentsDisplayMode) {
        case WMFTableOfContentsDisplayModeInline:
            [articleToolbarItems insertObject:[UIBarButtonItem flexibleSpaceToolbarItem] atIndex:0];
            [articleToolbarItems addObject:[UIBarButtonItem flexibleSpaceToolbarItem]];
            [articleToolbarItems addObject:[UIBarButtonItem wmf_barButtonItemOfFixedWidth:tocItem.width + 8]];
        case WMFTableOfContentsDisplayModeModal:
        default: {
            WMFTableOfContentsDisplayStyle style = [self tableOfContentsStyleTweakValue];
            if (style == WMFTableOfContentsDisplayStyleOld) {
                id spacer = [articleToolbarItems objectAtIndex:0];
                [articleToolbarItems removeObjectAtIndex:0];
                [articleToolbarItems addObject:spacer];
                [articleToolbarItems addObject:tocItem];
            } else {
                [articleToolbarItems insertObject:tocItem atIndex:0];
            }
        } break;
    }
    return articleToolbarItems;
}

- (UIBarButtonItem *)tableOfContentsToolbarItem {
    switch (self.tableOfContentsDisplayState) {
        case WMFTableOfContentsDisplayStateInlineVisible:
            return self.hideTableOfContentsToolbarItem;
        default:
            return self.showTableOfContentsToolbarItem;
    }
}

- (void)updateToolbar {
    [self updateToolbarItemsIfNeeded];
    [self updateToolbarItemEnabledState];
}

- (void)updateToolbarItemsIfNeeded {

    NSArray<UIBarButtonItem *> *toolbarItems = [self articleToolBarItems];

    if (![self.toolbarItems isEqualToArray:toolbarItems]) {
        // HAX: only update toolbar if # of items has changed, otherwise items will (somehow) get lost
        [self setToolbarItems:toolbarItems animated:NO];
    }
}

- (void)updateToolbarItemEnabledState {
    self.readingThemesControlsToolbarItem.enabled = [self canAdjustText];
    self.shareToolbarItem.enabled = [self canShare];
    self.languagesToolbarItem.enabled = [self hasLanguages];
    self.showTableOfContentsToolbarItem.enabled = [self hasTableOfContents];
    self.findInPageToolbarItem.enabled = [self canFindInPage];
}

#pragma mark - Toolbar Items

- (UIBarButtonItem *)showTableOfContentsToolbarItem {
    if (!_showTableOfContentsToolbarItem) {
        _showTableOfContentsToolbarItem = [[UIBarButtonItem alloc] initWithImage:[UIImage imageNamed:@"toc"]
                                                                           style:UIBarButtonItemStylePlain
                                                                          target:self
                                                                          action:@selector(showTableOfContents:)];
        _showTableOfContentsToolbarItem.accessibilityLabel = WMFLocalizedStringWithDefaultValue(@"table-of-contents-button-label", nil, nil, @"Table of contents", @"Accessibility label for the Table of Contents button\n{{Identical|Table of contents}}");
        return _showTableOfContentsToolbarItem;
    }
    return _showTableOfContentsToolbarItem;
}

- (UIBarButtonItem *)hideTableOfContentsToolbarItem {
    if (!_hideTableOfContentsToolbarItem) {
        UIImage *closeImage = [UIImage imageNamed:@"toc"];
        UIButton *closeButton = [UIButton buttonWithType:UIButtonTypeCustom];
        [closeButton setImage:closeImage forState:UIControlStateNormal];
        [closeButton addTarget:self action:@selector(hideTableOfContents:) forControlEvents:UIControlEventTouchUpInside];
        closeButton.frame = (CGRect){.origin = CGPointZero, .size = closeImage.size};
        closeButton.layer.cornerRadius = 5;
        closeButton.layer.masksToBounds = YES;
        _hideTableOfContentsToolbarItem = [[UIBarButtonItem alloc] initWithCustomView:closeButton];
        _hideTableOfContentsToolbarItem.accessibilityLabel = WMFLocalizedStringWithDefaultValue(@"table-of-contents-button-label", nil, nil, @"Table of contents", @"Accessibility label for the Table of Contents button\n{{Identical|Table of contents}}");
    }
    return _hideTableOfContentsToolbarItem;
}

- (UIBarButtonItem *)saveToolbarItem {
    if (!_saveToolbarItem) {
        _saveToolbarItem = [[UIBarButtonItem alloc] initWithImage:[UIImage imageNamed:@"save"] style:UIBarButtonItemStylePlain target:self action:@selector(toggleSave:)];
    }
    return _saveToolbarItem;
}

- (UIBarButtonItem *)readingThemesControlsToolbarItem {
    if (!_readingThemesControlsToolbarItem) {
        _readingThemesControlsToolbarItem = [[UIBarButtonItem alloc] initWithImage:[UIImage imageNamed:@"font-size"] style:UIBarButtonItemStylePlain target:self action:@selector(showReadingThemesControlsPopup)];
    }
    _readingThemesControlsToolbarItem.accessibilityLabel = WMFLocalizedStringWithDefaultValue(@"article-toolbar-reading-themes-controls-toolbar-item", nil, nil, @"Reading Themes Controls", @"Accessibility label for the Reading Themes Controls article toolbar item");
    return _readingThemesControlsToolbarItem;
}

- (UIBarButtonItem *)shareToolbarItem {
    if (!_shareToolbarItem) {
        _shareToolbarItem = [[UIBarButtonItem alloc] initWithBarButtonSystemItem:UIBarButtonSystemItemAction
                                                                          target:self
                                                                          action:@selector(shareArticle)];
    }
    return _shareToolbarItem;
}

- (UIBarButtonItem *)findInPageToolbarItem {
    if (!_findInPageToolbarItem) {
        _findInPageToolbarItem = [[UIBarButtonItem alloc] initWithImage:[UIImage imageNamed:@"find-in-page"]
                                                                  style:UIBarButtonItemStylePlain
                                                                 target:self
                                                                 action:@selector(findInPageButtonPressed)];
        _findInPageToolbarItem.accessibilityLabel = WMFLocalizedStringWithDefaultValue(@"find-in-page-button-label", nil, nil, @"Find in page", @"Accessibility label for the Find in Page button");
    }
    return _findInPageToolbarItem;
}

- (void)findInPageButtonPressed {
    [CATransaction begin];
    [CATransaction setCompletionBlock:^{
        [self.webViewController showFindInPage];
    }];
    [self dismissReadingThemesPopoverIfActive];
    [CATransaction commit];
}

- (UIBarButtonItem *)languagesToolbarItem {
    if (!_languagesToolbarItem) {
        _languagesToolbarItem = [[UIBarButtonItem alloc] initWithImage:[UIImage imageNamed:@"language"]
                                                                 style:UIBarButtonItemStylePlain
                                                                target:self
                                                                action:@selector(showLanguagePicker)];
    }
    return _languagesToolbarItem;
}

#pragma mark - Article languages

- (void)showLanguagePicker {
    [self dismissReadingThemesPopoverIfActive];
    WMFArticleLanguagesViewController *languagesVC = [WMFArticleLanguagesViewController articleLanguagesViewControllerWithArticleURL:self.articleURL];
    languagesVC.delegate = self;
    [self presentViewControllerEmbeddedInNavigationController:languagesVC];
}

- (void)languagesController:(WMFLanguagesViewController *)controller didSelectLanguage:(MWKLanguageLink *)language {
    [[PiwikTracker sharedInstance] wmf_logActionSwitchLanguageInContext:self contentType:self];
    [self dismissViewControllerAnimated:YES
                             completion:^{
                                 [self pushArticleViewControllerWithURL:language.articleURL contentType:nil animated:YES];
                             }];
}

#pragma mark - Article Footers

- (void)updateTableOfContentsForFootersIfNeeded {
    if ([self.article.url wmf_isNonStandardURL]) {
        return;
    }
    if (![self hasTableOfContents]) {
        return;
    }

    BOOL includeReadMore = self.article.hasReadMore;

    [self appendItemsToTableOfContentsIncludingAboutThisArticle:[self hasAboutThisArticle] includeReadMore:includeReadMore];
}

#pragma mark - Progress

- (void)addProgressView {
    NSAssert(!self.progressView.superview, @"Illegal attempt to re-add progress view.");
    if (self.navigationController.navigationBarHidden) {
        return;
    }
    [self.view addSubview:self.progressView];
    [self.view addConstraints:@[[self.progressView.topAnchor constraintEqualToAnchor:self.topLayoutGuide.bottomAnchor], [self.progressView.leadingAnchor constraintEqualToAnchor:self.view.leadingAnchor], [self.progressView.trailingAnchor constraintEqualToAnchor:self.view.trailingAnchor], [self.progressView.heightAnchor constraintEqualToConstant:2]]];
}

- (void)removeProgressView {
    [self.progressView removeFromSuperview];
}

- (void)showProgressViewAnimated:(BOOL)animated {
    self.progressView.progress = 0.05;

    if (!animated) {
        [self _showProgressView];
        return;
    }

    [UIView animateWithDuration:0.25
                     animations:^{
                         [self _showProgressView];
                     }
                     completion:^(BOOL finished){
                     }];
}

- (void)_showProgressView {
    self.progressView.alpha = 1.0;
}

- (void)hideProgressViewAnimated:(BOOL)animated {
    if (!animated) {
        [self _hideProgressView];
        return;
    }

    [UIView animateWithDuration:0.25
                     animations:^{
                         [self _hideProgressView];
                     }
                     completion:nil];
}

- (void)_hideProgressView {
    self.progressView.alpha = 0.0;
}

- (void)updateProgress:(CGFloat)progress animated:(BOOL)animated {
    if (progress < self.progressView.progress) {
        return;
    }
    [self.progressView setProgress:progress animated:animated];

    [self.delegate articleController:self didUpdateArticleLoadProgress:progress animated:animated];
}

- (void)completeAndHideProgressWithCompletion:(nullable dispatch_block_t)completion {
    [self updateProgress:1.0 animated:YES];
    dispatchOnMainQueueAfterDelayInSeconds(0.5, ^{
        [self hideProgressViewAnimated:YES];
        if (completion) {
            completion();
        }
    });
}

/**
 *  Some of the progress is in loading the HTML into the webview
 *  This leaves 20% of progress for that work.
 */
- (CGFloat)totalProgressWithArticleFetcherProgress:(CGFloat)progress {
    return 0.1 + (0.7 * progress);
}

#pragma mark - Significantly Viewed Timer

- (void)startSignificantlyViewedTimer {
    if (self.significantlyViewedTimer) {
        return;
    }
    if (!self.article) {
        return;
    }
    MWKHistoryList *historyList = self.dataStore.historyList;
    WMFArticle *entry = [historyList entryForURL:self.articleURL];
    if (!entry.wasSignificantlyViewed) {
        self.significantlyViewedTimer = [NSTimer scheduledTimerWithTimeInterval:30.0 target:self selector:@selector(significantlyViewedTimerFired:) userInfo:nil repeats:NO];
    }
}

- (void)significantlyViewedTimerFired:(NSTimer *)timer {
    [self stopSignificantlyViewedTimer];
    MWKHistoryList *historyList = self.dataStore.historyList;
    [historyList setSignificantlyViewedOnPageInHistoryWithURL:self.articleURL];
}

- (void)stopSignificantlyViewedTimer {
    [self.significantlyViewedTimer invalidate];
    self.significantlyViewedTimer = nil;
}

#pragma mark - Title Button

- (UIButton *)titleButton {
    return (UIButton *)self.navigationItem.titleView;
}

- (void)setUpTitleBarButton {
    UIButton *b = [UIButton buttonWithType:UIButtonTypeCustom];
    [b adjustsImageWhenHighlighted];
    UIImage *w = [UIImage imageNamed:@"W"];
    [b setImage:w forState:UIControlStateNormal];
    [b sizeToFit];
    [b addTarget:self action:@selector(titleBarButtonPressed) forControlEvents:UIControlEventTouchUpInside];
    self.navigationItem.titleView = b;
    self.navigationItem.titleView.isAccessibilityElement = YES;

    self.navigationItem.titleView.accessibilityTraits |= UIAccessibilityTraitButton;
}

- (void)titleBarButtonPressed {
    [self dismissReadingThemesPopoverIfActive];
    [self.navigationController popToRootViewControllerAnimated:YES];
}

#pragma mark - ViewController

- (void)viewDidLoad {
    [super viewDidLoad];
    self.savedPagesFunnel = [[SavedPagesFunnel alloc] init];
    [self setUpTitleBarButton];

    [[NSNotificationCenter defaultCenter] addObserver:self selector:@selector(applicationWillResignActiveWithNotification:) name:UIApplicationWillResignActiveNotification object:nil];
    [[NSNotificationCenter defaultCenter] addObserver:self selector:@selector(articleWasUpdatedWithNotification:) name:WMFArticleUpdatedNotification object:nil];

    self.tableOfContentsSeparatorView = [[UIView alloc] init];
    [self setupWebView];
    [self addProgressView];
    [self hideProgressViewAnimated:NO];

    if (self.theme) {
        [self applyTheme:self.theme];
    }
}

- (void)viewWillAppear:(BOOL)animated {
    [super viewWillAppear:animated];

    NSUInteger index = self.indexOfCurrentFontSize;
    NSNumber *multiplier = self.fontSizeMultipliers[index];
    [self.webViewController setFontSizeMultiplier:multiplier];

    [self updateTableOfContentsDisplayModeWithTraitCollection:self.traitCollection];

    BOOL isVisibleInline = [[NSUserDefaults wmf_userDefaults] wmf_isTableOfContentsVisibleInline];

    self.tableOfContentsDisplayState = self.tableOfContentsDisplayMode == WMFTableOfContentsDisplayModeInline ? isVisibleInline ? WMFTableOfContentsDisplayStateInlineVisible : WMFTableOfContentsDisplayStateInlineHidden : WMFTableOfContentsDisplayStateModalHidden;

    [self updateToolbar];

    [self layoutForSize:self.view.bounds.size];

    [self registerForPreviewingIfAvailable];

    if (!self.skipFetchOnViewDidAppear) {
        [self fetchArticleIfNeeded];
    }
    self.skipFetchOnViewDidAppear = NO;
    [self startSignificantlyViewedTimer];
}

- (void)viewDidAppear:(BOOL)animated {
    [super viewDidAppear:animated];
    [self.reachabilityManager startMonitoring];
    [self saveOpenArticleTitleWithCurrentlyOnscreenFragment];
}

- (void)viewWillDisappear:(BOOL)animated {
    [super viewWillDisappear:animated];

    [self unregisterForPreviewing];

    [self stopSignificantlyViewedTimer];
    [self saveWebViewScrollOffset];
    [self removeProgressView];
    [self dismissReadingThemesPopoverIfActive];
}

- (void)viewDidDisappear:(BOOL)animated {
    [super viewDidDisappear:animated];
    [self.reachabilityManager stopMonitoring];
}

- (void)traitCollectionDidChange:(nullable UITraitCollection *)previousTraitCollection {
    [super traitCollectionDidChange:previousTraitCollection];
    //TODO: Is this needed? iBooks doesn't dismiss the popover on rotation.
    //    if ([self.presentedViewController isKindOfClass:[WMFReadingThemesControlsViewController class]]) {
    //        [self.presentedViewController dismissViewControllerAnimated:YES completion:nil];
    //    }
    [self registerForPreviewingIfAvailable];
    NSNumber *multiplier = [[NSUserDefaults wmf_userDefaults] wmf_articleFontSizeMultiplier];
    [self.webViewController setFontSizeMultiplier:multiplier];
}

#pragma mark - Layout

- (void)layoutForSize:(CGSize)size {
    BOOL isTOCVisible = self.tableOfContentsDisplayState == WMFTableOfContentsDisplayStateInlineVisible;

    CGFloat separatorWidth = WMFArticleViewControllerTableOfContentsSeparatorWidth;
    CGFloat tocWidth = round(size.width * WMFArticleViewControllerExpandedTableOfContentsWidthPercentage);
    CGFloat webFrameWidth = size.width - (isTOCVisible ? (separatorWidth + tocWidth) : 0);

    CGFloat webFrameOriginX;
    CGFloat tocOriginX;
    CGFloat separatorOriginX;

    switch (self.tableOfContentsDisplaySide) {
        case WMFTableOfContentsDisplaySideRight:
            tocOriginX = isTOCVisible ? webFrameWidth + separatorWidth : size.width + separatorWidth;
            separatorOriginX = isTOCVisible ? webFrameWidth : size.width;
            webFrameOriginX = 0;
            break;
        case WMFTableOfContentsDisplaySideLeft:
        default:
            tocOriginX = isTOCVisible ? 0 : 0 - tocWidth - separatorWidth;
            separatorOriginX = isTOCVisible ? tocWidth : 0 - separatorWidth;
            webFrameOriginX = tocOriginX + tocWidth + separatorWidth;
            break;
    }

    CGPoint origin = CGPointZero;
    if (self.tableOfContentsDisplayMode != WMFTableOfContentsDisplayModeModal) {
        self.tableOfContentsViewController.view.frame = CGRectMake(tocOriginX, self.topLayoutGuide.length, tocWidth, size.height - self.topLayoutGuide.length - self.bottomLayoutGuide.length);
        self.tableOfContentsSeparatorView.frame = CGRectMake(separatorOriginX, self.topLayoutGuide.length, separatorWidth, size.height - self.topLayoutGuide.length - self.bottomLayoutGuide.length);
        self.tableOfContentsViewController.view.alpha = isTOCVisible ? 1 : 0;
        self.tableOfContentsSeparatorView.alpha = isTOCVisible ? 1 : 0;
    }

    CGRect webFrame = CGRectMake(webFrameOriginX, origin.y, webFrameWidth, size.height);
    self.webViewController.view.frame = webFrame;
    switch (self.tableOfContentsDisplayState) {
        case WMFTableOfContentsDisplayStateInlineHidden:
            self.webViewController.contentWidthPercentage = 0.71;
            break;
        case WMFTableOfContentsDisplayStateInlineVisible:
            self.webViewController.contentWidthPercentage = 0.90;
            break;
        default:
            self.webViewController.contentWidthPercentage = 0.91;
            break;
    }

    [self.webViewController.view layoutIfNeeded];

    [self layoutHeaderImageViewForSize:size];
}

- (void)layoutHeaderImageViewForSize:(CGSize)size {
    CGRect headerViewBounds = self.headerView.bounds;

    self.headerView.bounds = headerViewBounds;
    CGSize imageSize = self.headerImageView.image.size;
    BOOL isImageNarrow = imageSize.width / imageSize.height < 2;
    CGFloat marginWidth = 0;
    if (isImageNarrow && self.tableOfContentsDisplayState == WMFTableOfContentsDisplayStateInlineHidden) {
        marginWidth = self.webViewController.marginWidth + 16;
    }
    self.headerImageView.frame = CGRectMake(marginWidth, 0, headerViewBounds.size.width - 2 * marginWidth, WebViewControllerHeaderImageHeight);
}

- (void)viewDidLayoutSubviews {
    [super viewDidLayoutSubviews];
    [self layoutForSize:self.view.bounds.size];
}

- (WMFTableOfContentsDisplayStyle)tableOfContentsStyleTweakValue {
#if WMF_TWEAKS_ENABLED
    return FBTweakValue(@"Table of contents", @"Style", @"0:old 1:now 2:new", 1, 0, 2);
#else
    return WMFTableOfContentsDisplayStyleCurrent;
#endif
}

- (void)updateTableOfContentsDisplayModeWithTraitCollection:(UITraitCollection *)traitCollection {

    BOOL isCompact = traitCollection.horizontalSizeClass == UIUserInterfaceSizeClassCompact;

    if (isCompact) {
        WMFTableOfContentsDisplayStyle style = [self tableOfContentsStyleTweakValue];
        switch (style) {
            case WMFTableOfContentsDisplayStyleOld:
                self.tableOfContentsDisplaySide = [[UIApplication sharedApplication] wmf_tocShouldBeOnLeft] ? WMFTableOfContentsDisplaySideRight : WMFTableOfContentsDisplaySideLeft;
                break;
            case WMFTableOfContentsDisplayStyleNext:
                self.tableOfContentsDisplaySide = WMFTableOfContentsDisplaySideCenter;
                break;
            case WMFTableOfContentsDisplayStyleCurrent:
            default:
                self.tableOfContentsDisplaySide = [[UIApplication sharedApplication] wmf_tocShouldBeOnLeft] ? WMFTableOfContentsDisplaySideLeft : WMFTableOfContentsDisplaySideRight;
                break;
        }
    } else {
        self.tableOfContentsDisplaySide = [[UIApplication sharedApplication] wmf_tocShouldBeOnLeft] ? WMFTableOfContentsDisplaySideLeft : WMFTableOfContentsDisplaySideRight;
    }

    self.tableOfContentsDisplayMode = isCompact ? WMFTableOfContentsDisplayModeModal : WMFTableOfContentsDisplayModeInline;
    switch (self.tableOfContentsDisplayMode) {
        case WMFTableOfContentsDisplayModeInline:
            self.updateTableOfContentsSectionOnScrollEnabled = YES;
            break;
        case WMFTableOfContentsDisplayModeModal:
        default:
            self.updateTableOfContentsSectionOnScrollEnabled = NO;
            break;
    }

    self.tableOfContentsViewController.displayMode = self.tableOfContentsDisplayMode;
    self.tableOfContentsViewController.displaySide = self.tableOfContentsDisplaySide;
}

- (void)willTransitionToTraitCollection:(UITraitCollection *)newCollection withTransitionCoordinator:(id<UIViewControllerTransitionCoordinator>)coordinator {
    [super willTransitionToTraitCollection:newCollection withTransitionCoordinator:coordinator];
    [self updateTableOfContentsDisplayModeWithTraitCollection:newCollection];
    [self setupTableOfContentsViewController];
}

#pragma mark - Web View Setup

- (void)setupWebView {
    [self addChildViewController:self.webViewController];
    [self.view insertSubview:self.webViewController.view atIndex:0];
    [self.webViewController didMoveToParentViewController:self];

    self.pullToRefresh = [[UIRefreshControl alloc] init];
    self.pullToRefresh.enabled = [self canRefresh];
    [self.pullToRefresh addTarget:self action:@selector(fetchArticle) forControlEvents:UIControlEventValueChanged];
    [self.webViewController.webView.scrollView addSubview:_pullToRefresh];
}

#pragma mark - Table of Contents

- (void)updateTableOfContentsLayoutAnimated:(BOOL)animated {
    if (animated) {
        UIScrollView *scrollView = self.webViewController.webView.scrollView;
        CGFloat previousOffsetPercentage = scrollView.contentOffset.y / scrollView.contentSize.height;
        UIColor *previousBackgrondColor = scrollView.backgroundColor;
        scrollView.backgroundColor = [UIColor whiteColor];
        [UIView animateWithDuration:0.20
            animations:^{
                [self layoutForSize:self.view.bounds.size];
                if (self.sectionToRestoreScrollOffset) {
                    [self.webViewController scrollToSection:self.currentSection animated:NO];
                } else {
                    scrollView.contentOffset = CGPointMake(0, previousOffsetPercentage * scrollView.contentSize.height);
                }
            }
            completion:^(BOOL finished) {
                scrollView.backgroundColor = previousBackgrondColor;
            }];
    } else {
        [self layoutForSize:self.view.bounds.size];
    }
}

- (void)showTableOfContents:(id)sender {
    [self dismissReadingThemesPopoverIfActive];

    if (self.tableOfContentsViewController == nil) {
        return;
    }

    self.tableOfContentsViewController.displayMode = self.tableOfContentsDisplayMode;
    self.tableOfContentsViewController.displaySide = self.tableOfContentsDisplaySide;

    switch (self.tableOfContentsDisplayMode) {
        case WMFTableOfContentsDisplayModeInline:
            if (sender != self) {
                [[NSUserDefaults wmf_userDefaults] wmf_setTableOfContentsIsVisibleInline:YES];
            }
            self.tableOfContentsDisplayState = WMFTableOfContentsDisplayStateInlineVisible;
            [self updateTableOfContentsLayoutAnimated:YES];
            break;
        case WMFTableOfContentsDisplayModeModal:
        default:
            self.tableOfContentsDisplayState = WMFTableOfContentsDisplayStateModalVisible;
            [self presentViewController:self.tableOfContentsViewController animated:YES completion:NULL];
    }
    [self updateToolbar];
}

- (void)hideTableOfContents:(id)sender {
    switch (self.tableOfContentsDisplayMode) {
        case WMFTableOfContentsDisplayModeInline:
            if (sender != self) {
                [[NSUserDefaults wmf_userDefaults] wmf_setTableOfContentsIsVisibleInline:NO];
            }
            self.tableOfContentsDisplayState = WMFTableOfContentsDisplayStateInlineHidden;
            [self updateTableOfContentsLayoutAnimated:YES];
            break;
        case WMFTableOfContentsDisplayModeModal:
        default:
            self.tableOfContentsDisplayState = WMFTableOfContentsDisplayStateModalHidden;
            [self dismissViewControllerAnimated:YES completion:NULL];
    }
    [self updateToolbar];
}

- (void)setupTableOfContentsViewController {
    switch (self.tableOfContentsDisplayMode) {
        case WMFTableOfContentsDisplayModeInline: {
            if (self.tableOfContentsViewController.parentViewController != self) {
                if (self.presentedViewController == self.tableOfContentsViewController) {
                    [self.tableOfContentsViewController dismissViewControllerAnimated:NO completion:NULL];
                }
                self.tableOfContentsViewController = nil;

                switch (self.tableOfContentsDisplayState) {
                    case WMFTableOfContentsDisplayStateModalHidden:
                        self.tableOfContentsDisplayState = WMFTableOfContentsDisplayStateInlineHidden;
                        break;
                    case WMFTableOfContentsDisplayStateModalVisible:
                        self.tableOfContentsDisplayState = WMFTableOfContentsDisplayStateInlineVisible;
                    default:
                        break;
                }

                [self createTableOfContentsViewControllerIfNeeded];
                self.tableOfContentsViewController.displayMode = self.tableOfContentsDisplayMode;
                self.tableOfContentsViewController.displaySide = self.tableOfContentsDisplaySide;

                if (self.tableOfContentsViewController == nil) {
                    self.tableOfContentsDisplayState = WMFTableOfContentsDisplayStateInlineHidden;
                } else {
                    [self addChildViewController:self.tableOfContentsViewController];
                    [self.view insertSubview:self.tableOfContentsViewController.view aboveSubview:self.webViewController.view];
                    [self.tableOfContentsViewController didMoveToParentViewController:self];

                    [self.view insertSubview:self.tableOfContentsSeparatorView aboveSubview:self.tableOfContentsViewController.view];

                    self.tableOfContentsCloseGestureRecognizer = [[UISwipeGestureRecognizer alloc] initWithTarget:self action:@selector(handleTableOfContentsCloseGesture:)];
                    UISwipeGestureRecognizerDirection closeDirection;
                    switch (self.tableOfContentsDisplaySide) {
                        case WMFTableOfContentsDisplaySideRight:
                            closeDirection = UISwipeGestureRecognizerDirectionRight;
                            break;
                        case WMFTableOfContentsDisplaySideLeft:
                        default:
                            closeDirection = UISwipeGestureRecognizerDirectionLeft;
                            break;
                    }
                    self.tableOfContentsCloseGestureRecognizer.direction = closeDirection;
                    [self.tableOfContentsViewController.view addGestureRecognizer:self.tableOfContentsCloseGestureRecognizer];
                }
            }
        } break;
        default:
        case WMFTableOfContentsDisplayModeModal: {
            if (self.tableOfContentsViewController.parentViewController == self) {
                [self.tableOfContentsViewController willMoveToParentViewController:nil];
                [self.tableOfContentsViewController.view removeFromSuperview];
                [self.tableOfContentsViewController removeFromParentViewController];
                [self.tableOfContentsSeparatorView removeFromSuperview];
                self.tableOfContentsViewController = nil;
            }
            [self createTableOfContentsViewControllerIfNeeded];
            self.tableOfContentsViewController.displayMode = self.tableOfContentsDisplayMode;
            self.tableOfContentsViewController.displaySide = self.tableOfContentsDisplaySide;

            switch (self.tableOfContentsDisplayState) {
                case WMFTableOfContentsDisplayStateInlineVisible:
                    self.tableOfContentsDisplayState = WMFTableOfContentsDisplayStateModalVisible;
                    [self showTableOfContents:self];
                    break;
                case WMFTableOfContentsDisplayStateInlineHidden:
                default:
                    self.tableOfContentsDisplayState = WMFTableOfContentsDisplayStateModalHidden;
                    break;
            }

        } break;
    }
    [self updateToolbar];
}

- (void)handleTableOfContentsCloseGesture:(UISwipeGestureRecognizer *)recognizer {
    if (recognizer.state == UIGestureRecognizerStateEnded) {
        if (self.tableOfContentsDisplayState == WMFTableOfContentsDisplayStateInlineVisible) {
            [self hideTableOfContents:recognizer];
        }
    }
}

#pragma mark - Save Offset

- (void)saveWebViewScrollOffset {
    // Don't record scroll position of "main" pages.
    if (self.article.isMain) {
        return;
    }
    CGFloat offset = [self.webViewController currentVerticalOffset];
    [self.webViewController getCurrentVisibleSectionCompletion:^(MWKSection *_Nullable section, NSError *_Nullable error) {
        self.currentSection = section;
        [self.recentPages setFragment:self.currentSection.anchor scrollPosition:offset onPageInHistoryWithURL:self.articleURL];
    }];
}

#pragma mark - Article Fetching

- (void)articleDidLoad {
    dispatch_async(dispatch_get_main_queue(), ^{
        dispatch_block_t completion = self.articleLoadCompletion;
        if (completion) {
            completion();
            self.articleLoadCompletion = nil;
        }
    });
}

- (void)endRefreshing {
    if (self.pullToRefresh.isRefreshing) {
        @try { // TODO: REMOVE AFTER DROPPING iOS 9
            [self.pullToRefresh endRefreshing];
        } @catch (NSException *exception) {
            DDLogError(@"Caught exception while ending refreshing: %@", exception);
        }
    }
}

- (void)fetchArticleForce:(BOOL)force {
    // ** Always call articleDidLoad after the article loads or fails & before returning from this method **
    WMFAssertMainThread(@"Not on main thread!");
    NSAssert(self.isViewLoaded, @"Should only fetch article when view is loaded so we can update its state.");
    if (!force && self.article) {
        [self endRefreshing];
        [self articleDidLoad];
        return;
    }

    //only show a blank view if we have nothing to show
    if (!self.article) {
        [self.view bringSubviewToFront:self.progressView];
    }

    [self showProgressViewAnimated:YES];

    @weakify(self);
    self.articleFetcherPromise = [self.articleFetcher fetchLatestVersionOfArticleWithURL:self.articleURL
        forceDownload:force
        saveToDisk:NO
        progress:^(CGFloat progress) {
            [self updateProgress:[self totalProgressWithArticleFetcherProgress:progress] animated:YES];
        }
        failure:^(NSError *_Nonnull error) {
            @strongify(self);
            DDLogError(@"Article Fetch Error: %@", [error localizedDescription]);
            [self endRefreshing];
            [self hideProgressViewAnimated:YES];
            [self.delegate articleControllerDidLoadArticle:self];

            MWKArticle *cachedFallback = error.userInfo[WMFArticleFetcherErrorCachedFallbackArticleKey];
            if (cachedFallback) {
                self.article = cachedFallback;
                if (![error wmf_isNetworkConnectionError]) {
                    // don't show offline banner for cached articles
                    [[WMFAlertManager sharedInstance] showErrorAlert:error
                                                              sticky:NO
                                               dismissPreviousAlerts:NO
                                                         tapCallBack:NULL];
                }
            } else {
                [self wmf_showEmptyViewOfType:WMFEmptyViewTypeArticleDidNotLoad theme:self.theme];
                [self.view bringSubviewToFront:self.progressView];
                [[WMFAlertManager sharedInstance] showErrorAlert:error
                                                          sticky:NO
                                           dismissPreviousAlerts:NO
                                                     tapCallBack:NULL];

                if ([error wmf_isNetworkConnectionError]) {
                    @weakify(self);
                    [self.reachabilityManager setReachabilityStatusChangeBlock:^(AFNetworkReachabilityStatus status) {
                        switch (status) {
                            case AFNetworkReachabilityStatusReachableViaWWAN:
                            case AFNetworkReachabilityStatusReachableViaWiFi: {
                                @strongify(self);
                                [self fetchArticleIfNeeded];
                            } break;
                            default:
                                break;
                        }
                    }];
                }
            }
            self.articleFetcherPromise = nil;
            [self articleDidLoad];
        }
        success:^(MWKArticle *_Nonnull article) {
            @strongify(self);
            [self endRefreshing];
            [self updateProgress:[self totalProgressWithArticleFetcherProgress:1.0] animated:YES];
            self.article = article;
            self.articleFetcherPromise = nil;
            [self articleDidLoad];
        }];
}

- (void)fetchArticle {
    [self fetchArticleForce:YES];
}

- (void)fetchArticleIfNeeded {
    [self fetchArticleForce:NO];
}

#pragma mark - Share

- (void)shareAFactWithTextSnippet:(nullable NSString *)text {
    WMFArticle *article = [self.dataStore fetchArticleWithURL:self.articleURL];
    if (!article) {
        return;
    }

    WMFShareViewController *shareViewController = [[WMFShareViewController alloc] initWithText:text article:article theme:self.theme];
    [self presentViewController:shareViewController animated:YES completion:nil];
}

- (void)shareArticle {
    [self dismissReadingThemesPopoverIfActive];

    [self.webViewController.webView wmf_getSelectedText:^(NSString *_Nonnull text) {
        if (text.length > 0) {
            [self.shareFunnel logHighlight];
            [self shareAFactWithTextSnippet:text];
            return;
        } else {
            UIActivityViewController *vc = [self.article sharingActivityViewControllerWithTextSnippet:nil fromButton:self->_shareToolbarItem shareFunnel:self.shareFunnel];
            if (vc) {
                [self presentViewController:vc animated:YES completion:NULL];
            }
        }
    }];
}

- (void)shareArticleWhenReady {
    if (self.canShare) {
        [self shareArticle];
    } else {
        self.shareArticleOnLoad = YES;
    }
}

#pragma mark - Save

- (void)toggleSave:(id)sender {
    [self dismissReadingThemesPopoverIfActive];
    BOOL isSaved = [self.savedPages toggleSavedPageForURL:self.articleURL];
    if (isSaved) {
        [self.savedPagesFunnel logSaveNew];
        [[PiwikTracker sharedInstance] wmf_logActionSaveInContext:self contentType:self];
    } else {
        [self.savedPagesFunnel logDelete];
        [[PiwikTracker sharedInstance] wmf_logActionUnsaveInContext:self contentType:self];
    }
}

- (void)updateSaveButtonStateForSaved:(BOOL)isSaved {
    self.saveToolbarItem.accessibilityLabel = isSaved ? [WMFCommonStrings accessibilitySavedTitle] : [WMFCommonStrings saveTitle];
    if (isSaved) {
        self.saveToolbarItem.image = [UIImage imageNamed:@"save-filled"];
    } else {
        self.saveToolbarItem.image = [UIImage imageNamed:@"save"];
    }
}

#pragma mark - Reading Themes Controls

- (void)setupReadingThemesControls {
    self.readingThemesViewController = [[WMFReadingThemesControlsViewController alloc] initWithNibName:@"ReadingThemesControlsViewController" bundle:nil];
}

- (void)showReadingThemesControlsPopup {
    NSArray *fontSizes = self.fontSizeMultipliers;
    NSUInteger index = self.indexOfCurrentFontSize;

    self.readingThemesViewController.modalPresentationStyle = UIModalPresentationPopover;

    self.readingThemesViewController.delegate = self;

    [self.readingThemesViewController setValuesWithSteps:fontSizes.count current:index];

    self.readingThemesPopoverPresenter = [self.readingThemesViewController popoverPresentationController];

    [self.readingThemesViewController applyTheme:self.theme];

    self.readingThemesPopoverPresenter.delegate = self;
    self.readingThemesPopoverPresenter.barButtonItem = self.readingThemesControlsToolbarItem;
    self.readingThemesPopoverPresenter.permittedArrowDirections = UIPopoverArrowDirectionDown;

    self.readingThemesPopoverPresenter.backgroundColor = self.theme.colors.popoverBackground;

    [self presentViewController:self.readingThemesViewController animated:YES completion:nil];

    self.readingThemesPopoverPresenter.passthroughViews = [NSArray arrayWithObject:self.navigationController.navigationBar];
}

- (void)dismissReadingThemesPopoverIfActive {
    if ([self.presentedViewController isKindOfClass:[WMFReadingThemesControlsViewController class]]) {
        [self.presentedViewController dismissViewControllerAnimated:YES completion:nil];
    }
}

- (UIModalPresentationStyle)adaptivePresentationStyleForPresentationController:(UIPresentationController *)controller {
    return UIModalPresentationNone;
}

- (UIModalPresentationStyle)adaptivePresentationStyleForPresentationController:(UIPresentationController *)controller traitCollection:(UITraitCollection *)traitCollection {
    // This method is called in iOS 8.3 or later regardless of trait collection, in which case use the original presentation style (UIModalPresentationNone signals no adaptation)
    return UIModalPresentationNone;
}

- (void)fontSizeSliderValueChangedInController:(WMFReadingThemesControlsViewController *)container value:(NSInteger)value {
    NSArray *fontSizes = self.fontSizeMultipliers;

    if (value > fontSizes.count) {
        return;
    }

    NSNumber *multiplier = self.fontSizeMultipliers[value];
    [self.webViewController setFontSizeMultiplier:multiplier];
    [[NSUserDefaults wmf_userDefaults] wmf_setArticleFontSizeMultiplier:multiplier];
}

- (void)themeChangedInArticleControls:(WMFReadingThemesControlsViewController *_Nonnull)controller theme:(WMFTheme *_Nonnull)theme {
}

- (NSArray<NSNumber *> *)fontSizeMultipliers {
#if WMF_TWEAKS_ENABLED
    return @[@(FBTweakValue(@"Article", @"Font Size", @"Step 1", WMFFontSizeMultiplierExtraSmall)),
             @(FBTweakValue(@"Article", @"Font Size", @"Step 2", WMFFontSizeMultiplierSmall)),
             @(FBTweakValue(@"Article", @"Font Size", @"Step 3", WMFFontSizeMultiplierMedium)),
             @(FBTweakValue(@"Article", @"Font Size", @"Step 4", WMFFontSizeMultiplierLarge)),
             @(FBTweakValue(@"Article", @"Font Size", @"Step 5", WMFFontSizeMultiplierExtraLarge)),
             @(FBTweakValue(@"Article", @"Font Size", @"Step 6", WMFFontSizeMultiplierExtraExtraLarge)),
             @(FBTweakValue(@"Article", @"Font Size", @"Step 7", WMFFontSizeMultiplierExtraExtraExtraLarge))];
#else
    return @[@(WMFFontSizeMultiplierExtraSmall),
             @(WMFFontSizeMultiplierSmall),
             @(WMFFontSizeMultiplierMedium),
             @(WMFFontSizeMultiplierLarge),
             @(WMFFontSizeMultiplierExtraLarge),
             @(WMFFontSizeMultiplierExtraExtraLarge),
             @(WMFFontSizeMultiplierExtraExtraExtraLarge)];
#endif
}

- (NSUInteger)indexOfCurrentFontSize {
    NSNumber *fontSize = [[NSUserDefaults wmf_userDefaults] wmf_articleFontSizeMultiplier];

    NSUInteger index = [[self fontSizeMultipliers] indexOfObject:fontSize];

    if (index == NSNotFound) {
        index = [self fontSizeMultipliers].count / 2;
    }

    return index;
}

#pragma mark - WMFWebViewControllerDelegate

- (void)webViewController:(WebViewController *)controller
    didTapImageWithSourceURL:(nonnull NSURL *)imageSourceURL {
    MWKImage *selectedImage = [[MWKImage alloc] initWithArticle:self.article sourceURL:imageSourceURL];
    WMFArticleImageGalleryViewController *fullscreenGallery = [[WMFArticleImageGalleryViewController alloc] initWithArticle:self.article selectedImage:selectedImage theme:self.theme];
    if (fullscreenGallery != nil) {
        [self presentViewController:fullscreenGallery animated:YES completion:nil];
    }
}

- (void)webViewController:(WebViewController *)controller didLoadArticle:(MWKArticle *)article {
    [self completeAndHideProgressWithCompletion:^{
        //Without this pause, the motion happens too soon after loading the article
        dispatchOnMainQueueAfterDelayInSeconds(0.5, ^{
            [self showWIconPopoverIfNecessary];
        });
    }];

    if (self.tableOfContentsDisplayMode != WMFTableOfContentsDisplayModeModal) {
        [self setupTableOfContentsViewController];
        [self layoutForSize:self.view.bounds.size];
        [self.tableOfContentsViewController selectAndScrollToItemAtIndex:0 animated:NO];
    }

    [self.delegate articleControllerDidLoadArticle:self];

    [self saveOpenArticleTitleWithCurrentlyOnscreenFragment];
}

- (void)saveOpenArticleTitleWithCurrentlyOnscreenFragment {
    if (self.navigationController.topViewController != self || !self.isSavingOpenArticleTitleEnabled) {
        return;
    }

    [self.webViewController getCurrentVisibleSectionCompletion:^(MWKSection *visibleSection, NSError *error) {
        if (error) {
            // Reminder: an error is *expected* here when 1st loading an article. This is
            // because 'saveOpenArticleTitleWithCurrentlyOnscreenFragment' is also called
            // by 'viewDidAppear' (so the 'Continue reading' widget is kept up-to-date even
            // when tapping the 'Back' button), but on 1st load the article is not yet
            // fetched when this occurs.
            return;
        }
        NSURL *url = [self.article.url wmf_URLWithFragment:visibleSection.anchor];
        [[NSUserDefaults wmf_userDefaults] wmf_setOpenArticleURL:url];
    }];
}

- (void)webViewController:(WebViewController *)controller didTapEditForSection:(MWKSection *)section {
    [self showEditorForSection:section];
}

- (void)webViewController:(WebViewController *)controller didTapOnLinkForArticleURL:(NSURL *)url {
    [self pushArticleViewControllerWithURL:url contentType:nil animated:YES];
}

- (void)webViewController:(WebViewController *)controller didSelectText:(NSString *)text {
    [self.shareFunnel logHighlight];
}

- (void)webViewController:(WebViewController *)controller didTapShareWithSelectedText:(NSString *)text {
    [self shareAFactWithTextSnippet:text];
}

- (void)updateTableOfContentsHighlightWithScrollView:(UIScrollView *)scrollView {
    self.sectionToRestoreScrollOffset = nil;
    @weakify(self);

    [self.webViewController getCurrentVisibleSectionCompletion:^(MWKSection *_Nullable section, NSError *_Nullable error) {
        @strongify(self);
        if (section) {
            self.currentSection = section;
            [self selectAndScrollToTableOfContentsItemForSection:section animated:YES];
        } else {
            [self.webViewController getCurrentVisibleFooterIndexCompletion:^(NSNumber *_Nullable index, NSError *_Nullable error) {
                @strongify(self);
                if (index) {
                    [self selectAndScrollToTableOfContentsFooterItemAtIndex:index.integerValue animated:YES];
                }
            }];
        }
    }];

    self.previousContentOffsetYForTOCUpdate = scrollView.contentOffset.y;
}

- (void)webViewController:(WebViewController *)controller scrollViewDidScroll:(UIScrollView *)scrollView {
    if (self.isUpdateTableOfContentsSectionOnScrollEnabled && (scrollView.isTracking || scrollView.isDragging || scrollView.isDecelerating) && ABS(self.previousContentOffsetYForTOCUpdate - scrollView.contentOffset.y) > WMFArticleViewControllerTableOfContentsSectionUpdateScrollDistance) {
        [self updateTableOfContentsHighlightWithScrollView:scrollView];
    }
}

- (void)webViewController:(WebViewController *)controller scrollViewDidScrollToTop:(UIScrollView *)scrollView {
    if (self.isUpdateTableOfContentsSectionOnScrollEnabled) {
        [self updateTableOfContentsHighlightWithScrollView:scrollView];
    }
}

#pragma mark - Footer menu

- (void)webViewController:(WebViewController *)controller didTapFooterMenuItem:(WMFArticleFooterMenuItem)item payload:(NSArray *)payload {
    switch (item) {
        case WMFArticleFooterMenuItemLanguages:
            [self showLanguages];
            break;
        case WMFArticleFooterMenuItemLastEdited:
            [self showEditHistory];
            break;
        case WMFArticleFooterMenuItemPageIssues:
            [self showPageIssues:payload];
            break;
        case WMFArticleFooterMenuItemDisambiguation:
            [self showDisambiguationPages:payload];
            break;
        case WMFArticleFooterMenuItemCoordinate:
            [self showLocation];
            break;
        case WMFArticleFooterMenuItemTalkPage:
            [self showTalkPage];
            break;
    }
}

- (void)showLocation {
    NSURL *placesURL = [NSUserActivity wmf_URLForActivityOfType:WMFUserActivityTypePlaces withArticleURL:self.article.url];
    [[UIApplication sharedApplication] openURL:placesURL];
}

- (void)presentViewControllerEmbeddedInNavigationController:(UIViewController<WMFThemeable> *)viewController {
    [viewController applyTheme:self.theme];
    WMFThemeableNavigationController *navC = [[WMFThemeableNavigationController alloc] initWithRootViewController:viewController theme:self.theme];
    [self presentViewController:navC animated:YES completion:nil];
}

- (void)showDisambiguationPages:(NSArray<NSURL *> *)pageURLs {
    WMFDisambiguationPagesViewController *articleListVC = [[WMFDisambiguationPagesViewController alloc] initWithURLs:pageURLs siteURL:self.article.url dataStore:self.dataStore];
    articleListVC.title = WMFLocalizedStringWithDefaultValue(@"page-similar-titles", nil, nil, @"Similar pages", @"Label for button that shows a list of similar titles (disambiguation) for the current page");
    articleListVC.navigationItem.leftBarButtonItem = [UIBarButtonItem wmf_buttonType:WMFButtonTypeX target:self action:@selector(dismissPresentedViewController)];
    [self presentViewControllerEmbeddedInNavigationController:articleListVC];
}

- (void)dismissPresentedViewController {
    [self dismissViewControllerAnimated:YES completion:NULL];
}

- (void)showEditHistory {
    PageHistoryViewController *editHistoryVC = [PageHistoryViewController wmf_initialViewControllerFromClassStoryboard];
    editHistoryVC.article = self.article;
    [self presentViewControllerEmbeddedInNavigationController:editHistoryVC];
}

- (void)showTalkPage {
    SFSafariViewController *safariController = [[SFSafariViewController alloc] initWithURL:self.articleTalkPageURL];
    [self.navigationController presentViewController:safariController animated:YES completion:nil];
}

- (NSURL *)articleTalkPageURL {
    return [self.articleURL wmf_URLWithTitle:[@"Talk:" stringByAppendingString:self.articleURL.wmf_title]];
}

- (void)showLanguages {
    WMFArticleLanguagesViewController *languagesVC = [WMFArticleLanguagesViewController articleLanguagesViewControllerWithArticleURL:self.article.url];
    languagesVC.delegate = self;
    [self presentViewControllerEmbeddedInNavigationController:languagesVC];
}

- (void)showPageIssues:(NSArray<NSString *> *)issueStrings {
    WMFPageIssuesTableViewController *issuesVC = [[WMFPageIssuesTableViewController alloc] initWithStyle:UITableViewStyleGrouped];
    issuesVC.issues = issueStrings;
    [self presentViewControllerEmbeddedInNavigationController:issuesVC];
}

#pragma mark - Header Tap Gesture

- (void)imageViewDidTap:(UITapGestureRecognizer *)tap {
    WMFArticleImageGalleryViewController *fullscreenGallery = [[WMFArticleImageGalleryViewController alloc] initWithArticle:self.article theme:self.theme];
    //    fullscreenGallery.referenceViewDelegate = self;
    if (fullscreenGallery != nil) {
        [self presentViewController:fullscreenGallery animated:YES completion:nil];
    }
}

#pragma mark - WMFImageGalleryViewControllerReferenceViewDelegate

- (nullable UIImageView *)referenceViewForImageController:(WMFArticleImageGalleryViewController *)controller {
    MWKImage *currentImage = [controller currentImage];
    MWKImage *leadImage = self.article.leadImage;
    if ([currentImage isVariantOfImage:leadImage]) {
        return self.headerImageView;
    } else {
        return nil;
    }
}

#pragma mark - Edit Section

- (void)showEditorForSection:(MWKSection *)section {
    if (self.article.editable) {
        SectionEditorViewController *sectionEditVC = [SectionEditorViewController wmf_initialViewControllerFromClassStoryboard];
        sectionEditVC.section = section;
        sectionEditVC.delegate = self;
        [self presentViewControllerEmbeddedInNavigationController:sectionEditVC];
    } else {
        ProtectedEditAttemptFunnel *funnel = [[ProtectedEditAttemptFunnel alloc] init];
        [funnel logProtectionStatus:[[self.article.protection allowedGroupsForAction:@"edit"] componentsJoinedByString:@","]];
        [self showProtectedDialog];
    }
}

- (void)showProtectedDialog {
    UIAlertController *alert = [UIAlertController alertControllerWithTitle:WMFLocalizedStringWithDefaultValue(@"page-protected-can-not-edit-title", nil, nil, @"This page is protected", @"Title of alert dialog shown when trying to edit a page that is protected beyond what the user can edit.") message:WMFLocalizedStringWithDefaultValue(@"page-protected-can-not-edit", nil, nil, @"You do not have the rights to edit this page", @"Text of alert dialog shown when trying to edit a page that is protected beyond what the user can edit.") preferredStyle:UIAlertControllerStyleAlert];
    [alert addAction:[UIAlertAction actionWithTitle:WMFLocalizedStringWithDefaultValue(@"button-ok", nil, nil, @"OK", @"Button text for ok button used in various places\n{{Identical|OK}}") style:UIAlertActionStyleCancel handler:NULL]];
    [self presentViewController:alert animated:YES completion:NULL];
}

#pragma mark - SectionEditorViewControllerDelegate

- (void)sectionEditorFinishedEditing:(SectionEditorViewController *)sectionEditorViewController withChanges:(BOOL)didChange {
    self.skipFetchOnViewDidAppear = YES;
    [self dismissViewControllerAnimated:YES completion:NULL];
    if (didChange) {
        [self fetchArticle];
    }
}

#pragma mark - Article link and image peeking via WKUIDelegate

- (BOOL)webView:(WKWebView *)webView shouldPreviewElement:(WKPreviewElementInfo *)elementInfo {
    return elementInfo.linkURL && [elementInfo.linkURL wmf_isPeekable];
}

- (nullable UIViewController *)webView:(WKWebView *)webView previewingViewControllerForElement:(WKPreviewElementInfo *)elementInfo defaultActions:(NSArray<id<WKPreviewActionItem>> *)previewActions {
    UIViewController *peekVC = [self peekViewControllerForURL:elementInfo.linkURL];
    if (peekVC) {
        [[PiwikTracker sharedInstance] wmf_logActionPreviewInContext:self contentType:self];
        [self.webViewController hideFindInPageWithCompletion:nil];

        if ([peekVC isKindOfClass:[WMFArticleViewController class]]) {
            ((WMFArticleViewController *)peekVC).articlePreviewingActionsDelegate = self;
        }

        if ([peekVC conformsToProtocol:@protocol(WMFThemeable)]) {
            [(id<WMFThemeable>)peekVC applyTheme:self.theme];
        }
        return peekVC;
    }
    return nil;
}

- (void)webView:(WKWebView *)webView commitPreviewingViewController:(UIViewController *)previewingViewController {
    [self commitViewController:previewingViewController];
}

#pragma mark - WMFImagePreviewingActionsDelegate

- (void)shareImagePreviewActionSelectedWithImageController:(nonnull WMFImageGalleryViewController *)imageController shareActivityController:(nonnull UIActivityViewController *)shareActivityController {
    [self presentViewController:shareActivityController animated:YES completion:nil];
}

#pragma mark - Article lead image peeking via UIViewControllerPreviewingDelegate

- (nullable UIViewController *)previewingContext:(id<UIViewControllerPreviewing>)previewingContext
                       viewControllerForLocation:(CGPoint)location {
    if (previewingContext == self.leadImagePreviewingContext) {
        [[PiwikTracker sharedInstance] wmf_logActionPreviewInContext:self contentType:self];
<<<<<<< HEAD
        WMFArticleImageGalleryViewController *fullscreenGallery = [[WMFArticleImageGalleryViewController alloc] initWithArticle:self.article theme:self.theme];
=======
        WMFArticleImageGalleryViewController *fullscreenGallery = [[WMFArticleImageGalleryViewController alloc] initForPeek:self.article theme:self.theme];
        fullscreenGallery.imagePreviewingActionsDelegate = self;
>>>>>>> 0ca28aae
        return fullscreenGallery;
    }
    return nil;
}

- (void)previewingContext:(id<UIViewControllerPreviewing>)previewingContext
     commitViewController:(UIViewController *)viewControllerToCommit {
    [self commitViewController:viewControllerToCommit];
}

#pragma mark - Peeking registration

- (void)registerForPreviewingIfAvailable {
    [self wmf_ifForceTouchAvailable:^{
        if (self.peekingAllowed && [[NSProcessInfo processInfo] wmf_isOperatingSystemMajorVersionAtLeast:10]) {
            self.webViewController.webView.UIDelegate = self;
            self.webViewController.webView.allowsLinkPreview = YES;
        } else {
            self.webViewController.webView.allowsLinkPreview = NO;
        }
        [self unregisterForPreviewing];
        self.leadImagePreviewingContext = [self registerForPreviewingWithDelegate:self sourceView:self.webViewController.headerView];
    }
        unavailable:^{
            [self unregisterForPreviewing];
        }];
}

- (void)unregisterForPreviewing {
    if (self.leadImagePreviewingContext) {
        [self unregisterForPreviewingWithContext:self.leadImagePreviewingContext];
        self.leadImagePreviewingContext = nil;
    }
}

#pragma mark - Peeking helpers

- (NSArray<NSString *> *)peekableImageExtensions {
    return @[@"jpg", @"jpeg", @"gif", @"png", @"svg"];
}

- (nullable UIViewController *)peekViewControllerForURL:(NSURL *)linkURL {
    if ([self.peekableImageExtensions containsObject:[[linkURL pathExtension] lowercaseString]]) {
        return [self viewControllerForImageFilePageURL:linkURL];
    } else {
        return [self viewControllerForPreviewURL:linkURL];
    }
}

- (NSURL *)galleryURLFromImageFilePageURL:(NSURL *)imageFilePageURL {
    // Find out if the imageFilePageURL's file is in the gallery array, if so return the
    // actual image url (as opposed to the file page url) from the gallery array.
    NSString *fileName = [imageFilePageURL lastPathComponent];
    if ([fileName hasPrefix:@"File:"]) {
        fileName = [fileName substringFromIndex:5];
    }
    return [[self.article imageURLsForGallery] wmf_match:^BOOL(NSURL *galleryURL) {
        return [WMFParseImageNameFromSourceURL(galleryURL).stringByRemovingPercentEncoding hasSuffix:fileName];
    }];
}

- (nullable UIViewController *)viewControllerForImageFilePageURL:(nullable NSURL *)imageFilePageURL {
    NSURL *galleryURL = [self galleryURLFromImageFilePageURL:imageFilePageURL];

    if (!galleryURL) {
        return nil;
    }
    MWKImage *selectedImage = [[MWKImage alloc] initWithArticle:self.article sourceURL:galleryURL];
    WMFArticleImageGalleryViewController *gallery =
        [[WMFArticleImageGalleryViewController alloc] initWithArticle:self.article
                                                        selectedImage:selectedImage
                                                                theme:self.theme];
    return gallery;
}

- (nullable UIViewController *)viewControllerForPreviewURL:(NSURL *)url {
    if (url && [url wmf_isPeekable]) {
        if ([url wmf_isWikiResource]) {
            return [[WMFArticleViewController alloc] initWithArticleURL:url dataStore:self.dataStore theme:self.theme];
        } else {
            return [[SFSafariViewController alloc] initWithURL:url];
        }
    }
    return nil;
}

- (void)commitViewController:(UIViewController *)viewControllerToCommit {
    if ([viewControllerToCommit isKindOfClass:[WMFArticleViewController class]]) {
        [self pushArticleViewController:(WMFArticleViewController *)viewControllerToCommit contentType:nil animated:YES];
    } else {
        if ([viewControllerToCommit isKindOfClass:[WMFImageGalleryViewController class]]) {
            [(WMFImageGalleryViewController *)viewControllerToCommit setOverlayViewTopBarHidden:NO];
        }
        [self presentViewController:viewControllerToCommit animated:YES completion:nil];
    }
}

#pragma mark - Article previewing actions (buttons beneath peeked article when you drag peek view up)

- (NSArray<id<UIPreviewActionItem>> *)previewActions {
    UIPreviewAction *readAction =
        [UIPreviewAction actionWithTitle:WMFLocalizedStringWithDefaultValue(@"button-read-now", nil, nil, @"Read now", @"Read now button text used in various places.")
                                   style:UIPreviewActionStyleDefault
                                 handler:^(UIPreviewAction *_Nonnull action,
                                           UIViewController *_Nonnull previewViewController) {
                                     NSAssert([previewViewController isKindOfClass:[WMFArticleViewController class]], @"Unexpected view controller type");
                                     [self.articlePreviewingActionsDelegate readMoreArticlePreviewActionSelectedWithArticleController:(WMFArticleViewController *)previewViewController];
                                 }];

    UIPreviewAction *saveAction =
        [UIPreviewAction actionWithTitle:[self.savedPages isSaved:self.articleURL] ? WMFLocalizedStringWithDefaultValue(@"button-saved-remove", nil, nil, @"Remove from saved", @"Remove from saved button text used in various places.") : [WMFCommonStrings saveTitle]
                                   style:UIPreviewActionStyleDefault
                                 handler:^(UIPreviewAction *_Nonnull action,
                                           UIViewController *_Nonnull previewViewController) {
                                     // No need to have articlePreviewingActionsDelegate method for saving since saving doesn't require presenting anything.
                                     if ([self.savedPages isSaved:self.articleURL]) {
                                         [self.savedPages removeEntryWithURL:self.articleURL];
                                     } else {
                                         [self.savedPages addSavedPageWithURL:self.articleURL];
                                     }
                                 }];

    UIPreviewAction *shareAction =
        [UIPreviewAction actionWithTitle:WMFLocalizedStringWithDefaultValue(@"share-custom-menu-item", nil, nil, @"Share...", @"Button label for text selection Share\n{{Identical|Share}}")
                                   style:UIPreviewActionStyleDefault
                                 handler:^(UIPreviewAction *_Nonnull action,
                                           UIViewController *_Nonnull previewViewController) {
                                     UIActivityViewController *shareActivityController = [self.article sharingActivityViewControllerWithTextSnippet:nil fromButton:self.shareToolbarItem shareFunnel:self.shareFunnel];
                                     if (shareActivityController) {
                                         NSAssert([previewViewController isKindOfClass:[WMFArticleViewController class]], @"Unexpected view controller type");
                                         [self.articlePreviewingActionsDelegate shareArticlePreviewActionSelectedWithArticleController:(WMFArticleViewController *)previewViewController
                                                                                                               shareActivityController:shareActivityController];
                                     }
                                 }];

    WMFArticle *wmfarticle = [self.dataStore fetchArticleWithURL:self.articleURL];
    UIPreviewAction *placeAction = nil;
    if (wmfarticle.location) {
        placeAction =
            [UIPreviewAction actionWithTitle:WMFLocalizedStringWithDefaultValue(@"page-location", nil, nil, @"View on a map", @"Label for button used to show an article on the map")
                                       style:UIPreviewActionStyleDefault
                                     handler:^(UIPreviewAction *_Nonnull action, UIViewController *_Nonnull previewViewController) {
                                         UIActivityViewController *shareActivityController = [self.article sharingActivityViewControllerWithTextSnippet:nil fromButton:self.shareToolbarItem shareFunnel:self.shareFunnel];
                                         if (shareActivityController) {
                                             NSAssert([previewViewController isKindOfClass:[WMFArticleViewController class]], @"Unexpected view controller type");
                                             [self.articlePreviewingActionsDelegate viewOnMapArticlePreviewActionSelectedWithArticleController:(WMFArticleViewController *)previewViewController];
                                         }
                                     }];
    }

    if (placeAction) {
        return @[readAction, saveAction, placeAction, shareAction];
    } else {
        return @[readAction, saveAction, shareAction];
    }
}

#pragma mark - WMFArticlePreviewingActionsDelegate methods

- (void)readMoreArticlePreviewActionSelectedWithArticleController:(UIViewController *)articleController {
    [self commitViewController:articleController];
}

- (void)shareArticlePreviewActionSelectedWithArticleController:(WMFArticleViewController *)articleController
                                       shareActivityController:(UIActivityViewController *)shareActivityController {
    [self presentViewController:shareActivityController animated:YES completion:NULL];
}

- (void)viewOnMapArticlePreviewActionSelectedWithArticleController:(WMFArticleViewController *)articleController {
    NSURL *placesURL = [NSUserActivity wmf_URLForActivityOfType:WMFUserActivityTypePlaces withArticleURL:articleController.articleURL];
    [[UIApplication sharedApplication] openURL:placesURL];
}

#pragma mark - Article Navigation

- (void)pushArticleViewController:(WMFArticleViewController *)articleViewController contentType:(nullable id<WMFAnalyticsContentTypeProviding>)contentType animated:(BOOL)animated {
    if (contentType) {
        [[PiwikTracker sharedInstance] wmf_logActionTapThroughInContext:self contentType:contentType];
    }
    [self wmf_pushArticleViewController:articleViewController animated:YES];
}

- (void)pushArticleViewControllerWithURL:(NSURL *)url contentType:(nullable id<WMFAnalyticsContentTypeProviding>)contentType animated:(BOOL)animated {
    WMFArticleViewController *articleViewController =
        [[WMFArticleViewController alloc] initWithArticleURL:url
                                                   dataStore:self.dataStore
                                                       theme:self.theme];
    [self pushArticleViewController:articleViewController contentType:contentType animated:animated];
}

#pragma mark - WMFAnalyticsContextProviding

- (NSString *)analyticsContext {
    return @"Article";
}

- (NSString *)analyticsContentType {
    return @"Article";
}

- (NSString *)analyticsName {
    return self.articleURL.host;
}

#pragma mark - One-time toolbar item popover tips

- (BOOL)shouldShowWIconPopover {
    if (!self.navigationController || [[NSUserDefaults standardUserDefaults] wmf_didShowWIconPopover]) {
        return NO;
    } else {
        return YES;
    }
}

- (void)showWIconPopoverIfNecessary {
    if (![self shouldShowWIconPopover]) {
        return;
    }
    [[NSUserDefaults standardUserDefaults] wmf_setDidShowWIconPopover:YES];

    [self performSelector:@selector(showWIconPopover) withObject:nil afterDelay:1.0];
}

- (void)showWIconPopover {
    [self wmf_presentDynamicHeightPopoverViewControllerForSourceRect:[self.titleButton convertRect:self.titleButton.bounds toView:self.view]
                                                           withTitle:WMFLocalizedStringWithDefaultValue(@"home-button-popover-title", nil, nil, @"Tap to go home", @"Title for popover describing explaining the 'W' icon may be tapped to return to the Explore feed.")
                                                             message:WMFLocalizedStringWithDefaultValue(@"home-button-popover-description", nil, nil, @"Tap on the 'W' to return to the Explore feed", @"Description for popover describing explaining the 'W' icon may be tapped to return to the Explore feed.")
                                                               width:230.0f
                                                            duration:3.0];
}

#pragma mark - WMFThemeable

- (void)applyTheme:(WMFTheme *)theme {
    self.theme = theme;
    [self.webViewController applyTheme:theme];
    if (self.viewIfLoaded == nil) {
        return;
    }
    [[self wmf_emptyView] applyTheme:self.theme];
    self.progressView.trackTintColor = [UIColor clearColor];
    self.headerView.backgroundColor = theme.colors.paperBackground;
    self.view.backgroundColor = theme.colors.paperBackground;
    if (self.headerImageView.image == nil) {
        self.headerImageView.backgroundColor = self.theme.colors.paperBackground;
    }
    self.headerImageView.alpha = theme.imageOpacity;
    [self.tableOfContentsViewController applyTheme:theme];
    [self.readingThemesViewController applyTheme:theme];
    self.tableOfContentsSeparatorView.backgroundColor = theme.colors.baseBackground;
    self.hideTableOfContentsToolbarItem.customView.backgroundColor = theme.colors.midBackground;
    // Popover's arrow has to be updated when a new theme is being applied to readingThemesViewController
    self.readingThemesPopoverPresenter.backgroundColor = theme.colors.popoverBackground;
}

@end

NS_ASSUME_NONNULL_END<|MERGE_RESOLUTION|>--- conflicted
+++ resolved
@@ -1627,12 +1627,8 @@
                        viewControllerForLocation:(CGPoint)location {
     if (previewingContext == self.leadImagePreviewingContext) {
         [[PiwikTracker sharedInstance] wmf_logActionPreviewInContext:self contentType:self];
-<<<<<<< HEAD
-        WMFArticleImageGalleryViewController *fullscreenGallery = [[WMFArticleImageGalleryViewController alloc] initWithArticle:self.article theme:self.theme];
-=======
         WMFArticleImageGalleryViewController *fullscreenGallery = [[WMFArticleImageGalleryViewController alloc] initForPeek:self.article theme:self.theme];
         fullscreenGallery.imagePreviewingActionsDelegate = self;
->>>>>>> 0ca28aae
         return fullscreenGallery;
     }
     return nil;
