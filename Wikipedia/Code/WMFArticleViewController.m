--- conflicted
+++ resolved
@@ -727,19 +727,10 @@
 
 #pragma mark - Share
 
-<<<<<<< HEAD
 - (void)shareAFactWithTextSnippet:(nullable NSString*)text fromButton:(nullable UIBarButtonItem*)button {
-=======
-- (void)shareArticleWithTextSnippet : (nullable NSString*)text fromButton:(nullable UIBarButtonItem*)button {
-    if (self.shareOptionsController.isActive) {
+	if (self.shareOptionsController.isActive) {
         return;
     }
-
-    if (text.length == 0) {
-        text = [self.article shareSnippet];
-    }
-    [self.shareFunnel logShareButtonTappedResultingInSelection:text];
->>>>>>> 8414c68b
     [self.shareOptionsController presentShareOptionsWithSnippet:text inViewController:self fromBarButtonItem:button];
 }
 
