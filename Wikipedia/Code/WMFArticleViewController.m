#import "WMFArticleViewController_Private.h"
#import "Wikipedia-Swift.h"

#import "NSUserActivity+WMFExtensions.h"

// Frameworks
#import <Masonry/Masonry.h>
#import "BlocksKit+UIKit.h"

// Controller
#import "UIViewController+WMFStoryboardUtilities.h"
#import "WMFReadMoreViewController.h"
#import "WMFImageGalleryViewController.h"
#import "SectionEditorViewController.h"
#import "WMFArticleFooterMenuViewController.h"
#import "UIViewController+WMFArticlePresentation.h"
#import "WMFLanguagesViewController.h"
#import "MWKLanguageLinkController.h"
#import "WMFShareOptionsController.h"
#import "WMFSaveButtonController.h"
#import "UIViewController+WMFSearch.h"

//Funnel
#import "WMFShareFunnel.h"
#import "ProtectedEditAttemptFunnel.h"
#import "PiwikTracker+WMFExtensions.h"

// Model
#import "MWKDataStore.h"
#import "MWKCitation.h"
#import "MWKSavedPageList.h"
#import "MWKUserDataStore.h"
#import "MWKArticle+WMFSharing.h"
#import "MWKHistoryEntry.h"
#import "MWKHistoryList.h"
#import "MWKProtectionStatus.h"
#import "MWKSectionList.h"
#import "MWKHistoryList.h"
#import "MWKLanguageLink.h"

// Networking
#import "WMFArticleFetcher.h"

// View
#import "UIViewController+WMFEmptyView.h"
#import "UIBarButtonItem+WMFButtonConvenience.h"
#import "UIScrollView+WMFContentOffsetUtils.h"
#import "NSArray+WMFLayoutDirectionUtilities.h"
#import "UIViewController+WMFOpenExternalUrl.h"
#import <TUSafariActivity/TUSafariActivity.h>
#import "WMFArticleTextActivitySource.h"
#import "UIImageView+WMFFaceDetectionBasedOnUIApplicationSharedApplication.h"
#import "UIImageView+WMFPlaceholder.h"
#import "UIBarButtonItem+WMFButtonConvenience.h"

#import "NSString+WMFPageUtilities.h"
#import "UIToolbar+WMFStyling.h"
#import <Tweaks/FBTweakInline.h>
#import "WKWebView+WMFWebViewControllerJavascript.h"
#import "WMFImageInfoController.h"
#import "UIViewController+WMFDynamicHeightPopoverMessage.h"

@import SafariServices;

NS_ASSUME_NONNULL_BEGIN

static const CGFloat WMFArticleViewControllerExpandedTableOfContentsWidthPercentage = 0.33;
static const CGFloat WMFArticleViewControllerTableOfContentsSeparatorWidth = 1;
static const CGFloat WMFArticleViewControllerTableOfContentsSectionUpdateScrollDistance = 10;


@interface MWKArticle (WMFSharingActivityViewController)

- (nullable UIActivityViewController*)sharingActivityViewControllerWithTextSnippet:(nullable NSString *)text
                                                                        fromButton:(UIBarButtonItem *)button
                                                                       shareFunnel:(nullable WMFShareFunnel *)shareFunnel;
@end

@implementation MWKArticle (WMFSharingActivityViewController)

- (nullable UIActivityViewController*)sharingActivityViewControllerWithTextSnippet:(nullable NSString *)text
                                                                        fromButton:(UIBarButtonItem *)button
                                                                       shareFunnel:(nullable WMFShareFunnel *)shareFunnel {
    NSParameterAssert(button);
    if (!button) {
        //If we get no button, we will crash below on iPad
        //The assert above should help, but lets make sure we bail in prod
        NSAssert(false, @"Should have a button by now...");
        return nil;
    }
    [shareFunnel logShareButtonTappedResultingInSelection:text];
    
    NSMutableArray *items = [NSMutableArray array];
    
    [items addObject:[[WMFArticleTextActivitySource alloc] initWithArticle:self shareText:text]];
    
    NSURL *url = [NSURL wmf_desktopURLForURL:self.url];
    
    if (url) {
        [items addObject:[[NSURL alloc] initWithString:[NSString stringWithFormat:@"%@?%@", url.absoluteString, @"wprov=sfsi1"]]];
    }
    
    UIActivityViewController *vc = [[UIActivityViewController alloc] initWithActivityItems:items applicationActivities:@[[[TUSafariActivity alloc] init]]];
    UIPopoverPresentationController *presenter = [vc popoverPresentationController];
    presenter.barButtonItem = button;
    return vc;
}

@end


@interface WMFArticleViewController () <UINavigationControllerDelegate,
                                        WMFImageGalleryViewControllerReferenceViewDelegate,
                                        SectionEditorViewControllerDelegate,
                                        UIViewControllerPreviewingDelegate,
                                        WMFLanguagesViewControllerDelegate,
                                        WMFArticleListTableViewControllerDelegate,
                                        WMFFontSliderViewControllerDelegate,
                                        UIPopoverPresentationControllerDelegate,
                                        WKUIDelegate,
                                        WMFArticlePreviewingActionsDelegate>

// Data
@property (nonatomic, strong, readwrite, nullable) MWKArticle *article;

// Children
@property (nonatomic, strong, nullable) WMFTableOfContentsViewController *tableOfContentsViewController;
@property (nonatomic, strong) WebViewController *webViewController;

@property (nonatomic, strong, readwrite) NSURL *articleURL;
@property (nonatomic, strong, readwrite) MWKDataStore *dataStore;

@property (strong, nonatomic, nullable, readwrite) WMFShareFunnel *shareFunnel;
@property (strong, nonatomic, nullable) WMFShareOptionsController *shareOptionsController;
@property (nonatomic, strong) WMFSaveButtonController *saveButtonController;

// Data
@property (nonatomic, strong, readonly) MWKHistoryEntry *historyEntry;
@property (nonatomic, strong, readonly) MWKSavedPageList *savedPages;
@property (nonatomic, strong, readonly) MWKHistoryList *recentPages;

// Fetchers
@property (nonatomic, strong) WMFArticleFetcher *articleFetcher;
@property (nonatomic, strong, nullable) AnyPromise *articleFetcherPromise;
@property (nonatomic, strong, nullable) AFNetworkReachabilityManager *reachabilityManager;

// Children
@property (nonatomic, strong) WMFReadMoreViewController *readMoreListViewController;
@property (nonatomic, strong) WMFArticleFooterMenuViewController *footerMenuViewController;

// Views
@property (nonatomic, strong) UIImageView *headerImageView;
@property (nonatomic, strong) UIView *headerView;
@property (nonatomic, strong, readwrite) UIBarButtonItem *saveToolbarItem;
@property (nonatomic, strong, readwrite) UIBarButtonItem *languagesToolbarItem;
@property (nonatomic, strong, readwrite) UIBarButtonItem *shareToolbarItem;
@property (nonatomic, strong, readwrite) UIBarButtonItem *fontSizeToolbarItem;
@property (nonatomic, strong, readwrite) UIBarButtonItem *showTableOfContentsToolbarItem;
@property (nonatomic, strong, readwrite) UIBarButtonItem *hideTableOfContentsToolbarItem;
@property (nonatomic, strong, readwrite) UIBarButtonItem *findInPageToolbarItem;
@property (strong, nonatomic) UIProgressView *progressView;
@property (nonatomic, strong) UIRefreshControl *pullToRefresh;

// Table of Contents
@property (nonatomic, strong) UISwipeGestureRecognizer *tableOfContentsCloseGestureRecognizer;
@property (nonatomic, strong) UIView *tableOfContentsSeparatorView;
@property (nonatomic) CGFloat previousContentOffsetYForTOCUpdate;

// Previewing
@property (nonatomic, weak) id<UIViewControllerPreviewing> leadImagePreviewingContext;

@property (strong, nonatomic, nullable) NSTimer *significantlyViewedTimer;

/**
 *  We need to do this to prevent auto loading from occuring,
 *  if we do something to the article like edit it and force a reload
 */
@property (nonatomic, assign) BOOL skipFetchOnViewDidAppear;

@property (assign, getter=shouldShareArticleOnLoad) BOOL shareArticleOnLoad;

@end

@implementation WMFArticleViewController

+ (void)load {
    [self registerTweak];
}

- (void)dealloc {
    [[NSNotificationCenter defaultCenter] removeObserver:self];
}

- (instancetype)initWithArticleURL:(NSURL *)url
                         dataStore:(MWKDataStore *)dataStore {
    NSParameterAssert(url.wmf_title);
    NSParameterAssert(dataStore);

    self = [super init];
    if (self) {
        self.currentFooterIndex = NSNotFound;
        self.articleURL = url;
        self.dataStore = dataStore;
        self.hidesBottomBarWhenPushed = YES;
        self.reachabilityManager = [AFNetworkReachabilityManager manager];
        [self.reachabilityManager startMonitoring];
    }
    return self;
}

#pragma mark - Accessors

- (WMFArticleFooterMenuViewController *)footerMenuViewController {
    if (!_footerMenuViewController && [self hasAboutThisArticle]) {
        self.footerMenuViewController = [[WMFArticleFooterMenuViewController alloc] initWithArticle:self.article similarPagesListDelegate:self];
    }
    return _footerMenuViewController;
}

- (NSString *)description {
    return [NSString stringWithFormat:@"%@ %@", [super description], self.articleURL];
}

- (void)setArticle:(nullable MWKArticle *)article {
    NSAssert(self.isViewLoaded, @"Expecting article to only be set after the view loads.");
    NSAssert([article.url isEqual:[self.articleURL wmf_URLWithFragment:nil]],
             @"Invalid article set for VC expecting article data for title: %@", self.articleURL);

    _shareFunnel = nil;
    _shareOptionsController = nil;
    [self.articleFetcher cancelFetchForArticleURL:self.articleURL];

    _article = article;

    // always update webVC & headerGallery, even if nil so they are reset if needed
    self.footerMenuViewController.article = _article;
    [self.webViewController setArticle:_article articleURL:self.articleURL];

    if (self.article) {
        if ([self.article.url wmf_isNonStandardURL]) {
            self.headerImageView.image = nil;
        } else {
            [self.headerImageView wmf_setImageWithMetadata:_article.leadImage
                                               detectFaces:YES
                                                   failure:WMFIgnoreErrorHandler
                                                   success:^{
                                                       [self layoutHeaderImageViewForSize:self.view.bounds.size];
                                                   }];
        }
        [self startSignificantlyViewedTimer];
        [self wmf_hideEmptyView];
        [NSUserActivity wmf_makeActivityActive:[NSUserActivity wmf_articleViewActivityWithArticle:self.article]];
    }

    [self updateToolbar];
    [self setupTableOfContentsViewController];
    [self updateWebviewFootersIfNeeded];
    [self updateTableOfContentsForFootersIfNeeded];
    [self observeArticleUpdates];
    
    if (_article && self.shouldShareArticleOnLoad) {
        self.shareArticleOnLoad = NO;
        dispatch_async(dispatch_get_main_queue(), ^{
            [self shareArticleFromButton:[self shareToolbarItem]];
        });
    }
}

- (MWKHistoryList *)recentPages {
    return self.dataStore.userDataStore.historyList;
}

- (MWKSavedPageList *)savedPages {
    return self.dataStore.userDataStore.savedPageList;
}

- (MWKHistoryEntry *)historyEntry {
    return [self.recentPages entryForURL:self.articleURL];
}

- (nullable WMFShareFunnel *)shareFunnel {
    NSParameterAssert(self.article);
    if (!self.article) {
        return nil;
    }
    if (!_shareFunnel) {
        _shareFunnel = [[WMFShareFunnel alloc] initWithArticle:self.article];
    }
    return _shareFunnel;
}

- (nullable WMFShareOptionsController *)shareOptionsController {
    NSParameterAssert(self.article);
    if (!self.article) {
        return nil;
    }
    if (!_shareOptionsController) {
        _shareOptionsController = [[WMFShareOptionsController alloc] initWithArticle:self.article
                                                                         shareFunnel:self.shareFunnel];
    }
    return _shareOptionsController;
}

- (UIProgressView *)progressView {
    if (!_progressView) {
        UIProgressView *progress = [[UIProgressView alloc] initWithProgressViewStyle:UIProgressViewStyleBar];
        progress.translatesAutoresizingMaskIntoConstraints = NO;
        progress.trackTintColor = [UIColor clearColor];
        progress.tintColor = [UIColor wmf_blueTintColor];
        _progressView = progress;
    }

    return _progressView;
}

- (UIView *)headerView {
    if (!_headerView) {
        // HAX: Only read the scale at setup
        CGFloat scale = [[UIScreen mainScreen] scale];
        CGFloat borderHeight = scale > 1 ? 0.5 : 1;
        CGFloat height = 10;

        _headerView = [[UIView alloc] initWithFrame:CGRectMake(0, 0, 1, height)];
        _headerView.backgroundColor = [UIColor wmf_articleBackgroundColor];

        UIView *headerBorderView = [[UIView alloc] initWithFrame:CGRectMake(0, height - borderHeight, 1, borderHeight)];
        headerBorderView.backgroundColor = [UIColor colorWithWhite:0 alpha:0.2];
        headerBorderView.autoresizingMask = UIViewAutoresizingFlexibleTopMargin | UIViewAutoresizingFlexibleWidth;

        self.headerImageView.frame = CGRectMake(0, 0, 1, height - borderHeight);
        [_headerView addSubview:self.headerImageView];
        [_headerView addSubview:headerBorderView];
    }
    return _headerView;
}

- (UIImageView *)headerImageView {
    if (!_headerImageView) {
        _headerImageView = [[UIImageView alloc] initWithFrame:CGRectZero];
        _headerImageView.userInteractionEnabled = YES;
        _headerImageView.clipsToBounds = YES;
        [_headerImageView wmf_configureWithDefaultPlaceholder];
        UITapGestureRecognizer *tap = [[UITapGestureRecognizer alloc] initWithTarget:self action:@selector(imageViewDidTap:)];
        [_headerImageView addGestureRecognizer:tap];
    }
    return _headerImageView;
}

- (WMFReadMoreViewController *)readMoreListViewController {
    if (!_readMoreListViewController) {
        _readMoreListViewController = [[WMFReadMoreViewController alloc] initWithURL:self.articleURL
                                                                           dataStore:self.dataStore];
        _readMoreListViewController.delegate = self;
    }
    return _readMoreListViewController;
}

- (WMFArticleFetcher *)articleFetcher {
    if (!_articleFetcher) {
        _articleFetcher = [[WMFArticleFetcher alloc] initWithDataStore:self.dataStore];
    }
    return _articleFetcher;
}

- (WebViewController *)webViewController {
    if (!_webViewController) {
        _webViewController = [WebViewController wmf_initialViewControllerFromClassStoryboard];
        _webViewController.delegate = self;
        _webViewController.headerView = self.headerView;
    }
    return _webViewController;
}

#pragma mark - Notifications and Observations

- (void)applicationWillResignActiveWithNotification:(NSNotification *)note {
    [self saveWebViewScrollOffset];
    [self saveOpenArticleTitleWithCurrentlyOnscreenFragment];
}

- (void)articleUpdatedWithNotification:(NSNotification *)note {
    MWKArticle *article = note.userInfo[MWKArticleKey];
    if ([self.articleURL isEqual:article.url]) {
        self.article = article;
    }
}

- (void)observeArticleUpdates {
    [[NSNotificationCenter defaultCenter] removeObserver:self name:MWKArticleSavedNotification object:nil];
    [[NSNotificationCenter defaultCenter] addObserver:self
                                             selector:@selector(articleUpdatedWithNotification:)
                                                 name:MWKArticleSavedNotification
                                               object:nil];
}

- (void)unobserveArticleUpdates {
    [[NSNotificationCenter defaultCenter] removeObserver:self name:MWKArticleSavedNotification object:nil];
}

#pragma mark - Public

- (BOOL)canRefresh {
    return self.article != nil;
}

- (BOOL)canShare {
    return self.article != nil;
}

- (BOOL)canAdjustText {
    return self.article != nil;
}

- (BOOL)canFindInPage {
    return self.article != nil;
}

- (BOOL)hasLanguages {
    return self.article.hasMultipleLanguages;
}

- (BOOL)hasTableOfContents {
    return self.article && !self.article.isMain && self.article.sections.count > 0;
}

- (BOOL)hasReadMore {
    WMF_TECH_DEBT_TODO(filter articles outside main namespace);
    return self.article && !self.article.isMain;
}

- (BOOL)hasAboutThisArticle {
    return self.article && !self.article.isMain;
}

- (void)getShareText:(void (^)(NSString *text))completion {
    [self.webViewController.webView wmf_getSelectedText:^(NSString *_Nonnull text) {
        if (text.length == 0) {
            text = [self.article shareSnippet];
        }
        if (completion) {
            completion(text);
        }
    }];
}

#pragma mark - Toolbar Setup

- (NSArray<UIBarButtonItem *> *)articleToolBarItems {
    NSMutableArray *articleToolbarItems = [NSMutableArray arrayWithCapacity:18];

    CGFloat spacing = 0;
    switch (self.tableOfContentsDisplayMode) {
        case WMFTableOfContentsDisplayModeInline:
            spacing = 22;
            break;
        default:
            break;
    }

    NSArray *itemGroups = @[@[[UIBarButtonItem wmf_barButtonItemOfFixedWidth:spacing],
                              self.languagesToolbarItem,
                              [UIBarButtonItem wmf_barButtonItemOfFixedWidth:spacing]],

                            @[[UIBarButtonItem wmf_barButtonItemOfFixedWidth:3 + spacing],
                              self.saveToolbarItem,
                              [UIBarButtonItem wmf_barButtonItemOfFixedWidth:4 + spacing]],

                            @[[UIBarButtonItem wmf_barButtonItemOfFixedWidth:3 + spacing],
                              self.shareToolbarItem,
                              [UIBarButtonItem wmf_barButtonItemOfFixedWidth:3 + spacing]],

                            @[[UIBarButtonItem wmf_barButtonItemOfFixedWidth:spacing],
                              self.fontSizeToolbarItem,
                              [UIBarButtonItem wmf_barButtonItemOfFixedWidth:spacing]],

                            @[[UIBarButtonItem wmf_barButtonItemOfFixedWidth:3 + spacing],

                              self.findInPageToolbarItem,
                              [UIBarButtonItem wmf_barButtonItemOfFixedWidth:8]]];

    for (NSArray *itemGroup in itemGroups) {
        switch (self.tableOfContentsDisplayMode) {
            case WMFTableOfContentsDisplayModeInline:
                break;
            case WMFTableOfContentsDisplayModeModal:
            default:
                [articleToolbarItems addObject:[UIBarButtonItem flexibleSpaceToolbarItem]];
                break;
        }
        [articleToolbarItems addObjectsFromArray:itemGroup];
    }

    UIBarButtonItem *tocItem = [self tableOfContentsToolbarItem];
    switch (self.tableOfContentsDisplayMode) {
        case WMFTableOfContentsDisplayModeInline:
            [articleToolbarItems insertObject:[UIBarButtonItem flexibleSpaceToolbarItem] atIndex:0];
            [articleToolbarItems addObject:[UIBarButtonItem flexibleSpaceToolbarItem]];
            [articleToolbarItems addObject:[UIBarButtonItem wmf_barButtonItemOfFixedWidth:tocItem.width + 8]];
        case WMFTableOfContentsDisplayModeModal:
        default: {
            [articleToolbarItems insertObject:tocItem atIndex:0];
        } break;
    }
    return articleToolbarItems;
}

- (UIBarButtonItem *)tableOfContentsToolbarItem {
    switch (self.tableOfContentsDisplayState) {
        case WMFTableOfContentsDisplayStateInlineVisible:
            return self.hideTableOfContentsToolbarItem;
        default:
            return self.showTableOfContentsToolbarItem;
    }
}

- (void)updateToolbar {
    [self updateToolbarItemsIfNeeded];
    [self updateToolbarItemEnabledState];
}

- (void)updateToolbarItemsIfNeeded {

    if (!self.saveButtonController) {
        self.saveButtonController = [[WMFSaveButtonController alloc] initWithBarButtonItem:self.saveToolbarItem savedPageList:self.savedPages url:self.articleURL];
    }

    NSArray<UIBarButtonItem *> *toolbarItems = [self articleToolBarItems];

    if (![self.toolbarItems isEqualToArray:toolbarItems]) {
        // HAX: only update toolbar if # of items has changed, otherwise items will (somehow) get lost
        [self setToolbarItems:toolbarItems animated:NO];
    }
}

- (void)updateToolbarItemEnabledState {
    self.fontSizeToolbarItem.enabled = [self canAdjustText];
    self.shareToolbarItem.enabled = [self canShare];
    self.languagesToolbarItem.enabled = [self hasLanguages];
    self.showTableOfContentsToolbarItem.enabled = [self hasTableOfContents];
    self.findInPageToolbarItem.enabled = [self canFindInPage];
}

#pragma mark - Toolbar Items

- (UIBarButtonItem *)showTableOfContentsToolbarItem {
    if (!_showTableOfContentsToolbarItem) {
        _showTableOfContentsToolbarItem = [[UIBarButtonItem alloc] initWithImage:[UIImage imageNamed:@"toc"]
                                                                           style:UIBarButtonItemStylePlain
                                                                          target:self
                                                                          action:@selector(showTableOfContents:)];
        _showTableOfContentsToolbarItem.accessibilityLabel = MWLocalizedString(@"table-of-contents-button-label", nil);
        return _showTableOfContentsToolbarItem;
    }
    return _showTableOfContentsToolbarItem;
}

- (UIBarButtonItem *)hideTableOfContentsToolbarItem {
    if (!_hideTableOfContentsToolbarItem) {
        UIImage *closeImage = [UIImage imageNamed:@"toc-close"];
        UIButton *closeButton = [UIButton buttonWithType:UIButtonTypeCustom];
        [closeButton setImage:closeImage forState:UIControlStateNormal];
        [closeButton addTarget:self action:@selector(hideTableOfContents:) forControlEvents:UIControlEventTouchUpInside];
        closeButton.frame = (CGRect){.origin = CGPointZero, .size = closeImage.size};
        _hideTableOfContentsToolbarItem = [[UIBarButtonItem alloc] initWithCustomView:closeButton];
        _hideTableOfContentsToolbarItem.accessibilityLabel = MWLocalizedString(@"table-of-contents-button-label", nil);
        return _hideTableOfContentsToolbarItem;
    }
    return _hideTableOfContentsToolbarItem;
}

- (UIBarButtonItem *)saveToolbarItem {
    if (!_saveToolbarItem) {
        _saveToolbarItem = [[UIBarButtonItem alloc] initWithImage:[UIImage imageNamed:@"save"] style:UIBarButtonItemStylePlain target:nil action:nil];
    }
    return _saveToolbarItem;
}

- (UIBarButtonItem *)fontSizeToolbarItem {
    if (!_fontSizeToolbarItem) {
        @weakify(self);
        _fontSizeToolbarItem = [[UIBarButtonItem alloc] bk_initWithImage:[UIImage imageNamed:@"font-size"]
                                                                   style:UIBarButtonItemStylePlain
                                                                 handler:^(id sender) {
                                                                     @strongify(self);
                                                                     [self showFontSizePopup];
                                                                 }];
    }
    return _fontSizeToolbarItem;
}

- (UIBarButtonItem *)shareToolbarItem {
    if (!_shareToolbarItem) {
        @weakify(self);
        _shareToolbarItem = [[UIBarButtonItem alloc] bk_initWithBarButtonSystemItem:UIBarButtonSystemItemAction
                                                                            handler:^(id sender) {
                                                                                @strongify(self);
                                                                                UIActivityViewController *vc = [self.article sharingActivityViewControllerWithTextSnippet:nil fromButton:self->_shareToolbarItem shareFunnel:self.shareFunnel];
                                                                                if (vc){
                                                                                    [self presentViewController:vc animated:YES completion:NULL];
                                                                                }
                                                                            }];
    }
    return _shareToolbarItem;
}

- (UIBarButtonItem *)findInPageToolbarItem {
    if (!_findInPageToolbarItem) {
        @weakify(self);
        _findInPageToolbarItem = [[UIBarButtonItem alloc] bk_initWithImage:[UIImage imageNamed:@"find-in-page"]
                                                                     style:UIBarButtonItemStylePlain

                                                                   handler:^(id sender) {
                                                                       @strongify(self);
                                                                       if ([self canFindInPage]) { // Needed so you can't tap find icon when text size adjuster is onscreen.
                                                                           [self showFindInPage];
                                                                       }
                                                                   }];
        _findInPageToolbarItem.accessibilityLabel = MWLocalizedString(@"find-in-page-button-label", nil);
    }
    return _findInPageToolbarItem;
}

- (UIBarButtonItem *)languagesToolbarItem {
    if (!_languagesToolbarItem) {
        _languagesToolbarItem = [[UIBarButtonItem alloc] initWithImage:[UIImage imageNamed:@"language"]
                                                                 style:UIBarButtonItemStylePlain
                                                                target:self
                                                                action:@selector(showLanguagePicker)];
    }
    return _languagesToolbarItem;
}

#pragma mark - Article languages

- (void)showLanguagePicker {
    WMFArticleLanguagesViewController *languagesVC = [WMFArticleLanguagesViewController articleLanguagesViewControllerWithArticleURL:self.articleURL];
    languagesVC.delegate = self;
    [self presentViewController:[[UINavigationController alloc] initWithRootViewController:languagesVC] animated:YES completion:nil];
}

- (void)languagesController:(WMFLanguagesViewController *)controller didSelectLanguage:(MWKLanguageLink *)language {
    [[PiwikTracker wmf_configuredInstance] wmf_logActionSwitchLanguageInContext:self contentType:nil];
    [self dismissViewControllerAnimated:YES
                             completion:^{
                                 [self pushArticleViewControllerWithURL:language.articleURL contentType:nil animated:YES];
                             }];
}

#pragma mark - Article Footers

- (void)updateTableOfContentsForFootersIfNeeded {
    if ([self.article.url wmf_isNonStandardURL]) {
        return;
    }
    if (![self hasTableOfContents]) {
        return;
    }

    BOOL includeReadMore = [self hasReadMore] && [self.readMoreListViewController hasResults];

    [self appendItemsToTableOfContentsIncludingAboutThisArticle:[self hasAboutThisArticle] includeReadMore:includeReadMore];
}

- (void)updateWebviewFootersIfNeeded {
    if ([self.articleURL wmf_isNonStandardURL]) {
        return;
    }

    NSMutableArray *footerVCs = [NSMutableArray arrayWithCapacity:2];
    [footerVCs wmf_safeAddObject:self.footerMenuViewController];

    /*
       NOTE: only include read more if it has results (don't want an empty section). conditionally fetched in `setArticle:`
     */

    BOOL includeReadMore = [self hasReadMore] && [self.readMoreListViewController hasResults];
    if (includeReadMore) {
        [footerVCs addObject:self.readMoreListViewController];
    }

    [self.webViewController setFooterViewControllers:footerVCs];

    [self updateTableOfContentsDisplayModeWithTraitCollection:self.traitCollection];
}

#pragma mark - Progress

- (void)addProgressView {
    NSAssert(!self.progressView.superview, @"Illegal attempt to re-add progress view.");
    if (self.navigationController.navigationBarHidden) {
        return;
    }
    [self.view addSubview:self.progressView];
    [self.progressView mas_makeConstraints:^(MASConstraintMaker *make) {
        make.top.equalTo(self.progressView.superview.mas_top);
        make.left.equalTo(self.progressView.superview.mas_left);
        make.right.equalTo(self.progressView.superview.mas_right);
        make.height.equalTo(@2.0);
    }];
}

- (void)removeProgressView {
    [self.progressView removeFromSuperview];
}

- (void)showProgressViewAnimated:(BOOL)animated {
    self.progressView.progress = 0.05;

    if (!animated) {
        [self _showProgressView];
        return;
    }

    [UIView animateWithDuration:0.25
                     animations:^{
                         [self _showProgressView];
                     }
                     completion:^(BOOL finished){
                     }];
}

- (void)_showProgressView {
    self.progressView.alpha = 1.0;
}

- (void)hideProgressViewAnimated:(BOOL)animated {
    if (!animated) {
        [self _hideProgressView];
        return;
    }

    [UIView animateWithDuration:0.25
                     animations:^{
                         [self _hideProgressView];
                     }
                     completion:nil];
}

- (void)_hideProgressView {
    self.progressView.alpha = 0.0;
}

- (void)updateProgress:(CGFloat)progress animated:(BOOL)animated {
    if (progress < self.progressView.progress) {
        return;
    }
    [self.progressView setProgress:progress animated:animated];

    [self.delegate articleController:self didUpdateArticleLoadProgress:progress animated:animated];
}

- (void)completeAndHideProgressWithCompletion:(nullable dispatch_block_t)completion {
    [self updateProgress:1.0 animated:YES];
    dispatchOnMainQueueAfterDelayInSeconds(0.5, ^{
        [self hideProgressViewAnimated:YES];
        if (completion) {
            completion();
        }
    });
}

/**
 *  Some of the progress is in loading the HTML into the webview
 *  This leaves 20% of progress for that work.
 */
- (CGFloat)totalProgressWithArticleFetcherProgress:(CGFloat)progress {
    return 0.1 + (0.7 * progress);
}

#pragma mark - Significantly Viewed Timer

- (void)startSignificantlyViewedTimer {
    if (self.significantlyViewedTimer) {
        return;
    }
    if (!self.article) {
        return;
    }
    MWKHistoryList *historyList = self.dataStore.userDataStore.historyList;
    MWKHistoryEntry *entry = [historyList entryForURL:self.articleURL];
    if (!entry.titleWasSignificantlyViewed) {
        self.significantlyViewedTimer = [NSTimer scheduledTimerWithTimeInterval:30.0 /*FBTweakValue(@"Explore", @"Related items", @"Required viewing time", 30.0)*/ target:self selector:@selector(significantlyViewedTimerFired:) userInfo:nil repeats:NO];
    }
}

- (void)significantlyViewedTimerFired:(NSTimer *)timer {
    [self stopSignificantlyViewedTimer];
    MWKHistoryList *historyList = self.dataStore.userDataStore.historyList;
    [historyList setSignificantlyViewedOnPageInHistoryWithURL:self.articleURL];
}

- (void)stopSignificantlyViewedTimer {
    [self.significantlyViewedTimer invalidate];
    self.significantlyViewedTimer = nil;
}

#pragma mark - Title Button

- (void)setUpTitleBarButton {
    UIButton *b = [UIButton buttonWithType:UIButtonTypeCustom];
    [b adjustsImageWhenHighlighted];
    UIImage *w = [UIImage imageNamed:@"W"];
    [b setImage:w forState:UIControlStateNormal];
    [b sizeToFit];
    @weakify(self);
    [b bk_addEventHandler:^(id sender) {
        @strongify(self);
        [self.navigationController popToRootViewControllerAnimated:YES];
    }
          forControlEvents:UIControlEventTouchUpInside];
    self.navigationItem.titleView = b;
    self.navigationItem.titleView.isAccessibilityElement = YES;
    self.navigationItem.titleView.accessibilityLabel = MWLocalizedString(@"home-button-accessibility-label", nil);
    self.navigationItem.titleView.accessibilityTraits |= UIAccessibilityTraitButton;
}

#pragma mark - ViewController

- (void)viewDidLoad {
    [super viewDidLoad];

    [self.navigationController.toolbar wmf_applySolidWhiteBackgroundWithTopShadow];

    [self setUpTitleBarButton];
    self.automaticallyAdjustsScrollViewInsets = YES;
    self.view.backgroundColor = [UIColor whiteColor];

    self.navigationItem.rightBarButtonItem = [self wmf_searchBarButtonItem];

    [[NSNotificationCenter defaultCenter] addObserver:self selector:@selector(applicationWillResignActiveWithNotification:) name:UIApplicationWillResignActiveNotification object:nil];

    [self setupWebView];
    [self addProgressView];
    [self hideProgressViewAnimated:NO];
}

- (void)viewWillAppear:(BOOL)animated {
    [super viewWillAppear:animated];

    [self updateTableOfContentsDisplayModeWithTraitCollection:self.traitCollection];

    BOOL isVisibleInline = [[NSUserDefaults wmf_userDefaults] wmf_isTableOfContentsVisibleInline];

    self.tableOfContentsDisplayState = self.tableOfContentsDisplayMode == WMFTableOfContentsDisplayModeInline ? isVisibleInline ? WMFTableOfContentsDisplayStateInlineVisible : WMFTableOfContentsDisplayStateInlineHidden : WMFTableOfContentsDisplayStateModalHidden;

    [self updateToolbar];

    [self layoutForSize:self.view.bounds.size];

    [self registerForPreviewingIfAvailable];

    if (!self.skipFetchOnViewDidAppear) {
        [self fetchArticleIfNeeded];
    }
    self.skipFetchOnViewDidAppear = NO;
    [self startSignificantlyViewedTimer];
}

- (void)viewDidAppear:(BOOL)animated {
    [super viewDidAppear:animated];
    [self.reachabilityManager startMonitoring];
}

- (void)viewWillDisappear:(BOOL)animated {
    [super viewWillDisappear:animated];

    [self unregisterForPreviewing];

    [self stopSignificantlyViewedTimer];
    [self saveWebViewScrollOffset];
    [self removeProgressView];
}

- (void)viewDidDisappear:(BOOL)animated {
    [super viewDidDisappear:animated];
    [self.reachabilityManager stopMonitoring];
}

- (void)traitCollectionDidChange:(nullable UITraitCollection *)previousTraitCollection {
    [super traitCollectionDidChange:previousTraitCollection];
    if ([self.presentedViewController isKindOfClass:[WMFFontSliderViewController class]]) {
        [self.presentedViewController dismissViewControllerAnimated:YES completion:nil];
    }
    [self registerForPreviewingIfAvailable];
}

#pragma mark - Layout

- (void)layoutForSize:(CGSize)size {
    BOOL isTOCVisible = self.tableOfContentsDisplayState == WMFTableOfContentsDisplayStateInlineVisible;

    CGFloat separatorWidth = WMFArticleViewControllerTableOfContentsSeparatorWidth;
    CGFloat tocWidth = round(size.width * WMFArticleViewControllerExpandedTableOfContentsWidthPercentage);
    CGFloat webFrameWidth = size.width - (isTOCVisible ? (separatorWidth + tocWidth) : 0);

    CGFloat webFrameOriginX;
    CGFloat tocOriginX;
    CGFloat separatorOriginX;

    switch (self.tableOfContentsDisplaySide) {
        case WMFTableOfContentsDisplaySideRight:
            tocOriginX = isTOCVisible ? webFrameWidth + separatorWidth : size.width + separatorWidth;
            separatorOriginX = isTOCVisible ? webFrameWidth : size.width;
            webFrameOriginX = 0;
            break;
        case WMFTableOfContentsDisplaySideLeft:
        default:
            tocOriginX = isTOCVisible ? 0 : 0 - tocWidth - separatorWidth;
            separatorOriginX = isTOCVisible ? tocWidth : 0 - separatorWidth;
            webFrameOriginX = tocOriginX + tocWidth + separatorWidth;
            break;
    }

    CGPoint origin = CGPointZero;
    if (self.tableOfContentsDisplayMode != WMFTableOfContentsDisplayModeModal) {
        self.tableOfContentsViewController.view.frame = CGRectMake(tocOriginX, origin.y, tocWidth, size.height);
        self.tableOfContentsSeparatorView.frame = CGRectMake(separatorOriginX, origin.y, separatorWidth, size.height);
        self.tableOfContentsViewController.view.alpha = isTOCVisible ? 1 : 0;
        self.tableOfContentsSeparatorView.alpha = isTOCVisible ? 1 : 0;
    }

    CGRect webFrame = CGRectMake(webFrameOriginX, origin.y, webFrameWidth, size.height);
    self.webViewController.view.frame = webFrame;
    switch (self.tableOfContentsDisplayState) {
        case WMFTableOfContentsDisplayStateInlineHidden:
            self.webViewController.contentWidthPercentage = 0.71;
            break;
        case WMFTableOfContentsDisplayStateInlineVisible:
            self.webViewController.contentWidthPercentage = 0.90;
            break;
        default:
            self.webViewController.contentWidthPercentage = 1;
            break;
    }

    [self.webViewController.view layoutIfNeeded];

    [self layoutHeaderImageViewForSize:size];
}

- (void)layoutHeaderImageViewForSize:(CGSize)size {
    CGRect headerViewBounds = self.headerView.bounds;

    self.headerView.bounds = headerViewBounds;
    CGSize imageSize = self.headerImageView.image.size;
    BOOL isImageNarrow = imageSize.width / imageSize.height < 2;
    CGFloat marginWidth = 0;
    if (isImageNarrow && self.tableOfContentsDisplayState == WMFTableOfContentsDisplayStateInlineHidden) {
        marginWidth = self.webViewController.marginWidth + 16;
    }
    self.headerImageView.frame = CGRectMake(marginWidth, 0, headerViewBounds.size.width - 2 * marginWidth, headerViewBounds.size.height);
}

- (void)viewDidLayoutSubviews {
    [super viewDidLayoutSubviews];
    [self layoutForSize:self.view.bounds.size];
}

- (void)updateTableOfContentsDisplayModeWithTraitCollection:(UITraitCollection *)traitCollection {

    BOOL isCompact = traitCollection.horizontalSizeClass == UIUserInterfaceSizeClassCompact;
    self.tableOfContentsDisplaySide = [[UIApplication sharedApplication] wmf_tocShouldBeOnLeft] ? WMFTableOfContentsDisplaySideLeft : WMFTableOfContentsDisplaySideRight;
    self.tableOfContentsDisplayMode = isCompact ? WMFTableOfContentsDisplayModeModal : WMFTableOfContentsDisplayModeInline;
    switch (self.tableOfContentsDisplayMode) {
        case WMFTableOfContentsDisplayModeInline:
            self.updateTableOfContentsSectionOnScrollEnabled = YES;
            break;
        case WMFTableOfContentsDisplayModeModal:
        default:
            self.updateTableOfContentsSectionOnScrollEnabled = NO;
            break;
    }

    self.readMoreListViewController.tableView.separatorStyle = isCompact ? UITableViewCellSeparatorStyleSingleLine : UITableViewCellSeparatorStyleNone;
    self.footerMenuViewController.tableView.separatorStyle = isCompact ? UITableViewCellSeparatorStyleSingleLine : UITableViewCellSeparatorStyleNone;
}

- (void)viewWillTransitionToSize:(CGSize)size withTransitionCoordinator:(id<UIViewControllerTransitionCoordinator>)coordinator {
    [super viewWillTransitionToSize:size withTransitionCoordinator:coordinator];
    [coordinator animateAlongsideTransition:^(id<UIViewControllerTransitionCoordinatorContext> _Nonnull context) {
        [self layoutForSize:size];
    }
                                 completion:NULL];
}

- (void)willTransitionToTraitCollection:(UITraitCollection *)newCollection withTransitionCoordinator:(id<UIViewControllerTransitionCoordinator>)coordinator {
    [super willTransitionToTraitCollection:newCollection withTransitionCoordinator:coordinator];
    [self updateTableOfContentsDisplayModeWithTraitCollection:newCollection];
    [self setupTableOfContentsViewController];
}

#pragma mark - Web View Setup

- (void)setupWebView {
    [self addChildViewController:self.webViewController];
    [self.view insertSubview:self.webViewController.view atIndex:0];
    [self.webViewController didMoveToParentViewController:self];

    self.pullToRefresh = [[UIRefreshControl alloc] init];
    self.pullToRefresh.enabled = [self canRefresh];
    [self.pullToRefresh addTarget:self action:@selector(fetchArticle) forControlEvents:UIControlEventValueChanged];
    [self.webViewController.webView.scrollView addSubview:_pullToRefresh];
}

#pragma mark - Table of Contents

- (void)updateTableOfContentsLayoutAnimated:(BOOL)animated {
    if (animated) {
        UIScrollView *scrollView = self.webViewController.webView.scrollView;
        CGFloat previousOffsetPercentage = scrollView.contentOffset.y / scrollView.contentSize.height;
        UIColor *previousBackgrondColor = scrollView.backgroundColor;
        scrollView.backgroundColor = [UIColor whiteColor];
        [UIView animateWithDuration:0.20
            animations:^{
                [self layoutForSize:self.view.bounds.size];
                if (self.sectionToRestoreScrollOffset) {
                    [self.webViewController scrollToSection:self.currentSection animated:NO];
                } else if (self.footerIndexToRestoreScrollOffset != NSNotFound) {
                    [self.webViewController scrollToFooterAtIndex:self.currentFooterIndex animated:NO];
                } else {
                    scrollView.contentOffset = CGPointMake(0, previousOffsetPercentage * scrollView.contentSize.height);
                }
            }
            completion:^(BOOL finished) {
                scrollView.backgroundColor = previousBackgrondColor;
            }];
    } else {
        [self layoutForSize:self.view.bounds.size];
    }
}

- (void)showTableOfContents:(id)sender {
    if (self.tableOfContentsViewController == nil) {
        return;
    }
    switch (self.tableOfContentsDisplayMode) {
        case WMFTableOfContentsDisplayModeInline:
            if (sender != self) {
                [[NSUserDefaults wmf_userDefaults] wmf_setTableOfContentsIsVisibleInline:YES];
            }
            self.tableOfContentsDisplayState = WMFTableOfContentsDisplayStateInlineVisible;
            [self updateTableOfContentsLayoutAnimated:YES];
            break;
        case WMFTableOfContentsDisplayModeModal:
        default:
            self.tableOfContentsDisplayState = WMFTableOfContentsDisplayStateModalVisible;
            [self presentViewController:self.tableOfContentsViewController animated:YES completion:NULL];
    }
    [self updateToolbar];
}

- (void)hideTableOfContents:(id)sender {
    switch (self.tableOfContentsDisplayMode) {
        case WMFTableOfContentsDisplayModeInline:
            if (sender != self) {
                [[NSUserDefaults wmf_userDefaults] wmf_setTableOfContentsIsVisibleInline:NO];
            }
            self.tableOfContentsDisplayState = WMFTableOfContentsDisplayStateInlineHidden;
            [self updateTableOfContentsLayoutAnimated:YES];
            break;
        case WMFTableOfContentsDisplayModeModal:
        default:
            self.tableOfContentsDisplayState = WMFTableOfContentsDisplayStateModalHidden;
            [self dismissViewControllerAnimated:YES completion:NULL];
    }
    [self updateToolbar];
}

- (void)setupTableOfContentsViewController {
    switch (self.tableOfContentsDisplayMode) {
        case WMFTableOfContentsDisplayModeInline: {
            if (self.tableOfContentsViewController.parentViewController != self) {
                if (self.presentedViewController == self.tableOfContentsViewController) {
                    [self dismissViewControllerAnimated:NO completion:NULL];
                }
                self.tableOfContentsViewController = nil;

                switch (self.tableOfContentsDisplayState) {
                    case WMFTableOfContentsDisplayStateModalHidden:
                        self.tableOfContentsDisplayState = WMFTableOfContentsDisplayStateInlineHidden;
                        break;
                    case WMFTableOfContentsDisplayStateModalVisible:
                        self.tableOfContentsDisplayState = WMFTableOfContentsDisplayStateInlineVisible;
                    default:
                        break;
                }

                if (self.tableOfContentsSeparatorView == nil) {
                    self.tableOfContentsSeparatorView = [[UIView alloc] init];
                    self.tableOfContentsSeparatorView.backgroundColor = [UIColor wmf_lightGrayColor];
                }

                [self createTableOfContentsViewControllerIfNeeded];

                if (self.tableOfContentsViewController == nil) {
                    self.tableOfContentsDisplayState = WMFTableOfContentsDisplayStateInlineHidden;
                } else {
                    [self addChildViewController:self.tableOfContentsViewController];
                    [self.view insertSubview:self.tableOfContentsViewController.view aboveSubview:self.webViewController.view];
                    [self.tableOfContentsViewController didMoveToParentViewController:self];

                    [self.view insertSubview:self.tableOfContentsSeparatorView aboveSubview:self.tableOfContentsViewController.view];

                    self.tableOfContentsCloseGestureRecognizer = [[UISwipeGestureRecognizer alloc] initWithTarget:self action:@selector(handleTableOfContentsCloseGesture:)];
                    UISwipeGestureRecognizerDirection closeDirection;
                    switch (self.tableOfContentsDisplaySide) {
                        case WMFTableOfContentsDisplaySideRight:
                            closeDirection = UISwipeGestureRecognizerDirectionRight;
                            break;
                        case WMFTableOfContentsDisplaySideLeft:
                        default:
                            closeDirection = UISwipeGestureRecognizerDirectionLeft;
                            break;
                    }
                    self.tableOfContentsCloseGestureRecognizer.direction = closeDirection;
                    [self.tableOfContentsViewController.view addGestureRecognizer:self.tableOfContentsCloseGestureRecognizer];
                }
            }
        } break;
        default:
        case WMFTableOfContentsDisplayModeModal: {
            if (self.tableOfContentsViewController.parentViewController == self) {
                [self.tableOfContentsViewController willMoveToParentViewController:nil];
                [self.tableOfContentsViewController.view removeFromSuperview];
                [self.tableOfContentsViewController removeFromParentViewController];
                [self.tableOfContentsSeparatorView removeFromSuperview];
                self.tableOfContentsViewController = nil;
            }
            [self createTableOfContentsViewControllerIfNeeded];
            switch (self.tableOfContentsDisplayState) {
                case WMFTableOfContentsDisplayStateInlineVisible:
                    self.tableOfContentsDisplayState = WMFTableOfContentsDisplayStateModalVisible;
                    [self showTableOfContents:self];
                    break;
                case WMFTableOfContentsDisplayStateInlineHidden:
                default:
                    self.tableOfContentsDisplayState = WMFTableOfContentsDisplayStateModalHidden;
                    break;
            }

        } break;
    }
    [self updateToolbar];
}

- (void)handleTableOfContentsCloseGesture:(UISwipeGestureRecognizer *)recognizer {
    if (recognizer.state == UIGestureRecognizerStateEnded) {
        if (self.tableOfContentsDisplayState == WMFTableOfContentsDisplayStateInlineVisible) {
            [self hideTableOfContents:recognizer];
        }
    }
}

#pragma mark - Save Offset

- (void)saveWebViewScrollOffset {
    // Don't record scroll position of "main" pages.
    if (self.article.isMain) {
        return;
    }
    CGFloat offset = [self.webViewController currentVerticalOffset];
    [self.webViewController getCurrentVisibleSectionCompletion:^(MWKSection *_Nullable section, NSError *_Nullable error) {
        self.currentSection = section;
        [self.recentPages setFragment:self.currentSection.anchor scrollPosition:offset onPageInHistoryWithURL:self.articleURL];
    }];
}

#pragma mark - Article Fetching

- (void)fetchArticleForce:(BOOL)force {
    NSAssert([[NSThread currentThread] isMainThread], @"Not on main thread!");
    NSAssert(self.isViewLoaded, @"Should only fetch article when view is loaded so we can update its state.");
    if (!force && self.article) {
        [self.pullToRefresh endRefreshing];
        return;
    }

    //only show a blank view if we have nothing to show
    if (!self.article) {
        [self wmf_showEmptyViewOfType:WMFEmptyViewTypeBlank];
        [self.view bringSubviewToFront:self.progressView];
    }

    [self showProgressViewAnimated:YES];
    [self unobserveArticleUpdates];

    @weakify(self);
    self.articleFetcherPromise = [self.articleFetcher fetchLatestVersionOfArticleWithURL:self.articleURL
                                                                           forceDownload:force
                                                                                progress:^(CGFloat progress) {
                                                                                    [self updateProgress:[self totalProgressWithArticleFetcherProgress:progress] animated:YES];
                                                                                }]
                                     .then(^(MWKArticle *article) {
                                         @strongify(self);
                                         [self.pullToRefresh endRefreshing];
                                         [self updateProgress:[self totalProgressWithArticleFetcherProgress:1.0] animated:YES];
                                         self.article = article;
                                         /*
           NOTE(bgerstle): add side effects to setArticle, not here. this ensures they happen even when falling back to
           cached content
         */
                                     })
                                     .catch(^(NSError *error) {
                                         @strongify(self);
                                         DDLogError(@"Article Fetch Error: %@", [error localizedDescription]);
                                         [self.pullToRefresh endRefreshing];
                                         [self hideProgressViewAnimated:YES];
                                         [self.delegate articleControllerDidLoadArticle:self];

                                         MWKArticle *cachedFallback = error.userInfo[WMFArticleFetcherErrorCachedFallbackArticleKey];
                                         if (cachedFallback) {
                                             self.article = cachedFallback;
                                             if (![error wmf_isNetworkConnectionError]) {
                                                 // don't show offline banner for cached articles
                                                 [[WMFAlertManager sharedInstance] showErrorAlert:error
                                                                                           sticky:NO
                                                                            dismissPreviousAlerts:NO
                                                                                      tapCallBack:NULL];
                                             }
                                         } else {
                                             [self wmf_showEmptyViewOfType:WMFEmptyViewTypeArticleDidNotLoad];
                                             [self.view bringSubviewToFront:self.progressView];
                                             [[WMFAlertManager sharedInstance] showErrorAlert:error
                                                                                       sticky:NO
                                                                        dismissPreviousAlerts:NO
                                                                                  tapCallBack:NULL];

                                             if ([error wmf_isNetworkConnectionError]) {
                                                 @weakify(self);
                                                 [self.reachabilityManager setReachabilityStatusChangeBlock:^(AFNetworkReachabilityStatus status) {
                                                     switch (status) {
                                                         case AFNetworkReachabilityStatusReachableViaWWAN:
                                                         case AFNetworkReachabilityStatusReachableViaWiFi: {
                                                             @strongify(self);
                                                             [self fetchArticleIfNeeded];
                                                         } break;
                                                         default:
                                                             break;
                                                     }
                                                 }];
                                             }
                                         }
                                     })
                                     .finally(^{
                                         @strongify(self);
                                         self.articleFetcherPromise = nil;
                                     });
}

- (void)fetchArticle {
    [self fetchArticleForce:YES];
}

- (void)fetchArticleIfNeeded {
    [self fetchArticleForce:NO];
}

- (void)fetchReadMoreIfNeeded {
    if (![self hasReadMore]) {
        return;
    }

    @weakify(self);
    [self.readMoreListViewController fetchIfNeeded].then(^{
                                                       @strongify(self);
                                                       if (!self) {
                                                           return;
                                                       }
                                                       // update footers to include read more if there are results
                                                       [self updateWebviewFootersIfNeeded];
                                                       [self updateTableOfContentsForFootersIfNeeded];
                                                   })
        .catch(^(NSError *error) {
            DDLogError(@"Read More Fetch Error: %@", error);
        WMF_TECH_DEBT_TODO(show read more w / an error view and allow user to retry ? );
        });
}

#pragma mark - Share

- (void)shareAFactWithTextSnippet:(nullable NSString *)text {
    if (self.shareOptionsController.isActive) {
        return;
    }
    [self.shareOptionsController presentShareOptionsWithSnippet:text inViewController:self fromBarButtonItem:self.shareToolbarItem];
}

<<<<<<< HEAD
- (void)shareArticle {
    if (self.canShare) {
        [self shareArticleFromButton:[self shareToolbarItem]];
    } else {
        self.shareArticleOnLoad = YES;
    }
}

- (void)shareArticleFromButton:(nullable UIBarButtonItem *)button {
    [self shareArticleWithTextSnippet:nil fromButton:button];
}

- (void)shareArticleWithTextSnippet:(nullable NSString *)text fromButton:(UIBarButtonItem *)button {
    NSParameterAssert(button);
    if (!button) {
        //If we get no button, we will crash below on iPad
        //The assert above shoud help, but lets make sure we bail in prod
        return;
    }
    [self.shareFunnel logShareButtonTappedResultingInSelection:text];

    NSMutableArray *items = [NSMutableArray array];

    [items addObject:[[WMFArticleTextActivitySource alloc] initWithArticle:self.article shareText:text]];

    NSURL *url = [NSURL wmf_desktopURLForURL:self.articleURL];

    if (url) {
        url = [[NSURL alloc] initWithString:[NSString stringWithFormat:@"%@?%@",
                                                                       url.absoluteString, @"wprov=sfsi1"]];

        [items addObject:url];
    }

    UIActivityViewController *vc = [[UIActivityViewController alloc] initWithActivityItems:items applicationActivities:@[[[TUSafariActivity alloc] init]]];
    UIPopoverPresentationController *presenter = [vc popoverPresentationController];
    presenter.barButtonItem = button;

    [self presentViewController:vc animated:YES completion:NULL];
}

=======
>>>>>>> e847bdc9
#pragma mark - Find-in-page

- (void)showFindInPage {
    if (self.presentedViewController != nil) {
        return;
    }

    [self.webViewController showFindInPage];
}

#pragma mark - Font Size

- (void)showFontSizePopup {
    NSArray *fontSizes = self.fontSizeMultipliers;
    NSUInteger index = self.indexOfCurrentFontSize;

    WMFFontSliderViewController *vc = [[WMFFontSliderViewController alloc] initWithNibName:@"WMFFontSliderViewController" bundle:nil];
    vc.preferredContentSize = vc.view.frame.size;
    vc.modalPresentationStyle = UIModalPresentationPopover;
    vc.delegate = self;

    [vc setValuesWithSteps:fontSizes.count current:index];

    UIPopoverPresentationController *presenter = [vc popoverPresentationController];
    presenter.delegate = self;
    presenter.backgroundColor = vc.view.backgroundColor;
    presenter.barButtonItem = self.fontSizeToolbarItem;
    presenter.permittedArrowDirections = UIPopoverArrowDirectionDown;

    [self presentViewController:vc animated:YES completion:nil];
}

- (UIModalPresentationStyle)adaptivePresentationStyleForPresentationController:(UIPresentationController *)controller {
    return UIModalPresentationNone;
}

- (void)sliderValueChangedInController:(WMFFontSliderViewController *)container value:(NSInteger)value {
    NSArray *fontSizes = self.fontSizeMultipliers;

    if (value > fontSizes.count) {
        return;
    }

    [self.webViewController setFontSizeMultiplier:self.fontSizeMultipliers[value]];
}

- (NSArray<NSNumber *> *)fontSizeMultipliers {
    return @[@70, @85, @100, @115, @130, @145, @160];

    //    return @[@(FBTweakValue(@"Article", @"Font Size", @"Step 1", 70)),
    //             @(FBTweakValue(@"Article", @"Font Size", @"Step 2", 85)),
    //             @(FBTweakValue(@"Article", @"Font Size", @"Step 3", 100)),
    //             @(FBTweakValue(@"Article", @"Font Size", @"Step 4", 115)),
    //             @(FBTweakValue(@"Article", @"Font Size", @"Step 5", 130)),
    //             @(FBTweakValue(@"Article", @"Font Size", @"Step 6", 145)),
    //             @(FBTweakValue(@"Article", @"Font Size", @"Step 7", 160))
    //    ];
}

- (NSUInteger)indexOfCurrentFontSize {
    NSNumber *fontSize = [[NSUserDefaults wmf_userDefaults] wmf_readingFontSize];

    NSUInteger index = [[self fontSizeMultipliers] indexOfObject:fontSize];

    if (index == NSNotFound) {
        index = [[[self fontSizeMultipliers] bk_reduce:@(NSIntegerMax)
                                             withBlock:^id(NSNumber *current, NSNumber *obj) {
                                                 NSUInteger currentDistance = current.integerValue;
                                                 NSUInteger objDistance = abs((int)(obj.integerValue - fontSize.integerValue));
                                                 if (objDistance < currentDistance) {
                                                     return obj;
                                                 } else {
                                                     return current;
                                                 }
                                             }] integerValue];
    }

    return index;
}

#pragma mark - WMFWebViewControllerDelegate

- (void)webViewController:(WebViewController *)controller
    didTapImageWithSourceURL:(nonnull NSURL *)imageSourceURL {
    MWKImage *selectedImage = [[MWKImage alloc] initWithArticle:self.article sourceURL:imageSourceURL];
    WMFArticleImageGalleryViewController *fullscreenGallery = [[WMFArticleImageGalleryViewController alloc] initWithArticle:self.article selectedImage:selectedImage];
    if (fullscreenGallery != nil) {
        [self presentViewController:fullscreenGallery animated:YES completion:nil];
    }
}

- (void)webViewController:(WebViewController *)controller didLoadArticle:(MWKArticle *)article {
    [self completeAndHideProgressWithCompletion:^{
        //Without this pause, the motion happens too soon after loading the article
        dispatchOnMainQueueAfterDelayInSeconds(0.5, ^{
            [self showTableOfContentsAndFindInPageIconPopoversIfNecessary];
        });
    }];

    if (self.tableOfContentsDisplayMode != WMFTableOfContentsDisplayModeModal) {
        [self setupTableOfContentsViewController];
        [self layoutForSize:self.view.bounds.size];
        [self.tableOfContentsViewController selectAndScrollToItemAtIndex:0 animated:NO];
    }

    [self.delegate articleControllerDidLoadArticle:self];
    [self fetchReadMoreIfNeeded];

    [self saveOpenArticleTitleWithCurrentlyOnscreenFragment];
}

- (void)saveOpenArticleTitleWithCurrentlyOnscreenFragment {
    if (self.navigationController.topViewController != self) {
        return;
    }

    [self.webViewController getCurrentVisibleSectionCompletion:^(MWKSection *visibleSection, NSError *error) {
        NSURL *url = [self.article.url wmf_URLWithFragment:visibleSection.anchor];
        [[NSUserDefaults wmf_userDefaults] wmf_setOpenArticleURL:url];
    }];
}

- (void)webViewController:(WebViewController *)controller didTapEditForSection:(MWKSection *)section {
    [self showEditorForSection:section];
}

- (void)webViewController:(WebViewController *)controller didTapOnLinkForArticleURL:(NSURL *)url {
    [self pushArticleViewControllerWithURL:url contentType:nil animated:YES];
}

- (void)webViewController:(WebViewController *)controller didSelectText:(NSString *)text {
    [self.shareFunnel logHighlight];
}

- (void)webViewController:(WebViewController *)controller didTapShareWithSelectedText:(NSString *)text {
    [self shareAFactWithTextSnippet:text];
}

- (nullable NSString *)webViewController:(WebViewController *)controller titleForFooterViewController:(UIViewController *)footerViewController {
    if (footerViewController == self.readMoreListViewController) {
        return [MWSiteLocalizedString(self.articleURL, @"article-read-more-title", nil) uppercaseStringWithLocale:[NSLocale currentLocale]];
    } else if (footerViewController == self.footerMenuViewController) {
        return [MWSiteLocalizedString(self.articleURL, @"article-about-title", nil) uppercaseStringWithLocale:[NSLocale currentLocale]];
    }
    return nil;
}

- (void)updateTableOfContentsHighlightWithScrollView:(UIScrollView *)scrollView {
    self.currentFooterIndex = NSNotFound;
    self.sectionToRestoreScrollOffset = nil;
    self.footerIndexToRestoreScrollOffset = NSNotFound;
    [self.webViewController getCurrentVisibleSectionCompletion:^(MWKSection *_Nullable section, NSError *_Nullable error) {
        if (section) {
            self.currentSection = section;
            self.currentFooterIndex = NSNotFound;
            [self selectAndScrollToTableOfContentsItemForSection:section animated:YES];
        } else {
            NSInteger visibleFooterIndex = self.webViewController.visibleFooterIndex;
            if (visibleFooterIndex != NSNotFound) {
                [self selectAndScrollToTableOfContentsFooterItemAtIndex:visibleFooterIndex animated:YES];
                self.currentFooterIndex = visibleFooterIndex;
                self.currentSection = nil;
            }
        }
    }];

    self.previousContentOffsetYForTOCUpdate = scrollView.contentOffset.y;
}

- (void)webViewController:(WebViewController *)controller scrollViewDidScroll:(UIScrollView *)scrollView {
    if (self.isUpdateTableOfContentsSectionOnScrollEnabled && (scrollView.isTracking || scrollView.isDragging || scrollView.isDecelerating) && ABS(self.previousContentOffsetYForTOCUpdate - scrollView.contentOffset.y) > WMFArticleViewControllerTableOfContentsSectionUpdateScrollDistance) {
        [self updateTableOfContentsHighlightWithScrollView:scrollView];
    }
}

- (void)webViewController:(WebViewController *)controller scrollViewDidScrollToTop:(UIScrollView *)scrollView {
    if (self.isUpdateTableOfContentsSectionOnScrollEnabled) {
        [self updateTableOfContentsHighlightWithScrollView:scrollView];
    }
}

#pragma mark - Header Tap Gesture

- (void)imageViewDidTap:(UITapGestureRecognizer *)tap {
    NSAssert(self.article.isCached, @"Expected article data to already be downloaded.");
    if (!self.article.isCached) {
        return;
    }

    WMFArticleImageGalleryViewController *fullscreenGallery = [[WMFArticleImageGalleryViewController alloc] initWithArticle:self.article];
    fullscreenGallery.referenceViewDelegate = self;
    if (fullscreenGallery != nil) {
        [self presentViewController:fullscreenGallery animated:YES completion:nil];
    }
}

#pragma mark - WMFImageGalleryViewControllerReferenceViewDelegate

- (UIImageView *)referenceViewForImageController:(WMFArticleImageGalleryViewController *)controller {
    MWKImage *currentImage = [controller currentImage];
    MWKImage *leadImage = self.article.leadImage;
    if ([currentImage isVariantOfImage:leadImage]) {
        return self.headerImageView;
    } else {
        return nil;
    }
}

#pragma mark - Edit Section

- (void)showEditorForSection:(MWKSection *)section {
    if (self.article.editable) {
        SectionEditorViewController *sectionEditVC = [SectionEditorViewController wmf_initialViewControllerFromClassStoryboard];
        sectionEditVC.section = section;
        sectionEditVC.delegate = self;
        UINavigationController *nc = [[UINavigationController alloc] initWithRootViewController:sectionEditVC];
        [self presentViewController:nc animated:YES completion:NULL];
    } else {
        ProtectedEditAttemptFunnel *funnel = [[ProtectedEditAttemptFunnel alloc] init];
        [funnel logProtectionStatus:[[self.article.protection allowedGroupsForAction:@"edit"] componentsJoinedByString:@","]];
        [self showProtectedDialog];
    }
}

- (void)showProtectedDialog {
    UIAlertController *alert = [UIAlertController alertControllerWithTitle:MWLocalizedString(@"page_protected_can_not_edit_title", nil) message:MWLocalizedString(@"page_protected_can_not_edit", nil) preferredStyle:UIAlertControllerStyleAlert];
    [alert addAction:[UIAlertAction actionWithTitle:MWLocalizedString(@"button-ok", nil) style:UIAlertActionStyleCancel handler:NULL]];
    [self presentViewController:alert animated:YES completion:NULL];
}

#pragma mark - SectionEditorViewControllerDelegate

- (void)sectionEditorFinishedEditing:(SectionEditorViewController *)sectionEditorViewController {
    self.skipFetchOnViewDidAppear = YES;
    [self dismissViewControllerAnimated:YES completion:NULL];
    [self fetchArticle];
}

#pragma mark - Article link and image peeking via WKUIDelegate

- (BOOL)webView:(WKWebView *)webView shouldPreviewElement:(WKPreviewElementInfo *)elementInfo {
    return elementInfo.linkURL && [elementInfo.linkURL wmf_isPeekable];
}

- (nullable UIViewController *)webView:(WKWebView *)webView previewingViewControllerForElement:(WKPreviewElementInfo *)elementInfo defaultActions:(NSArray<id<WKPreviewActionItem>> *)previewActions {
    UIViewController *peekVC = [self peekViewControllerForURL:elementInfo.linkURL];
    if (peekVC) {
        [[PiwikTracker wmf_configuredInstance] wmf_logActionPreviewInContext:self contentType:nil];
        [self.webViewController hideFindInPageWithCompletion:nil];

        if ([peekVC isKindOfClass:[WMFArticleViewController class]]){
            ((WMFArticleViewController*)peekVC).articlePreviewingActionsDelegate = self;
        }
        
        return peekVC;
    }
    return nil;
}

- (void)webView:(WKWebView *)webView commitPreviewingViewController:(UIViewController *)previewingViewController {
    [self commitViewController:previewingViewController];
}

#pragma mark - Article lead image peeking via UIViewControllerPreviewingDelegate

- (nullable UIViewController *)previewingContext:(id<UIViewControllerPreviewing>)previewingContext
                       viewControllerForLocation:(CGPoint)location {
    if (previewingContext == self.leadImagePreviewingContext) {
        [[PiwikTracker wmf_configuredInstance] wmf_logActionPreviewInContext:self contentType:nil];
        WMFArticleImageGalleryViewController *fullscreenGallery = [[WMFArticleImageGalleryViewController alloc] initWithArticle:self.article];
        return fullscreenGallery;
    }
    return nil;
}

- (void)previewingContext:(id<UIViewControllerPreviewing>)previewingContext
     commitViewController:(UIViewController *)viewControllerToCommit {
    [self commitViewController:viewControllerToCommit];
}

#pragma mark - Peeking registration

- (void)registerForPreviewingIfAvailable {
    [self wmf_ifForceTouchAvailable:^{
        if ([[NSProcessInfo processInfo] wmf_isOperatingSystemMajorVersionAtLeast:10]) {
            self.webViewController.webView.UIDelegate = self;
            self.webViewController.webView.allowsLinkPreview = YES;
        } else {
            self.webViewController.webView.allowsLinkPreview = NO;
        }
        [self unregisterForPreviewing];
        self.leadImagePreviewingContext = [self registerForPreviewingWithDelegate:self sourceView:self.webViewController.headerView];
    }
        unavailable:^{
            [self unregisterForPreviewing];
        }];
}

- (void)unregisterForPreviewing {
    if (self.leadImagePreviewingContext) {
        [self unregisterForPreviewingWithContext:self.leadImagePreviewingContext];
        self.leadImagePreviewingContext = nil;
    }
}

#pragma mark - Peeking helpers

- (NSArray<NSString *> *)peekableImageExtensions {
    return @[@"jpg", @"jpeg", @"gif", @"png", @"svg"];
}

- (nullable UIViewController *)peekViewControllerForURL:(NSURL *)linkURL {
    if ([self.peekableImageExtensions containsObject:[linkURL pathExtension]]) {
        return [self viewControllerForImageFilePageURL:linkURL];
    } else {
        return [self viewControllerForPreviewURL:linkURL];
    }
}

- (NSURL *)galleryURLFromImageFilePageURL:(NSURL *)imageFilePageURL {
    // Find out if the imageFilePageURL's file is in the gallery array, if so return the
    // actual image url (as opposed to the file page url) from the gallery array.
    NSString *fileName = [imageFilePageURL lastPathComponent];
    if ([fileName hasPrefix:@"File:"]) {
        fileName = [fileName substringFromIndex:5];
    }
    return [[self.article imageURLsForGallery] bk_match:^BOOL(NSURL *galleryURL) {
        return [WMFParseImageNameFromSourceURL(galleryURL).stringByRemovingPercentEncoding hasSuffix:fileName];
    }];
}

- (nullable UIViewController *)viewControllerForImageFilePageURL:(nullable NSURL *)imageFilePageURL {
    NSURL *galleryURL = [self galleryURLFromImageFilePageURL:imageFilePageURL];

    if (!galleryURL) {
        return nil;
    }
    MWKImage *selectedImage = [[MWKImage alloc] initWithArticle:self.article sourceURL:galleryURL];
    WMFArticleImageGalleryViewController *gallery =
        [[WMFArticleImageGalleryViewController alloc] initWithArticle:self.article
                                                        selectedImage:selectedImage];
    return gallery;
}

- (UIViewController *)viewControllerForPreviewURL:(NSURL *)url {
    if (url && [url wmf_isPeekable]) {
        if ([url wmf_isWikiResource]) {
            return [[WMFArticleViewController alloc] initWithArticleURL:url dataStore:self.dataStore];
        } else {
            return [[SFSafariViewController alloc] initWithURL:url];
        }
    }
    return nil;
}

- (void)commitViewController:(UIViewController *)viewControllerToCommit {
    if ([viewControllerToCommit isKindOfClass:[WMFArticleViewController class]]) {
        [self pushArticleViewController:(WMFArticleViewController *)viewControllerToCommit contentType:nil animated:YES];
    } else {
        [self presentViewController:viewControllerToCommit animated:YES completion:nil];
    }
}

#pragma mark - Article previewing actions (buttons beneath peeked article when you drag peek view up)

- (NSArray<id<UIPreviewActionItem>> *)previewActions {
    UIPreviewAction *readAction =
    [UIPreviewAction actionWithTitle:MWLocalizedString(@"button-read-now", nil)
                               style:UIPreviewActionStyleDefault
                             handler:^(UIPreviewAction * _Nonnull action,
                                       UIViewController * _Nonnull previewViewController) {
                                 NSAssert([previewViewController isKindOfClass:[WMFArticleViewController class]], @"Unexpected view controller type");
                                 [self.articlePreviewingActionsDelegate readMoreArticlePreviewActionSelectedWithArticleController:(WMFArticleViewController*)previewViewController];
                             }];

    UIPreviewAction *saveAction =
    [UIPreviewAction actionWithTitle:[self.savedPages isSaved:self.articleURL] ? MWLocalizedString(@"button-saved-remove", nil) : MWLocalizedString(@"button-save-for-later", nil)
                               style:UIPreviewActionStyleDefault
                             handler:^(UIPreviewAction * _Nonnull action,
                                       UIViewController * _Nonnull previewViewController) {
                                 // No need to have articlePreviewingActionsDelegate method for saving since saving doesn't require presenting anything.
                                 if([self.savedPages isSaved:self.articleURL]){
                                     [self.savedPages removeEntryWithURL:self.articleURL];
                                 }else{
                                     [self.savedPages addSavedPageWithURL:self.articleURL];
                                 }
                             }];
    
    UIPreviewAction *shareAction =
    [UIPreviewAction actionWithTitle:MWLocalizedString(@"share-custom-menu-item", nil)
                               style:UIPreviewActionStyleDefault
                             handler:^(UIPreviewAction * _Nonnull action,
                                       UIViewController * _Nonnull previewViewController) {
                                 UIActivityViewController *shareActivityController = [self.article sharingActivityViewControllerWithTextSnippet:nil fromButton:self.shareToolbarItem shareFunnel:self.shareFunnel];
                                 if (shareActivityController){
                                     NSAssert([previewViewController isKindOfClass:[WMFArticleViewController class]], @"Unexpected view controller type");
                                     [self.articlePreviewingActionsDelegate shareArticlePreviewActionSelectedWithArticleController:(WMFArticleViewController*)previewViewController
                                                                                                           shareActivityController:shareActivityController];
                                 }
                             }];
    
    return @[readAction, saveAction, shareAction];
}

#pragma mark - WMFArticlePreviewingActionsDelegate methods

- (void)readMoreArticlePreviewActionSelectedWithArticleController:(UIViewController *)articleController {
    [self commitViewController:articleController];
}

- (void)shareArticlePreviewActionSelectedWithArticleController:(WMFArticleViewController *)articleController
                                       shareActivityController:(UIActivityViewController*)shareActivityController {
    [self presentViewController:shareActivityController animated:YES completion:NULL];
}

#pragma mark - Article Navigation

- (void)pushArticleViewController:(WMFArticleViewController *)articleViewController contentType:(nullable id<WMFAnalyticsContentTypeProviding>)contentType animated:(BOOL)animated {
    [[PiwikTracker wmf_configuredInstance] wmf_logActionTapThroughInContext:self contentType:contentType];
    [self wmf_pushArticleViewController:articleViewController animated:YES];
}

- (void)pushArticleViewControllerWithURL:(NSURL *)url contentType:(nullable id<WMFAnalyticsContentTypeProviding>)contentType animated:(BOOL)animated {
    WMFArticleViewController *articleViewController =
        [[WMFArticleViewController alloc] initWithArticleURL:url
                                                   dataStore:self.dataStore];
    [self pushArticleViewController:articleViewController contentType:contentType animated:animated];
}

#pragma mark - WMFArticleListTableViewControllerDelegate

- (void)listViewController:(WMFArticleListTableViewController *)listController didSelectArticleURL:(NSURL *)url {
    if ([self presentedViewController]) {
        [self dismissViewControllerAnimated:YES completion:NULL];
    }
    id<WMFAnalyticsContentTypeProviding> contentType = nil;
    if ([listController conformsToProtocol:@protocol(WMFAnalyticsContentTypeProviding)]) {
        contentType = (id<WMFAnalyticsContentTypeProviding>)listController;
    }
    [self pushArticleViewControllerWithURL:url contentType:contentType animated:YES];
}

- (UIViewController *)listViewController:(WMFArticleListTableViewController *)listController viewControllerForPreviewingArticleURL:(NSURL *)url {
    return [[WMFArticleViewController alloc] initWithArticleURL:url
                                                      dataStore:self.dataStore];
}

- (void)listViewController:(WMFArticleListTableViewController *)listController didCommitToPreviewedViewController:(UIViewController *)viewController {
    if ([self presentedViewController]) {
        [self dismissViewControllerAnimated:YES completion:NULL];
    }
    if ([viewController isKindOfClass:[WMFArticleViewController class]]) {
        id<WMFAnalyticsContentTypeProviding> contentType = nil;
        if ([listController conformsToProtocol:@protocol(WMFAnalyticsContentTypeProviding)]) {
            contentType = (id<WMFAnalyticsContentTypeProviding>)listController;
        }
        [self pushArticleViewController:(WMFArticleViewController *)viewController contentType:contentType animated:YES];
    } else {
        [self presentViewController:viewController animated:YES completion:nil];
    }
}

#pragma mark - WMFAnalyticsContextProviding

- (NSString *)analyticsContext {
    return @"Article";
}

- (NSString *)analyticsName {
    return self.articleURL.host;
}

#pragma mark - One-time toolbar item popover tips

- (BOOL)shouldShowTableOfContentsAndFindInPageIconPopovers {
    if (!self.navigationController || [[NSUserDefaults standardUserDefaults] wmf_didShowTableOfContentsAndFindInPageIconPopovers]) {
        return NO;
    } else {
        return YES;
    }
}

- (void)showTableOfContentsAndFindInPageIconPopoversIfNecessary {
    if (![self shouldShowTableOfContentsAndFindInPageIconPopovers]) {
        return;
    }
    [[NSUserDefaults standardUserDefaults] wmf_setDidShowTableOfContentsAndFindInPageIconPopovers:YES];

    [self performSelector:@selector(showTableOfContentsButtonPopover) withObject:nil afterDelay:1.0];
    [self performSelector:@selector(showFindInPageButtonPopover) withObject:nil afterDelay:4.5];
}

- (void)showTableOfContentsButtonPopover {
    [self wmf_presentDynamicHeightPopoverViewControllerForBarButtonItem:[self tableOfContentsToolbarItem]
                                                              withTitle:MWLocalizedString(@"table-of-contents-button-label", nil)
                                                                message:MWLocalizedString(@"table-of-contents-popover-description", nil)
                                                                  width:230.0f
                                                               duration:3.0];
}

- (void)showFindInPageButtonPopover {
    [self wmf_presentDynamicHeightPopoverViewControllerForBarButtonItem:self.findInPageToolbarItem
                                                              withTitle:MWLocalizedString(@"find-in-page-button-label", nil)
                                                                message:MWLocalizedString(@"find-in-page-popover-description", nil)
                                                                  width:230.0f
                                                               duration:3.0];
}

@end

NS_ASSUME_NONNULL_END<|MERGE_RESOLUTION|>--- conflicted
+++ resolved
@@ -1285,7 +1285,6 @@
     [self.shareOptionsController presentShareOptionsWithSnippet:text inViewController:self fromBarButtonItem:self.shareToolbarItem];
 }
 
-<<<<<<< HEAD
 - (void)shareArticle {
     if (self.canShare) {
         [self shareArticleFromButton:[self shareToolbarItem]];
@@ -1327,8 +1326,6 @@
     [self presentViewController:vc animated:YES completion:NULL];
 }
 
-=======
->>>>>>> e847bdc9
 #pragma mark - Find-in-page
 
 - (void)showFindInPage {
