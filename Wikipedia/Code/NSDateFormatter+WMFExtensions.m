--- conflicted
+++ resolved
@@ -18,11 +18,7 @@
     return iso8601Formatter;
 }
 
-<<<<<<< HEAD
-+ (NSISO8601DateFormatter *)wmf_rfc3339LocalTimeZoneFormatter {
-=======
 + (NSISO8601DateFormatter *)wmf_iso8601LocalTimeZoneFormatter {
->>>>>>> b034c013
     static NSISO8601DateFormatter *wmf_rfc3339LocalTimeZoneFormatter = nil;
     static dispatch_once_t onceToken;
     dispatch_once(&onceToken, ^{
