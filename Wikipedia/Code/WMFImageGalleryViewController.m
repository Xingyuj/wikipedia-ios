--- conflicted
+++ resolved
@@ -198,18 +198,11 @@
         NSAssert([self respondsToSelector:@selector(newPhotoViewControllerForPhoto:)], @"NYTPhoto implementation changed!");
 
         self.theme = theme;
-<<<<<<< HEAD
-
-        UIBarButtonItem *share = [[UIBarButtonItem alloc] initWithImage:[UIImage imageNamed:@"share"] style:UIBarButtonItemStylePlain target:self action:@selector(didTapShareButton)];
-        share.tintColor = [UIColor whiteColor];
-        self.rightBarButtonItem = share;
-=======
         
         [self setOverlayViewTopBarHidden:NO];
     }
     return self;
 }
->>>>>>> 0ca28aae
 
 - (instancetype)initForPeek:(nullable NSArray<id<NYTPhoto>> *)photos initialPhoto:(nullable id<NYTPhoto>)initialPhoto delegate:(nullable id<NYTPhotosViewControllerDelegate>)delegate theme:(WMFTheme *)theme {
     self = [super initWithPhotos:photos initialPhoto:initialPhoto delegate:self];
@@ -401,14 +394,11 @@
     return caption;
 }
 
-<<<<<<< HEAD
-=======
 - (void)updateImageForPhotoAfterUserInteractionIsFinished:(id<NYTPhoto> _Nullable)photo {
     //Exclude UITrackingRunLoopMode so the update doesn't happen while the user is pinching or scrolling
     [self performSelector:@selector(updateImageForPhoto:) withObject:photo afterDelay:0 inModes:@[NSDefaultRunLoopMode]];
 }
 
->>>>>>> 0ca28aae
 #pragma mark - WMFThemeable
 
 - (void)applyTheme:(WMFTheme *)theme {
@@ -449,8 +439,6 @@
     }
 
     self = [super initWithPhotos:photos initialPhoto:selected delegate:nil theme:theme];
-<<<<<<< HEAD
-=======
     if (self) {
         self.infoController = [[WMFImageInfoController alloc] initWithDataStore:article.dataStore batchSize:50];
         [self.infoController setUniqueArticleImages:items forArticleURL:article.url];
@@ -476,7 +464,6 @@
     NSArray<WMFArticlePhoto *> *photos = [WMFArticlePhoto photosWithThumbnailImageObjects:items];
 
     self = [self initForPeek:photos initialPhoto:nil delegate:nil theme:theme];
->>>>>>> 0ca28aae
     if (self) {
         self.infoController = [[WMFImageInfoController alloc] initWithDataStore:article.dataStore batchSize:50];
         [self.infoController setUniqueArticleImages:items forArticleURL:article.url];
