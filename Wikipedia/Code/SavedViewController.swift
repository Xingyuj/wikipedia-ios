import UIKit

protocol SavedViewControllerDelegate: NSObjectProtocol {
    func savedWillShowSortAlert(_ saved: SavedViewController, from button: UIButton)
    func saved(_ saved: SavedViewController, searchBar: UISearchBar, textDidChange searchText: String)
    func saved(_ saved: SavedViewController, searchBarSearchButtonClicked searchBar: UISearchBar)
    func saved(_ saved: SavedViewController, searchBarTextDidBeginEditing searchBar: UISearchBar)
    func saved(_ saved: SavedViewController, searchBarTextDidEndEditing searchBar: UISearchBar)
}

@objc(WMFSavedViewController)
class SavedViewController: ViewController {

    private var savedArticlesViewController: SavedArticlesViewController!
    
    private lazy var readingListsViewController: ReadingListsViewController? = {
        guard let dataStore = dataStore else {
            assertionFailure("dataStore is nil")
            return nil
        }
        let readingListsCollectionViewController = ReadingListsViewController(with: dataStore)
        return readingListsCollectionViewController
    }()

    @IBOutlet weak var containerView: UIView!
    @IBOutlet var extendedNavBarView: UIView!
    @IBOutlet var underBarView: UIView!
    @IBOutlet var allArticlesButton: UIButton!
    @IBOutlet var readingListsButton: UIButton!
    @IBOutlet var searchBar: UISearchBar!
    @IBOutlet weak var actionButton: UIButton!
    @IBOutlet weak var separatorView: UIView!
    @IBOutlet var toggleButtons: [UIButton]!
    @IBOutlet weak var progressContainerView: UIView!

    lazy var addReadingListBarButtonItem: UIBarButtonItem = {
        return UIBarButtonItem(barButtonSystemItem: .add, target: readingListsViewController.self, action: #selector(readingListsViewController?.presentCreateReadingListViewController))
    }()
    
<<<<<<< HEAD
    let activityIndicator: UIActivityIndicatorView = UIActivityIndicatorView()
    lazy var activityIndicatorBarButtonItem: UIBarButtonItem = {
       return UIBarButtonItem(customView: activityIndicator)
    }()
    lazy var clearSavedArticlesBarButtonItem: UIBarButtonItem = {
        let clearButtonTitle = WMFLocalizedString("saved-clear-all", value: "Clear", comment: "Text of the button shown at the top of saved pages which deletes all the saved pages\n{{Identical|Clear}}")
        return UIBarButtonItem(title: clearButtonTitle, style: .plain, target: self, action: #selector(clear(_:)))
    }()
    lazy var addReadingListBarButtonItem: UIBarButtonItem = {
        return UIBarButtonItem(barButtonSystemItem: .add, target: readingListsViewController.self, action: #selector(readingListsViewController?.presentCreateReadingListViewController))
    }()
    
=======
    fileprivate lazy var savedProgressViewController: SavedProgressViewController? = SavedProgressViewController.wmf_initialViewControllerFromClassStoryboard()

>>>>>>> 8ef64951
    public weak var savedDelegate: SavedViewControllerDelegate?
    
    // MARK: - Initalization and setup
    
    @objc public var dataStore: MWKDataStore? {
        didSet {
            guard let newValue = dataStore else {
                assertionFailure("cannot set dataStore to nil")
                return
            }
            title = CommonStrings.savedTabTitle
            savedArticlesViewController = SavedArticlesViewController(with: newValue)
        }
    }
    
    required init?(coder aDecoder: NSCoder) {
        super.init(coder: aDecoder)
    }
    
    // MARK: - Toggling views
    
    private enum View: Int {
        case savedArticles, readingLists
    }
    
    @IBAction func toggleButtonPressed(_ sender: UIButton) {
        toggleButtons.first { $0.tag != sender.tag }?.isSelected = false
        sender.isSelected = true
        currentView = View(rawValue: sender.tag) ?? .savedArticles
    }
    
    private var activeEditableCollection: EditableCollection?
    
    private var currentView: View = .savedArticles {
        didSet {
            searchBar.resignFirstResponder()
            switch currentView {
            case .savedArticles:
                removeChild(readingListsViewController)
                addChild(savedArticlesViewController)
                savedArticlesViewController.editController.navigationDelegate = self
                readingListsViewController?.editController.navigationDelegate = nil
                savedDelegate = savedArticlesViewController
                leftButtonType = .none
                isSearchBarHidden = isSavedArticlesEmpty
                scrollView = savedArticlesViewController.collectionView
                activeEditableCollection = savedArticlesViewController
            case .readingLists :
                readingListsViewController?.editController.navigationDelegate = self
                savedArticlesViewController.editController.navigationDelegate = nil
                removeChild(savedArticlesViewController)
                addChild(readingListsViewController)
                leftButtonType = .add
                scrollView = readingListsViewController?.collectionView
                isSearchBarHidden = true
                activeEditableCollection = readingListsViewController
            }
        }
    }
    
    private var isSavedArticlesEmpty: Bool {
        return savedArticlesViewController.editController.isCollectionViewEmpty
    }
    
    private enum LeftButtonType {
        case add
        case none
    }
    
    private var leftButtonType: LeftButtonType = .none {
        didSet {
            guard oldValue != leftButtonType else {
                return
            }
            switch leftButtonType {
            case .add:
                navigationItem.leftBarButtonItems = [addReadingListBarButtonItem]
<<<<<<< HEAD
            case .clear:
                navigationItem.leftBarButtonItems = [clearSavedArticlesBarButtonItem, activityIndicatorBarButtonItem]
                updateClearSavedArticlesBarButtonItemIsEnabled()
            default:
                navigationItem.leftBarButtonItems = [activityIndicatorBarButtonItem]
            }
        }
    }
    
    private func updateClearSavedArticlesBarButtonItemIsEnabled() {
        clearSavedArticlesBarButtonItem.isEnabled = !isSavedArticlesEmpty && !activityIndicator.isAnimating
    }
    
    @objc func clear(_ sender: UIBarButtonItem?) {
        sender?.isEnabled = false
        activityIndicator.startAnimating()
        savedArticlesViewController.clear {
            assert(Thread.isMainThread)
            self.activityIndicator.stopAnimating()
            self.updateClearSavedArticlesBarButtonItemIsEnabled()
=======
            default:
                navigationItem.leftBarButtonItems = []
            }
>>>>>>> 8ef64951
        }
    }

    private var isSearchBarHidden: Bool = false {
        didSet {
            if isSearchBarHidden {
                navigationBar.removeExtendedNavigationBarView()
            } else {
                navigationBar.addExtendedNavigationBarView(extendedNavBarView)
            }
        }
    }
    
    private func addChild(_ vc: UIViewController?) {
        guard let vc = vc else {
            return
        }
        addChildViewController(vc)
        containerView.wmf_addSubviewWithConstraintsToEdges(vc.view)
        vc.didMove(toParentViewController: self)
    }
    
    private func removeChild(_ vc: UIViewController?) {
        guard let vc = vc else {
            return
        }
        vc.view.removeFromSuperview()
        vc.willMove(toParentViewController: nil)
        vc.removeFromParentViewController()
    }
    
    // MARK: - View lifecycle
    
    override func viewDidLoad() {
        navigationBar.addExtendedNavigationBarView(extendedNavBarView)
        navigationBar.addUnderNavigationBarView(underBarView)
        navigationBar.isBackVisible = false

        wmf_add(childController:savedProgressViewController, andConstrainToEdgesOfContainerView: progressContainerView)

        currentView = .savedArticles
        
        let allArticlesButtonTitle = WMFLocalizedString("saved-all-articles-title", value: "All articles", comment: "Title of the all articles button on Saved screen")
        allArticlesButton.setTitle(allArticlesButtonTitle, for: .normal)
        let readingListsButtonTitle = WMFLocalizedString("saved-reading-lists-title", value: "Reading lists", comment: "Title of the reading lists button on Saved screen")
        readingListsButton.setTitle(readingListsButtonTitle, for: .normal)

        searchBar.delegate = self
        searchBar.returnKeyType = .search
        searchBar.placeholder = WMFLocalizedString("saved-search-default-text", value:"Search", comment:"Placeholder text for the search bar in Saved")
        
        extendedLayoutIncludesOpaqueBars = true
        edgesForExtendedLayout = .all
        
        actionButtonType = .sort
        
        super.viewDidLoad()
    }
    
    override func traitCollectionDidChange(_ previousTraitCollection: UITraitCollection?) {
        super.traitCollectionDidChange(previousTraitCollection)
        actionButton.titleLabel?.font = UIFont.wmf_font(.body, compatibleWithTraitCollection: traitCollection)
    }
    
    // MARK: - Sorting and searching
    
    private enum ActionButtonType {
        case sort
        case cancel
    }
    
    private var actionButtonType: ActionButtonType = .sort {
        didSet {
            switch actionButtonType {
            case .sort:
                actionButton.setTitle(CommonStrings.sortActionTitle, for: .normal)
            case .cancel:
                actionButton.setTitle(CommonStrings.cancelActionTitle, for: .normal)
            }
        }
    }
    
    @IBAction func actionButonPressed(_ sender: UIButton) {
        switch actionButtonType {
        case .sort:
            savedDelegate?.savedWillShowSortAlert(self, from: sender)
        case .cancel:
            searchBar.resignFirstResponder()
        }
    }
    
    // MARK: - Themeable
    
    override func apply(theme: Theme) {
        super.apply(theme: theme)
        guard viewIfLoaded != nil else {
            return
        }
        view.backgroundColor = theme.colors.chromeBackground
        
        savedArticlesViewController.apply(theme: theme)
        readingListsViewController?.apply(theme: theme)
        savedProgressViewController?.apply(theme: theme)
        
        for button in toggleButtons {
            button.setTitleColor(theme.colors.secondaryText, for: .normal)
            button.tintColor = theme.colors.link
        }
        
        underBarView.backgroundColor = theme.colors.chromeBackground
        extendedNavBarView.backgroundColor = theme.colors.chromeBackground
        searchBar.wmf_enumerateSubviewTextFields{ (textField) in
            textField.textColor = theme.colors.primaryText
            textField.keyboardAppearance = theme.keyboardAppearance
        }
        separatorView.backgroundColor = theme.colors.border

<<<<<<< HEAD
        clearSavedArticlesBarButtonItem.tintColor = theme.colors.link
=======
>>>>>>> 8ef64951
        addReadingListBarButtonItem.tintColor = theme.colors.link
        
        navigationItem.rightBarButtonItem?.tintColor = theme.colors.link
        
        activityIndicator.activityIndicatorViewStyle  = theme.isDark ? .white : .gray
    }
}

// MARK: - NavigationDelegate

extension SavedViewController: CollectionViewEditControllerNavigationDelegate {
    var currentTheme: Theme {
        return self.theme
    }
    
    func didChangeEditingState(from oldEditingState: EditingState, to newEditingState: EditingState, rightBarButton: UIBarButtonItem?, leftBarButton: UIBarButtonItem?) {
        navigationItem.rightBarButtonItem = rightBarButton
        navigationItem.rightBarButtonItem?.tintColor = theme.colors.link
        let editingStates: [EditingState] = [.swiping, .open, .editing]
        let isEditing = editingStates.contains(newEditingState)
        actionButton.isEnabled = !isEditing
        if isEditing {
            if searchBar.isFirstResponder {
                searchBar.resignFirstResponder()
            }
            leftButtonType = .none
        } else {
            leftButtonType = currentView == .savedArticles ? .none : .add
        }
    }
    
    func newEditingState(for currentEditingState: EditingState, fromEditBarButtonWithSystemItem systemItem: UIBarButtonSystemItem) -> EditingState {
        let newEditingState: EditingState
        
        switch currentEditingState {
        case .open:
            newEditingState = .closed
        default:
            newEditingState = .open
        }
        
        return newEditingState
    }
    
    func emptyStateDidChange(_ empty: Bool) {
        guard currentView != .readingLists else {
            return
        }
        isSearchBarHidden = empty
<<<<<<< HEAD
        updateClearSavedArticlesBarButtonItemIsEnabled()
=======
>>>>>>> 8ef64951
    }
}

// MARK: - UISearchBarDelegate

extension SavedViewController: UISearchBarDelegate {
    func searchBar(_ searchBar: UISearchBar, textDidChange searchText: String) {
        savedDelegate?.saved(self, searchBar: searchBar, textDidChange: searchText)
    }
    
    func searchBarSearchButtonClicked(_ searchBar: UISearchBar) {
        savedDelegate?.saved(self, searchBarSearchButtonClicked: searchBar)
    }
    
    func searchBarTextDidBeginEditing(_ searchBar: UISearchBar) {
        actionButtonType = .cancel
        savedDelegate?.saved(self, searchBarTextDidBeginEditing: searchBar)
    }
    
    func searchBarTextDidEndEditing(_ searchBar: UISearchBar) {
        actionButtonType = .sort
        savedDelegate?.saved(self, searchBarTextDidEndEditing: searchBar)
    }
}<|MERGE_RESOLUTION|>--- conflicted
+++ resolved
@@ -37,23 +37,8 @@
         return UIBarButtonItem(barButtonSystemItem: .add, target: readingListsViewController.self, action: #selector(readingListsViewController?.presentCreateReadingListViewController))
     }()
     
-<<<<<<< HEAD
-    let activityIndicator: UIActivityIndicatorView = UIActivityIndicatorView()
-    lazy var activityIndicatorBarButtonItem: UIBarButtonItem = {
-       return UIBarButtonItem(customView: activityIndicator)
-    }()
-    lazy var clearSavedArticlesBarButtonItem: UIBarButtonItem = {
-        let clearButtonTitle = WMFLocalizedString("saved-clear-all", value: "Clear", comment: "Text of the button shown at the top of saved pages which deletes all the saved pages\n{{Identical|Clear}}")
-        return UIBarButtonItem(title: clearButtonTitle, style: .plain, target: self, action: #selector(clear(_:)))
-    }()
-    lazy var addReadingListBarButtonItem: UIBarButtonItem = {
-        return UIBarButtonItem(barButtonSystemItem: .add, target: readingListsViewController.self, action: #selector(readingListsViewController?.presentCreateReadingListViewController))
-    }()
-    
-=======
     fileprivate lazy var savedProgressViewController: SavedProgressViewController? = SavedProgressViewController.wmf_initialViewControllerFromClassStoryboard()
 
->>>>>>> 8ef64951
     public weak var savedDelegate: SavedViewControllerDelegate?
     
     // MARK: - Initalization and setup
@@ -131,32 +116,9 @@
             switch leftButtonType {
             case .add:
                 navigationItem.leftBarButtonItems = [addReadingListBarButtonItem]
-<<<<<<< HEAD
-            case .clear:
-                navigationItem.leftBarButtonItems = [clearSavedArticlesBarButtonItem, activityIndicatorBarButtonItem]
-                updateClearSavedArticlesBarButtonItemIsEnabled()
-            default:
-                navigationItem.leftBarButtonItems = [activityIndicatorBarButtonItem]
-            }
-        }
-    }
-    
-    private func updateClearSavedArticlesBarButtonItemIsEnabled() {
-        clearSavedArticlesBarButtonItem.isEnabled = !isSavedArticlesEmpty && !activityIndicator.isAnimating
-    }
-    
-    @objc func clear(_ sender: UIBarButtonItem?) {
-        sender?.isEnabled = false
-        activityIndicator.startAnimating()
-        savedArticlesViewController.clear {
-            assert(Thread.isMainThread)
-            self.activityIndicator.stopAnimating()
-            self.updateClearSavedArticlesBarButtonItemIsEnabled()
-=======
             default:
                 navigationItem.leftBarButtonItems = []
             }
->>>>>>> 8ef64951
         }
     }
 
@@ -274,15 +236,9 @@
         }
         separatorView.backgroundColor = theme.colors.border
 
-<<<<<<< HEAD
-        clearSavedArticlesBarButtonItem.tintColor = theme.colors.link
-=======
->>>>>>> 8ef64951
         addReadingListBarButtonItem.tintColor = theme.colors.link
         
         navigationItem.rightBarButtonItem?.tintColor = theme.colors.link
-        
-        activityIndicator.activityIndicatorViewStyle  = theme.isDark ? .white : .gray
     }
 }
 
@@ -327,10 +283,6 @@
             return
         }
         isSearchBarHidden = empty
-<<<<<<< HEAD
-        updateClearSavedArticlesBarButtonItemIsEnabled()
-=======
->>>>>>> 8ef64951
     }
 }
 
