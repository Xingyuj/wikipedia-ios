import Foundation

// Sync keys
let WMFReadingListSyncStateKey = "WMFReadingListsSyncState"
private let WMFReadingListSyncRemotelyEnabledKey = "WMFReadingListSyncRemotelyEnabled"
let WMFReadingListUpdateKey = "WMFReadingListUpdateKey"

// Default list key
private let WMFReadingListDefaultListEnabledKey = "WMFReadingListDefaultListEnabled"

// Batch size keys
let WMFReadingListBatchSizePerRequestLimit = 500
let WMFReadingListCoreDataBatchSize = 500

// Reading lists config keys
let WMFReadingListsConfigMaxEntriesPerList = "WMFReadingListsConfigMaxEntriesPerList"
let WMFReadingListsConfigMaxListsPerUser = "WMFReadingListsConfigMaxListsPerUser"

struct ReadingListSyncState: OptionSet {
    let rawValue: Int64
    
    static let needsRemoteEnable    = ReadingListSyncState(rawValue: 1 << 0)
    static let needsSync  = ReadingListSyncState(rawValue: 1 << 1)
    static let needsUpdate      = ReadingListSyncState(rawValue: 1 << 2)
    static let needsRemoteDisable    = ReadingListSyncState(rawValue: 1 << 3)
    
    static let needsLocalReset    = ReadingListSyncState(rawValue: 1 << 4) // mark all as unsynced, remove remote IDs
    static let needsLocalArticleClear    = ReadingListSyncState(rawValue: 1 << 5) // remove all saved articles
    static let needsLocalListClear    = ReadingListSyncState(rawValue: 1 << 6) // remove all lists
    
    static let needsRandomLists = ReadingListSyncState(rawValue: 1 << 7) // for debugging, populate random lists
    static let needsRandomEntries = ReadingListSyncState(rawValue: 1 << 8) // for debugging, populate with random entries
    
    static let needsEnable: ReadingListSyncState = [.needsRemoteEnable, .needsSync]
    static let needsLocalClear: ReadingListSyncState = [.needsLocalArticleClear, .needsLocalListClear]
    static let needsClearAndEnable: ReadingListSyncState = [.needsLocalClear, .needsRemoteEnable, .needsSync]

    static let needsDisable: ReadingListSyncState = [.needsRemoteDisable, .needsLocalReset]
}

public enum ReadingListError: Error, Equatable {
    case listExistsWithTheSameName
    case unableToCreateList
    case generic
    case unableToDeleteList
    case unableToUpdateList
    case unableToAddEntry
    case unableToRemoveEntry
    case entryLimitReached(name: String, count: Int, limit: Int)
    case listWithProvidedNameNotFound(name: String)
    case listLimitReached(limit: Int)
    case listEntryLimitsReached(name: String, count: Int, listLimit: Int, entryLimit: Int)
    
    public var localizedDescription: String {
        switch self {
        case .generic:
            return WMFLocalizedString("reading-list-generic-error", value: "An unexpected error occurred while updating your reading lists.", comment: "An unexpected error occurred while updating your reading lists.")
        case .listExistsWithTheSameName:
            return WMFLocalizedString("reading-list-exists-with-same-name", value: "Reading list name already in use", comment: "Informs the user that a reading list exists with the same name.")
        case .listWithProvidedNameNotFound(let name):
            let format = WMFLocalizedString("reading-list-with-provided-name-not-found", value: "A reading list with the name “%1$@” was not found. Please make sure you have the correct name.", comment: "Informs the user that a reading list with the name they provided was not found. %1$@ will be replaced with the name of the reading list which could not be found")
            return String.localizedStringWithFormat(format, name)
        case .unableToCreateList:
            return WMFLocalizedString("reading-list-unable-to-create", value: "An unexpected error occurred while creating your reading list. Please try again later.", comment: "Informs the user that an error occurred while creating their reading list.")
        case .unableToDeleteList:
            return WMFLocalizedString("reading-list-unable-to-delete", value: "An unexpected error occurred while deleting your reading list. Please try again later.", comment: "Informs the user that an error occurred while deleting their reading list.")
        case .unableToUpdateList:
            return WMFLocalizedString("reading-list-unable-to-update", value: "An unexpected error occurred while updating your reading list. Please try again later.", comment: "Informs the user that an error occurred while updating their reading list.")
        case .unableToAddEntry:
            return WMFLocalizedString("reading-list-unable-to-add-entry", value: "An unexpected error occurred while adding an entry to your reading list. Please try again later.", comment: "Informs the user that an error occurred while adding an entry to their reading list.")
        case .entryLimitReached(let name, let count, let limit):
            return String.localizedStringWithFormat(CommonStrings.readingListsEntryLimitReachedFormat, count, limit, name)
        case .unableToRemoveEntry:
            return WMFLocalizedString("reading-list-unable-to-remove-entry", value: "An unexpected error occurred while removing an entry from your reading list. Please try again later.", comment: "Informs the user that an error occurred while removing an entry from their reading list.")
        case .listLimitReached(let limit):
            return String.localizedStringWithFormat(CommonStrings.readingListsListLimitReachedFormat, limit)
        case .listEntryLimitsReached(let name, let count, let listLimit, let entryLimit):
            let entryLimitReached = String.localizedStringWithFormat(CommonStrings.readingListsEntryLimitReachedFormat, count, entryLimit, name)
            let listLimitReached = String.localizedStringWithFormat(CommonStrings.readingListsListLimitReachedFormat, listLimit)
            return "\(entryLimitReached)\n\n\(listLimitReached)"
        }
    }
    
    public static func ==(lhs: ReadingListError, rhs: ReadingListError) -> Bool {
        return lhs.localizedDescription == rhs.localizedDescription //shrug
    }
}

public typealias ReadingListsController = WMFReadingListsController

@objc public class WMFReadingListsController: NSObject {
    @objc public static let readingListsServerDidConfirmSyncWasEnabledForAccountNotification = NSNotification.Name("WMFReadingListsServerDidConfirmSyncWasEnabledForAccount")
    @objc public static let readingListsServerDidConfirmSyncWasEnabledForAccountWasSyncEnabledKey = NSNotification.Name("wasSyncEnabledForAccount")
    @objc public static let readingListsServerDidConfirmSyncWasEnabledForAccountWasSyncEnabledOnDeviceKey = NSNotification.Name("wasSyncEnabledOnDevice")
    @objc public static let readingListsServerDidConfirmSyncWasEnabledForAccountWasSyncDisabledOnDeviceKey = NSNotification.Name("wasSyncDisabledOnDevice")
    
    @objc public static let syncDidStartNotification = NSNotification.Name(rawValue: "WMFSyncDidStartNotification")
    
    @objc public static let readingListsWereSplitNotification = NSNotification.Name("WMFReadingListsWereSplit")
    @objc public static let readingListsWereSplitNotificationEntryLimitKey = NSNotification.Name("WMFReadingListsWereSplitNotificationEntryLimitKey")
    
    @objc public static let syncDidFinishNotification = NSNotification.Name(rawValue: "WMFSyncFinishedNotification")
    @objc public static let syncDidFinishErrorKey = NSNotification.Name(rawValue: "error")
    @objc public static let syncDidFinishSyncedReadingListsCountKey = NSNotification.Name(rawValue: "syncedReadingLists")
    @objc public static let syncDidFinishSyncedReadingListEntriesCountKey = NSNotification.Name(rawValue: "syncedReadingListEntries")

    internal weak var dataStore: MWKDataStore!
    internal let apiController = ReadingListsAPIController()
    
    public weak var authenticationDelegate: AuthenticationDelegate?
    
    private let operationQueue = OperationQueue()
    private var updateTimer: Timer?
    
    private var observedOperations: [Operation: NSKeyValueObservation] = [:]
    private var isSyncing = false {
        didSet {
            guard oldValue != isSyncing, isSyncing else {
                return
            }
            DispatchQueue.main.async {
                NotificationCenter.default.post(name: ReadingListsController.syncDidStartNotification, object: nil)
            }
        }
    }
    
    @objc init(dataStore: MWKDataStore) {
        self.dataStore = dataStore
        super.init()
        operationQueue.maxConcurrentOperationCount = 1
    }
    
    private func addOperation(_ operation: ReadingListsOperation) {
        observedOperations[operation] = operation.observe(\.state, changeHandler: { (operation, change) in
            if operation.isFinished {
                self.observedOperations.removeValue(forKey: operation)?.invalidate()
                DispatchQueue.main.async {
                    var userInfo: [Notification.Name: Any] = [:]
                    if let error = operation.error {
                        userInfo[ReadingListsController.syncDidFinishErrorKey] = error
                    }
                    if let syncOperation = operation as? ReadingListsSyncOperation {
                        userInfo[ReadingListsController.syncDidFinishSyncedReadingListsCountKey] = syncOperation.syncedReadingListsCount
                        userInfo[ReadingListsController.syncDidFinishSyncedReadingListEntriesCountKey] = syncOperation.syncedReadingListEntriesCount
                    }
                    NotificationCenter.default.post(name: ReadingListsController.syncDidFinishNotification, object: nil, userInfo: userInfo)
                    self.isSyncing = false
                }
            } else if operation.isExecuting {
                self.isSyncing = true
            }
        })
        operationQueue.addOperation(operation)
    }
    
    // User-facing actions. Everything is performed on the main context
    public func createReadingList(named name: String, description: String? = nil, with articles: [WMFArticle] = []) throws -> ReadingList {
        assert(Thread.isMainThread)
        let moc = dataStore.viewContext
        let list = try createReadingList(named: name, description: description, with: articles, in: moc)

        if moc.hasChanges {
            try moc.save()
        }
        
        let listLimit = moc.wmf_readingListsConfigMaxListsPerUser
        let readingListsCount = try moc.allReadingListsCount()
        guard readingListsCount + 1 <= listLimit else {
            throw ReadingListError.listLimitReached(limit: listLimit)
        }
        
        try throwLimitErrorIfNecessary(for: nil, articles: [], in: moc)
        sync()
        return list
    }
    
    private func throwLimitErrorIfNecessary(for readingList: ReadingList?, articles: [WMFArticle], in moc: NSManagedObjectContext) throws {
        let listLimit = moc.wmf_readingListsConfigMaxListsPerUser
        let entryLimit = moc.wmf_readingListsConfigMaxEntriesPerList.intValue
        let readingListsCount = try moc.allReadingListsCount()
        let countOfEntries = Int(readingList?.countOfEntries ?? 0)

        let willExceedListLimit = readingListsCount + 1 > listLimit
        let didExceedListLimit = readingListsCount > listLimit
        let willExceedEntryLimit = countOfEntries + articles.count > entryLimit
        
        if let name = readingList?.name {
            if didExceedListLimit && willExceedEntryLimit {
                throw ReadingListError.listEntryLimitsReached(name: name, count: articles.count, listLimit: listLimit, entryLimit: entryLimit)
            } else if willExceedEntryLimit {
                throw ReadingListError.entryLimitReached(name: name, count: articles.count, limit: entryLimit)
            }
        } else if willExceedListLimit {
            throw ReadingListError.listLimitReached(limit: listLimit)
        }
    }
    
    public func createReadingList(named name: String, description: String? = nil, with articles: [WMFArticle] = [], in moc: NSManagedObjectContext) throws -> ReadingList {
        let listExistsWithTheSameName = try listExists(with: name, in: moc)
        guard !listExistsWithTheSameName else {
            throw ReadingListError.listExistsWithTheSameName
        }
        
        guard let list = moc.wmf_create(entityNamed: "ReadingList", withKeysAndValues: ["canonicalName": name, "readingListDescription": description]) as? ReadingList else {
            throw ReadingListError.unableToCreateList
        }
        
        list.createdDate = NSDate()
        list.updatedDate = list.createdDate
        list.isUpdatedLocally = true
        
        try add(articles: articles, to: list, in: moc)
        return list
    }
    
    func listExists(with name: String, in moc: NSManagedObjectContext) throws -> Bool {
        let name = name.precomposedStringWithCanonicalMapping
        let existingOrDefaultListRequest: NSFetchRequest<ReadingList> = ReadingList.fetchRequest()
        existingOrDefaultListRequest.predicate = NSPredicate(format: "canonicalName MATCHES %@ or isDefault == YES", name)
        existingOrDefaultListRequest.fetchLimit = 2
        let lists = try moc.fetch(existingOrDefaultListRequest)
        return lists.first(where: { $0.name == name }) != nil
    }
    
    public func updateReadingList(_ readingList: ReadingList, with newName: String?, newDescription: String?) {
        assert(Thread.isMainThread)
        guard !readingList.isDefault else {
            assertionFailure("Default reading list cannot be updated")
            return
        }
        let moc = dataStore.viewContext
        if let newName = newName, !newName.isEmpty {
            readingList.name = newName
        }
        readingList.readingListDescription = newDescription
        readingList.isUpdatedLocally = true
        if moc.hasChanges {
            do {
                try moc.save()
            } catch let error {
                DDLogError("Error updating name or description for reading list: \(error)")
            }
        }
        sync()
    }
    
    /// Marks that reading lists were deleted locally and updates associated objects. Doesn't delete them from the NSManagedObjectContext - that should happen only with confirmation from the server that they were deleted.
    ///
    /// - Parameters:
    ///   - readingLists: the reading lists to delete
    func markLocalDeletion(for readingLists: [ReadingList]) throws {
        for readingList in readingLists {
            readingList.isDeletedLocally = true
            readingList.isUpdatedLocally = true
            try markLocalDeletion(for: Array(readingList.entries ?? []))
        }
    }
    
    /// Marks that reading list entries were deleted locally and updates associated objects. Doesn't delete them from the NSManagedObjectContext - that should happen only with confirmation from the server that they were deleted.
    ///
    /// - Parameters:
    ///   - readingListEntriess: the reading lists to delete
    internal func markLocalDeletion(for readingListEntries: [ReadingListEntry]) throws {
        guard readingListEntries.count > 0 else {
            return
        }
        var lists: Set<ReadingList> = []
        for entry in readingListEntries {
            entry.isDeletedLocally = true
            entry.isUpdatedLocally = true
            guard let list = entry.list else {
                continue
            }
            lists.insert(list)
        }
        for list in lists {
            try list.updateArticlesAndEntries()
        }
    }
    
    public func delete(readingLists: [ReadingList]) throws {
        assert(Thread.isMainThread)
        
        let moc = dataStore.viewContext
        
        try markLocalDeletion(for: readingLists)
        
        if moc.hasChanges {
            try moc.save()
        }
        
        sync()
    }
    
    internal func add(articles: [WMFArticle], to readingList: ReadingList, in moc: NSManagedObjectContext) throws {
        guard articles.count > 0 else {
            return
        }

        var existingKeys = Set(readingList.articleKeys)
        
        for article in articles {
            guard let key = article.key, !existingKeys.contains(key) else {
                continue
            }
            guard let entry = moc.wmf_create(entityNamed: "ReadingListEntry", withValue: key, forKey: "articleKey") as? ReadingListEntry else {
                return
            }
            existingKeys.insert(key)
            entry.createdDate = NSDate()
            entry.updatedDate = entry.createdDate
            entry.isUpdatedLocally = true
            entry.displayTitle = article.displayTitle
            entry.list = readingList
        }
        try readingList.updateArticlesAndEntries()
    }
    
    public func add(articles: [WMFArticle], to readingList: ReadingList) throws {
        assert(Thread.isMainThread)
        let moc = dataStore.viewContext
        try throwLimitErrorIfNecessary(for: readingList, articles: articles, in: moc)
        try add(articles: articles, to: readingList, in: moc)
        if moc.hasChanges {
            try moc.save()
        }
        sync()
    }

    var syncState: ReadingListSyncState {
        get {
            assert(Thread.isMainThread)
            let rawValue = dataStore.viewContext.wmf_numberValue(forKey: WMFReadingListSyncStateKey)?.int64Value ?? 0
            return ReadingListSyncState(rawValue: rawValue)
        }
        set {
            assert(Thread.isMainThread)
            let moc = dataStore.viewContext
            moc.wmf_setValue(NSNumber(value: newValue.rawValue), forKey: WMFReadingListSyncStateKey)
            do {
                try moc.save()
            } catch let error {
                DDLogError("Error saving after sync state update: \(error)")
            }
        }
    }
    
    public func debugSync(createLists: Bool, listCount: Int64, addEntries: Bool, entryCount: Int64, deleteLists: Bool, deleteEntries: Bool, doFullSync: Bool, completion: @escaping () -> Void) {
        dataStore.viewContext.wmf_setValue(NSNumber(value: listCount), forKey: "WMFCountOfListsToCreate")
        dataStore.viewContext.wmf_setValue(NSNumber(value: entryCount), forKey: "WMFCountOfEntriesToCreate")
        let oldValue = syncState
        var newValue = oldValue
        if createLists {
            newValue.insert(.needsRandomLists)
        } else {
            newValue.remove(.needsRandomLists)
        }
        if addEntries {
            newValue.insert(.needsRandomEntries)
        } else {
            newValue.remove(.needsRandomEntries)
        }
        if deleteLists {
            newValue.insert(.needsLocalListClear)
        } else {
            newValue.remove(.needsLocalListClear)
        }
        if deleteEntries {
            newValue.insert(.needsLocalArticleClear)
        } else {
            newValue.remove(.needsLocalArticleClear)
        }
        
        cancelSync {
            self.syncState = newValue
            if doFullSync {
                self.fullSync(completion)
            } else {
                self.backgroundUpdate(completion)
            }
        }
    }
    
    // is sync enabled for this user
    @objc public var isSyncEnabled: Bool {
        assert(Thread.isMainThread)
        let state = syncState
        return state.contains(.needsSync) || state.contains(.needsUpdate)
    }
    
    // is sync available or is it shut down server-side
    @objc public var isSyncRemotelyEnabled: Bool {
        get {
            assert(Thread.isMainThread)
            let moc = dataStore.viewContext
            return moc.wmf_isSyncRemotelyEnabled
        }
        set {
            assert(Thread.isMainThread)
            let moc = dataStore.viewContext
            moc.wmf_isSyncRemotelyEnabled = newValue
        }
    }
    
    // should the default list be shown to the user
    @objc public var isDefaultListEnabled: Bool {
        get {
            assert(Thread.isMainThread)
            let moc = dataStore.viewContext
            return moc.wmf_numberValue(forKey: WMFReadingListDefaultListEnabledKey)?.boolValue ?? false
        }
        set {
            assert(Thread.isMainThread)
            let moc = dataStore.viewContext
            moc.wmf_setValue(NSNumber(value: newValue), forKey: WMFReadingListDefaultListEnabledKey)
            do {
                try moc.save()
            } catch let error {
                DDLogError("Error saving after sync state update: \(error)")
            }
        }
    }
    
    func postReadingListsServerDidConfirmSyncWasEnabledForAccountNotification(_ wasSyncEnabledForAccount: Bool) {
        // we want to know if sync was ever enabled on this device
        let wasSyncEnabledOnDevice = apiController.lastRequestType == .setup
        let wasSyncDisabledOnDevice = apiController.lastRequestType == .teardown
        DispatchQueue.main.async {
            NotificationCenter.default.post(name: ReadingListsController.readingListsServerDidConfirmSyncWasEnabledForAccountNotification, object: nil, userInfo: [ReadingListsController.readingListsServerDidConfirmSyncWasEnabledForAccountWasSyncEnabledKey: NSNumber(value: wasSyncEnabledForAccount), ReadingListsController.readingListsServerDidConfirmSyncWasEnabledForAccountWasSyncEnabledOnDeviceKey: NSNumber(value: wasSyncEnabledOnDevice), ReadingListsController.readingListsServerDidConfirmSyncWasEnabledForAccountWasSyncDisabledOnDeviceKey: NSNumber(value: wasSyncDisabledOnDevice)])
        }
    }
    
    @objc public func setSyncEnabled(_ isSyncEnabled: Bool, shouldDeleteLocalLists: Bool, shouldDeleteRemoteLists: Bool) {
        
        let oldSyncState = self.syncState
        var newSyncState = oldSyncState

        if shouldDeleteLocalLists {
            newSyncState.insert(.needsLocalClear)
        } else {
            newSyncState.insert(.needsLocalReset)
        }

        if isSyncEnabled {
            newSyncState.insert(.needsRemoteEnable)
            newSyncState.insert(.needsSync)
            newSyncState.remove(.needsUpdate)
            newSyncState.remove(.needsRemoteDisable)
        } else {
            if shouldDeleteRemoteLists {
                newSyncState.insert(.needsRemoteDisable)
            }
            newSyncState.remove(.needsSync)
            newSyncState.remove(.needsUpdate)
            newSyncState.remove(.needsRemoteEnable)
        }
        
        guard newSyncState != oldSyncState else {
            return
        }
        
        self.syncState = newSyncState
        
        sync()
    }
    
    @objc public func start() {
        guard updateTimer == nil else {
            return
        }
        assert(Thread.isMainThread)
        updateTimer = Timer.scheduledTimer(timeInterval: 15, target: self, selector: #selector(sync), userInfo: nil, repeats: true)
        sync()
    }
    
    private func cancelSync(_ completion: @escaping () -> Void) {
        operationQueue.cancelAllOperations()
        apiController.cancelPendingTasks()
        operationQueue.addOperation {
            DispatchQueue.main.async(execute: completion)
        }
    }
    
    @objc public func stop(_ completion: @escaping () -> Void) {
        assert(Thread.isMainThread)
        updateTimer?.invalidate()
        updateTimer = nil
        cancelSync(completion)
    }
    
    @objc public func backgroundUpdate(_ completion: @escaping () -> Void) {
        #if TEST
        #else
        let sync = ReadingListsSyncOperation(readingListsController: self)
        addOperation(sync)
        operationQueue.addOperation {
            DispatchQueue.main.async(execute: completion)
        }
        #endif
    }
    
    @objc public func fullSync(_ completion: @escaping () -> Void) {
        #if TEST
        #else
            var newValue = self.syncState
            if newValue.contains(.needsUpdate) {
                newValue.remove(.needsUpdate)
                newValue.insert(.needsSync)
                self.syncState = newValue
            }
            let sync = ReadingListsSyncOperation(readingListsController: self)
            addOperation(sync)
            operationQueue.addOperation {
                DispatchQueue.main.async(execute: completion)
            }
        #endif
    }
    
    @objc private func _sync() {
        let sync = ReadingListsSyncOperation(readingListsController: self)
        addOperation(sync)
    }
    
    @objc private func _syncIfNotSyncing() {
        guard operationQueue.operationCount == 0 else {
            return
        }
        _sync()
    }
    
    @objc public func sync() {
        #if TEST
        #else
            assert(Thread.isMainThread)
            NSObject.cancelPreviousPerformRequests(withTarget: self, selector: #selector(_syncIfNotSyncing), object: nil)
            perform(#selector(_syncIfNotSyncing), with: nil, afterDelay: 0.5)
        #endif
    }
    
    public func remove(articles: [WMFArticle], readingList: ReadingList) throws {
        assert(Thread.isMainThread)
        let moc = dataStore.viewContext
        
        let articleKeys = articles.compactMap { $0.key }
        let entriesRequest: NSFetchRequest<ReadingListEntry> = ReadingListEntry.fetchRequest()
        entriesRequest.predicate = NSPredicate(format: "list == %@ && articleKey IN %@", readingList, articleKeys)
        let entriesToDelete = try moc.fetch(entriesRequest)
        try remove(entries: entriesToDelete)
    }
    
    public func remove(entries: [ReadingListEntry]) throws {
        assert(Thread.isMainThread)
        let moc = dataStore.viewContext
        try markLocalDeletion(for: entries)
        if moc.hasChanges {
            try moc.save()
        }
        sync()
    }
    
    @objc public func save(_ article: WMFArticle) {
        assert(Thread.isMainThread)
        do {
            let moc = dataStore.viewContext
            try article.addToDefaultReadingList()
            if moc.hasChanges {
                try moc.save()
            }
            sync()
        } catch let error {
            DDLogError("Error adding article to default list: \(error)")
        }
    }
    
    @objc public func addArticleToDefaultReadingList(_ article: WMFArticle) throws {
        try article.addToDefaultReadingList()
    }
    
    @objc(unsaveArticle:inManagedObjectContext:) public func unsaveArticle(_ article: WMFArticle, in moc: NSManagedObjectContext) {
        unsave([article], in: moc)
    }
    
    @objc(unsaveArticles:inManagedObjectContext:) public func unsave(_ articles: [WMFArticle], in moc: NSManagedObjectContext) {
        do {
            let keys = articles.compactMap { $0.key }
            let entryFetchRequest: NSFetchRequest<ReadingListEntry> = ReadingListEntry.fetchRequest()
            entryFetchRequest.predicate = NSPredicate(format: "articleKey IN %@", keys)
            let entries = try moc.fetch(entryFetchRequest)
            try markLocalDeletion(for: entries)
        } catch let error {
            DDLogError("Error removing article from default list: \(error)")
        }
    }
    
    
    @objc public func removeArticlesWithURLsFromDefaultReadingList(_ articleURLs: [URL]) {
        assert(Thread.isMainThread)
        do {
            let moc = dataStore.viewContext
            for url in articleURLs {
                guard let article = dataStore.fetchArticle(with: url) else {
                    continue
                }
                unsave([article], in: moc)
            }
            if moc.hasChanges {
                try moc.save()
            }
            sync()
        } catch let error {
            DDLogError("Error removing all articles from default list: \(error)")
        }
    }
<<<<<<< HEAD
    
    @objc public func unsaveAllArticles(_ completion: @escaping () -> Void)  {
        cancelSync {
            assert(Thread.isMainThread)
            let oldSyncState = self.syncState
            var newSyncState = oldSyncState
            newSyncState.insert(.needsLocalArticleClear)
            guard newSyncState != oldSyncState else {
                return
            }
            self.syncState = newSyncState
            self.fullSync(completion)
        }
    }
}

public extension NSManagedObjectContext {
    @objc func wmf_fetchDefaultReadingList() -> ReadingList? {
        var defaultList = wmf_fetch(objectForEntityName: "ReadingList", withValue: NSNumber(value: true), forKey: "isDefault") as? ReadingList
        if defaultList == nil { // failsafe
            defaultList = wmf_fetch(objectForEntityName: "ReadingList", withValue: ReadingList.defaultListCanonicalName, forKey: "canonicalName") as? ReadingList
            defaultList?.isDefault = true
        }
        return defaultList
    }
=======
>>>>>>> 8ef64951
}

public extension WMFArticle {
    func fetchReadingListEntries() throws -> [ReadingListEntry] {
        guard let moc = managedObjectContext, let key = key else {
            return []
        }
        let entryFetchRequest: NSFetchRequest<ReadingListEntry> = ReadingListEntry.fetchRequest()
        entryFetchRequest.predicate = NSPredicate(format: "articleKey == %@", key)
        return try moc.fetch(entryFetchRequest)
    }
    
    func fetchDefaultListEntry() throws -> ReadingListEntry? {
        let readingListEntries = try fetchReadingListEntries()
        return readingListEntries.first(where: { (entry) -> Bool in
            return (entry.list?.isDefault ?? false) && !entry.isDeletedLocally
        })
    }
}

extension WMFArticle {
    func addToDefaultReadingList() throws {
        guard let moc = self.managedObjectContext else {
            return
        }
        
        guard try fetchDefaultListEntry() == nil else {
            return
        }
        
        guard let defaultReadingList = moc.wmf_fetchDefaultReadingList() else {
            return
        }
        
        guard let defaultListEntry = NSEntityDescription.insertNewObject(forEntityName: "ReadingListEntry", into: moc) as? ReadingListEntry else {
            return
        }
        defaultListEntry.createdDate = NSDate()
        defaultListEntry.updatedDate = defaultListEntry.createdDate
        defaultListEntry.articleKey = self.key
        defaultListEntry.list = defaultReadingList
        defaultListEntry.displayTitle = displayTitle
        defaultListEntry.isUpdatedLocally = true
        try defaultReadingList.updateArticlesAndEntries()
    }
    
    func readingListsDidChange() {
        let readingLists = self.readingLists ?? []
        if readingLists.count == 0 && savedDate != nil {
            savedDate = nil
        } else if readingLists.count > 0 && savedDate == nil {
            savedDate = Date()
        }
    }

    @objc public var isInDefaultList: Bool {
        guard let readingLists = self.readingLists else {
            return false
        }
        return readingLists.filter { $0.isDefault }.count > 0
    }
    
    @objc public var isOnlyInDefaultList: Bool {
        return (readingLists ?? []).count == 1 && isInDefaultList
    }
    
    @objc public var readingListsCount: Int {
        return (readingLists ?? []).count
    }
    
    @objc public var userCreatedReadingLists: [ReadingList] {
        return (readingLists ?? []).filter { !$0.isDefault }
    }
    
    @objc public var userCreatedReadingListsCount: Int {
        return userCreatedReadingLists.count
    }
}

public extension NSManagedObjectContext {
    // use with caution, fetching is expensive
    @objc func wmf_fetchDefaultReadingList() -> ReadingList? {
        var defaultList = wmf_fetch(objectForEntityName: "ReadingList", withValue: NSNumber(value: true), forKey: "isDefault") as? ReadingList
        if defaultList == nil { // failsafe
            defaultList = wmf_fetch(objectForEntityName: "ReadingList", withValue: ReadingList.defaultListCanonicalName, forKey: "canonicalName") as? ReadingList
            defaultList?.isDefault = true
        }
        return defaultList
    }
    
    // is sync available or is it shut down server-side
    @objc public var wmf_isSyncRemotelyEnabled: Bool {
        get {
            return wmf_numberValue(forKey: WMFReadingListSyncRemotelyEnabledKey)?.boolValue ?? true
        }
        set {
            guard newValue != wmf_isSyncRemotelyEnabled else {
                return
            }
            wmf_setValue(NSNumber(value: newValue), forKey: WMFReadingListSyncRemotelyEnabledKey)
            do {
                try save()
            } catch let error {
                DDLogError("Error saving after sync state update: \(error)")
            }
        }
    }
    
    // MARK: - Reading lists config
    
    @objc public var wmf_readingListsConfigMaxEntriesPerList: NSNumber {
        get {
            return wmf_numberValue(forKey: WMFReadingListsConfigMaxEntriesPerList) ?? 5000
        }
        set {
            wmf_setValue(newValue, forKey: WMFReadingListsConfigMaxEntriesPerList)
            do {
                try save()
            } catch let error {
                DDLogError("Error saving new value for WMFReadingListsConfigMaxEntriesPerList: \(error)")
            }
        }
    }
    
    @objc public var wmf_readingListsConfigMaxListsPerUser: Int {
        get {
            return wmf_numberValue(forKey: WMFReadingListsConfigMaxListsPerUser)?.intValue ?? 100
        }
        set {
            wmf_setValue(NSNumber(value: newValue), forKey: WMFReadingListsConfigMaxListsPerUser)
            do {
                try save()
            } catch let error {
                DDLogError("Error saving new value for WMFReadingListsConfigMaxListsPerUser: \(error)")
            }
        }
    }
    
    func allReadingListsCount() throws -> Int {
        assert(Thread.isMainThread)
        let request: NSFetchRequest<ReadingList> = ReadingList.fetchRequest()
        request.predicate = NSPredicate(format: "isDeletedLocally == NO")
        return try self.count(for: request)
    }
    
    func allSavedArticlesCount() throws -> Int {
        assert(Thread.isMainThread)
        let request: NSFetchRequest<ReadingListEntry> = ReadingListEntry.fetchRequest()
        request.predicate = NSPredicate(format: "isDeletedLocally == NO")
        return try self.count(for: request)
    }
}<|MERGE_RESOLUTION|>--- conflicted
+++ resolved
@@ -611,34 +611,6 @@
             DDLogError("Error removing all articles from default list: \(error)")
         }
     }
-<<<<<<< HEAD
-    
-    @objc public func unsaveAllArticles(_ completion: @escaping () -> Void)  {
-        cancelSync {
-            assert(Thread.isMainThread)
-            let oldSyncState = self.syncState
-            var newSyncState = oldSyncState
-            newSyncState.insert(.needsLocalArticleClear)
-            guard newSyncState != oldSyncState else {
-                return
-            }
-            self.syncState = newSyncState
-            self.fullSync(completion)
-        }
-    }
-}
-
-public extension NSManagedObjectContext {
-    @objc func wmf_fetchDefaultReadingList() -> ReadingList? {
-        var defaultList = wmf_fetch(objectForEntityName: "ReadingList", withValue: NSNumber(value: true), forKey: "isDefault") as? ReadingList
-        if defaultList == nil { // failsafe
-            defaultList = wmf_fetch(objectForEntityName: "ReadingList", withValue: ReadingList.defaultListCanonicalName, forKey: "canonicalName") as? ReadingList
-            defaultList?.isDefault = true
-        }
-        return defaultList
-    }
-=======
->>>>>>> 8ef64951
 }
 
 public extension WMFArticle {
