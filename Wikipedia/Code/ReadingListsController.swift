--- conflicted
+++ resolved
@@ -219,8 +219,6 @@
                                     continue
                                 }
                                 
-<<<<<<< HEAD
-=======
                                 guard !localEntry.isDeletedLocally else {
                                     // the entry has been deleted locally
                                     guard let entryID = localEntry.readingListEntryID?.int64Value else {
@@ -242,7 +240,6 @@
                                     continue
                                 }
 
->>>>>>> f1596648
                                 guard let entryID = localEntry.readingListEntryID?.int64Value else {
                                     group.enter()
                                     self.apiController.addEntryToList(withListID: readingListID, project: articleSite.absoluteString, title: articleTitle, completion: { (entryID, error) in
@@ -255,25 +252,6 @@
                                 }
                                 
                                 remoteEntriesToCreateLocally.removeValue(forKey: entryID)
-<<<<<<< HEAD
-                                
-                                guard localEntry.isDeletedLocally else {
-                                    continue
-                                }
-                                
-                                group.enter()
-                                self.apiController.removeEntry(withEntryID: entryID, fromListWithListID: readingListID, completion: { (error) in
-                                    defer {
-                                        group.leave()
-                                    }
-                                    guard error == nil else {
-                                        DDLogError("Error deleting entry withEntryID: \(entryID) fromListWithListID: \(readingListID) error: \(String(describing: error))")
-                                        return
-                                    }
-                                    localEntriesToDelete.append(localEntry)
-                                })
-=======
->>>>>>> f1596648
                             }
                         }
                         
@@ -440,11 +418,6 @@
         sync()
     }
     
-<<<<<<< HEAD
-    fileprivate func sync() {
-        let op = ReadingListsSyncOperation(readingListsController: self)
-        operationQueue.addOperation(op)
-=======
     
     @objc func _sync() {
         let op = ReadingListsSyncOperation(readingListsController: self)
@@ -455,7 +428,6 @@
         assert(Thread.isMainThread)
         NSObject.cancelPreviousPerformRequests(withTarget: self, selector: #selector(_sync), object: nil)
         perform(#selector(_sync), with: nil, afterDelay: 0.5)
->>>>>>> f1596648
     }
     
     public func remove(articles: [WMFArticle], readingList: ReadingList) throws {
@@ -599,11 +571,7 @@
     
     func fetchDefaultListEntry() -> ReadingListEntry? {
         return readingListEntries?.first(where: { (entry) -> Bool in
-<<<<<<< HEAD
-            return entry.list?.isDefault?.boolValue ?? false
-=======
             return (entry.list?.isDefault?.boolValue ?? false) && !entry.isDeletedLocally
->>>>>>> f1596648
         })
     }
     
