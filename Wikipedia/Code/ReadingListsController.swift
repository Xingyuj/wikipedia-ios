--- conflicted
+++ resolved
@@ -332,19 +332,11 @@
 public class ReadingListsController: NSObject {
     fileprivate weak var dataStore: MWKDataStore!
     fileprivate let apiController = ReadingListsAPIController()
-<<<<<<< HEAD
     fileprivate let operationQueue = OperationQueue()
     
     @objc init(dataStore: MWKDataStore) {
         self.dataStore = dataStore
         operationQueue.maxConcurrentOperationCount = 1
-=======
-    fileprivate let moc: NSManagedObjectContext
-    
-    @objc init(dataStore: MWKDataStore) {
-        self.dataStore = dataStore
-        self.moc = dataStore.viewContext
->>>>>>> 1236ef02
         super.init()
     }
     
@@ -352,11 +344,8 @@
     
     public func createReadingList(named name: String, description: String? = nil, with articles: [WMFArticle] = []) throws -> ReadingList {
         assert(Thread.isMainThread)
-<<<<<<< HEAD
         let name = name.precomposedStringWithCanonicalMapping
         let moc = dataStore.viewContext
-=======
->>>>>>> 1236ef02
         let existingListRequest: NSFetchRequest<ReadingList> = ReadingList.fetchRequest()
         existingListRequest.predicate = NSPredicate(format: "canonicalName MATCHES %@", name)
         existingListRequest.fetchLimit = 1
@@ -381,20 +370,10 @@
     }
     
     public func delete(readingLists: [ReadingList]) throws {
-<<<<<<< HEAD
         let moc = dataStore.viewContext
         
         for readingList in readingLists {
             readingList.isDeletedLocally = true
-=======
-        let readingListsToDeleteRequest: NSFetchRequest<ReadingList> = ReadingList.fetchRequest()
-        let names = readingLists.flatMap({ $0.name })
-        readingListsToDeleteRequest.predicate = NSPredicate(format: "name IN %@", names)
-        let readingListsToDelete = try moc.fetch(readingListsToDeleteRequest)
-        
-        for readingList in readingListsToDelete {
-            moc.delete(readingList)
->>>>>>> 1236ef02
         }
         
         if moc.hasChanges {
@@ -409,6 +388,7 @@
             return
         }
         assert(Thread.isMainThread)
+        let moc = dataStore.viewContext
         let existingKeys = Set(readingList.articleKeys)
         for article in articles {
             guard let key = article.key, !existingKeys.contains(key) else {
@@ -440,11 +420,7 @@
     
     public func remove(articles: [WMFArticle], readingList: ReadingList) throws {
         assert(Thread.isMainThread)
-<<<<<<< HEAD
         let moc = dataStore.viewContext
-=======
-        let _ = try fetch(readingList: readingList)
->>>>>>> 1236ef02
         
         let entriesRequest: NSFetchRequest<ReadingListEntry> = ReadingListEntry.fetchRequest()
         entriesRequest.predicate = NSPredicate(format: "list == %@ && article IN %@", readingList, articles)
@@ -460,14 +436,10 @@
     
     public func remove(entries: [ReadingListEntry]) throws {
         assert(Thread.isMainThread)
-<<<<<<< HEAD
         let moc = dataStore.viewContext
         for entry in entries {
             entry.isDeletedLocally = true
         }
-=======
-        entries.forEach({ moc.delete($0) })
->>>>>>> 1236ef02
         if moc.hasChanges {
             try moc.save()
         }
@@ -502,7 +474,6 @@
         } catch let error {
             DDLogError("Error removing article from default list: \(error)")
         }
-<<<<<<< HEAD
     }
     
     
@@ -523,17 +494,9 @@
             sync()
         } catch let error {
             DDLogError("Error removing all articles from default list: \(error)")
-=======
-        let readingListRequest: NSFetchRequest<ReadingList> = ReadingList.fetchRequest()
-        readingListRequest.predicate = NSPredicate(format: "name MATCHES[c] %@", name)
-        readingListRequest.fetchLimit = 1
-        guard let readingList = try moc.fetch(readingListRequest).first else {
-            throw ReadingListError.listWithProvidedNameNotFound(name: name)
->>>>>>> 1236ef02
-        }
-    }
-    
-<<<<<<< HEAD
+        }
+    }
+    
     @objc public func removeAllArticlesFromDefaultReadingList()  {
         assert(Thread.isMainThread)
         do {
@@ -556,58 +519,7 @@
         }
     }
 
-}
-
-
-fileprivate extension NSManagedObjectContext {
-    var wmf_defaultReadingList: ReadingList {
-        guard let defaultReadingList = wmf_fetch(objectForEntityName: "ReadingList", withValue: NSNumber(value: true), forKey: "isDefault") as? ReadingList else {
-            DDLogError("Missing default reading list")
-            assert(false)
-            return wmf_create(entityNamed: "ReadingList", withValue: NSNumber(value: true), forKey: "isDefault") as! ReadingList
-        }
-        return defaultReadingList
-    }
-}
-
-public extension NSManagedObjectContext {
-    @objc func wmf_fetchDefaultReadingList() -> ReadingList? {
-        return  wmf_fetch(objectForEntityName: "ReadingList", withValue: NSNumber(value: true), forKey: "isDefault") as? ReadingList
-    }
-}
-
-fileprivate extension WMFArticle {
-    
-    func fetchDefaultListEntry() -> ReadingListEntry? {
-        return readingListEntries?.first(where: { (entry) -> Bool in
-            return entry.list?.isDefault?.boolValue ?? false
-        })
-    }
-    
-    func addToDefaultReadingList() {
-        guard let moc = self.managedObjectContext else {
-            return
-        }
-        
-        guard fetchDefaultListEntry() == nil else {
-            return
-        }
-        
-        let defaultReadingList = moc.wmf_defaultReadingList
-        let defaultListEntry = NSEntityDescription.insertNewObject(forEntityName: "ReadingListEntry", into: moc) as? ReadingListEntry
-        defaultListEntry?.article = self
-        defaultListEntry?.list = defaultReadingList
-        defaultListEntry?.displayTitle = displayTitle
-    }
-    
-    func removeFromDefaultReadingList() {
-        for entry in readingListEntries ?? [] {
-            entry.isDeletedLocally = true
-        }
-    }
-}
-=======
-    
+
     /// Fetches n articles with lead images for a given reading list.
     ///
     /// - Parameters:
@@ -616,11 +528,60 @@
     /// - Returns: array of articles with lead images.
     public func articlesWithLeadImages(for readingList: ReadingList, limit: Int) throws -> [WMFArticle] {
         assert(Thread.isMainThread)
+        let moc = dataStore.viewContext
         let request: NSFetchRequest<ReadingListEntry> = ReadingListEntry.fetchRequest()
-        request.predicate = NSPredicate(format: "list == %@ && article.imageURLString != NULL", readingList)
+        request.predicate = NSPredicate(format: "list == %@ && isDeletedLocally != YES && article.imageURLString != NULL", readingList)
         request.fetchLimit = limit
         return (try moc.fetch(request)).flatMap { $0.article }
     }
     
 }
->>>>>>> 1236ef02
+
+
+fileprivate extension NSManagedObjectContext {
+    var wmf_defaultReadingList: ReadingList {
+        guard let defaultReadingList = wmf_fetch(objectForEntityName: "ReadingList", withValue: NSNumber(value: true), forKey: "isDefault") as? ReadingList else {
+            DDLogError("Missing default reading list")
+            assert(false)
+            return wmf_create(entityNamed: "ReadingList", withValue: NSNumber(value: true), forKey: "isDefault") as! ReadingList
+        }
+        return defaultReadingList
+    }
+}
+
+public extension NSManagedObjectContext {
+    @objc func wmf_fetchDefaultReadingList() -> ReadingList? {
+        return  wmf_fetch(objectForEntityName: "ReadingList", withValue: NSNumber(value: true), forKey: "isDefault") as? ReadingList
+    }
+}
+
+fileprivate extension WMFArticle {
+    
+    func fetchDefaultListEntry() -> ReadingListEntry? {
+        return readingListEntries?.first(where: { (entry) -> Bool in
+            return entry.list?.isDefault?.boolValue ?? false
+        })
+    }
+    
+    func addToDefaultReadingList() {
+        guard let moc = self.managedObjectContext else {
+            return
+        }
+        
+        guard fetchDefaultListEntry() == nil else {
+            return
+        }
+        
+        let defaultReadingList = moc.wmf_defaultReadingList
+        let defaultListEntry = NSEntityDescription.insertNewObject(forEntityName: "ReadingListEntry", into: moc) as? ReadingListEntry
+        defaultListEntry?.article = self
+        defaultListEntry?.list = defaultReadingList
+        defaultListEntry?.displayTitle = displayTitle
+    }
+    
+    func removeFromDefaultReadingList() {
+        for entry in readingListEntries ?? [] {
+            entry.isDeletedLocally = true
+        }
+    }
+}
