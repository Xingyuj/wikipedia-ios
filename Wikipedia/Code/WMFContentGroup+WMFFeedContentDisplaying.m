#import "WMFContentGroup+WMFFeedContentDisplaying.h"
#import "NSDate+Utilities.h"

NS_ASSUME_NONNULL_BEGIN

@implementation WMFContentGroup (WMFContentManaging)

- (UIImage *)headerIcon {
    return [[UIImage alloc] init];
}

- (UIColor *)headerIconTintColor {
    return [UIColor wmf_exploreSectionHeaderIconTintColor];
}

- (UIColor *)headerIconBackgroundColor {
    return [UIColor wmf_exploreSectionHeaderIconBackgroundColor];
}

- (NSAttributedString *)headerTitle {
    return [[NSAttributedString alloc] init];
}

- (NSAttributedString *)headerSubTitle {
    return [[NSAttributedString alloc] init];
}

- (nullable NSURL *)headerContentURL {
    return nil;
}

- (WMFFeedHeaderActionType)headerActionType {
    return WMFFeedHeaderActionTypeOpenFirstItem;
}

- (WMFFeedBlacklistOption)blackListOptions {
    return WMFFeedBlacklistOptionNone;
}

- (WMFFeedDisplayType)displayType {
    return WMFFeedDisplayTypePage;
}

- (NSUInteger)maxNumberOfCells {
    return 1;
}

- (BOOL)prefersWiderColumn {
    return NO;
}

- (WMFFeedDetailType)detailType {
    return WMFFeedDetailTypePage;
}

- (nullable NSString *)footerText {
    return nil;
}

- (WMFFeedMoreType)moreType {
    return WMFFeedMoreTypeNone;
}

- (nullable NSString *)moreTitle {
    return nil;
}

- (NSString *)analyticsContentType {
    return @"Unknown Content Type";
}

- (NSInteger)dailySortPriority {
    return 0;
}

- (NSComparisonResult)compare:(WMFContentGroup *)contentGroup {
    NSParameterAssert([contentGroup isKindOfClass:[WMFContentGroup class]]);
    if ([self isKindOfClass:[WMFContinueReadingContentGroup class]]) {
        // continue reading always goes above everything else, regardless of date
        return NSOrderedAscending;
    } else if ([contentGroup isKindOfClass:[WMFContinueReadingContentGroup class]]) {
        // corollary of above, everything else always goes below continue reading, regardless of date
        return NSOrderedDescending;
    } else if (![self isKindOfClass:[WMFRelatedPagesContentGroup class]] && ![contentGroup isKindOfClass:[WMFRelatedPagesContentGroup class]] && [self.date isEqualToDateIgnoringTime:contentGroup.date]) {
        // explicit ordering for non-history/-saved items created w/in the same day
        NSInteger selfOrderingIndex = [self dailySortPriority];
        NSInteger otherOrderingIndex = [contentGroup dailySortPriority];
        if (selfOrderingIndex > otherOrderingIndex) {
            return NSOrderedDescending;
        } else if (selfOrderingIndex < otherOrderingIndex) {
            return NSOrderedAscending;
        } else {
            return NSOrderedSame;
        }
    } else {
        // sort all items from different days and/or history/saved items by date, descending
        return -[self.date compare:contentGroup.date];
    }
}

@end

@implementation WMFContinueReadingContentGroup (WMFContentManaging)

- (UIImage *)headerIcon {
    return [UIImage imageNamed:@"home-continue-reading-mini"];
}

- (NSAttributedString *)headerTitle {
    return [[NSAttributedString alloc] initWithString:MWLocalizedString(@"explore-continue-reading-heading", nil) attributes:@{NSForegroundColorAttributeName: [UIColor wmf_exploreSectionHeaderTitleColor]}];
}

- (NSAttributedString *)headerSubTitle {
    NSString *relativeTimeString = [self.date wmf_relativeTimestamp];
    return [[NSAttributedString alloc] initWithString:[relativeTimeString wmf_stringByCapitalizingFirstCharacter] attributes:@{NSForegroundColorAttributeName: [UIColor wmf_exploreSectionHeaderSubTitleColor]}];
}

- (NSString *)analyticsContentType {
    return @"Continue Reading";
}

- (NSInteger)dailySortPriority {
    if ([[UIDevice currentDevice] userInterfaceIdiom] == UIUserInterfaceIdiomPad) {
        return 1;
    } else {
        return 0;
    }
}

@end

@implementation WMFMainPageContentGroup (WMFContentManaging)

- (UIImage *)headerIcon {
    return [UIImage imageNamed:@"news-mini"];
}

- (NSAttributedString *)headerTitle {
    return [[NSAttributedString alloc] initWithString:MWLocalizedString(@"explore-main-page-heading", nil) attributes:@{NSForegroundColorAttributeName: [UIColor wmf_exploreSectionHeaderTitleColor]}];
}

- (NSAttributedString *)headerSubTitle {
    return [[NSAttributedString alloc] initWithString:[[NSDateFormatter wmf_dayNameMonthNameDayOfMonthNumberDateFormatter] stringFromDate:[NSDate date]] attributes:@{NSForegroundColorAttributeName: [UIColor wmf_exploreSectionHeaderSubTitleColor]}];
}

- (NSString *)analyticsContentType {
    return @"Main Page";
}

- (NSInteger)dailySortPriority {
    if ([[UIDevice currentDevice] userInterfaceIdiom] == UIUserInterfaceIdiomPad) {
        return 0;
    } else {
        return 4;
    }
}

@end

@implementation WMFRelatedPagesContentGroup (WMFContentManaging)

- (UIImage *)headerIcon {
    return [UIImage imageNamed:@"recent-mini"];
}

- (NSAttributedString *)headerTitle {
    return [[NSAttributedString alloc] initWithString:MWLocalizedString(@"explore-continue-related-heading", nil) attributes:@{NSForegroundColorAttributeName: [UIColor wmf_exploreSectionHeaderTitleColor]}];
}

- (NSAttributedString *)headerSubTitle {
    return [[NSAttributedString alloc] initWithString:self.articleURL.wmf_title attributes:@{NSForegroundColorAttributeName: [UIColor wmf_blueTintColor]}];
}

- (nullable NSURL *)headerContentURL {
    return self.articleURL;
}

- (WMFFeedHeaderActionType)headerActionType {
    return WMFFeedHeaderActionTypeOpenHeaderContent;
}

- (WMFFeedBlacklistOption)blackListOptions {
    return WMFFeedBlacklistOptionContent;
}

- (WMFFeedDisplayType)displayType {
    return WMFFeedDisplayTypePageWithPreview;
}

- (BOOL)prefersWiderColumn {
    return YES /*FBTweakValue(@"Explore", @"General", @"Put 'Because You Read' in Wider Column", YES)*/;
}

- (NSUInteger)maxNumberOfCells {
    return 3;
}

- (nullable NSString *)footerText {
    return
        [MWLocalizedString(@"home-more-like-footer", nil) stringByReplacingOccurrencesOfString:@"$1"
                                                                                    withString:self.articleURL.wmf_title];
}

- (WMFFeedMoreType)moreType {
    return WMFFeedMoreTypePageList;
}

- (nullable NSString *)moreTitle {
    return [MWLocalizedString(@"home-more-like-footer", nil) stringByReplacingOccurrencesOfString:@"$1" withString:self.articleURL.wmf_title];
}

- (NSString *)analyticsContentType {
    return @"Recommended";
}

- (NSInteger)dailySortPriority {
    return 7;
}

@end

@implementation WMFLocationContentGroup (WMFContentManaging)

- (UIImage *)headerIcon {
    return [UIImage imageNamed:@"nearby-mini"];
}

- (NSAttributedString *)headerTitle {
    return [[NSAttributedString alloc] initWithString:MWLocalizedString(@"explore-nearby-heading", nil) attributes:@{NSForegroundColorAttributeName: [UIColor wmf_exploreSectionHeaderTitleColor]}];
}

- (NSAttributedString *)headerSubTitle {
    if ([self.date isToday]) {
        return [[NSAttributedString alloc] initWithString:MWLocalizedString(@"explore-nearby-sub-heading-your-location", nil) attributes:@{NSForegroundColorAttributeName: [UIColor wmf_exploreSectionHeaderSubTitleColor]}];
    } else if (self.placemark) {
        return [[NSAttributedString alloc] initWithString:[NSString stringWithFormat:@"%@, %@", self.placemark.name, self.placemark.locality] attributes:@{NSForegroundColorAttributeName: [UIColor wmf_exploreSectionHeaderSubTitleColor]}];
    } else {
        return [[NSAttributedString alloc] initWithString:[NSString stringWithFormat:@"%f, %f", self.location.coordinate.latitude, self.location.coordinate.longitude] attributes:@{NSForegroundColorAttributeName: [UIColor wmf_exploreSectionHeaderSubTitleColor]}];
    }
}

- (WMFFeedHeaderActionType)headerActionType {
    return WMFFeedHeaderActionTypeOpenMore;
}

- (WMFFeedDisplayType)displayType {
    return WMFFeedDisplayTypePageWithLocation;
}

- (NSUInteger)maxNumberOfCells {
    return 3;
}

- (nullable NSString *)footerText {
    if ([self.date isToday]) {
        return MWLocalizedString(@"home-nearby-footer", nil);
    } else {
        return [MWLocalizedString(@"home-nearby-location-footer", nil) stringByReplacingOccurrencesOfString:@"$1" withString:self.placemark.name];
    }
}

- (WMFFeedMoreType)moreType {
    return WMFFeedMoreTypePageListWithLocation;
}

- (nullable NSString *)moreTitle {
    return MWLocalizedString(@"main-menu-nearby", nil);
}

- (NSString *)analyticsContentType {
    return @"Nearby";
}

- (NSInteger)dailySortPriority {
    return 6;
}

@end

@implementation WMFPictureOfTheDayContentGroup (WMFContentManaging)

- (UIImage *)headerIcon {
    return [UIImage imageNamed:@"potd-mini"];
}

- (NSAttributedString *)headerTitle {
    return [[NSAttributedString alloc] initWithString:MWLocalizedString(@"explore-potd-heading", nil) attributes:@{NSForegroundColorAttributeName: [UIColor wmf_exploreSectionHeaderTitleColor]}];
}

- (NSAttributedString *)headerSubTitle {
    return [[NSAttributedString alloc] initWithString:[[NSDateFormatter wmf_dayNameMonthNameDayOfMonthNumberDateFormatter] stringFromDate:self.date] attributes:@{NSForegroundColorAttributeName: [UIColor wmf_exploreSectionHeaderSubTitleColor]}];
}

- (WMFFeedDisplayType)displayType {
    return WMFFeedDisplayTypePhoto;
}

- (WMFFeedDetailType)detailType {
    return WMFFeedDetailTypeGallery;
}

- (NSString *)analyticsContentType {
    return @"Picture of the Day";
}

- (NSInteger)dailySortPriority {
    if ([[UIDevice currentDevice] userInterfaceIdiom] == UIUserInterfaceIdiomPad) {
        return 4;
    } else {
        return 3;
    }
}

@end

@implementation WMFRandomContentGroup (WMFContentManaging)

- (UIImage *)headerIcon {
    return [UIImage imageNamed:@"random-mini"];
}

- (NSAttributedString *)headerTitle {
    return [[NSAttributedString alloc] initWithString:MWLocalizedString(@"explore-random-article-heading", nil) attributes:@{NSForegroundColorAttributeName: [UIColor wmf_exploreSectionHeaderTitleColor]}];
}

- (NSAttributedString *)headerSubTitle {
    return [[NSAttributedString alloc] initWithString:MWSiteLocalizedString(self.siteURL, @"onboarding-wikipedia", nil) attributes:@{NSForegroundColorAttributeName: [UIColor wmf_exploreSectionHeaderSubTitleColor]}];
}

- (WMFFeedDisplayType)displayType {
    return WMFFeedDisplayTypePageWithPreview;
}

- (nullable NSString *)footerText {
    return MWLocalizedString(@"explore-another-random", nil);
}

- (WMFFeedDetailType)detailType {
    return WMFFeedDetailTypePageWithRandomButton;
}

- (WMFFeedMoreType)moreType {
    return WMFFeedMoreTypePageWithRandomButton;
}

- (NSString *)analyticsContentType {
    return @"Random";
}

- (NSInteger)dailySortPriority {
    return 5;
}

@end

@implementation WMFFeaturedArticleContentGroup (WMFContentManaging)
- (UIImage *)headerIcon {
    return [UIImage imageNamed:@"featured-mini"];
}

- (UIColor *)headerIconTintColor {
    return [UIColor wmf_colorWithHex:0xE6B84F alpha:1.0];
}

- (UIColor *)headerIconBackgroundColor {
    return [UIColor wmf_colorWithHex:0xFCF5E4 alpha:1.0];
}

- (NSAttributedString *)headerTitle {
    return [[NSAttributedString alloc] initWithString:MWLocalizedString(@"explore-featured-article-heading", nil) attributes:@{NSForegroundColorAttributeName: [UIColor wmf_exploreSectionHeaderTitleColor]}];
}

- (NSAttributedString *)headerSubTitle {
    return [[NSAttributedString alloc] initWithString:[[NSDateFormatter wmf_dayNameMonthNameDayOfMonthNumberDateFormatter] stringFromDate:self.date] attributes:@{NSForegroundColorAttributeName: [UIColor wmf_exploreSectionHeaderSubTitleColor]}];
}

- (WMFFeedDisplayType)displayType {
    return WMFFeedDisplayTypePageWithPreview;
}

- (NSInteger)dailySortPriority {
    if ([[UIDevice currentDevice] userInterfaceIdiom] == UIUserInterfaceIdiomPad) {
        return 2;
    } else {
        return 1;
    }
}

@end

@implementation WMFTopReadContentGroup (WMFContentManaging)

- (UIImage *)headerIcon {
    return [UIImage imageNamed:@"trending-mini"];
}

- (NSAttributedString *)headerTitle {
    // fall back to language code if it can't be localized
    NSString *language = [[NSLocale currentLocale] wmf_localizedLanguageNameForCode:self.siteURL.wmf_language];

    NSString *heading = nil;

    //crash protection if language is nil
    if (language) {
        heading =
            [MWLocalizedString(@"explore-most-read-heading", nil) stringByReplacingOccurrencesOfString:@"$1"
                                                                                            withString:language];
    } else {
        heading = MWLocalizedString(@"explore-most-read-generic-heading", nil);
    }

    NSDictionary *attributes = @{NSForegroundColorAttributeName: [UIColor wmf_exploreSectionHeaderTitleColor]};
    return [[NSAttributedString alloc] initWithString:heading attributes:attributes];
}

- (NSAttributedString *)headerSubTitle {
    return [[NSAttributedString alloc]
        initWithString:[self localDateDisplayString]
            attributes:@{NSForegroundColorAttributeName: [UIColor wmf_exploreSectionHeaderTitleColor]}];
}

- (UIColor *)headerIconTintColor {
    return [UIColor wmf_blueTintColor];
}

- (UIColor *)headerIconBackgroundColor {
    return [UIColor wmf_lightBlueTintColor];
}

- (WMFFeedHeaderActionType)headerActionType {
    return WMFFeedHeaderActionTypeOpenMore;
}

- (NSUInteger)maxNumberOfCells {
    return 5;
}

- (nullable NSString *)footerText {
    return
        [MWLocalizedString(@"explore-most-read-footer-for-date", nil) stringByReplacingOccurrencesOfString:@"$1"
                                                                                                withString:[self localDateShortDisplayString]];
}

- (WMFFeedMoreType)moreType {
    return WMFFeedMoreTypePageList;
}

- (nullable NSString *)moreTitle {
    return [self titleForDate:self.mostReadDate];
}

- (NSString *)analyticsContentType {
    return @"Most Read";
}

/**
 *  String to display to the user for the receiver's date.
 *
 *  "Most read" articles are computed for UTC dates. UTC time zone is used because converting to the user's time zone
 *  might accidentally change the "day" the app displays based on the the offset between UTC & the device's default time
 *  zone.  For example: 02/12/2016 01:26 UTC converted to EST is 02/11/2016 20:26, one day off!
 *
 *  @return A string formatted with the current locale, in the UTC time zone.
 */
- (NSString *)localDateDisplayString {
    return [[NSDateFormatter wmf_utcDayNameMonthNameDayOfMonthNumberDateFormatter] stringFromDate:self.mostReadDate];
}

- (NSString *)localDateShortDisplayString {
    return [[NSDateFormatter wmf_utcShortDayNameShortMonthNameDayOfMonthNumberDateFormatter] stringFromDate:self.mostReadDate];
}

- (NSString *)titleForDate:(NSDate *)date {
    return
        [MWLocalizedString(@"explore-most-read-more-list-title-for-date", nil) stringByReplacingOccurrencesOfString:@"$1"
                                                                                                         withString:
                                                                                                             [[NSDateFormatter wmf_utcShortDayNameShortMonthNameDayOfMonthNumberDateFormatter] stringFromDate:date]];
}

- (NSInteger)dailySortPriority {
    if ([[UIDevice currentDevice] userInterfaceIdiom] == UIUserInterfaceIdiomPad) {
        return 3;
    } else {
        return 2;
    }
}

@end

<<<<<<< HEAD
=======

>>>>>>> 953d32ad
@implementation WMFNewsContentGroup (WMFContentManaging)

- (NSInteger)dailySortPriority {
    if ([[UIDevice currentDevice] userInterfaceIdiom] == UIUserInterfaceIdiomPad) {
        return 3;
    } else {
        return 2;
    }
}

<<<<<<< HEAD
=======
- (UIImage *)headerIcon {
    return [UIImage imageNamed:@"news-mini"];
}

- (NSAttributedString *)headerTitle {
    return [[NSAttributedString alloc] initWithString:MWLocalizedString(@"in-the-news-title", nil)];
}

- (NSAttributedString *)headerSubTitle {
    return [[NSAttributedString alloc]
        initWithString:[self localDateDisplayString]
            attributes:@{NSForegroundColorAttributeName: [UIColor wmf_exploreSectionHeaderTitleColor]}];
}

- (UIColor *)headerIconTintColor {
    return [UIColor wmf_exploreSectionHeaderIconTintColor];
}

- (UIColor *)headerIconBackgroundColor {
    return [UIColor wmf_exploreSectionHeaderIconBackgroundColor];
}

- (WMFFeedHeaderActionType)headerActionType {
    return WMFFeedHeaderActionTypeOpenFirstItem;
}

- (NSUInteger)maxNumberOfCells {
    return 5;
}

- (NSString *)analyticsContentType {
    return @"In The News";
}

- (WMFFeedDisplayType)displayType {
    return WMFFeedDisplayTypeStory;
}

- (WMFFeedDetailType)detailType {
    return WMFFeedDetailTypeStory;
}

- (NSString *)localDateDisplayString {
    return [[NSDateFormatter wmf_utcDayNameMonthNameDayOfMonthNumberDateFormatter] stringFromDate:self.date];
}

- (NSString *)localDateShortDisplayString {
    return [[NSDateFormatter wmf_utcShortDayNameShortMonthNameDayOfMonthNumberDateFormatter] stringFromDate:self.date];
}

>>>>>>> 953d32ad
@end

NS_ASSUME_NONNULL_END<|MERGE_RESOLUTION|>--- conflicted
+++ resolved
@@ -487,10 +487,7 @@
 
 @end
 
-<<<<<<< HEAD
-=======
-
->>>>>>> 953d32ad
+
 @implementation WMFNewsContentGroup (WMFContentManaging)
 
 - (NSInteger)dailySortPriority {
@@ -501,8 +498,6 @@
     }
 }
 
-<<<<<<< HEAD
-=======
 - (UIImage *)headerIcon {
     return [UIImage imageNamed:@"news-mini"];
 }
@@ -553,7 +548,6 @@
     return [[NSDateFormatter wmf_utcShortDayNameShortMonthNameDayOfMonthNumberDateFormatter] stringFromDate:self.date];
 }
 
->>>>>>> 953d32ad
 @end
 
 NS_ASSUME_NONNULL_END