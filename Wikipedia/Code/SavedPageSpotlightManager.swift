import UIKit
import MobileCoreServices
import CoreSpotlight

public extension NSURL {
    @available(iOS 9.0, *)
    func searchableItemAttributes() -> CSSearchableItemAttributeSet? {
        guard wmf_isWikiResource else {
            return nil
        }
        let searchableItem = CSSearchableItemAttributeSet(itemContentType: kUTTypeInternetLocation as String)
        searchableItem.keywords = ["Wikipedia","Wikimedia","Wiki"] + wmf_title.componentsSeparatedByString(" ")
        searchableItem.title = wmf_title
        searchableItem.displayName = wmf_title
        searchableItem.identifier = NSURL.wmf_desktopURLForURL(self).absoluteString
        searchableItem.relatedUniqueIdentifier = NSURL.wmf_desktopURLForURL(self).absoluteString
        return searchableItem
    }
}

public extension MWKArticle {
    @available(iOS 9.0, *)
    func searchableItemAttributes() -> CSSearchableItemAttributeSet {
        let searchableItem = url.searchableItemAttributes() ??
                CSSearchableItemAttributeSet(itemContentType: kUTTypeInternetLocation as String)

        searchableItem.subject = entityDescription
        searchableItem.contentDescription = summary
        if let string = imageURL {
            if let url = NSURL(string: string) {
                searchableItem.thumbnailData = WMFImageController.sharedInstance().diskDataForImageWithURL(url);
            }
        }
        return searchableItem
    }
}

@available(iOS 9.0, *)

public class WMFSavedPageSpotlightManager: NSObject {
    
    let dataStore: MWKDataStore
    var savedPageList: MWKSavedPageList {
        return dataStore.savedPageList
    }
    
    public required init(dataStore: MWKDataStore) {
        self.dataStore = dataStore
        super.init()
    }
    
    public func reindexSavedPages() {
        self.savedPageList.enumerateItemsWithBlock { (item, stop) in
            self.addToIndex(item.url)
        }
    }
    
<<<<<<< HEAD
    func didUpdateItem(notification: NSNotification){
        if let url = notification.userInfo?[MWKURLKey] as? NSURL {
            if self.savedPageList.isSaved(url){
                addToIndex(url)
            }else{
                removeFromIndex(url)
            }
        }
    }
    
    func addToIndex(url: NSURL) {
=======
    public func addToIndex(url: NSURL) {
>>>>>>> 93850c76
        if let article = dataStore.existingArticleWithURL(url) {

            let searchableItemAttributes = article.searchableItemAttributes()
            searchableItemAttributes.keywords?.append("Saved")
            
            let item = CSSearchableItem(uniqueIdentifier: NSURL.wmf_desktopURLForURL(url).absoluteString, domainIdentifier: "org.wikimedia.wikipedia", attributeSet: searchableItemAttributes)
            item.expirationDate = NSDate.distantFuture()
            
            CSSearchableIndex.defaultSearchableIndex().indexSearchableItems([item]) { (error: NSError?) -> Void in
                if let error = error {
                    DDLogError("Indexing error: \(error.localizedDescription)")
                } else {
                    DDLogVerbose("Search item successfully indexed!")
                }
            }
        }
    }
    
    public func removeFromIndex(url: NSURL) {
        CSSearchableIndex.defaultSearchableIndex().deleteSearchableItemsWithIdentifiers([NSURL.wmf_desktopURLForURL(url).absoluteString!]) { (error: NSError?) -> Void in
            if let error = error {
                DDLogError("Deindexing error: \(error.localizedDescription)")
            } else {
                DDLogVerbose("Search item successfully removed!")
            }
            
        }
    }

}

<|MERGE_RESOLUTION|>--- conflicted
+++ resolved
@@ -55,21 +55,7 @@
         }
     }
     
-<<<<<<< HEAD
-    func didUpdateItem(notification: NSNotification){
-        if let url = notification.userInfo?[MWKURLKey] as? NSURL {
-            if self.savedPageList.isSaved(url){
-                addToIndex(url)
-            }else{
-                removeFromIndex(url)
-            }
-        }
-    }
-    
-    func addToIndex(url: NSURL) {
-=======
     public func addToIndex(url: NSURL) {
->>>>>>> 93850c76
         if let article = dataStore.existingArticleWithURL(url) {
 
             let searchableItemAttributes = article.searchableItemAttributes()
