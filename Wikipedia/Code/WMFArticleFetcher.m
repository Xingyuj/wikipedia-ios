--- conflicted
+++ resolved
@@ -173,11 +173,7 @@
     MWKArticle *article = [[MWKArticle alloc] initWithURL:url dataStore:self.dataStore];
     @try {
         [article importMobileViewJSON:response];
-<<<<<<< HEAD
-        if([NSLocale wmf_isCurrentLocaleChineseVariant]){
-=======
         if ([article.url.wmf_language isEqualToString:@"zh"]) {
->>>>>>> c2c864b7
             NSString* header = [NSLocale wmf_acceptLanguageHeaderForPreferredLanguages];
             article.acceptLanguageRequestHeader = header;
         }
@@ -199,11 +195,7 @@
     }
     
     MWKArticle *cachedArticle;
-<<<<<<< HEAD
-    BOOL isChinese = [NSLocale wmf_isCurrentLocaleChineseVariant];
-=======
     BOOL isChinese = [url.wmf_language isEqualToString:@"zh"];
->>>>>>> c2c864b7
     
     if (!forceDownload || isChinese) {
         cachedArticle = [self.dataStore existingArticleWithURL:url];
