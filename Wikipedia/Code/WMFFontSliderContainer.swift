import UIKit

@objc public protocol WMFFontSliderViewControllerDelegate{
    
    func sliderValueChangedInController(_ controller: WMFFontSliderViewController, value: Int)
}

open class WMFFontSliderViewController: UIViewController {

    @IBOutlet fileprivate var slider: SWStepSlider!
    fileprivate var maximumValue: Int?
    fileprivate var currentValue: Int?
    
    var visible = false
<<<<<<< HEAD
    
    public weak var delegate: WMFFontSliderViewControllerDelegate?
=======
>>>>>>> 89c24bb7
    
    open weak var delegate: WMFFontSliderViewControllerDelegate?
    
    open override func viewDidLoad() {
        super.viewDidLoad()
        if let max = self.maximumValue {
            if let current = self.currentValue {
                self.setValues(0, maximum: max, current: current)
                self.maximumValue = nil
                self.currentValue = nil
            }
        }
    }
    
    open func setValuesWithSteps(_ steps: Int, current: Int) {
        if self.isViewLoaded {
            self.setValues(0, maximum: steps-1, current: current)
        }else{
            maximumValue = steps-1
            currentValue = current
        }
    }
    
    func setValues(_ minimum: Int, maximum: Int, current: Int){
        self.slider.minimumValue = minimum
        self.slider.maximumValue = maximum
        self.slider.value = current
    }
    
<<<<<<< HEAD
    override public func viewDidAppear(animated: Bool) {
=======
    override open func viewDidAppear(_ animated: Bool) {
>>>>>>> 89c24bb7
        super.viewDidAppear(animated)
        visible = true
    }
    
<<<<<<< HEAD
    @IBAction func fontSliderValueChanged(slider: SWStepSlider) {
        if let delegate = self.delegate where visible {
=======
    @IBAction func fontSliderValueChanged(_ slider: SWStepSlider) {
        if let delegate = self.delegate, visible {
>>>>>>> 89c24bb7
            delegate.sliderValueChangedInController(self, value: self.slider.value)
        }
    }
    
    
}
<|MERGE_RESOLUTION|>--- conflicted
+++ resolved
@@ -12,11 +12,6 @@
     fileprivate var currentValue: Int?
     
     var visible = false
-<<<<<<< HEAD
-    
-    public weak var delegate: WMFFontSliderViewControllerDelegate?
-=======
->>>>>>> 89c24bb7
     
     open weak var delegate: WMFFontSliderViewControllerDelegate?
     
@@ -46,22 +41,13 @@
         self.slider.value = current
     }
     
-<<<<<<< HEAD
-    override public func viewDidAppear(animated: Bool) {
-=======
     override open func viewDidAppear(_ animated: Bool) {
->>>>>>> 89c24bb7
         super.viewDidAppear(animated)
         visible = true
     }
     
-<<<<<<< HEAD
-    @IBAction func fontSliderValueChanged(slider: SWStepSlider) {
-        if let delegate = self.delegate where visible {
-=======
     @IBAction func fontSliderValueChanged(_ slider: SWStepSlider) {
         if let delegate = self.delegate, visible {
->>>>>>> 89c24bb7
             delegate.sliderValueChangedInController(self, value: self.slider.value)
         }
     }
