#import "WMFExploreCollectionViewController.h"

#import "Wikipedia-Swift.h"

#import <Masonry/Masonry.h>

#import "PiwikTracker+WMFExtensions.h"

#import "MWKDataStore.h"
#import "MWKLanguageLinkController.h"

#import "WMFLocationManager.h"
#import "CLLocation+WMFBearing.h"

#import "WMFContentGroup+WMFFeedContentDisplaying.h"
#import "MWKHistoryEntry.h"

#import "WMFFeedArticlePreview.h"
#import "WMFFeedNewsStory.h"
#import "WMFFeedImage.h"
#import "WMFAnnouncement.h"

#import "WMFSaveButtonController.h"

#import "WMFColumnarCollectionViewLayout.h"

#import "UIFont+WMFStyle.h"
#import "UIViewController+WMFEmptyView.h"
#import "UIView+WMFDefaultNib.h"

#import "WMFExploreSectionHeader.h"
#import "WMFExploreSectionFooter.h"
#import "WMFFeedNotificationHeader.h"

#import "WMFLeadingImageTrailingTextButton.h"

#import "WMFPicOfTheDayCollectionViewCell.h"
#import "WMFNearbyArticleCollectionViewCell.h"
#import "WMFAnnouncementCollectionViewCell.h"

#import "UIViewController+WMFArticlePresentation.h"
#import "UIViewController+WMFSearch.h"

#import "WMFArticleViewController.h"
#import "WMFImageGalleryViewController.h"
#import "WMFRandomArticleViewController.h"
#import "WMFFirstRandomViewController.h"
#import "WMFMorePageListViewController.h"
#import "WMFAnnouncement.h"
#import "NSProcessInfo+WMFOperatingSystemVersionChecks.h"
#import "WMFChange.h"

#import "WMFCVLAttributes.h"
#import "NSCalendar+WMFCommonCalendars.h"
#import "UIImageView+WMFFaceDetectionBasedOnUIApplicationSharedApplication.h"
#import "UIScrollView+WMFScrollsToTop.h"
@import WMF;

NS_ASSUME_NONNULL_BEGIN

static NSString *const WMFFeedEmptyHeaderFooterReuseIdentifier = @"WMFFeedEmptyHeaderFooterReuseIdentifier";
const NSInteger WMFExploreFeedMaximumNumberOfDays = 30;

@interface WMFExploreCollectionViewController () <WMFLocationManagerDelegate, NSFetchedResultsControllerDelegate, WMFColumnarCollectionViewLayoutDelegate, WMFArticlePreviewingActionsDelegate, UIViewControllerPreviewingDelegate, WMFAnnouncementCollectionViewCellDelegate, UICollectionViewDataSourcePrefetching, WMFNewsCollectionViewCellDelegate>

@property (nonatomic, strong) WMFLocationManager *locationManager;

@property (nonatomic, strong) NSFetchedResultsController *fetchedResultsController;

@property (nonatomic, strong) UIRefreshControl *refreshControl;

@property (nonatomic, strong, nullable) WMFContentGroup *groupForPreviewedCell;

@property (nonatomic, weak) id<UIViewControllerPreviewing> previewingContext;

@property (nonatomic, strong, nullable) WMFFeedNotificationHeader *notificationHeader;

@property (nonatomic, strong, nullable) AFNetworkReachabilityManager *reachabilityManager;

@property (nonatomic, strong) NSMutableArray<WMFSectionChange *> *sectionChanges;
@property (nonatomic, strong) NSMutableArray<WMFObjectChange *> *objectChanges;
@property (nonatomic, strong) NSMutableArray<NSNumber *> *sectionCounts;

@property (nonatomic, strong) NSMutableDictionary<NSString *, UICollectionViewCell *> *placeholderCells;
@property (nonatomic, strong) NSMutableDictionary<NSString *, WMFExploreCollectionReusableView *> *placeholderFooters;

@property (nonatomic, strong) NSMutableDictionary<NSIndexPath *, NSURL *> *prefetchURLsByIndexPath;

@property (nonatomic) CGFloat topInsetBeforeHeader;

@property (nonatomic, strong) NSMutableDictionary<NSString *, NSNumber *> *cachedHeights;
@property (nonatomic, strong) WMFSaveButtonsController *saveButtonsController;

@property (nonatomic, getter=isLoadingOlderContent) BOOL loadingOlderContent;
@property (nonatomic, getter=isLoadingNewContent) BOOL loadingNewContent;

@end

@implementation WMFExploreCollectionViewController

- (void)awakeFromNib {
    [super awakeFromNib];
    self.sectionChanges = [NSMutableArray arrayWithCapacity:10];
    self.objectChanges = [NSMutableArray arrayWithCapacity:10];
    self.sectionCounts = [NSMutableArray arrayWithCapacity:100];
    self.placeholderCells = [NSMutableDictionary dictionaryWithCapacity:10];
    self.placeholderFooters = [NSMutableDictionary dictionaryWithCapacity:10];
    self.prefetchURLsByIndexPath = [NSMutableDictionary dictionaryWithCapacity:10];
    self.cachedHeights = [NSMutableDictionary dictionaryWithCapacity:10];
}

- (void)setUserStore:(MWKDataStore *)userStore {
    if (_userStore == userStore) {
        return;
    }
    _userStore = userStore;
    self.saveButtonsController = [[WMFSaveButtonsController alloc] initWithDataStore:_userStore];
}

- (void)dealloc {
    [[NSNotificationCenter defaultCenter] removeObserver:self];
}

- (UIButton *)titleButton {
    return (UIButton *)self.navigationItem.titleView;
}

- (nullable instancetype)initWithCoder:(NSCoder *)aDecoder {
    self = [super initWithCoder:aDecoder];
    if (self) {
        // TODO: delete this init?
    }
    return self;
}

- (void)titleBarButtonPressed {
    [self.collectionView setContentOffset:CGPointZero animated:YES];
}

#pragma mark - Accessors

- (UIRefreshControl *)refreshControl {
    WMFAssertMainThread(@"Refresh control can only be accessed from the main thread");
    [self setupRefreshControl];
    return _refreshControl;
}

- (void)setupRefreshControl {
    if (!_refreshControl) {
        _refreshControl = [[UIRefreshControl alloc] init];
        [_refreshControl addTarget:self action:@selector(refreshControlActivated) forControlEvents:UIControlEventValueChanged];
        _refreshControl.layer.zPosition = -100;
        if ([self.collectionView respondsToSelector:@selector(setRefreshControl:)]) {
            self.collectionView.refreshControl = _refreshControl;
        } else {
            [self.collectionView addSubview:_refreshControl];
        }
    }
}
- (MWKSavedPageList *)savedPages {
    NSParameterAssert(self.userStore);
    return self.userStore.savedPageList;
}

- (MWKHistoryList *)history {
    NSParameterAssert(self.userStore);
    return self.userStore.historyList;
}

- (WMFLocationManager *)locationManager {
    if (!_locationManager) {
        _locationManager = [WMFLocationManager fineLocationManager];
        _locationManager.delegate = self;
    }
    return _locationManager;
}

- (NSURL *)currentSiteURL {
    return [[[MWKLanguageLinkController sharedInstance] appLanguage] siteURL];
}

- (NSUInteger)numberOfSectionsInExploreFeed {
    return [self.fetchedResultsController.sections.firstObject numberOfObjects];
}

- (BOOL)canScrollToTop {
    WMFContentGroup *group = [self sectionAtIndex:0];
    NSParameterAssert(group);
    NSArray *content = group.content;
    return [content count] > 0;
}

- (BOOL)isScrolledToTop {
    return self.collectionView.contentOffset.y <= 0;
}

#pragma mark - Section Access

- (nullable WMFContentGroup *)sectionAtIndex:(NSUInteger)sectionIndex {
    id<NSFetchedResultsSectionInfo> section = [[self.fetchedResultsController sections] firstObject];
    if (sectionIndex >= [section numberOfObjects]) {
        return nil;
    }
    return (WMFContentGroup *)[self.fetchedResultsController objectAtIndexPath:[NSIndexPath indexPathForRow:sectionIndex inSection:0]];
}

- (nullable WMFContentGroup *)sectionForIndexPath:(NSIndexPath *)indexPath {
    return [self sectionAtIndex:indexPath.section];
}

#pragma mark - Content Access

- (nullable NSArray<id> *)contentForGroup:(WMFContentGroup *)group {
    return group.content;
}

- (nullable NSArray<id> *)contentForSectionAtIndex:(NSUInteger)sectionIndex {
    WMFContentGroup *section = [self sectionAtIndex:sectionIndex];
    return [self contentForGroup:section];
}

- (nullable NSArray<NSURL *> *)contentURLsForGroup:(WMFContentGroup *)group {
    NSArray<id> *content = group.content;

    if ([group contentType] == WMFContentTypeTopReadPreview) {
        content = [content wmf_map:^id(WMFFeedTopReadArticlePreview *obj) {
            return [obj articleURL];
        }];
    } else if ([group contentType] == WMFContentTypeStory) {
        content = [content wmf_map:^id(WMFFeedNewsStory *obj) {
            return [[obj featuredArticlePreview] articleURL] ?: [[[obj articlePreviews] firstObject] articleURL];
        }];
    } else if ([group contentType] != WMFContentTypeURL) {
        content = nil;
    }
    return content;
}

- (nullable NSURL *)contentURLForIndexPath:(NSIndexPath *)indexPath {
    WMFContentGroup *section = [self sectionAtIndex:indexPath.section];
    WMFFeedDisplayType displayType = [section displayTypeForItemAtIndex:indexPath.item];
    if (displayType == WMFFeedDisplayTypeRelatedPagesSourceArticle) {
        return section.articleURL;
    } else if (displayType == WMFFeedDisplayTypeRelatedPages) {
        NSArray<NSURL *> *content = [self contentForSectionAtIndex:indexPath.section];
        NSInteger index = indexPath.item - 1;
        if (index >= [content count]) {
            return nil;
        }
        return content[index];
    } else if ([section contentType] == WMFContentTypeTopReadPreview) {

        NSArray<WMFFeedTopReadArticlePreview *> *content = [self contentForSectionAtIndex:indexPath.section];

        if (indexPath.row >= [content count]) {
            return nil;
        }

        return [content[indexPath.row] articleURL];

    } else if ([section contentType] == WMFContentTypeURL) {

        NSArray<NSURL *> *content = [self contentForSectionAtIndex:indexPath.section];
        if (indexPath.row >= [content count]) {
            return nil;
        }
        return content[indexPath.row];

    } else if ([section contentType] == WMFContentTypeStory) {
        NSArray<WMFFeedNewsStory *> *content = [self contentForSectionAtIndex:indexPath.section];
        if (indexPath.row >= [content count]) {
            return nil;
        }
        return [[content[indexPath.row] featuredArticlePreview] articleURL] ?: [[[content[indexPath.row] articlePreviews] firstObject] articleURL];
    } else {
        return nil;
    }
}

- (nullable NSURL *)imageURLForIndexPath:(NSIndexPath *)indexPath {
    WMFContentGroup *section = [self sectionAtIndex:indexPath.section];
    NSURL *articleURL = nil;
    NSInteger width = 0;
    if ([section contentType] == WMFContentTypeTopReadPreview) {

        NSArray<WMFFeedTopReadArticlePreview *> *content = [self contentForSectionAtIndex:indexPath.section];

        if (indexPath.row >= [content count]) {
            articleURL = nil;
        }

        articleURL = [content[indexPath.row] articleURL];
        width = self.traitCollection.wmf_listThumbnailWidth;
    } else if ([section contentType] == WMFContentTypeURL) {

        NSArray<NSURL *> *content = [self contentForSectionAtIndex:indexPath.section];
        if (indexPath.row >= [content count]) {
            articleURL = nil;
        }
        articleURL = content[indexPath.row];
        switch (section.contentGroupKind) {
            case WMFContentGroupKindRelatedPages:
            case WMFContentGroupKindPictureOfTheDay:
            case WMFContentGroupKindRandom:
            case WMFContentGroupKindFeaturedArticle:
                width = self.traitCollection.wmf_leadImageWidth;
                break;
            default:
                width = self.traitCollection.wmf_listThumbnailWidth;
                break;
        }

    } else if ([section contentType] == WMFContentTypeStory) {
        NSArray<WMFFeedNewsStory *> *content = [self contentForSectionAtIndex:indexPath.section];
        if (indexPath.row >= [content count]) {
            articleURL = nil;
        }
        articleURL = [[content[indexPath.row] featuredArticlePreview] articleURL] ?: [[[content[indexPath.row] articlePreviews] firstObject] articleURL];
        width = self.traitCollection.wmf_nearbyThumbnailWidth;
    } else {
        return nil;
    }
    if (!articleURL || width <= 0) {
        return nil;
    }
    WMFArticle *article = [self.userStore fetchArticleWithURL:articleURL];
    return [article imageURLForWidth:width];
}

- (nullable WMFArticle *)articleForIndexPath:(NSIndexPath *)indexPath {
    NSURL *url = [self contentURLForIndexPath:indexPath];
    if (url == nil) {
        return nil;
    }
    return [self.userStore fetchArticleWithURL:url];
}

- (nullable WMFFeedTopReadArticlePreview *)topReadPreviewForIndexPath:(NSIndexPath *)indexPath {
    NSArray<WMFFeedTopReadArticlePreview *> *content = [self contentForSectionAtIndex:indexPath.section];
    if (indexPath.row >= content.count) {
        return nil;
    }
    return [content objectAtIndex:indexPath.row];
}

- (nullable WMFFeedImage *)imageInfoForIndexPath:(NSIndexPath *)indexPath {
    WMFContentGroup *section = [self sectionAtIndex:indexPath.section];
    if ([section contentType] != WMFContentTypeImage) {
        return nil;
    }
    if (indexPath.row >= section.content.count) {
        return nil;
    }
    return (WMFFeedImage *)section.content[indexPath.row];
}

#pragma mark - Refresh Control

- (void)resetRefreshControl {
    if (![self.refreshControl isRefreshing]) {
        return;
    }
    [self.refreshControl endRefreshing];
}

#pragma mark - Notification

- (void)sizeNotificationHeader {

    WMFFeedNotificationHeader *header = self.notificationHeader;
    if (!header.superview) {
        return;
    }

    //First layout pass to get height
    [header mas_remakeConstraints:^(MASConstraintMaker *make) {
        make.top.equalTo(@(-136));
        make.leading.trailing.equalTo(self.collectionView.superview);
    }];

    [header sizeToFit];
    [header setNeedsLayout];
    [header layoutIfNeeded];

    CGRect f = header.frame;

    //Second layout pass to reset the top constraint
    [header mas_remakeConstraints:^(MASConstraintMaker *make) {
        make.top.equalTo(@(-f.size.height));
        make.height.equalTo(@(f.size.height));
        make.leading.trailing.equalTo(self.collectionView.superview);
    }];

    [header sizeToFit];
    [header setNeedsLayout];
    [header layoutIfNeeded];

    UIEdgeInsets insets = self.collectionView.contentInset;
    self.topInsetBeforeHeader = insets.top;
    insets.top = f.size.height;
    self.collectionView.contentInset = insets;
}

- (void)setNotificationHeaderBasedOnSizeClass {
    if (self.traitCollection.horizontalSizeClass == UIUserInterfaceSizeClassCompact) {
        self.notificationHeader = [WMFFeedNotificationHeader wmf_viewFromClassNib];
    } else {
        self.notificationHeader = [[[UINib nibWithNibName:@"WmfFeedNotificationHeaderiPad" bundle:nil] instantiateWithOwner:nil options:nil] firstObject];
    }
}

- (void)showNotificationHeader {

    if (self.notificationHeader) {
        [self.notificationHeader removeFromSuperview];
        self.notificationHeader = nil;
    }

    [self setNotificationHeaderBasedOnSizeClass];

    WMFFeedNotificationHeader *header = self.notificationHeader;
    [self.collectionView addSubview:self.notificationHeader];
    [self sizeNotificationHeader];

    [header.enableNotificationsButton addTarget:self action:@selector(enableNotificationsButtonPressed) forControlEvents:UIControlEventTouchUpInside];

    [[NSUserDefaults wmf_userDefaults] wmf_setDidShowNewsNotificationCardInFeed:YES];

    if (self.isScrolledToTop) {
        [self.collectionView setContentOffset:CGPointMake(0, 0 - header.frame.size.height) animated:YES];
    }
}

- (void)enableNotificationsButtonPressed {
    [[PiwikTracker sharedInstance] wmf_logActionEnableInContext:self.notificationHeader contentType:self.notificationHeader];
    [[WMFNotificationsController sharedNotificationsController] requestAuthenticationIfNecessaryWithCompletionHandler:^(BOOL granted, NSError *_Nullable error) {
        if (error) {
            [self wmf_showAlertWithError:error];
        }
    }];
    [[NSUserDefaults wmf_userDefaults] wmf_setInTheNewsNotificationsEnabled:YES];
    [self showHideNotificationIfNeccesaryUserInitiated:YES];
}

- (void)showHideNotificationIfNeccesaryUserInitiated:(BOOL)userInitiated {
    if (self.numberOfSectionsInExploreFeed == 0) {
        return;
    }

    if ([[NSProcessInfo processInfo] wmf_isOperatingSystemMajorVersionLessThan:10]) {
        return;
    }

    if (![[NSUserDefaults wmf_userDefaults] wmf_inTheNewsNotificationsEnabled] && ![[NSUserDefaults wmf_userDefaults] wmf_didShowNewsNotificationCardInFeed]) {
        [self showNotificationHeader];

    } else if (userInitiated) {

        if (self.notificationHeader) {

            [UIView animateWithDuration:0.3
                animations:^{

                    UIEdgeInsets insets = self.collectionView.contentInset;
                    insets.top = self.topInsetBeforeHeader;
                    self.collectionView.contentInset = insets;

                    self.notificationHeader.alpha = 0.0;

                }
                completion:^(BOOL finished) {

                    [self.notificationHeader removeFromSuperview];
                    self.notificationHeader = nil;

                }];
        }
    }
}

#pragma mark - UIViewController

- (void)viewDidLoad {
    [super viewDidLoad];
    // self.view is a wrapper view (Apple's, not ours), so we need to set the collectionView explicitly
    self.view.backgroundColor = [UIColor wmf_settingsBackground];
    self.collectionView.backgroundColor = [UIColor wmf_settingsBackground];
    self.view.tintColor = [UIColor wmf_blue];
    self.collectionView.tintColor = [UIColor wmf_blue];
    [self registerCellsAndViews];
    self.collectionView.dataSource = self;
    self.collectionView.delegate = self;
    if ([self.collectionView respondsToSelector:@selector(setPrefetchDataSource:)]) {
        self.collectionView.prefetchDataSource = self;
        self.collectionView.prefetchingEnabled = YES;
    }

    [self setupRefreshControl];
}

- (void)updateFeedSourcesWithDate:(nullable NSDate *)date userInitiated:(BOOL)wasUserInitiated completion:(nullable dispatch_block_t)completion {
    [self.userStore.feedContentController updateFeedSourcesWithDate:date
                                                      userInitiated:wasUserInitiated
                                                         completion:^{
                                                             WMFAssertMainThread(@"Completion is assumed to be called on the main thread.");
                                                             [self resetRefreshControl];

                                                             if (date == nil) { //only hide on a new content update
                                                                 [self showHideNotificationIfNeccesaryUserInitiated:wasUserInitiated];
                                                                 [self startMonitoringReachabilityIfNeeded];
                                                                 [self showOfflineEmptyViewIfNeeded];
                                                             }
                                                             if (completion) {
                                                                 completion();
                                                             }
                                                         }];
}

- (void)updateFeedSourcesUserInitiated:(BOOL)wasUserInitiated {
    if (self.isLoadingNewContent) {
        return;
    }
    self.loadingNewContent = YES;
    if (!self.refreshControl.isRefreshing) {
        [self.refreshControl beginRefreshing];
        if (self.isScrolledToTop && self.numberOfSectionsInExploreFeed == 0) {
            self.collectionView.contentOffset = CGPointMake(0, 0 - self.refreshControl.frame.size.height);
        }
    }
    [self updateFeedSourcesWithDate:nil
                      userInitiated:wasUserInitiated
                         completion:^{
                             self.loadingNewContent = NO;
                         }];
}

- (void)refreshControlActivated {
    [self updateFeedSourcesUserInitiated:YES];
}

- (void)viewWillAppear:(BOOL)animated {
    [super viewWillAppear:animated];
    [self registerForPreviewingIfAvailable];
    [self showHideNotificationIfNeccesaryUserInitiated:NO];
    for (UICollectionViewCell *cell in self.collectionView.visibleCells) {
        cell.selected = NO;
    }

    if (!self.reachabilityManager) {
        self.reachabilityManager = [AFNetworkReachabilityManager manager];
    }

    if (!self.fetchedResultsController) {
        NSFetchRequest *fetchRequest = [WMFContentGroup fetchRequest];
        fetchRequest.predicate = [NSPredicate predicateWithFormat:@"isVisible == %@", @(YES)];
        fetchRequest.sortDescriptors = @[[NSSortDescriptor sortDescriptorWithKey:@"midnightUTCDate" ascending:NO], [NSSortDescriptor sortDescriptorWithKey:@"dailySortPriority" ascending:YES], [NSSortDescriptor sortDescriptorWithKey:@"date" ascending:NO]];
        NSFetchedResultsController *frc = [[NSFetchedResultsController alloc] initWithFetchRequest:fetchRequest managedObjectContext:self.userStore.viewContext sectionNameKeyPath:nil cacheName:nil];
        frc.delegate = self;
        [frc performFetch:nil];
        self.fetchedResultsController = frc;
        [self updateSectionCounts];
        [self.collectionView reloadData];
    }

    @weakify(self);
    [[NSNotificationCenter defaultCenter] addObserverForName:UIContentSizeCategoryDidChangeNotification
                                                      object:nil
                                                       queue:[NSOperationQueue mainQueue]
                                                  usingBlock:^(NSNotification *note) {
                                                      @strongify(self);
                                                      [self.collectionView reloadData];
                                                  }];
}

- (void)viewDidAppear:(BOOL)animated {
    NSParameterAssert(self.userStore);
    [super viewDidAppear:animated];

    [self.collectionView wmf_shouldScrollToTopOnStatusBarTap:YES];
    [[PiwikTracker sharedInstance] wmf_logView:self];
    [NSUserActivity wmf_makeActivityActive:[NSUserActivity wmf_exploreViewActivity]];
    [self startMonitoringReachabilityIfNeeded];
    [self showOfflineEmptyViewIfNeeded];
}

- (void)viewDidDisappear:(BOOL)animated {
    [super viewDidDisappear:animated];
    [self stopMonitoringReachability];
    [[NSNotificationCenter defaultCenter] removeObserver:self name:UIContentSizeCategoryDidChangeNotification object:nil];
}

- (void)resetLayoutCache {
    [self.cachedHeights removeAllObjects];
}

- (void)traitCollectionDidChange:(nullable UITraitCollection *)previousTraitCollection {
    [self resetLayoutCache];
    [super traitCollectionDidChange:previousTraitCollection];
    [self registerForPreviewingIfAvailable];
}

- (void)viewWillTransitionToSize:(CGSize)size withTransitionCoordinator:(id<UIViewControllerTransitionCoordinator>)coordinator {
    [super viewWillTransitionToSize:size withTransitionCoordinator:coordinator];
    if (self.notificationHeader) {
        [self showNotificationHeader];
    }
}

- (void)didReceiveMemoryWarning {
    [self resetLayoutCache];
    [super didReceiveMemoryWarning];
}

#pragma mark - Offline Handling

- (void)stopMonitoringReachability {
    [self.reachabilityManager setReachabilityStatusChangeBlock:NULL];
    [self.reachabilityManager stopMonitoring];
}

- (void)startMonitoringReachabilityIfNeeded {
    if (self.numberOfSectionsInExploreFeed > 0) {
        [self stopMonitoringReachability];
    } else {
        [self.reachabilityManager startMonitoring];
        @weakify(self);
        [self.reachabilityManager setReachabilityStatusChangeBlock:^(AFNetworkReachabilityStatus status) {
            @strongify(self);
            dispatchOnMainQueue(^{
                switch (status) {
                    case AFNetworkReachabilityStatusReachableViaWWAN:
                    case AFNetworkReachabilityStatusReachableViaWiFi: {
                        [self updateFeedSourcesUserInitiated:NO];
                    } break;
                    case AFNetworkReachabilityStatusNotReachable: {
                        [self showOfflineEmptyViewIfNeeded];
                    }
                    default:
                        break;
                }

            });
        }];
    }
}

- (void)showOfflineEmptyViewIfNeeded {
    if (!self.isViewLoaded || !self.fetchedResultsController) {
        return;
    }
    if (self.numberOfSectionsInExploreFeed > 0) {
        [self wmf_hideEmptyView];
    } else {
        if ([self wmf_isShowingEmptyView]) {
            return;
        }

        if (self.reachabilityManager.networkReachabilityStatus != AFNetworkReachabilityStatusNotReachable) {
            return;
        }

        [self.refreshControl endRefreshing];
        [self wmf_showEmptyViewOfType:WMFEmptyViewTypeNoFeed];
    }
}

- (NSInteger)numberOfItemsInContentGroup:(WMFContentGroup *)contentGroup {
    NSParameterAssert(contentGroup);
    NSArray *feedContent = contentGroup.content;
    NSInteger countOfFeedContent = feedContent.count;
    switch (contentGroup.contentGroupKind) {
        case WMFContentGroupKindNews:
            return 1;
        case WMFContentGroupKindRelatedPages:
            return MIN(countOfFeedContent, [contentGroup maxNumberOfCells]) + 1;
        default:
            return MIN(countOfFeedContent, [contentGroup maxNumberOfCells]);
    }
}

- (void)updateSectionCounts {
    [self.sectionCounts removeAllObjects];
    NSInteger sectionCount = self.numberOfSectionsInExploreFeed;

    for (NSInteger i = 0; i < sectionCount; i++) {
        [self.sectionCounts addObject:@([self numberOfItemsInSection:i])];
    }
}

- (NSInteger)numberOfItemsInSection:(NSInteger)section {
    WMFContentGroup *contentGroup = [self sectionAtIndex:section];
    return [self numberOfItemsInContentGroup:contentGroup];
}

#pragma mark - UICollectionViewDataSource

- (NSInteger)numberOfSectionsInCollectionView:(UICollectionView *)collectionView {
    return self.numberOfSectionsInExploreFeed;
}

- (NSInteger)collectionView:(UICollectionView *)collectionView numberOfItemsInSection:(NSInteger)section {
    return [self numberOfItemsInSection:section];
}

- (UICollectionViewCell *)collectionView:(UICollectionView *)collectionView cellForItemAtIndexPath:(NSIndexPath *)indexPath {
    WMFContentGroup *contentGroup = [self sectionForIndexPath:indexPath];
    NSParameterAssert(contentGroup);
    if (!contentGroup) {
        return [UICollectionViewCell new];
    }
    WMFArticle *article = [self articleForIndexPath:indexPath];
    WMFFeedDisplayType displayType = [contentGroup displayTypeForItemAtIndex:indexPath.item];
    switch (displayType) {
        case WMFFeedDisplayTypePage:
        case WMFFeedDisplayTypeContinueReading:
        case WMFFeedDisplayTypeMainPage:
        case WMFFeedDisplayTypePageWithPreview:
        case WMFFeedDisplayTypeRelatedPagesSourceArticle:
        case WMFFeedDisplayTypeRelatedPages: {
            NSString *reuseIdentifier = [self reuseIdentifierForCellAtIndexPath:indexPath displayType:displayType];
            WMFArticleCollectionViewCell *cell = [collectionView dequeueReusableCellWithReuseIdentifier:reuseIdentifier forIndexPath:indexPath];
            [self configureArticleCell:cell withSection:contentGroup displayType:displayType withArticle:article atIndexPath:indexPath layoutOnly:NO];
            return (UICollectionViewCell *)cell;
        } break;
        case WMFFeedDisplayTypePageWithLocation: {
            WMFNearbyArticleCollectionViewCell *cell = [collectionView dequeueReusableCellWithReuseIdentifier:[WMFNearbyArticleCollectionViewCell wmf_nibName] forIndexPath:indexPath];
            [self configureNearbyCell:cell withArticle:article atIndexPath:indexPath];
            return cell;

        } break;
        case WMFFeedDisplayTypePhoto: {
            WMFFeedImage *imageInfo = [self imageInfoForIndexPath:indexPath];
            WMFPicOfTheDayCollectionViewCell *cell = [collectionView dequeueReusableCellWithReuseIdentifier:[WMFPicOfTheDayCollectionViewCell wmf_nibName] forIndexPath:indexPath];
            [self configurePhotoCell:cell withImageInfo:imageInfo atIndexPath:indexPath];
            return cell;
        } break;
        case WMFFeedDisplayTypeStory: {
            WMFNewsCollectionViewCell *cell = [collectionView dequeueReusableCellWithReuseIdentifier:@"WMFNewsCollectionViewCell" forIndexPath:indexPath];
            [self configureNewsCell:cell withContentGroup:contentGroup layoutOnly:NO];
            return cell;
        } break;

        case WMFFeedDisplayTypeAnnouncement: {
            WMFAnnouncementCollectionViewCell *cell = [collectionView dequeueReusableCellWithReuseIdentifier:[WMFAnnouncementCollectionViewCell wmf_nibName] forIndexPath:indexPath];
            [self configureAnouncementCell:cell withSection:contentGroup atIndexPath:indexPath];

            return cell;
        } break;
        default:
            NSAssert(false, @"Unknown Display Type");
            return nil;
            break;
    }
}

- (nonnull UICollectionReusableView *)collectionView:(UICollectionView *)collectionView viewForSupplementaryElementOfKind:(NSString *)kind atIndexPath:(NSIndexPath *)indexPath {
    if ([kind isEqualToString:UICollectionElementKindSectionHeader]) {
        return [self collectionView:collectionView viewForSectionHeaderAtIndexPath:indexPath];
    } else if ([kind isEqualToString:UICollectionElementKindSectionFooter]) {
        return [self collectionView:collectionView viewForSectionFooterAtIndexPath:indexPath];
    } else {
        NSAssert(false, @"Unknown Supplementary View Type");
        return [UICollectionReusableView new];
    }
}

#pragma mark - UICollectionViewDelegate

- (NSString *)reuseIdentifierForCellAtIndexPath:(NSIndexPath *)indexPath displayType:(WMFFeedDisplayType)displayType {
    NSString *reuseIdentifier = @"WMFArticleRightAlignedImageCollectionViewCell";
    switch (displayType) {
        case WMFFeedDisplayTypeStory:
            reuseIdentifier = @"WMFNewsCollectionViewCell";
            break;
        case WMFFeedDisplayTypeContinueReading:
        case WMFFeedDisplayTypeRelatedPagesSourceArticle:
        case WMFFeedDisplayTypePageWithPreview:
            reuseIdentifier = @"WMFArticleFullWidthImageCollectionViewCell";
        default:
            break;
    }
    return reuseIdentifier;
}

- (WMFLayoutEstimate)collectionView:(UICollectionView *)collectionView estimatedHeightForItemAtIndexPath:(NSIndexPath *)indexPath forColumnWidth:(CGFloat)columnWidth {
    WMFContentGroup *section = [self sectionAtIndex:indexPath.section];
    WMFLayoutEstimate estimate;
    WMFFeedDisplayType displayType = [section displayTypeForItemAtIndex:indexPath.item];
    switch (displayType) {
        case WMFFeedDisplayTypePage:
        case WMFFeedDisplayTypeStory:
        case WMFFeedDisplayTypeContinueReading:
        case WMFFeedDisplayTypeMainPage:
        case WMFFeedDisplayTypePageWithPreview:
        case WMFFeedDisplayTypeRelatedPagesSourceArticle:
        case WMFFeedDisplayTypeRelatedPages: {
            WMFArticle *article = [self articleForIndexPath:indexPath];
            NSString *key = displayType == WMFFeedDisplayTypeStory ? section.key : article.key;

            NSString *reuseIdentifier = [self reuseIdentifierForCellAtIndexPath:indexPath displayType:displayType];
            NSString *cacheKey = [NSString stringWithFormat:@"%@-%lli-%@-%lli", reuseIdentifier, (long long)displayType, key, (long long)columnWidth];

            NSNumber *cachedValue = [self.cachedHeights objectForKey:cacheKey];
            if (cachedValue) {
                estimate.height = [cachedValue doubleValue];
                estimate.precalculated = YES;
                break;
            }

            switch (displayType) {
                case WMFFeedDisplayTypeStory: {
                    WMFNewsCollectionViewCell *cell = [self placeholderCellForIdentifier:reuseIdentifier];
                    [self configureNewsCell:cell withContentGroup:section layoutOnly:YES];

                    CGSize size = [cell sizeThatFits:CGSizeMake(columnWidth, CGFLOAT_MAX)];
                    estimate.height = size.height;
                    break;
                }
                default: {
                    WMFArticleCollectionViewCell *cell = [self placeholderCellForIdentifier:reuseIdentifier];
                    [cell prepareForReuse];
                    [self configureArticleCell:cell withSection:section displayType:displayType withArticle:article atIndexPath:indexPath layoutOnly:YES];
                    CGSize size = [cell sizeThatFits:CGSizeMake(columnWidth, CGFLOAT_MAX)];
                    estimate.height = size.height;
                    break;
                }
            }
            estimate.precalculated = YES;
            [self.cachedHeights setObject:@(estimate.height) forKey:cacheKey];
        } break;
        case WMFFeedDisplayTypePageWithLocation: {
            estimate.height = [WMFNearbyArticleCollectionViewCell estimatedRowHeight];
        } break;
        case WMFFeedDisplayTypePhoto: {
            estimate.height = [WMFPicOfTheDayCollectionViewCell estimatedRowHeight];
        } break;

        case WMFFeedDisplayTypeAnnouncement: {
            WMFAnnouncement *announcement = (WMFAnnouncement *)section.content.firstObject;
            CGFloat estimatedHeight = [WMFAnnouncementCollectionViewCell estimatedRowHeightWithImage:announcement.imageURL != nil];
            CGRect frameToFit = CGRectMake(0, 0, columnWidth, estimatedHeight);
            WMFAnnouncementCollectionViewCell *cell = [self placeholderCellForIdentifier:[WMFAnnouncementCollectionViewCell wmf_nibName]];
            cell.frame = frameToFit;
            [self configureAnouncementCell:cell withSection:section atIndexPath:indexPath];
            WMFCVLAttributes *attributesToFit = [WMFCVLAttributes new];
            attributesToFit.frame = frameToFit;
            UICollectionViewLayoutAttributes *attributes = [cell preferredLayoutAttributesFittingAttributes:attributesToFit];
            estimate.height = attributes.frame.size.height;
            estimate.precalculated = YES;
        } break;
        default:
            NSAssert(false, @"Unknown display Type");
            estimate.height = 100;
            break;
    }
    return estimate;
}

- (CGFloat)collectionView:(UICollectionView *)collectionView estimatedHeightForHeaderInSection:(NSInteger)section forColumnWidth:(CGFloat)columnWidth {
    WMFContentGroup *sectionObject = [self sectionAtIndex:section];
    if ([sectionObject headerType] == WMFFeedHeaderTypeNone) {
        return 0.0;
    } else {
        return 69.0;
    }
}

- (CGFloat)collectionView:(UICollectionView *)collectionView estimatedHeightForFooterInSection:(NSInteger)section forColumnWidth:(CGFloat)columnWidth {
    WMFContentGroup *sectionObject = [self sectionAtIndex:section];
    if ([sectionObject moreType] == WMFFeedMoreTypeNone) {
        return 0.0;
    } else if ([sectionObject moreType] == WMFFeedMoreTypeLocationAuthorization) {
        CGRect frameToFit = CGRectMake(0, 0, columnWidth, 170);
        WMFExploreCollectionReusableView *footer = [self placeholderFooterForIdentifier:[WMFTitledExploreSectionFooter wmf_nibName]];
        footer.frame = frameToFit;
        WMFCVLAttributes *attributesToFit = [WMFCVLAttributes new];
        attributesToFit.frame = frameToFit;
        UICollectionViewLayoutAttributes *attributes = [footer preferredLayoutAttributesFittingAttributes:attributesToFit];
        CGFloat height = attributes.frame.size.height;
        return height;
    } else {
        return 50.0;
    }
}

- (BOOL)collectionView:(UICollectionView *)collectionView prefersWiderColumnForSectionAtIndex:(NSUInteger)index {
    WMFContentGroup *section = [self sectionAtIndex:index];
    return [section prefersWiderColumn];
}

- (void)collectionView:(UICollectionView *)collectionView willDisplayCell:(UICollectionViewCell *)cell forItemAtIndexPath:(NSIndexPath *)indexPath {
    WMFContentGroup *section = [self sectionAtIndex:indexPath.section];
    [[PiwikTracker sharedInstance] wmf_logActionImpressionInContext:self contentType:section value:section];

    if ([cell isKindOfClass:[WMFArticleCollectionViewCell class]]) {
        WMFSaveButton *saveButton = [(WMFArticleCollectionViewCell *)cell saveButton];
        if (saveButton) {
            WMFArticle *article = [self articleForIndexPath:indexPath];
            [self.saveButtonsController willDisplaySaveButton:saveButton forArticle:article];
        }
    }

    if ([cell isKindOfClass:[WMFNewsCollectionViewCell class]]) {
        WMFNewsCollectionViewCell *newsCell = (WMFNewsCollectionViewCell *)cell;
        newsCell.newsDelegate = self;
    }

    if ([WMFLocationManager isAuthorized]) {
        if ([cell isKindOfClass:[WMFNearbyArticleCollectionViewCell class]] || [self isDisplayingLocationCell]) {
            [self.locationManager startMonitoringLocation];
        } else {
            [self.locationManager stopMonitoringLocation];
        }
    }
}

- (void)collectionView:(UICollectionView *)collectionView didEndDisplayingCell:(nonnull UICollectionViewCell *)cell forItemAtIndexPath:(nonnull NSIndexPath *)indexPath {
    if ([cell isKindOfClass:[WMFArticleCollectionViewCell class]]) {
        WMFSaveButton *saveButton = [(WMFArticleCollectionViewCell *)cell saveButton];
        if (saveButton) {
            WMFArticle *article = [self articleForIndexPath:indexPath];
            [self.saveButtonsController didEndDisplayingSaveButton:saveButton forArticle:article];
        }
    }

    if ([cell isKindOfClass:[WMFNewsCollectionViewCell class]]) {
        WMFNewsCollectionViewCell *newsCell = (WMFNewsCollectionViewCell *)cell;
        newsCell.newsDelegate = nil;
    }
}

- (nonnull UICollectionReusableView *)collectionView:(UICollectionView *)collectionView viewForSectionHeaderAtIndexPath:(NSIndexPath *)indexPath {
    WMFContentGroup *section = [self sectionAtIndex:indexPath.section];
    NSParameterAssert(section);

    if ([section headerType] == WMFFeedHeaderTypeNone) {
        return [collectionView dequeueReusableSupplementaryViewOfKind:UICollectionElementKindSectionFooter withReuseIdentifier:WMFFeedEmptyHeaderFooterReuseIdentifier forIndexPath:indexPath];
    }
    NSParameterAssert([section headerIcon]);
    NSParameterAssert([section headerTitle]);
    NSParameterAssert([section headerSubTitle]);

    WMFExploreSectionHeader *header = (id)[collectionView dequeueReusableSupplementaryViewOfKind:UICollectionElementKindSectionHeader withReuseIdentifier:[WMFExploreSectionHeader wmf_nibName] forIndexPath:indexPath];

    header.image = [[section headerIcon] imageWithRenderingMode:UIImageRenderingModeAlwaysTemplate];
    header.imageTintColor = [section headerIconTintColor];
    header.imageBackgroundColor = [section headerIconBackgroundColor];

    header.title = [[section headerTitle] mutableCopy];
    [header setTitleColor:[section headerTitleColor]];

    header.subTitle = [[section headerSubTitle] mutableCopy];
    [header setSubTitleColor:[section headerSubTitleColor]];

    @weakify(self);
    header.whenTapped = ^{
        @strongify(self);
        NSIndexPath *indexPathForSection = [self.fetchedResultsController indexPathForObject:section];
        if (!indexPathForSection) {
            return;
        }
        [self didTapHeaderInSection:indexPathForSection.row];
    };

    if (([section blackListOptions] & WMFFeedBlacklistOptionSection) || (([section blackListOptions] & WMFFeedBlacklistOptionContent) && [section headerContentURL])) {
        header.rightButtonEnabled = YES;
        [[header rightButton] setImage:[UIImage imageNamed:@"overflow-mini"] forState:UIControlStateNormal];
        [header.rightButton removeTarget:self action:@selector(headerRightButtonPressed:) forControlEvents:UIControlEventTouchUpInside];
        header.rightButton.tag = indexPath.section;
        [header.rightButton addTarget:self action:@selector(headerRightButtonPressed:) forControlEvents:UIControlEventTouchUpInside];
    } else {
        header.rightButtonEnabled = NO;
        [header.rightButton removeTarget:self action:@selector(headerRightButtonPressed:) forControlEvents:UIControlEventTouchUpInside];
    }

    return header;
}

- (void)headerRightButtonPressed:(UIButton *)sender {
    NSInteger sectionIndex = sender.tag;
    WMFContentGroup *section = [self sectionAtIndex:sectionIndex];

    UIAlertController *menuActionSheet = [self menuActionSheetForSection:section];
    if (!menuActionSheet) {
        return;
    }

    if (UI_USER_INTERFACE_IDIOM() == UIUserInterfaceIdiomPad) {
        menuActionSheet.modalPresentationStyle = UIModalPresentationPopover;
        menuActionSheet.popoverPresentationController.sourceView = sender;
        menuActionSheet.popoverPresentationController.sourceRect = [sender bounds];
        menuActionSheet.popoverPresentationController.permittedArrowDirections = UIPopoverArrowDirectionAny;
        [self presentViewController:menuActionSheet animated:YES completion:nil];
    } else {
        menuActionSheet.popoverPresentationController.sourceView = self.navigationController.tabBarController.tabBar.superview;
        menuActionSheet.popoverPresentationController.sourceRect = self.navigationController.tabBarController.tabBar.frame;
        [self presentViewController:menuActionSheet animated:YES completion:nil];
    }
}

#pragma mark - UICollectionViewDataSourcePrefetching

- (void)collectionView:(UICollectionView *)collectionView prefetchItemsAtIndexPaths:(NSArray<NSIndexPath *> *)indexPaths {
    for (NSIndexPath *indexPath in indexPaths) {
        if (self.prefetchURLsByIndexPath[indexPath]) {
            continue;
        }
        NSURL *imageURL = [self imageURLForIndexPath:indexPath];
        if (!imageURL) {
            continue;
        }
        self.prefetchURLsByIndexPath[indexPath] = imageURL;
        [[WMFImageController sharedInstance] prefetchWithURL:imageURL
                                                  completion:^{
                                                      [self.prefetchURLsByIndexPath removeObjectForKey:indexPath];
                                                  }];
    }
}

- (void)collectionView:(UICollectionView *)collectionView cancelPrefetchingForItemsAtIndexPaths:(NSArray<NSIndexPath *> *)indexPaths {
    for (NSIndexPath *indexPath in indexPaths) {
        NSURL *imageURL = self.prefetchURLsByIndexPath[indexPath];
        if (!imageURL) {
            continue;
        }
        [self.prefetchURLsByIndexPath removeObjectForKey:indexPath];
    }
}

#pragma mark - WMFHeaderMenuProviding

- (nullable UIAlertController *)menuActionSheetForSection:(WMFContentGroup *)section {
    switch (section.contentGroupKind) {
        case WMFContentGroupKindRelatedPages: {
            NSURL *url = [section headerContentURL];
            UIAlertController *sheet = [UIAlertController alertControllerWithTitle:nil message:nil preferredStyle:UIAlertControllerStyleActionSheet];
            [sheet addAction:[UIAlertAction actionWithTitle:WMFLocalizedStringWithDefaultValue(@"home-hide-suggestion-prompt", nil, nil, @"Hide this suggestion", @"Title of button shown for users to confirm the hiding of a suggestion in the explore feed")
                                                      style:UIAlertActionStyleDestructive
                                                    handler:^(UIAlertAction *_Nonnull action) {
                                                        [self.userStore setIsExcludedFromFeed:YES withArticleURL:url];
                                                        [self.userStore.viewContext removeContentGroup:section];
                                                    }]];
            [sheet addAction:[UIAlertAction actionWithTitle:WMFLocalizedStringWithDefaultValue(@"home-hide-suggestion-cancel", nil, nil, @"Cancel", @"Title of the button for cancelling the hiding of an explore feed suggestion\n{{Identical|Cancel}}") style:UIAlertActionStyleCancel handler:NULL]];
            return sheet;
        }
        case WMFContentGroupKindLocationPlaceholder: {
            UIAlertController *sheet = [UIAlertController alertControllerWithTitle:nil message:nil preferredStyle:UIAlertControllerStyleActionSheet];
            [sheet addAction:[UIAlertAction actionWithTitle:WMFLocalizedStringWithDefaultValue(@"explore-nearby-placeholder-dismiss", nil, nil, @"Dismiss", @"Action button that will dismiss the nearby placeholder\n{{Identical|Dismiss}}")
                                                      style:UIAlertActionStyleDestructive
                                                    handler:^(UIAlertAction *_Nonnull action) {
                                                        [[NSUserDefaults wmf_userDefaults] wmf_setExploreDidPromptForLocationAuthorization:YES];
                                                        section.wasDismissed = YES;
                                                        [section updateVisibility];
                                                    }]];
            [sheet addAction:[UIAlertAction actionWithTitle:WMFLocalizedStringWithDefaultValue(@"explore-nearby-placeholder-cancel", nil, nil, @"Cancel", @"Action button that will cancel dismissal of the nearby placeholder\n{{Identical|Cancel}}") style:UIAlertActionStyleCancel handler:NULL]];
            return sheet;
        }
        default:
            return nil;
    }
}

- (nonnull UICollectionReusableView *)collectionView:(UICollectionView *)collectionView viewForSectionFooterAtIndexPath:(NSIndexPath *)indexPath {
    WMFContentGroup *group = [self sectionAtIndex:indexPath.section];
    NSParameterAssert(group);
    switch (group.moreType) {
        case WMFFeedMoreTypeNone:
            return [collectionView dequeueReusableSupplementaryViewOfKind:UICollectionElementKindSectionFooter withReuseIdentifier:WMFFeedEmptyHeaderFooterReuseIdentifier forIndexPath:indexPath];
        case WMFFeedMoreTypeLocationAuthorization: {
            WMFTitledExploreSectionFooter *footer = (id)[collectionView dequeueReusableSupplementaryViewOfKind:UICollectionElementKindSectionFooter withReuseIdentifier:[WMFTitledExploreSectionFooter wmf_nibName] forIndexPath:indexPath];

            for (UIGestureRecognizer *gr in footer.gestureRecognizers) {
                [footer removeGestureRecognizer:gr];
            }
            UITapGestureRecognizer *tapGR = [[UITapGestureRecognizer alloc] initWithTarget:self action:@selector(handlePromptForLocationAccessGestureRecognizer:)];
            [footer addGestureRecognizer:tapGR];
            return footer;
        }
        default: {
            WMFExploreSectionFooter *footer = (id)[collectionView dequeueReusableSupplementaryViewOfKind:UICollectionElementKindSectionFooter withReuseIdentifier:[WMFExploreSectionFooter wmf_nibName] forIndexPath:indexPath];
            footer.visibleBackgroundView.alpha = 1.0;
            footer.moreLabel.text = [group footerText];
            footer.moreLabel.textColor = [UIColor wmf_exploreSectionFooterText];
            @weakify(self);
            footer.whenTapped = ^{
                @strongify(self);
                NSIndexPath *indexPathForSection = [self.fetchedResultsController indexPathForObject:group];
                if (!indexPathForSection) {
                    return;
                }
                [self presentMoreViewControllerForSectionAtIndex:indexPathForSection.row animated:YES];
            };
            return footer;
        }
    }
}

- (void)handlePromptForLocationAccessGestureRecognizer:(UITapGestureRecognizer *)tapGR {
    if (tapGR.state != UIGestureRecognizerStateRecognized) {
        return;
    }
    [[NSUserDefaults wmf_userDefaults] wmf_setExploreDidPromptForLocationAuthorization:YES];
    if ([WMFLocationManager isAuthorizationNotDetermined]) {
        [self.locationManager startMonitoringLocation];
        return;
    }
    [[UIApplication sharedApplication] wmf_openAppSpecificSystemSettings];
}

- (BOOL)collectionView:(UICollectionView *)collectionView shouldHighlightItemAtIndexPath:(NSIndexPath *)indexPath {
    WMFContentGroup *contentGroup = [self sectionForIndexPath:indexPath];
    NSParameterAssert(contentGroup);
    if (!contentGroup) {
        return NO;
    }
    if (contentGroup.contentGroupKind == WMFContentGroupKindAnnouncement) {
        return NO;
    } else {
        return YES;
    }
}

- (BOOL)collectionView:(UICollectionView *)collectionView shouldSelectItemAtIndexPath:(NSIndexPath *)indexPath {
    WMFContentGroup *contentGroup = [self sectionForIndexPath:indexPath];
    NSParameterAssert(contentGroup);
    if (!contentGroup) {
        return NO;
    }
    if (contentGroup.contentGroupKind == WMFContentGroupKindAnnouncement) {
        return NO;
    } else {
        return YES;
    }
}

- (void)collectionView:(UICollectionView *)collectionView didSelectItemAtIndexPath:(nonnull NSIndexPath *)indexPath {
    [self presentDetailViewControllerForItemAtIndexPath:indexPath animated:YES];
}

#pragma mark - Cells, Headers and Footers

- (void)registerNib:(UINib *)nib forCellWithReuseIdentifier:(NSString *)identifier {
    [self.collectionView registerNib:nib forCellWithReuseIdentifier:identifier];
    WMFExploreCollectionViewCell *placeholderCell = [[nib instantiateWithOwner:nil options:nil] firstObject];
    if (!placeholderCell) {
        return;
    }
    placeholderCell.hidden = YES;
    [self.view insertSubview:placeholderCell atIndex:0]; // so that the trait collections are updated
    [self.placeholderCells setObject:placeholderCell forKey:identifier];
}

- (void)registerClass:(nullable Class)cellClass forCellWithReuseIdentifier:(NSString *)identifier {
    [self.collectionView registerClass:cellClass forCellWithReuseIdentifier:identifier];
    UICollectionViewCell *placeholderCell = [[cellClass alloc] initWithFrame:CGRectZero];
    if (!placeholderCell) {
        return;
    }
    placeholderCell.hidden = YES;
    [self.view insertSubview:placeholderCell atIndex:0]; // so that the trait collections are updated
    [self.placeholderCells setObject:placeholderCell forKey:identifier];
}

- (id)placeholderCellForIdentifier:(NSString *)identifier {
    return self.placeholderCells[identifier];
}

- (void)registerNib:(UINib *)nib forFooterWithReuseIdentifier:(NSString *)identifier {
    [self.collectionView registerNib:nib forSupplementaryViewOfKind:UICollectionElementKindSectionFooter withReuseIdentifier:identifier];
    WMFExploreCollectionReusableView *placeholderView = [[nib instantiateWithOwner:nil options:nil] firstObject];
    if (!placeholderView) {
        return;
    }
    placeholderView.hidden = YES;
    [self.view insertSubview:placeholderView atIndex:0];
    [self.placeholderFooters setObject:placeholderView forKey:identifier];
}

- (id)placeholderFooterForIdentifier:(NSString *)identifier {
    return self.placeholderFooters[identifier];
}

- (void)registerCellsAndViews {
    [self.collectionView registerNib:[WMFExploreSectionHeader wmf_classNib] forSupplementaryViewOfKind:UICollectionElementKindSectionHeader withReuseIdentifier:[WMFExploreSectionHeader wmf_nibName]];

    [self.collectionView registerNib:[WMFExploreSectionFooter wmf_classNib] forSupplementaryViewOfKind:UICollectionElementKindSectionFooter withReuseIdentifier:[WMFExploreSectionFooter wmf_nibName]];

    [self registerNib:[WMFTitledExploreSectionFooter wmf_classNib] forFooterWithReuseIdentifier:[WMFTitledExploreSectionFooter wmf_nibName]];

    [self.collectionView registerClass:[UICollectionReusableView class] forSupplementaryViewOfKind:UICollectionElementKindSectionFooter withReuseIdentifier:WMFFeedEmptyHeaderFooterReuseIdentifier];

    [self registerNib:[WMFAnnouncementCollectionViewCell wmf_classNib] forCellWithReuseIdentifier:[WMFAnnouncementCollectionViewCell wmf_nibName]];

    [self registerClass:[WMFArticleRightAlignedImageCollectionViewCell class] forCellWithReuseIdentifier:@"WMFArticleRightAlignedImageCollectionViewCell"];

    [self registerClass:[WMFArticleFullWidthImageCollectionViewCell class] forCellWithReuseIdentifier:@"WMFArticleFullWidthImageCollectionViewCell"];

    [self registerClass:[WMFNewsCollectionViewCell class] forCellWithReuseIdentifier:@"WMFNewsCollectionViewCell"];

    [self.collectionView registerNib:[WMFNearbyArticleCollectionViewCell wmf_classNib] forCellWithReuseIdentifier:[WMFNearbyArticleCollectionViewCell wmf_nibName]];

    [self.collectionView registerNib:[WMFPicOfTheDayCollectionViewCell wmf_classNib] forCellWithReuseIdentifier:[WMFPicOfTheDayCollectionViewCell wmf_nibName]];
}

- (void)configureArticleCell:(WMFArticleCollectionViewCell *)cell withSection:(WMFContentGroup *)section displayType:(WMFFeedDisplayType)displayType withArticle:(WMFArticle *)article atIndexPath:(NSIndexPath *)indexPath layoutOnly:(BOOL)layoutOnly {
    if (!article || !section) {
        return;
    }
    [cell configureWithArticle:article contentGroup:section displayType:displayType layoutOnly:layoutOnly];
    cell.saveButton.analyticsContext = [self analyticsContext];
    cell.saveButton.analyticsContentType = [section analyticsContentType];
}

- (void)configureNearbyCell:(WMFNearbyArticleCollectionViewCell *)cell withArticle:(WMFArticle *)article atIndexPath:(NSIndexPath *)indexPath {
    cell.titleText = article.displayTitle;
    cell.descriptionText = article.capitalizedWikidataDescription;
    [cell setImageURL:[article imageURLForWidth:self.traitCollection.wmf_nearbyThumbnailWidth]];
    [self updateLocationCell:cell location:article.location];
}

- (void)configurePhotoCell:(WMFPicOfTheDayCollectionViewCell *)cell withImageInfo:(WMFFeedImage *)imageInfo atIndexPath:(NSIndexPath *)indexPath {
    [cell setImageURL:imageInfo.imageThumbURL];
    if (imageInfo.imageDescription.length) {
        [cell setDisplayTitle:[imageInfo.imageDescription wmf_stringByRemovingHTML]];
    } else {
        [cell setDisplayTitle:imageInfo.canonicalPageTitle];
    }
    //    self.referenceImageView = cell.potdImageView;
}

- (void)configureNewsCell:(WMFNewsCollectionViewCell *)cell withContentGroup:(WMFContentGroup *)contentGroup layoutOnly:(BOOL)layoutOnly {
    NSArray *stories = contentGroup.content;
    WMFFeedNewsStory *story = [stories firstObject];
    if ([story isKindOfClass:[WMFFeedNewsStory class]]) {
        [cell configureWithStory:story dataStore:self.userStore layoutOnly:layoutOnly];
    }
}

- (void)configureAnouncementCell:(WMFAnnouncementCollectionViewCell *)cell withSection:(WMFContentGroup *)section atIndexPath:(NSIndexPath *)indexPath {
    NSArray<WMFAnnouncement *> *announcements = [self contentForGroup:section];
    if (indexPath.item >= announcements.count) {
        return;
    }
    WMFAnnouncement *announcement = announcements[indexPath.item];
    [cell setImageURL:announcement.imageURL];
    [cell setMessageText:announcement.text];
    [cell setActionText:announcement.actionTitle];
    [cell setCaption:announcement.caption];
    cell.delegate = self;
}

- (BOOL)isDisplayingLocationCell {
    __block BOOL hasLocationCell = NO;
    [[self.collectionView visibleCells] enumerateObjectsUsingBlock:^(__kindof UICollectionViewCell *_Nonnull obj, NSUInteger idx, BOOL *_Nonnull stop) {
        if ([obj isKindOfClass:[WMFNearbyArticleCollectionViewCell class]]) {
            hasLocationCell = YES;
            *stop = YES;
        }

    }];
    return hasLocationCell;
}

- (void)updateLocationCells {
    [[self.collectionView indexPathsForVisibleItems] enumerateObjectsUsingBlock:^(NSIndexPath *_Nonnull obj, NSUInteger idx, BOOL *_Nonnull stop) {
        UICollectionViewCell *cell = [self.collectionView cellForItemAtIndexPath:obj];
        if ([cell isKindOfClass:[WMFNearbyArticleCollectionViewCell class]]) {
            WMFArticle *preview = [self articleForIndexPath:obj];
            [self updateLocationCell:(WMFNearbyArticleCollectionViewCell *)cell location:preview.location];
        }
    }];
}

- (void)updateLocationCell:(WMFNearbyArticleCollectionViewCell *)cell location:(CLLocation *)location {
    CLLocation *userLocation = self.locationManager.location;
    if (userLocation == nil) {
        [cell configureForUnknownDistance];
        return;
    }
    [cell setDistance:[userLocation distanceFromLocation:location]];
    [cell setBearing:[userLocation wmf_bearingToLocation:location forCurrentHeading:self.locationManager.heading]];
}

- (void)selectItem:(NSUInteger)item inSection:(NSUInteger)section {
    NSIndexPath *indexPath = [NSIndexPath indexPathForItem:item inSection:section];
    [self.collectionView selectItemAtIndexPath:indexPath animated:NO scrollPosition:UICollectionViewScrollPositionNone];
    [self collectionView:self.collectionView didSelectItemAtIndexPath:indexPath];
}

- (NSIndexPath *)topIndexPathToMaintainFocus {

    __block NSIndexPath *top = nil;
    [[self.collectionView indexPathsForVisibleItems] enumerateObjectsUsingBlock:^(NSIndexPath *_Nonnull obj, NSUInteger idx, BOOL *_Nonnull stop) {
        WMFContentGroup *group = [self sectionAtIndex:obj.section];
        if (group.contentGroupKind != WMFContentGroupKindMainPage) {
            return;
        }
        top = obj;
        *stop = YES;
    }];

    return top;
}

#pragma mark - Header Action

- (void)didTapHeaderInSection:(NSUInteger)section {
    WMFContentGroup *group = [self sectionAtIndex:section];

    switch ([group headerActionType]) {
        case WMFFeedHeaderActionTypeOpenHeaderContent: {
            NSURL *url = [group headerContentURL];
            [self wmf_pushArticleWithURL:url dataStore:self.userStore animated:YES];
        } break;
        case WMFFeedHeaderActionTypeOpenFirstItem: {
            [self selectItem:0 inSection:section];
        } break;
        case WMFFeedHeaderActionTypeOpenMore: {
            [self presentMoreViewControllerForSectionAtIndex:section animated:YES];
        } break;
        default:
            NSAssert(false, @"Unknown header action");
            break;
    }
}

#pragma mark - More View Controller

- (void)presentMoreViewControllerForGroup:(WMFContentGroup *)group animated:(BOOL)animated {
    [[PiwikTracker sharedInstance] wmf_logActionTapThroughMoreInContext:self contentType:group value:group];
    NSArray<NSURL *> *URLs = [self contentURLsForGroup:group];
    NSAssert([[URLs firstObject] isKindOfClass:[NSURL class]], @"Attempting to present More VC with somehting other than URLs");
    if (![[URLs firstObject] isKindOfClass:[NSURL class]]) {
        return;
    }

    switch (group.moreType) {
        case WMFFeedMoreTypePageList: {
            WMFMorePageListViewController *vc = [[WMFMorePageListViewController alloc] initWithGroup:group articleURLs:URLs userDataStore:self.userStore];
            vc.cellType = WMFMorePageListCellTypeNormal;
            [self.navigationController pushViewController:vc animated:animated];
        } break;
        case WMFFeedMoreTypePageListWithPreview: {
            WMFMorePageListViewController *vc = [[WMFMorePageListViewController alloc] initWithGroup:group articleURLs:URLs userDataStore:self.userStore];
            vc.cellType = WMFMorePageListCellTypePreview;
            [self.navigationController pushViewController:vc animated:animated];
        } break;
        case WMFFeedMoreTypePageListWithLocation: {
            WMFMorePageListViewController *vc = [[WMFMorePageListViewController alloc] initWithGroup:group articleURLs:URLs userDataStore:self.userStore];
            vc.cellType = WMFMorePageListCellTypeLocation;
            [self.navigationController pushViewController:vc animated:animated];
        } break;
        case WMFFeedMoreTypePageWithRandomButton: {
            WMFFirstRandomViewController *vc = [[WMFFirstRandomViewController alloc] initWithSiteURL:[self currentSiteURL] dataStore:self.userStore];
            [self.navigationController pushViewController:vc animated:animated];
        } break;
        case WMFFeedMoreTypeNews: {
            [self showInTheNewsForStories:(NSArray<WMFFeedNewsStory *> *)group.content date:group.date animated:YES];
        } break;
        default:
            NSAssert(false, @"Unknown More Type");
            break;
    }
}

- (void)presentMoreViewControllerForSectionAtIndex:(NSUInteger)sectionIndex animated:(BOOL)animated {
    WMFContentGroup *group = [self sectionAtIndex:sectionIndex];
    [self presentMoreViewControllerForGroup:group animated:animated];
}

#pragma mark - Detail View Controller

- (nullable UIViewController *)detailViewControllerForItemAtIndexPath:(NSIndexPath *)indexPath {
    WMFContentGroup *group = [self sectionAtIndex:indexPath.section];

    switch ([group detailType]) {
        case WMFFeedDetailTypePage: {
            NSURL *url = [self contentURLForIndexPath:indexPath];
            WMFArticleViewController *vc = [[WMFArticleViewController alloc] initWithArticleURL:url dataStore:self.userStore];
            return vc;
        } break;
        case WMFFeedDetailTypePageWithRandomButton: {
            NSURL *url = [self contentURLForIndexPath:indexPath];
            WMFRandomArticleViewController *vc = [[WMFRandomArticleViewController alloc] initWithArticleURL:url dataStore:self.userStore];
            return vc;
        } break;
        case WMFFeedDetailTypeGallery: {
            return [[WMFPOTDImageGalleryViewController alloc] initWithDates:@[group.date]];
        } break;
        case WMFFeedDetailTypeStory: {
            NSArray<WMFFeedNewsStory *> *stories = [self contentForGroup:group];
            if (indexPath.item >= stories.count) {
                return nil;
            }
            if (indexPath.length > 2) {
                WMFFeedNewsStory *story = stories[indexPath.item];
                NSInteger articleIndex = [indexPath indexAtPosition:2];
                if (articleIndex < story.articlePreviews.count) {
                    WMFFeedArticlePreview *preview = story.articlePreviews[articleIndex];
                    NSURL *articleURL = preview.articleURL;
                    if (articleURL) {
                        return [[WMFArticleViewController alloc] initWithArticleURL:articleURL dataStore:self.userStore];
                    }
                }
            }
            WMFNewsViewController *vc = [self inTheNewsViewControllerForStories:stories date:group.date];
            return vc;
        } break;
        case WMFFeedDetailTypeNone:
            break;
        default:
            NSAssert(false, @"Unknown Detail Type");
            break;
    }
    return nil;
}

- (void)presentDetailViewControllerForItemAtIndexPath:(NSIndexPath *)indexPath animated:(BOOL)animated {
    UIViewController *vc = [self detailViewControllerForItemAtIndexPath:indexPath];

    WMFContentGroup *group = [self sectionAtIndex:indexPath.section];
    [[PiwikTracker sharedInstance] wmf_logActionTapThroughInContext:self contentType:group value:group];

    if (vc == nil || vc == self) {
        return;
    }

    switch ([group detailType]) {
        case WMFFeedDetailTypePage: {
            [self wmf_pushArticleViewController:(WMFArticleViewController *)vc animated:animated];
        } break;
        case WMFFeedDetailTypePageWithRandomButton: {
            [self.navigationController pushViewController:vc animated:animated];
        } break;
        case WMFFeedDetailTypeGallery: {
            [self presentViewController:vc animated:animated completion:nil];
        } break;
        case WMFFeedDetailTypeStory: {
            [self.navigationController pushViewController:vc animated:animated];
        } break;
        default:
            NSAssert(false, @"Unknown Detail Type");
            break;
    }
}

#pragma mark - WMFLocationManager

- (void)locationManager:(WMFLocationManager *)controller didUpdateLocation:(CLLocation *)location {
    [self updateLocationCells];
}

- (void)locationManager:(WMFLocationManager *)controller didUpdateHeading:(CLHeading *)heading {
    [self updateLocationCells];
}

- (void)locationManager:(WMFLocationManager *)controller didReceiveError:(NSError *)error {
    //TODO: probably not displaying the error, but maybe?
}

- (void)locationManager:(WMFLocationManager *)controller didChangeEnabledState:(BOOL)enabled {
    [[NSUserDefaults wmf_userDefaults] wmf_setLocationAuthorized:enabled];
    [self.userStore.feedContentController updateNearbyForce:NO completion:NULL];
}

#pragma mark - Previewing

- (void)registerForPreviewingIfAvailable {
    [self wmf_ifForceTouchAvailable:^{
        [self unregisterPreviewing];
        self.previewingContext = [self registerForPreviewingWithDelegate:self
                                                              sourceView:self.collectionView];
    }
        unavailable:^{
            [self unregisterPreviewing];
        }];
}

- (void)unregisterPreviewing {
    if (self.previewingContext) {
        [self unregisterForPreviewingWithContext:self.previewingContext];
        self.previewingContext = nil;
    }
}

#pragma mark - WMFArticlePreviewingActionsDelegate

- (void)readMoreArticlePreviewActionSelectedWithArticleController:(WMFArticleViewController *)articleController {
    [self wmf_pushArticleViewController:articleController animated:YES];
}

- (void)shareArticlePreviewActionSelectedWithArticleController:(WMFArticleViewController *)articleController
                                       shareActivityController:(UIActivityViewController *)shareActivityController {
    [self presentViewController:shareActivityController animated:YES completion:NULL];
}

- (void)viewOnMapArticlePreviewActionSelectedWithArticleController:(WMFArticleViewController *)articleController {
    NSURL *placesURL = [NSUserActivity wmf_URLForActivityOfType:WMFUserActivityTypePlaces withArticleURL:articleController.articleURL];
    [[UIApplication sharedApplication] openURL:placesURL];
}

#pragma mark - UIViewControllerPreviewingDelegate

- (nullable UIViewController *)previewingContext:(id<UIViewControllerPreviewing>)previewingContext
                       viewControllerForLocation:(CGPoint)location {
    UICollectionViewLayoutAttributes *layoutAttributes = nil;

    if ([self.collectionViewLayout respondsToSelector:@selector(layoutAttributesAtPoint:)]) {
        layoutAttributes = [(id)self.collectionViewLayout layoutAttributesAtPoint:location];
    }

    if (layoutAttributes == nil) {
        return nil;
    }

    NSIndexPath *previewIndexPath = layoutAttributes.indexPath;
    NSInteger section = previewIndexPath.section;
    NSInteger sectionCount = [self numberOfItemsInSection:section];

    if ([layoutAttributes.representedElementKind isEqualToString:UICollectionElementKindSectionFooter] && sectionCount > 0) {
        //preview the last item in the section when tapping the footer
        previewIndexPath = [NSIndexPath indexPathForItem:sectionCount - 1 inSection:section];
    }

    if (previewIndexPath.row >= sectionCount) {
        return nil;
    }

    WMFContentGroup *group = [self sectionForIndexPath:previewIndexPath];
    if (!group) {
        return nil;
    }
    self.groupForPreviewedCell = group;

    UICollectionViewCell *cell = [self.collectionView cellForItemAtIndexPath:previewIndexPath];
    previewingContext.sourceRect = cell.frame;

    if ([cell isKindOfClass:[WMFNewsCollectionViewCell class]]) {
        WMFNewsCollectionViewCell *newsCell = (WMFNewsCollectionViewCell *)cell;
        CGPoint pointInCellCoordinates = [self.collectionView convertPoint:location toView:newsCell];
<<<<<<< HEAD
        CGRect collectionViewFrame = newsCell.collectionView.frame;
        if (CGRectContainsPoint(collectionViewFrame, pointInCellCoordinates)) {
            CGPoint pointInCollectionViewCoordinates = [cell convertPoint:pointInCellCoordinates toView:newsCell.collectionView];
            NSIndexPath *indexPath = [newsCell.collectionView indexPathForItemAtPoint:pointInCollectionViewCoordinates];
            if (indexPath) {
                UICollectionViewCell *cell = [newsCell.collectionView cellForItemAtIndexPath:indexPath];
                if (cell) {
                    CGRect sourceRect = [cell convertRect:cell.bounds toView:self.collectionView];
                    previewingContext.sourceRect = sourceRect;
                    NSUInteger indexes[3] = {previewIndexPath.section, previewIndexPath.item, indexPath.item};
                    previewIndexPath = [NSIndexPath indexPathWithIndexes:indexes length:3];
                }
            }
=======
        NSInteger index = [newsCell subItemIndexAtPoint:pointInCellCoordinates];
        if (index != NSNotFound) {
            UIView *view = [newsCell viewForSubItemAtIndex:index];
            CGRect sourceRect = [view convertRect:view.bounds toView:self.collectionView];
            previewingContext.sourceRect = sourceRect;
            NSUInteger indexes[3] = {previewIndexPath.section, previewIndexPath.item, index};
            previewIndexPath = [NSIndexPath indexPathWithIndexes:indexes length:3];
>>>>>>> 81c651bd
        }
    }

    UIViewController *vc = [self detailViewControllerForItemAtIndexPath:previewIndexPath];
    [[PiwikTracker sharedInstance] wmf_logActionPreviewInContext:self contentType:group];

    if ([vc isKindOfClass:[WMFArticleViewController class]]) {
        ((WMFArticleViewController *)vc).articlePreviewingActionsDelegate = self;
    }

    [previewingContext.previewingGestureRecognizerForFailureRelationship addObserver:self
                                                                          forKeyPath:kvo_WMFExploreViewController_peek_state_keypath
                                                                             options:NSKeyValueObservingOptionNew
                                                                             context:&kvo_WMFExploreViewController_peek_gesture_recognizer_for_failure_relationship];

    return vc;
}

static const NSString *kvo_WMFExploreViewController_peek_gesture_recognizer_for_failure_relationship = @"kvo_WMFExploreViewController_peek_gesture_recognizer_for_failure_relationship";
NSString *const kvo_WMFExploreViewController_peek_state_keypath = @"state";

- (void)observeValueForKeyPath:(nullable NSString *)keyPath ofObject:(nullable id)object change:(nullable NSDictionary<NSKeyValueChangeKey, id> *)change context:(nullable void *)context {
    if (
        (context == &kvo_WMFExploreViewController_peek_gesture_recognizer_for_failure_relationship) &&
        [keyPath isEqualToString:kvo_WMFExploreViewController_peek_state_keypath] &&
        (object != nil) &&
        [object isKindOfClass:[UIGestureRecognizer class]]) {
        UIGestureRecognizer *recognizer = (UIGestureRecognizer *)object;
        switch (recognizer.state) {
            case UIGestureRecognizerStateEnded:
                // Reminder: "UIGestureRecognizerStateEnded" is what previewingGestureRecognizerForFailureRelationship uses to indicate a peek ended but did not pop, which is what we're trying to detect.
                [self.collectionView wmf_shouldScrollToTopOnStatusBarTap:YES];
            case UIGestureRecognizerStateFailed:
            case UIGestureRecognizerStateCancelled:
                [recognizer removeObserver:self forKeyPath:kvo_WMFExploreViewController_peek_state_keypath];
                break;
            default:
                break;
        }
    }
}

- (void)previewingContext:(id<UIViewControllerPreviewing>)previewingContext
     commitViewController:(UIViewController *)viewControllerToCommit {
    [[PiwikTracker sharedInstance] wmf_logActionTapThroughInContext:self contentType:self.groupForPreviewedCell];
    self.groupForPreviewedCell = nil;

    if ([viewControllerToCommit isKindOfClass:[WMFArticleViewController class]]) {
        [self wmf_pushArticleViewController:(WMFArticleViewController *)viewControllerToCommit animated:YES];
    } else if ([viewControllerToCommit isKindOfClass:[WMFNewsViewController class]]) {
        [self.navigationController pushViewController:viewControllerToCommit animated:YES];
    } else if (![viewControllerToCommit isKindOfClass:[WMFExploreCollectionViewController class]]) {
        [self presentViewController:viewControllerToCommit animated:YES completion:nil];
    }
}

#pragma mark - In The News

- (WMFNewsViewController *)inTheNewsViewControllerForStories:(NSArray<WMFFeedNewsStory *> *)stories date:(nullable NSDate *)date {
    WMFNewsViewController *vc = [[WMFNewsViewController alloc] initWithStories:stories dataStore:self.userStore];
    //Keeping this translation around until we're sure we don't need it
    //NSString *format = WMFLocalizedStringWithDefaultValue(@"in-the-news-title-for-date", nil, nil, @"News on %1$@", @"Title for news on a given date - %1$@ is replaced with the date");
    vc.title = WMFLocalizedStringWithDefaultValue(@"in-the-news-title", nil, nil, @"In the news", @"Title for the 'In the news' notification & feed section");
    return vc;
}

- (void)showInTheNewsForStories:(NSArray<WMFFeedNewsStory *> *)stories date:(nullable NSDate *)date animated:(BOOL)animated {
    WMFNewsViewController *vc = [self inTheNewsViewControllerForStories:stories date:date];
    [self.navigationController pushViewController:vc animated:animated];
}

#pragma mark - NSFetchedResultsControllerDelegate

- (void)controllerWillChangeContent:(NSFetchedResultsController *)controller {
}

- (void)controller:(NSFetchedResultsController *)controller didChangeSection:(id<NSFetchedResultsSectionInfo>)sectionInfo atIndex:(NSUInteger)sectionIndex forChangeType:(NSFetchedResultsChangeType)type {
    WMFSectionChange *sectionChange = [WMFSectionChange new];
    sectionChange.type = type;
    sectionChange.sectionIndex = sectionIndex;
    [self.sectionChanges addObject:sectionChange];
}

- (void)controller:(NSFetchedResultsController *)controller didChangeObject:(id)anObject atIndexPath:(nullable NSIndexPath *)indexPath forChangeType:(NSFetchedResultsChangeType)type newIndexPath:(nullable NSIndexPath *)newIndexPath {
    WMFObjectChange *objectChange = [WMFObjectChange new];
    objectChange.type = type;
    objectChange.fromIndexPath = indexPath;
    objectChange.toIndexPath = newIndexPath;
    [self.objectChanges addObject:objectChange];
}

- (void)batchUpdateCollectionView:(NSArray *)previousSectionCounts {
    [self.collectionView performBatchUpdates:^{
        NSMutableIndexSet *deletedSections = [NSMutableIndexSet indexSet];
        NSMutableIndexSet *insertedSections = [NSMutableIndexSet indexSet];
        for (WMFObjectChange *change in self.objectChanges) {
            switch (change.type) {
                case NSFetchedResultsChangeInsert: {
                    NSInteger insertedIndex = change.toIndexPath.row;
                    [self.collectionView insertSections:[NSIndexSet indexSetWithIndex:insertedIndex]];
                    [insertedSections addIndex:insertedIndex];
                } break;
                case NSFetchedResultsChangeDelete: {
                    NSInteger deletedIndex = change.fromIndexPath.row;
                    [self.collectionView deleteSections:[NSIndexSet indexSetWithIndex:deletedIndex]];
                    [deletedSections addIndex:deletedIndex];
                } break;
                case NSFetchedResultsChangeUpdate: {
                    if (change.toIndexPath && change.fromIndexPath && ![change.toIndexPath isEqual:change.fromIndexPath]) {
                        if ([deletedSections containsIndex:change.fromIndexPath.row]) {
                            [self.collectionView insertSections:[NSIndexSet indexSetWithIndex:change.toIndexPath.row]];
                        } else {
                            [self.collectionView deleteSections:[NSIndexSet indexSetWithIndex:change.fromIndexPath.row]];
                            [self.collectionView insertSections:[NSIndexSet indexSetWithIndex:change.toIndexPath.row]];
                        }
                    } else {
                        NSIndexPath *updatedIndexPath = change.toIndexPath ?: change.fromIndexPath;
                        NSInteger sectionIndex = updatedIndexPath.row;
                        if ([insertedSections containsIndex:updatedIndexPath.row]) {
                            [self.collectionView insertSections:[NSIndexSet indexSetWithIndex:sectionIndex]];
                        } else {
                            NSInteger previousCount = [previousSectionCounts[sectionIndex] integerValue];
                            NSInteger currentCount = [self.sectionCounts[sectionIndex] integerValue];
                            if (previousCount == currentCount) {
                                [self.collectionView reloadSections:[NSIndexSet indexSetWithIndex:sectionIndex]];
                                continue;
                            }

                            while (previousCount > currentCount) {
                                [self.collectionView deleteItemsAtIndexPaths:@[[NSIndexPath indexPathForItem:previousCount - 1 inSection:sectionIndex]]];
                                previousCount--;
                            }

                            while (previousCount < currentCount) {
                                [self.collectionView insertItemsAtIndexPaths:@[[NSIndexPath indexPathForItem:previousCount inSection:sectionIndex]]];
                                previousCount++;
                            }

                            [self.collectionView reloadSections:[NSIndexSet indexSetWithIndex:sectionIndex]];
                        }
                    }
                } break;
                case NSFetchedResultsChangeMove:
                    [self.collectionView moveSection:change.fromIndexPath.row toSection:change.toIndexPath.row];
                    break;
            }
        }
    }
                                  completion:NULL];
}

- (void)controllerDidChangeContent:(NSFetchedResultsController *)controller {

    BOOL shouldReload = self.sectionChanges.count > 0;

    NSArray *previousSectionCounts = [self.sectionCounts copy];
    NSInteger previousNumberOfSections = previousSectionCounts.count;

    NSInteger sectionDelta = 0;
    BOOL didInsertFirstSection = false;
    for (WMFObjectChange *change in self.objectChanges) {
        switch (change.type) {
            case NSFetchedResultsChangeInsert: {
                sectionDelta++;
                if (change.toIndexPath.section == 0) {
                    didInsertFirstSection = true;
                }
            } break;
            case NSFetchedResultsChangeDelete:
                sectionDelta--;
                break;
            case NSFetchedResultsChangeUpdate:
                break;
            case NSFetchedResultsChangeMove:
                break;
        }
    }

    [self updateSectionCounts];
    NSInteger currentNumberOfSections = self.sectionCounts.count;
    BOOL sectionCountsMatch = ((sectionDelta + previousNumberOfSections) == currentNumberOfSections);

    if (!sectionCountsMatch) {
        DDLogError(@"Mismatched section update counts: %@ + %@ != %@", @(sectionDelta), @(previousNumberOfSections), @(currentNumberOfSections));
    }

    shouldReload = shouldReload || !sectionCountsMatch;

    WMFColumnarCollectionViewLayout *layout = (WMFColumnarCollectionViewLayout *)self.collectionViewLayout;
    if (shouldReload) {
        layout.slideInNewContentFromTheTop = NO;
        [self.collectionView reloadData];
    } else {
        if (didInsertFirstSection && sectionDelta > 0 && [previousSectionCounts count] > 0) {
            layout.slideInNewContentFromTheTop = YES;
            [UIView animateWithDuration:0.7 + 0.1 * sectionDelta
                                  delay:0
                 usingSpringWithDamping:0.8
                  initialSpringVelocity:0
                                options:UIViewAnimationOptionAllowUserInteraction
                             animations:^{
                                 [self batchUpdateCollectionView:previousSectionCounts];
                             }
                             completion:NULL];
        } else {
            layout.slideInNewContentFromTheTop = NO;
            [self batchUpdateCollectionView:previousSectionCounts];
        }
    }

    [self.objectChanges removeAllObjects];
    [self.sectionChanges removeAllObjects];
}

#pragma mark - WMFAnnouncementCollectionViewCellDelegate

- (void)announcementCellDidTapDismiss:(WMFAnnouncementCollectionViewCell *)cell {
    NSIndexPath *indexPath = [self.collectionView indexPathForCell:cell];
    WMFContentGroup *group = [self sectionAtIndex:indexPath.section];
    [[PiwikTracker sharedInstance] wmf_logActionDismissInContext:self contentType:group value:group];
    [self dismissAnnouncementCell:cell];
}

- (void)announcementCellDidTapActionButton:(WMFAnnouncementCollectionViewCell *)cell {
    NSIndexPath *indexPath = [self.collectionView indexPathForCell:cell];
    WMFContentGroup *group = [self sectionAtIndex:indexPath.section];
    [[PiwikTracker sharedInstance] wmf_logActionTapThroughInContext:self contentType:group value:group];
    NSArray<WMFAnnouncement *> *announcements = [self contentForGroup:group];
    if (indexPath.item >= announcements.count) {
        return;
    }
    WMFAnnouncement *announcement = announcements[indexPath.item];
    NSURL *url = announcement.actionURL;
    [self wmf_openExternalUrl:url];
    [self dismissAnnouncementCell:cell];
}

- (void)announcementCell:(WMFAnnouncementCollectionViewCell *)cell didTapLinkURL:(NSURL *)url {
    [self wmf_openExternalUrl:url];
}

- (void)dismissAnnouncementCell:(WMFAnnouncementCollectionViewCell *)cell {
    NSIndexPath *indexPath = [self.collectionView indexPathForCell:cell];
    WMFContentGroup *contentGroup = [self sectionForIndexPath:indexPath];
    NSParameterAssert(contentGroup);
    if (!contentGroup) {
        return;
    }
    if (contentGroup.contentGroupKind != WMFContentGroupKindAnnouncement) {
        return;
    }
    [contentGroup markDismissed];
    [contentGroup updateVisibility];
    NSError *saveError = nil;
    [self.userStore save:&saveError];
    if (saveError) {
        DDLogError(@"Error saving after announcement dismissal: %@", saveError);
    }
}

#pragma mark - Analytics
// TODO: pull from parent view?

- (NSString *)analyticsContext {
    return @"Explore";
}

- (NSString *)analyticsName {
    return [self analyticsContext];
}

#pragma mark - Load More

- (void)scrollViewDidScroll:(UIScrollView *)scrollView {
    if ([self.delegate respondsToSelector:@selector(exploreCollectionViewController:didScroll:)]) {
        [self.delegate exploreCollectionViewController:self didScroll:scrollView];
    }

    if (self.isLoadingOlderContent) {
        return;
    }
    CGFloat ratio = scrollView.contentOffset.y / (scrollView.contentSize.height - scrollView.bounds.size.height);
    if (ratio < 0.8) {
        return;
    }

    NSInteger lastGroupIndex = (NSInteger)self.fetchedResultsController.sections.lastObject.numberOfObjects - 1;
    if (lastGroupIndex < 0) {
        return;
    }

    WMFContentGroup *lastGroup = [self.fetchedResultsController objectAtIndexPath:[NSIndexPath indexPathForItem:lastGroupIndex inSection:0]];
    if (lastGroup.contentGroupKind == WMFContentGroupKindNews && lastGroupIndex > 0) { //News can be added further back in the timeline, so don't use it as the date for this
        lastGroupIndex--;
        lastGroup = [self.fetchedResultsController objectAtIndexPath:[NSIndexPath indexPathForItem:lastGroupIndex inSection:0]];
    }

    NSDate *now = [NSDate date];
    NSDate *midnightUTC = [now wmf_midnightUTCDateFromLocalDate];
    NSDate *lastGroupMidnightUTC = lastGroup.midnightUTCDate;

    if (!midnightUTC || !lastGroupMidnightUTC) {
        return;
    }

    NSCalendar *calendar = [NSCalendar wmf_gregorianCalendar];
    NSInteger days = [calendar wmf_daysFromDate:lastGroupMidnightUTC toDate:midnightUTC];
    if (days >= WMFExploreFeedMaximumNumberOfDays) {
        return;
    }

    NSDate *nextOldestDate = [[calendar dateByAddingUnit:NSCalendarUnitDay value:-1 toDate:lastGroupMidnightUTC options:NSCalendarMatchStrictly] wmf_midnightLocalDateForEquivalentUTCDate];

    self.loadingOlderContent = YES;
    [self updateFeedSourcesWithDate:nextOldestDate
                      userInitiated:NO
                         completion:^{
                             self.loadingOlderContent = NO;
                         }];
}

- (void)scrollViewDidEndDragging:(UIScrollView *)scrollView willDecelerate:(BOOL)decelerate {
    //DDLogDebug(@"Stopped dragging");
    if (!decelerate) {
        if ([self.delegate respondsToSelector:@selector(exploreCollectionViewController:didEndScrolling:)]) {
            [self.delegate exploreCollectionViewController:self didEndScrolling:scrollView];
        }
    }
}

- (void)scrollViewWillBeginDragging:(UIScrollView *)scrollView {
    //DDLogDebug(@"Begin dragging");
    if ([self.delegate respondsToSelector:@selector(exploreCollectionViewController:willBeginScrolling:)]) {
        [self.delegate exploreCollectionViewController:self willBeginScrolling:scrollView];
    }
}

- (void)scrollViewDidEndDecelerating:(UIScrollView *)scrollView {
    //DDLogDebug(@"Stopped decelerating");
    if ([self.delegate respondsToSelector:@selector(exploreCollectionViewController:didEndScrolling:)]) {
        [self.delegate exploreCollectionViewController:self didEndScrolling:scrollView];
    }
}

- (void)scrollViewDidEndScrollingAnimation:(UIScrollView *)scrollView {
    // DDLogDebug(@"Stopped scrolling");
}

#pragma mark - News Delegate

- (void)newsCollectionViewCell:(WMFNewsCollectionViewCell *)cell didSelectNewsArticleWithURL:(NSURL *)articleURL {
    if (articleURL == nil) {
        return;
    }
    [self wmf_pushArticleWithURL:articleURL dataStore:self.userStore animated:YES];
}

#if DEBUG
- (void)motionEnded:(UIEventSubtype)motion withEvent:(nullable UIEvent *)event {
    if ([super respondsToSelector:@selector(motionEnded:withEvent:)]) {
        [super motionEnded:motion withEvent:event];
    }
    if (event.subtype != UIEventSubtypeMotionShake) {
        return;
    }
    [self.userStore.feedContentController debugChaos];
}
#endif

@end

NS_ASSUME_NONNULL_END<|MERGE_RESOLUTION|>--- conflicted
+++ resolved
@@ -1535,24 +1535,9 @@
     UICollectionViewCell *cell = [self.collectionView cellForItemAtIndexPath:previewIndexPath];
     previewingContext.sourceRect = cell.frame;
 
-    if ([cell isKindOfClass:[WMFNewsCollectionViewCell class]]) {
+    if ([cell isKindOfClass:[WMFNewsCollectionViewCell class]]) { // If possible, sub-item support should be made into a protocol rather than checking the specific class
         WMFNewsCollectionViewCell *newsCell = (WMFNewsCollectionViewCell *)cell;
         CGPoint pointInCellCoordinates = [self.collectionView convertPoint:location toView:newsCell];
-<<<<<<< HEAD
-        CGRect collectionViewFrame = newsCell.collectionView.frame;
-        if (CGRectContainsPoint(collectionViewFrame, pointInCellCoordinates)) {
-            CGPoint pointInCollectionViewCoordinates = [cell convertPoint:pointInCellCoordinates toView:newsCell.collectionView];
-            NSIndexPath *indexPath = [newsCell.collectionView indexPathForItemAtPoint:pointInCollectionViewCoordinates];
-            if (indexPath) {
-                UICollectionViewCell *cell = [newsCell.collectionView cellForItemAtIndexPath:indexPath];
-                if (cell) {
-                    CGRect sourceRect = [cell convertRect:cell.bounds toView:self.collectionView];
-                    previewingContext.sourceRect = sourceRect;
-                    NSUInteger indexes[3] = {previewIndexPath.section, previewIndexPath.item, indexPath.item};
-                    previewIndexPath = [NSIndexPath indexPathWithIndexes:indexes length:3];
-                }
-            }
-=======
         NSInteger index = [newsCell subItemIndexAtPoint:pointInCellCoordinates];
         if (index != NSNotFound) {
             UIView *view = [newsCell viewForSubItemAtIndex:index];
@@ -1560,7 +1545,6 @@
             previewingContext.sourceRect = sourceRect;
             NSUInteger indexes[3] = {previewIndexPath.section, previewIndexPath.item, index};
             previewIndexPath = [NSIndexPath indexPathWithIndexes:indexes length:3];
->>>>>>> 81c651bd
         }
     }
 
