import UIKit

@objc public protocol WMFSaveButtonsControllerDelegate: NSObjectProtocol {
    func didSaveArticle(_ didSave: Bool, article: WMFArticle)
    func willUnsaveArticle(_ article: WMFArticle)
    func showAddArticlesToReadingListViewController(for article: WMFArticle)
}

@objc(WMFSaveButtonsController) class SaveButtonsController: NSObject, LongPressButtonDelegate {
    
    var visibleSaveButtons = [Int: Set<SaveButton>]()
    var visibleArticleKeys = [Int: String]()
    let dataStore: MWKDataStore
    let savedPagesFunnel = SavedPagesFunnel()
    var activeSender: SaveButton?
    var activeKey: String?
    
    @objc required init(dataStore: MWKDataStore) {
        self.dataStore = dataStore
        super.init()
        NotificationCenter.default.addObserver(self, selector: #selector(articleUpdated(notification:)), name: NSNotification.Name.WMFArticleUpdated, object: nil)
    }
    
    deinit {
        NotificationCenter.default.removeObserver(self)
    }
    
    @objc(willDisplaySaveButton:forArticle:)
    public func willDisplay(saveButton: SaveButton, for article: WMFArticle) {
        guard let key = article.key else {
            return
        }
        let tag = key.hash
        saveButton.saveButtonState = article.savedDate == nil ? .longSave : .longSaved
        saveButton.tag = tag
        saveButton.addTarget(self, action: #selector(saveButtonPressed(sender:)), for: .touchUpInside)
<<<<<<< HEAD
        saveButton.longPressDelegate = self
=======
        saveButton.addGestureRecognizer(UILongPressGestureRecognizer(target: self, action: #selector(saveButtonLongPressed(sender:))))
>>>>>>> 68ea3395
        var saveButtons = visibleSaveButtons[tag] ?? []
        saveButtons.insert(saveButton)
        visibleSaveButtons[tag] = saveButtons
        visibleArticleKeys[tag] = key
    }
    
    @objc(didEndDisplayingSaveButton:forArticle:)
    public func didEndDisplaying(saveButton: SaveButton, for article: WMFArticle) {
        guard let key = article.key else {
            return
        }
        let tag = key.hash
        saveButton.removeTarget(self, action: #selector(saveButtonPressed(sender:)), for: .touchUpInside)
        var saveButtons = visibleSaveButtons[tag] ?? []
        saveButtons.remove(saveButton)
        if saveButtons.count == 0 {
            visibleSaveButtons.removeValue(forKey: tag)
            visibleArticleKeys.removeValue(forKey: tag)
        } else {
            visibleSaveButtons[tag] = saveButtons
        }
    }
    
<<<<<<< HEAD
    
    func longPressButtonDidReceiveLongPress(_ longPressButton: LongPressButton) {
        guard let key = visibleArticleKeys[longPressButton.tag], let article = dataStore.fetchArticle(withKey: key) else {
=======
    @objc func saveButtonLongPressed(sender: UILongPressGestureRecognizer) {
        guard let button = sender.view as? UIButton, let key = visibleArticleKeys[button.tag], let article = dataStore.fetchArticle(withKey: key) else {
>>>>>>> 68ea3395
            return
        }
        delegate?.showAddArticlesToReadingListViewController(for: article)
    }
    
    fileprivate var updatedArticle: WMFArticle?
    
    @objc func articleUpdated(notification: Notification) {
        guard let article = notification.object as? WMFArticle, let key = article.key, let saveButtons = visibleSaveButtons[key.hash] else {
            return
        }
        for saveButton in saveButtons {
            saveButton.saveButtonState = article.savedDate == nil ? .longSave : .longSaved
        }
        updatedArticle = article
    }
    
    @objc public weak var delegate: WMFSaveButtonsControllerDelegate?
    
    @objc func saveButtonPressed(sender: SaveButton) {
        guard let key = visibleArticleKeys[sender.tag] else {
            return
        }
        
        self.activeKey = key
        self.activeSender = sender
        
        if let articleToUnsave = dataStore.savedPageList.entry(forKey: key) {
            delegate?.willUnsaveArticle(articleToUnsave)
            return // don't unsave immediately, wait for a callback from WMFReadingListActionSheetControllerDelegate
        }
        
        updateSavedState()
    }
    
    @objc func updateSavedState() {
        guard let key = activeKey, let sender = activeSender else {
            return
        }
        
        let isSaved = dataStore.savedPageList.toggleSavedPage(forKey: key)
        
        if isSaved {
            PiwikTracker.sharedInstance()?.wmf_logActionSave(inContext: sender, contentType: sender)
            savedPagesFunnel.logSaveNew()
        } else {
            PiwikTracker.sharedInstance()?.wmf_logActionUnsave(inContext: sender, contentType: sender)
            savedPagesFunnel.logDelete()
        }
        if let article = updatedArticle {
            delegate?.didSaveArticle(isSaved, article: article)
        }
    }
}<|MERGE_RESOLUTION|>--- conflicted
+++ resolved
@@ -34,11 +34,7 @@
         saveButton.saveButtonState = article.savedDate == nil ? .longSave : .longSaved
         saveButton.tag = tag
         saveButton.addTarget(self, action: #selector(saveButtonPressed(sender:)), for: .touchUpInside)
-<<<<<<< HEAD
         saveButton.longPressDelegate = self
-=======
-        saveButton.addGestureRecognizer(UILongPressGestureRecognizer(target: self, action: #selector(saveButtonLongPressed(sender:))))
->>>>>>> 68ea3395
         var saveButtons = visibleSaveButtons[tag] ?? []
         saveButtons.insert(saveButton)
         visibleSaveButtons[tag] = saveButtons
@@ -62,14 +58,10 @@
         }
     }
     
-<<<<<<< HEAD
+
     
     func longPressButtonDidReceiveLongPress(_ longPressButton: LongPressButton) {
         guard let key = visibleArticleKeys[longPressButton.tag], let article = dataStore.fetchArticle(withKey: key) else {
-=======
-    @objc func saveButtonLongPressed(sender: UILongPressGestureRecognizer) {
-        guard let button = sender.view as? UIButton, let key = visibleArticleKeys[button.tag], let article = dataStore.fetchArticle(withKey: key) else {
->>>>>>> 68ea3395
             return
         }
         delegate?.showAddArticlesToReadingListViewController(for: article)
