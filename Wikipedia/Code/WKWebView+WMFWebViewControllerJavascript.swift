--- conflicted
+++ resolved
@@ -164,11 +164,7 @@
     public func wmf_classifyThemeElements(){
         // 'themes.classifyElements()' needs to happen once after body elements are present. it
         // classifies some tricky elements like math formula images (see 'enwiki > Quadradic formula')
-<<<<<<< HEAD
-        evaluateJavaScript("window.wmf.themes.classifyElements(document);", completionHandler: nil)
-=======
         evaluateJavaScript(WKWebView.wmf_themeClassificationJavascript(), completionHandler: nil)
->>>>>>> 3ad82451
     }
     
     static public func wmf_themeApplicationJavascript(with theme: Theme) -> String{
