
import WebKit
import WMF

fileprivate extension Bool{
    func toString() -> String {
        return self ? "true" : "false"
    }
}

@objc enum WMFArticleFooterMenuItem: Int {

    case languages, lastEdited, pageIssues, disambiguation, coordinate, talkPage
    
    // Reminder: These are the strings used by the footerMenu JS transform:
    private var menuItemTypeString: String {
        switch self {
        case .languages: return "languages"
        case .lastEdited: return "lastEdited"
        case .pageIssues: return "pageIssues"
        case .disambiguation: return "disambiguation"
        case .coordinate: return "coordinate"
        case .talkPage: return "talkPage"
        }
    }
    
    public var menuItemTypeJSPath: String {
        return "window.wmf.footerMenu.MenuItemType.\(menuItemTypeString)"
    }
    
    public func shouldAddItem(with article: MWKArticle) -> Bool {
        switch self {
        case .languages where !article.hasMultipleLanguages:
            return false
        case .pageIssues:
            // Always try to add - footer menu JS will hide this if no page issues found.
            return true
        case .disambiguation:
            // Always try to add - footer menu JS will hide this if no disambiguation titles found.
            return true
        case .coordinate where !CLLocationCoordinate2DIsValid(article.coordinate):
            return false
        default:
            break
        }
        return true
    }
}

fileprivate protocol JSONEncodable: Encodable {
}

fileprivate extension JSONEncodable {
    func toJSON() -> String {
        guard
            let jsonData = try? JSONEncoder().encode(self),
            let jsonString = String(data: jsonData, encoding: .utf8)
            else {
                assertionFailure("Expected JSON string")
                return "{}"
        }
        return jsonString
    }
}

fileprivate struct FooterLocalizedStrings: JSONEncodable {
    var readMoreHeading: String = ""
    var licenseString: String = ""
    var licenseSubstitutionString: String = ""
    var viewInBrowserString: String = ""
    var menuHeading: String = ""
    var menuLanguagesTitle: String = ""
    var menuLastEditedTitle: String = ""
    var menuLastEditedSubtitle: String = ""
    var menuTalkPageTitle: String = ""
    var menuPageIssuesTitle: String = ""
    var menuDisambiguationTitle: String = ""
    var menuCoordinateTitle: String = ""
    init(for article: MWKArticle) {
        let lang = (article.url as NSURL).wmf_language
        readMoreHeading = WMFLocalizedString("article-read-more-title", language: lang, value: "Read more", comment: "The text that is displayed before the read more section at the bottom of an article\n{{Identical|Read more}}").uppercased(with: Locale.current)
        licenseString = String.localizedStringWithFormat(WMFLocalizedString("license-footer-text", language: lang, value: "Content is available under %1$@ unless otherwise noted.", comment: "Marker at page end for who last modified the page when anonymous. %1$@ is a relative date such as '2 months ago' or 'today'."), "$1")
        licenseSubstitutionString = WMFLocalizedString("license-footer-name", language: lang, value: "CC BY-SA 3.0", comment: "License short name; usually leave untranslated as CC-BY-SA 3.0\n{{Identical|CC BY-SA}}")
        viewInBrowserString = WMFLocalizedString("view-in-browser-footer-link", language: lang, value: "View article in browser", comment: "Link to view article in browser")
        menuHeading = WMFLocalizedString("article-about-title", language: lang, value: "About this article", comment: "The text that is displayed before the 'about' section at the bottom of an article").uppercased(with: Locale.current)
        menuLanguagesTitle = String.localizedStringWithFormat(WMFLocalizedString("page-read-in-other-languages", language: lang, value: "Available in %1$@ other languages", comment: "Label for button showing number of languages an article is available in. %1$@ will be replaced with the number of languages"), "\(article.languagecount)")
        let lastModified = article.lastmodified ?? Date()
        let days = NSCalendar.wmf_gregorian().wmf_days(from: lastModified, to: Date())
        menuLastEditedTitle = String.localizedStringWithFormat(WMFLocalizedString("page-last-edited",  language: lang, value: "Edited %1$@ days ago", comment: "Label for button showing number of days since an article was last edited. %1$@ will be replaced with the number of days"), "\(days)")
        menuLastEditedSubtitle = WMFLocalizedString("page-edit-history", language: lang, value: "Full edit history", comment: "Label for button used to show an article's complete edit history")
        menuTalkPageTitle = WMFLocalizedString("page-talk-page",  language: lang, value: "View talk page", comment: "Label for button linking out to an article's talk page")
        menuPageIssuesTitle = WMFLocalizedString("page-issues", language: lang, value: "Page issues", comment: "Label for the button that shows the \"Page issues\" dialog, where information about the imperfections of the current page is provided (by displaying the warning/cleanup templates).\n{{Identical|Page issue}}")
        menuDisambiguationTitle = WMFLocalizedString("page-similar-titles", language: lang, value: "Similar pages", comment: "Label for button that shows a list of similar titles (disambiguation) for the current page")
        menuCoordinateTitle = WMFLocalizedString("page-location", language: lang, value: "View on a map", comment: "Label for button used to show an article on the map")
    }
}

fileprivate struct CollapseTablesLocalizedStrings: JSONEncodable {
    var tableInfoboxTitle: String = ""
    var tableOtherTitle: String = ""
    var tableFooterTitle: String = ""
    init(for lang: String?) {
        tableInfoboxTitle = WMFLocalizedString("info-box-title", language: lang, value: "Quick Facts", comment: "The title of infoboxes – in collapsed and expanded form")
        tableOtherTitle = WMFLocalizedString("table-title-other", language: lang, value: "More information", comment: "The title of non-info box tables - in collapsed and expanded form\n{{Identical|More information}}")
        tableFooterTitle = WMFLocalizedString("info-box-close-text", language: lang, value: "Close", comment: "The text for telling users they can tap the bottom of the info box to close it\n{{Identical|Close}}")
    }
}

extension WKWebView {
    
    @objc static public func wmf_themeApplicationJavascript(with theme: Theme?) -> String {
        var jsThemeConstant = "DEFAULT"
        guard let theme = theme else {
            return jsThemeConstant
        }
        var isDim = false
        switch theme.name {
        case Theme.sepia.name:
            jsThemeConstant = "SEPIA"
        case Theme.darkDimmed.name:
            isDim = true
            fallthrough
        case Theme.dark.name:
            jsThemeConstant = "DARK"
        default:
            break
        }
        return """
        window.wmf.themes.setTheme(document, window.wmf.themes.THEME.\(jsThemeConstant))
        window.wmf.imageDimming.dim(window, \(isDim.toString()))
        """
    }
    
    @objc public func wmf_applyTheme(_ theme: Theme){
        let themeJS = WKWebView.wmf_themeApplicationJavascript(with: theme)
        evaluateJavaScript(themeJS, completionHandler: nil)
    }
    
    private func languageJS(for article: MWKArticle) -> String {
        guard let lang = (article.url as NSURL).wmf_language else {
            assertionFailure("Expected lang")
            return ""
        }
        let langInfo = MWLanguageInfo(forCode: lang)
        let langCode = langInfo.code
        let langDir = langInfo.dir
        
        return """
        new window.wmf.sections.Language(
            '\(langCode.wmf_stringByReplacingApostrophesWithBackslashApostrophes())',
            '\(langDir.wmf_stringByReplacingApostrophesWithBackslashApostrophes())',
            \(UIApplication.shared.wmf_isRTL.toString())
        )
        """
    }

    private func articleJS(for article: MWKArticle, title: String) -> String {
        let articleDisplayTitle = article.displaytitle ?? ""
        let articleEntityDescription = (article.entityDescription ?? "").wmf_stringByCapitalizingFirstCharacter(usingWikipediaLanguage: article.url.wmf_language)
        
        return """
        new window.wmf.sections.Article(
            \(article.isMain.toString()),
            '\(title.wmf_stringByReplacingApostrophesWithBackslashApostrophes())',
            '\(articleDisplayTitle.wmf_stringByReplacingApostrophesWithBackslashApostrophes())',
            '\(articleEntityDescription.wmf_stringByReplacingApostrophesWithBackslashApostrophes())',
            \(article.editable.toString()),
            \(languageJS(for: article))
        )
        """
    }

    private func menuItemsJS(for article: MWKArticle) -> String {
        let menuItemTypeJSPaths = [
            WMFArticleFooterMenuItem.languages,
            WMFArticleFooterMenuItem.coordinate,
            WMFArticleFooterMenuItem.lastEdited,
            WMFArticleFooterMenuItem.pageIssues,
            WMFArticleFooterMenuItem.disambiguation,
            WMFArticleFooterMenuItem.talkPage
            ]
            .filter{$0.shouldAddItem(with: article)}
            .map{$0.menuItemTypeJSPath}
        
        return "[\(menuItemTypeJSPaths.joined(separator: ", "))]"
    }
    
    @objc public func wmf_fetchTransformAndAppendSectionsToDocument(_ article: MWKArticle, scrolledTo fragment: String?){
        guard
            let url = article.url,
            let host = url.host,
            let proxyURL = WMFProxyServer.shared().proxyURL(forWikipediaAPIHost: host),
            let apiURL = WMFProxyServer.shared().articleSectionDataURLForArticle(with: url, targetImageWidth: self.traitCollection.wmf_articleImageWidth)
            else {
                assertionFailure("Expected url, proxyURL and encodedTitle")
                return
        }

        // https://github.com/wikimedia/wikipedia-ios/pull/1334/commits/f2b2228e2c0fd852479464ec84e38183d1cf2922
        let proxyURLString = proxyURL.absoluteString
        let apiURLString = apiURL.absoluteString
        let title = (article.url as NSURL).wmf_title ?? ""

        let addFooterCallbackJS = """
        () => {
            const footer = new window.wmf.footers.Footer(
                '\(title.wmf_stringByReplacingApostrophesWithBackslashApostrophes())',
                \(menuItemsJS(for: article)),
                \(article.hasReadMore.toString()),
                3,
                \(FooterLocalizedStrings.init(for: article).toJSON()),
                '\(proxyURLString.wmf_stringByReplacingApostrophesWithBackslashApostrophes())'
            )
            footer.add()
        }
        """
        
        let sectionErrorMessageLocalizedString = WMFLocalizedString("article-unable-to-load-section", language: (article.url as NSURL).wmf_language, value: "Unable to load this section. Try refreshing the article to see if it fixes the problem.", comment: "Displayed within the article content when a section fails to render for some reason.")
        
        evaluateJavaScript("""
            window.wmf.sections.sectionErrorMessageLocalizedString = '\(sectionErrorMessageLocalizedString.wmf_stringByReplacingApostrophesWithBackslashApostrophes())'
            window.wmf.sections.collapseTablesLocalizedStrings = \(CollapseTablesLocalizedStrings.init(for: (article.url as NSURL).wmf_language).toJSON())
<<<<<<< HEAD
            window.wmf.sections.collapseTablesInitially = false
=======
            window.wmf.sections.collapseTablesInitially = true
>>>>>>> 32ff2fb4
            window.wmf.sections.fetchTransformAndAppendSectionsToDocument(
                \(articleJS(for: article, title: title)),
                '\(apiURLString.wmf_stringByReplacingApostrophesWithBackslashApostrophes())',
                '\((fragment ?? "").wmf_stringByReplacingApostrophesWithBackslashApostrophes())',
                \(addFooterCallbackJS)
            )
            """) { (result, error) in
            guard let error = error else {
                return
            }
            print(error)
        }
    }
}<|MERGE_RESOLUTION|>--- conflicted
+++ resolved
@@ -220,11 +220,7 @@
         evaluateJavaScript("""
             window.wmf.sections.sectionErrorMessageLocalizedString = '\(sectionErrorMessageLocalizedString.wmf_stringByReplacingApostrophesWithBackslashApostrophes())'
             window.wmf.sections.collapseTablesLocalizedStrings = \(CollapseTablesLocalizedStrings.init(for: (article.url as NSURL).wmf_language).toJSON())
-<<<<<<< HEAD
-            window.wmf.sections.collapseTablesInitially = false
-=======
             window.wmf.sections.collapseTablesInitially = true
->>>>>>> 32ff2fb4
             window.wmf.sections.fetchTransformAndAppendSectionsToDocument(
                 \(articleJS(for: article, title: title)),
                 '\(apiURLString.wmf_stringByReplacingApostrophesWithBackslashApostrophes())',
