--- conflicted
+++ resolved
@@ -36,15 +36,11 @@
 }
 
 - (NSNumber *)wmf_nearbyThumbnailWidthForScale {
-<<<<<<< HEAD
-    return @(self.wmf_maxScale * WMFImageWidthMedium);
-=======
 #if WMF_PLACES_GROUP_POPOVERS
     return @(self.wmf_maxScale * WMFImageWidthMedium);
 #else
     return @(self.wmf_maxScale * WMFImageWidthSmall);
 #endif
->>>>>>> 6000b899
 }
 
 - (NSNumber *)wmf_leadImageWidthForScale {
