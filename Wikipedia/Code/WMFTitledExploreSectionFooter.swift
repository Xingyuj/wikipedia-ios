import UIKit

class WMFTitledExploreSectionFooter: WMFExploreCollectionReusableView {
<<<<<<< HEAD
    override func awakeFromNib() {
        wmf_configureSubviewsForDynamicType()
    }
=======

    @IBOutlet weak var enableLocationButton: UIButton!
>>>>>>> 400c4cbb
}<|MERGE_RESOLUTION|>--- conflicted
+++ resolved
@@ -1,12 +1,9 @@
 import UIKit
 
 class WMFTitledExploreSectionFooter: WMFExploreCollectionReusableView {
-<<<<<<< HEAD
+	@IBOutlet weak var enableLocationButton: UIButton!
+	
     override func awakeFromNib() {
         wmf_configureSubviewsForDynamicType()
     }
-=======
-
-    @IBOutlet weak var enableLocationButton: UIButton!
->>>>>>> 400c4cbb
 }