import UIKit
import MapKit
import WMF
import TUSafariActivity

<<<<<<< HEAD

fileprivate extension UIView {
    func roundCorners(corners:UIRectCorner, radius: CGFloat) {
        let path = UIBezierPath(roundedRect: self.bounds, byRoundingCorners: corners, cornerRadii: CGSize(width: radius, height: radius))
        let mask = CAShapeLayer()
        mask.path = path.cgPath
        self.layer.mask = mask
    }
}

=======
>>>>>>> 6000b899
class PlacesViewController: UIViewController, MKMapViewDelegate, UISearchBarDelegate, ArticlePopoverViewControllerDelegate, UITableViewDataSource, UITableViewDelegate, PlaceSearchSuggestionControllerDelegate, WMFLocationManagerDelegate, NSFetchedResultsControllerDelegate, UIPopoverPresentationControllerDelegate, EnableLocationViewControllerDelegate, ArticlePlaceViewDelegate, WMFAnalyticsViewNameProviding, ArticlePlaceGroupViewControllerDelegate {
    
    @IBOutlet weak var redoSearchButton: UIButton!
    @IBOutlet weak var mapView: MKMapView!
    @IBOutlet weak var progressView: UIProgressView!
    @IBOutlet weak var listView: UITableView!
    @IBOutlet weak var searchSuggestionView: UITableView!
    @IBOutlet weak var recenterOnUserLocationButton: UIButton!
    @IBOutlet weak var overlayDarkBackgroundView: UIView!
    
    public var articleStore: WMFArticleDataStore!
    public var dataStore: MWKDataStore!

    private let locationSearchFetcher = WMFLocationSearchFetcher()
    private let searchFetcher = WMFSearchFetcher()
    private let previewFetcher = WMFArticlePreviewFetcher()
    private let wikidataFetcher = WikidataFetcher()
    private let locationManager = WMFLocationManager.fine()
    private let animationDuration = 0.6
    private let animationScale = CGFloat(0.6)
    private let popoverFadeDuration = 0.25
    private let searchHistoryCountLimit = 15
    private var searchSuggestionController: PlaceSearchSuggestionController!
    private var searchBar: UISearchBar!
    private var siteURL: URL = NSURL.wmf_URLWithDefaultSiteAndCurrentLocale()!
    private var segmentedControl: UISegmentedControl!
    private var segmentedControlBarButtonItem: UIBarButtonItem!
    private var closeBarButtonItem: UIBarButtonItem!
    private var currentGroupingPrecision: QuadKeyPrecision = 1
    private let searchHistoryGroup = "PlaceSearch"
    private var selectedArticlePopover: ArticlePopoverViewController?
    private var selectedArticleAnnotationView: MKAnnotationView?
    private var selectedArticleKey: String?
    private var placeToSelect: ArticlePlace?
    private var articleKeyToSelect: String?
    private var currentSearchRegion: MKCoordinateRegion?
    private var performDefaultSearchOnNextMapRegionUpdate = false
    private var previouslySelectedArticlePlaceIdentifier: String?
    private var searching: Bool = false
    private let tracker = PiwikTracker.sharedInstance()
    private let mapTrackerContext: AnalyticsContext = "Places_map"
    private let listTrackerContext: AnalyticsContext = "Places_list"
    private let searchTrackerContext: AnalyticsContext = "Places_search"
    private let imageController = WMFImageController.sharedInstance()
    
    // MARK: - View Lifecycle
    
    override func viewDidLoad() {
        super.viewDidLoad()
        
        redoSearchButton.setTitle("          " + localizedStringForKeyFallingBackOnEnglish("places-search-this-area")  + "          ", for: .normal)
        
        // Setup map view
        mapView.mapType = .standard
        mapView.showsBuildings = false
        mapView.showsTraffic = false
        mapView.showsPointsOfInterest = false
        mapView.showsScale = false
        mapView.showsUserLocation = false
        
        // Setup location manager
        locationManager.delegate = self
        
        view.tintColor = .wmf_blueTint
        redoSearchButton.backgroundColor = view.tintColor
        
        // Setup map/list toggle
        let map = #imageLiteral(resourceName: "places-map")
        let list = #imageLiteral(resourceName: "places-list")
        map.accessibilityLabel = localizedStringForKeyFallingBackOnEnglish("places-accessibility-show-as-map")
        list.accessibilityLabel = localizedStringForKeyFallingBackOnEnglish("places-accessibility-show-as-list")
        segmentedControl = UISegmentedControl(items: [map, list])
        
        segmentedControl.selectedSegmentIndex = 0
        segmentedControl.addTarget(self, action: #selector(updateViewModeFromSegmentedControl), for: .valueChanged)
        segmentedControl.tintColor = .wmf_blueTint
        segmentedControlBarButtonItem = UIBarButtonItem(customView: segmentedControl)
        navigationItem.rightBarButtonItem = segmentedControlBarButtonItem
        
        let closeImage = #imageLiteral(resourceName: "close")
        closeBarButtonItem = UIBarButtonItem(image:  closeImage, style: .plain, target: self, action: #selector(closeSearch))
        closeBarButtonItem.accessibilityLabel = localizedStringForKeyFallingBackOnEnglish("places-accessibility-close-search")
        // Setup recenter button
        recenterOnUserLocationButton.accessibilityLabel = localizedStringForKeyFallingBackOnEnglish("places-accessibility-recenter-map-on-user-location")
        
        // Setup list view
        listView.dataSource = self
        listView.delegate = self
        listView.register(WMFNearbyArticleTableViewCell.wmf_classNib(), forCellReuseIdentifier: WMFNearbyArticleTableViewCell.identifier())
        listView.estimatedRowHeight = WMFNearbyArticleTableViewCell.estimatedRowHeight()
        
        // Setup search bar
        let searchBarLeftPadding: CGFloat = 7.5
        let searchBarRightPadding: CGFloat = 2.5
        searchBar = UISearchBar(frame: CGRect(x: searchBarLeftPadding, y: 0, width: view.bounds.size.width - searchBarLeftPadding - searchBarRightPadding, height: 32))
        //searchBar.keyboardType = .webSearch
        searchBar.returnKeyType = .search
        searchBar.delegate = self
        searchBar.searchBarStyle = .minimal
        searchBar.autoresizingMask = [.flexibleWidth, .flexibleHeight]
        
        let titleView = UIView(frame: CGRect(x: 0, y: 0, width: view.bounds.size.width, height: 32))
        titleView.addSubview(searchBar)
        navigationItem.titleView = titleView
        
        // Setup search suggestions
        searchSuggestionController = PlaceSearchSuggestionController()
        searchSuggestionController.tableView = searchSuggestionView
        searchSuggestionController.delegate = self
        
        
    }
    
    override func viewWillAppear(_ animated: Bool) {
        super.viewWillAppear(animated)
        
        let defaults = UserDefaults.wmf_userDefaults()
        if !defaults.wmf_placesHasAppeared() {
            defaults.wmf_setPlacesHasAppeared(true)
        }
        
        NotificationCenter.default.addObserver(self, selector: #selector(keyboardChanged), name: NSNotification.Name.UIKeyboardWillShow, object: nil)
        NotificationCenter.default.addObserver(self, selector: #selector(keyboardChanged), name: NSNotification.Name.UIKeyboardWillHide, object: nil)
        
        guard WMFLocationManager.isAuthorized() else {
            if !defaults.wmf_placesDidPromptForLocationAuthorization() {
                defaults.wmf_setPlacesDidPromptForLocationAuthorization(true)
                promptForLocationAccess()
            } else {
                performDefaultSearchOnNextMapRegionUpdate = currentSearch == nil
            }
            return
        }
        
        locationManager.startMonitoringLocation()
        mapView.showsUserLocation = true
        
        tracker?.wmf_logView(self)
    }
    
    override func viewWillDisappear(_ animated: Bool) {
        super.viewWillDisappear(animated)
        NotificationCenter.default.removeObserver(self, name: NSNotification.Name.UIKeyboardWillShow, object: nil)
        NotificationCenter.default.removeObserver(self, name: NSNotification.Name.UIKeyboardWillHide, object: nil)
        locationManager.stopMonitoringLocation()
        mapView.showsUserLocation = false
    }
    
    // MARK: - MKMapViewDelegate
    
    func mapView(_ mapView: MKMapView, regionWillChangeAnimated animated: Bool) {
        deselectAllAnnotations()
    }
    
    func mapView(_ mapView: MKMapView, regionDidChangeAnimated animated: Bool) {
        _mapRegion = mapView.region
        guard performDefaultSearchOnNextMapRegionUpdate == false else {
            performDefaultSearchIfNecessary(withRegion: mapView.region)
            return
        }
        regroupArticlesIfNecessary(forVisibleRegion: mapView.region)
        articleKeyToSelect = nil
        showRedoSearchButtonIfNecessary(forVisibleRegion: mapView.region)
        guard let toSelect = placeToSelect else {
            return
        }
        
        placeToSelect = nil
        
        guard let articleToSelect = toSelect.articles.first else {
            return
        }
        
        let annotations = mapView.annotations(in: mapView.visibleMapRect)
        for annotation in annotations {
            guard let place = annotation as? ArticlePlace,
                place.articles.count == 1,
                let article = place.articles.first,
                article.key == articleToSelect.key else {
                    continue
            }
            selectArticlePlace(place)
            break
        }
        
    }

    var placeGroupVC: ArticlePlaceGroupViewController?
    var placeGroupAnnotationView: MKAnnotationView?
    
    func dismissGroup(andZoom: Bool) {
        dismissCurrentArticlePopover()
        guard let groupVC = placeGroupVC else {
            return
        }
        groupVC.hide {
            groupVC.willMove(toParentViewController: nil)
            groupVC.view.removeFromSuperview()
            groupVC.removeFromParentViewController()
            if andZoom {
                self.mapRegion = self.regionThatFits(articles: groupVC.articles)
            }
            self.placeGroupAnnotationView?.isHidden = false
            self.placeGroupVC = nil
            self.placeGroupAnnotationView = nil
        }
    }
    
    func mapView(_ mapView: MKMapView, didSelect annotationView: MKAnnotationView) {
        guard let place = annotationView.annotation as? ArticlePlace else {
            return
        }
        
        previouslySelectedArticlePlaceIdentifier = place.identifier
        
        guard place.articles.count == 1 else {
<<<<<<< HEAD
=======
#if WMF_PLACES_GROUP_POPOVERS
>>>>>>> 6000b899
            guard self.placeGroupVC == nil else {
                return
            }
            let placeGroupVC = ArticlePlaceGroupViewController(articles: place.articles)
            placeGroupVC.delegate = self
            placeGroupVC.view.tintColor = view.tintColor
            placeGroupVC.view.frame = view.bounds
            placeGroupVC.view.autoresizingMask = [.flexibleWidth, .flexibleHeight]

            addChildViewController(placeGroupVC)
            view.insertSubview(placeGroupVC.view, aboveSubview: redoSearchButton)
            placeGroupVC.didMove(toParentViewController: self)
            
            
            let center = view.convert(annotationView.center, from: annotationView.superview)
            
            placeGroupVC.show(center: center)
        
            self.placeGroupVC = placeGroupVC
            annotationView.isHidden = true
            self.placeGroupAnnotationView = annotationView
            deselectAllAnnotations()
<<<<<<< HEAD
=======
#else
            deselectAllAnnotations()
            articleKeyToSelect = place.articles.first?.key
            mapRegion = regionThatFits(articles: place.articles)

#endif
>>>>>>> 6000b899
            return
        }
        
        showPopover(forAnnotationView: annotationView)
    }
    
    func mapView(_ mapView: MKMapView, didDeselect view: MKAnnotationView) {
        selectedArticleKey = nil
        dismissCurrentArticlePopover()
    }
    
    func mapView(_ mapView: MKMapView, annotationView view: MKAnnotationView, calloutAccessoryControlTapped control: UIControl) {
    }
    
    func mapView(_ mapView: MKMapView, viewFor annotation: MKAnnotation) -> MKAnnotationView? {
        
        guard let place = annotation as? ArticlePlace else {
            // CRASH WORKAROUND 
            // The UIPopoverController that the map view presents from the default user location annotation is causing a crash. Using our own annotation view for the user location works around this issue.
            if let userLocation = annotation as? MKUserLocation {
                let userViewReuseIdentifier = "org.wikimedia.userLocationAnnotationView"
                let placeView = mapView.dequeueReusableAnnotationView(withIdentifier: userViewReuseIdentifier) as? UserLocationAnnotationView ?? UserLocationAnnotationView(annotation: userLocation, reuseIdentifier: userViewReuseIdentifier)
                placeView.annotation = userLocation
                return placeView
            }
            return nil
        }
        
        let reuseIdentifier = "org.wikimedia.articlePlaceView"
        var placeView = mapView.dequeueReusableAnnotationView(withIdentifier: reuseIdentifier) as! ArticlePlaceView?
        
        if placeView == nil {
            placeView = ArticlePlaceView(annotation: place, reuseIdentifier: reuseIdentifier)
        } else {
            placeView?.prepareForReuse()
            placeView?.annotation = place
        }
        
        placeView?.delegate = self
        
        if showingAllImages {
            placeView?.set(alwaysShowImage: true, animated: false)
        }
        
        if place.articles.count > 1 && place.nextCoordinate == nil {
            placeView?.alpha = 0
            placeView?.transform = CGAffineTransform(scaleX: animationScale, y: animationScale)
            dispatchOnMainQueue({
                UIView.animate(withDuration: self.animationDuration, delay: 0, options: .allowUserInteraction, animations: {
                    placeView?.transform = CGAffineTransform.identity
                    placeView?.alpha = 1
                }, completion: nil)
            })
        } else if let nextCoordinate = place.nextCoordinate {
            placeView?.alpha = 0
            dispatchOnMainQueue({
                UIView.animate(withDuration: 2*self.animationDuration, delay: 0, usingSpringWithDamping: 0.7, initialSpringVelocity: 0, options: .allowUserInteraction, animations: {
                    place.coordinate = nextCoordinate
                }, completion: nil)
                UIView.animate(withDuration: 0.5*self.animationDuration, delay: 0, options: .allowUserInteraction, animations: {
                    placeView?.alpha = 1
                }, completion: nil)
            })
        } else {
            placeView?.alpha = 0
            dispatchOnMainQueue({
                UIView.animate(withDuration: self.animationDuration, delay: 0, options: .allowUserInteraction, animations: {
                    placeView?.alpha = 1
                }, completion: nil)
            })
        }
        
        return placeView
    }
    
    // MARK: - Keyboard
    
    func keyboardChanged(notification: NSNotification) {
        guard let userInfo = notification.userInfo,
            let frameValue = userInfo[UIKeyboardFrameEndUserInfoKey] as? NSValue else {
                return
        }
        let frame = frameValue.cgRectValue
        var inset = searchSuggestionView.contentInset
        inset.bottom = frame.size.height
        searchSuggestionView.contentInset = inset
    }
    
    // MARK: - Map Region
    
    private var _mapRegion: MKCoordinateRegion?
    
    private var mapRegion: MKCoordinateRegion? {
        set {
            guard let value = newValue else {
                _mapRegion = nil
                return
            }
            
            let region = mapView.regionThatFits(value)
            
            _mapRegion = region
            regroupArticlesIfNecessary(forVisibleRegion: region)
            showRedoSearchButtonIfNecessary(forVisibleRegion: region)

            mapView.setRegion(region, animated: true)
            
<<<<<<< HEAD
            mapView.setRegion(region, animated: true)
=======
>>>>>>> 6000b899
        }
        
        get {
            return _mapRegion
        }
    }
    
    func regionThatFits(articles: [WMFArticle]) -> MKCoordinateRegion {
        let coordinates: [CLLocationCoordinate2D] =  articles.flatMap({ (article) -> CLLocationCoordinate2D? in
            return article.coordinate
        })
        return coordinates.wmf_boundingRegion
    }
    
    // MARK: - Searching
    
    var currentSearch: PlaceSearch? {
        didSet {
            guard let search = currentSearch else {
                return
            }
            
            searchBar.text = search.localizedDescription
            performSearch(search)
            
            
            switch search.type {
            case .saved:
                break
            case .top:
                break
            case .location:
                guard !search.needsWikidataQuery else {
                    break
                }
                fallthrough
            default:
                saveToHistory(search: search)
            }
        }
    }
    
    func performDefaultSearchIfNecessary(withRegion region: MKCoordinateRegion) {
        guard currentSearch == nil else {
            return
        }
        performDefaultSearch(withRegion: region)
    }
    
    func performDefaultSearch(withRegion region: MKCoordinateRegion) {
        currentSearch = PlaceSearch(type: .top, sortStyle: .links, string: nil, region: region, localizedDescription: localizedStringForKeyFallingBackOnEnglish("places-search-top-articles"), searchResult: nil)
    }
    
    var articleFetchedResultsController = NSFetchedResultsController<WMFArticle>() {
        didSet {
            oldValue.delegate = nil
            for article in oldValue.fetchedObjects ?? [] {
                article.placesSortOrder = NSNumber(integerLiteral: 0)
            }
            do {
                try dataStore.viewContext.save()
                try articleFetchedResultsController.performFetch()
            } catch let fetchError {
                DDLogError("Error fetching articles for places: \(fetchError)")
            }
            updatePlaces()
            articleFetchedResultsController.delegate = self
        }
    }
    
    func showRedoSearchButtonIfNecessary(forVisibleRegion visibleRegion: MKCoordinateRegion) {
        guard let searchRegion = currentSearchRegion, let search = currentSearch, search.type != .saved else {
            redoSearchButton.isHidden = true
            return
        }
        let searchWidth = searchRegion.width
        let searchHeight = searchRegion.height
        let searchRegionMinDimension = min(searchWidth, searchHeight)
        
        let visibleWidth = visibleRegion.width
        let visibleHeight = visibleRegion.height
        
        let distance = CLLocation(latitude: visibleRegion.center.latitude, longitude: visibleRegion.center.longitude).distance(from: CLLocation(latitude: searchRegion.center.latitude, longitude: searchRegion.center.longitude))
        let widthRatio = visibleWidth/searchWidth
        let heightRatio = visibleHeight/searchHeight
        let ratio = min(widthRatio, heightRatio)
        redoSearchButton.isHidden = !(ratio > 1.33 || ratio < 0.67 || distance/searchRegionMinDimension > 0.33)
    }
    
    func performSearch(_ search: PlaceSearch) {
        guard !searching else {
            return
        }
        searching = true
        redoSearchButton.isHidden = true
        
        deselectAllAnnotations()
        
        let siteURL = self.siteURL
        var searchTerm: String? = nil
        let sortStyle = search.sortStyle
        let region = search.region ?? mapRegion ?? mapView.region
        currentSearchRegion = region
        
        switch search.type {
        case .saved:
            showSavedArticles()
            return
        case .top:
            tracker?.wmf_logAction("Top_article_search", inContext: searchTrackerContext, contentType: AnalyticsContent(siteURL))
            break
        case .location:
            guard search.needsWikidataQuery else {
                tracker?.wmf_logActionTapThrough(inContext: searchTrackerContext, contentType: AnalyticsContent(siteURL))
                fallthrough
            }
            performWikidataQuery(forSearch: search)
            return
        case .text:
            fallthrough
        default:
            searchTerm = search.string
        }
        
        let center = region.center
        let halfLatitudeDelta = region.span.latitudeDelta * 0.5
        let halfLongitudeDelta = region.span.longitudeDelta * 0.5
        let top = CLLocation(latitude: center.latitude + halfLatitudeDelta, longitude: center.longitude)
        let bottom = CLLocation(latitude: center.latitude - halfLatitudeDelta, longitude: center.longitude)
        let left =  CLLocation(latitude: center.latitude, longitude: center.longitude - halfLongitudeDelta)
        let right =  CLLocation(latitude: center.latitude, longitude: center.longitude + halfLongitudeDelta)
        let height = top.distance(from: bottom)
        let width = right.distance(from: left)
        
        let radius = round(0.25*(width + height))
        let searchRegion = CLCircularRegion(center: center, radius: radius, identifier: "")
        
        let done = {
            self.searching = false
            self.progressView.setProgress(1.0, animated: true)
            self.isProgressHidden = true
        }
        isProgressHidden = false
        progressView.setProgress(0, animated: false)
        perform(#selector(incrementProgress), with: nil, afterDelay: 0.3)
        locationSearchFetcher.fetchArticles(withSiteURL: siteURL, in: searchRegion, matchingSearchTerm: searchTerm, sortStyle: sortStyle, resultLimit: 50, completion: { (searchResults) in
            self.updatePlaces(withSearchResults: searchResults.results)
            done()
        }) { (error) in
            WMFAlertManager.sharedInstance.showWarningAlert(error.localizedDescription, sticky: false, dismissPreviousAlerts: true, tapCallBack: nil)
            done()
        }
    }
    
    func performWikidataQuery(forSearch search: PlaceSearch) {
        let fail = {
            dispatchOnMainQueue({
                if let region = search.region {
                    self.mapRegion = region
                }
                self.searching = false
                var newSearch = search
                newSearch.needsWikidataQuery = false
                self.currentSearch = newSearch
            })
        }
        guard let articleURL = search.searchResult?.articleURL(forSiteURL: siteURL) else {
            fail()
            return
        }
        
        wikidataFetcher.wikidataBoundingRegion(forArticleURL: articleURL, failure: { (error) in
            DDLogError("Error fetching bounding region from Wikidata: \(error)")
            fail()
        }, success: { (region) in
            dispatchOnMainQueue({
                self.mapRegion = region
                self.searching = false
                var newSearch = search
                newSearch.needsWikidataQuery = false
                newSearch.region = region
                self.currentSearch = newSearch
            })
        })
    }
    
    func updatePlaces(withSearchResults searchResults: [MWKLocationSearchResult]) {
        if let searchSuggestionArticleURL = currentSearch?.searchResult?.articleURL(forSiteURL: siteURL),
            let searchSuggestionArticleKey = (searchSuggestionArticleURL as NSURL?)?.wmf_articleDatabaseKey { // the user tapped an article in the search suggestions list, so we should select that
            articleKeyToSelect = searchSuggestionArticleKey
        }
        
        var foundKey = false
        var keysToFetch: [String] = []
        var sort = 1
        for result in searchResults {
            guard let displayTitle = result.displayTitle,
                let articleURL = (siteURL as NSURL).wmf_URL(withTitle: displayTitle),
                let article = self.articleStore?.addPreview(with: articleURL, updatedWith: result),
                let _ = article.quadKey,
                let articleKey = article.key else {
                    continue
            }
            article.placesSortOrder = NSNumber(value: sort)
            if articleKeyToSelect != nil && articleKeyToSelect == articleKey {
                foundKey = true
            }
            keysToFetch.append(articleKey)
            sort += 1
        }
        
        if !foundKey, let keyToFetch = articleKeyToSelect, let URL = URL(string: keyToFetch), let searchResult = currentSearch?.searchResult {
            articleStore.addPreview(with: URL, updatedWith: searchResult)
            keysToFetch.append(keyToFetch)
        }
        
        let request = WMFArticle.fetchRequest()
        request.predicate = NSPredicate(format: "key in %@", keysToFetch)
        request.sortDescriptors = [NSSortDescriptor(key: "placesSortOrder", ascending: true)]
        articleFetchedResultsController = NSFetchedResultsController<WMFArticle>(fetchRequest: request, managedObjectContext: dataStore.viewContext, sectionNameKeyPath: nil, cacheName: nil)
    }
    
    func updatePlaces() {
        listView.reloadData()
        currentGroupingPrecision = 0
        regroupArticlesIfNecessary(forVisibleRegion: mapRegion ?? mapView.region)
    }
    
    @IBAction func redoSearch(_ sender: Any) {
        guard let search = currentSearch else {
            return
        }
        
        redoSearchButton.isHidden = true
        
        guard search.type != .location && search.type != .saved else {
            performDefaultSearch(withRegion: mapView.region)
            return
        }
        
        currentSearch = PlaceSearch(type: search.type, sortStyle: search.sortStyle, string: search.string, region: nil, localizedDescription: search.localizedDescription, searchResult: search.searchResult)
    }
    
    // MARK: - Display Actions
    
    func deselectAllAnnotations() {
        for annotation in mapView.selectedAnnotations {
            mapView.deselectAnnotation(annotation, animated: true)
        }
    }
    
    enum ViewMode {
        case map
        case list
        case search
    }
    
    var viewMode: ViewMode = .map {
        didSet {
            if oldValue == .search && viewMode != .search {
                navigationItem.setRightBarButton(segmentedControlBarButtonItem, animated: true)
            } else if oldValue != .search && viewMode == .search {
                navigationItem.setRightBarButton(closeBarButtonItem, animated: true)
            }
            switch viewMode {
            case .list:
                deselectAllAnnotations()
                updateDistanceFromUserOnVisibleCells()
                logListViewImpressionsForVisibleCells()
                mapView.isUserInteractionEnabled = false
                listView.isHidden = false
                overlayDarkBackgroundView.isHidden = false
                searchSuggestionView.isHidden = true
            case .search:
                mapView.isUserInteractionEnabled = false
                listView.isHidden = true
                overlayDarkBackgroundView.isHidden = false
                searchSuggestionView.isHidden = false
            case .map:
                fallthrough
            default:
                mapView.isUserInteractionEnabled = true
                listView.isHidden = true
                overlayDarkBackgroundView.isHidden = true
                searchSuggestionView.isHidden = true
            }
            recenterOnUserLocationButton.isHidden = mapView.isHidden
            redoSearchButton.isHidden = mapView.isHidden
        }
    }
    
    func updateViewModeFromSegmentedControl() {
        switch segmentedControl.selectedSegmentIndex {
        case 0:
            viewMode = .map
        default:
            viewMode = .list
        }
    }
    
    func selectArticlePlace(_ articlePlace: ArticlePlace) {
        mapView.selectAnnotation(articlePlace, animated: articlePlace.identifier != previouslySelectedArticlePlaceIdentifier)
        previouslySelectedArticlePlaceIdentifier = articlePlace.identifier
    }

    // MARK: - Search History
    
    func saveToHistory(search: PlaceSearch) {
        do {
            let moc = dataStore.viewContext
            if let keyValue = keyValue(forPlaceSearch: search, inManagedObjectContext: moc) {
                keyValue.date = Date()
            } else if let entity = NSEntityDescription.entity(forEntityName: "WMFKeyValue", in: moc) {
                let keyValue =  WMFKeyValue(entity: entity, insertInto: moc)
                keyValue.key = search.key
                keyValue.group = searchHistoryGroup
                keyValue.date = Date()
                keyValue.value = search.dictionaryValue as NSObject
            }
            try moc.save()
        } catch let error {
            DDLogError("error saving to place search history: \(error.localizedDescription)")
        }
    }
    
    func clearSearchHistory() {
        do {
            let moc = dataStore.viewContext
            let request = WMFKeyValue.fetchRequest()
            request.predicate = NSPredicate(format: "group == %@", searchHistoryGroup)
            request.sortDescriptors = [NSSortDescriptor(key: "date", ascending: false)]
            let results = try moc.fetch(request)
            for result in results {
                moc.delete(result)
            }
            try moc.save()
        } catch let error {
            DDLogError("Error clearing recent place searches: \(error)")
        }
    }
    
    func keyValue(forPlaceSearch placeSearch: PlaceSearch, inManagedObjectContext moc: NSManagedObjectContext) -> WMFKeyValue? {
        var keyValue: WMFKeyValue?
        do {
            let key = placeSearch.key
            let request = WMFKeyValue.fetchRequest()
            request.predicate = NSPredicate(format: "key == %@ && group == %@", key, searchHistoryGroup)
            request.fetchLimit = 1
            let results = try moc.fetch(request)
            keyValue = results.first
        } catch let error {
            DDLogError("Error fetching place search key value: \(error.localizedDescription)")
        }
        return keyValue
    }
    
    // MARK: - Location Access
    
    func promptForLocationAccess() {
        let enableLocationVC = EnableLocationViewController(nibName: "EnableLocationViewController", bundle: nil)
        enableLocationVC.view.tintColor = view.tintColor
        enableLocationVC.modalPresentationStyle = .popover
        enableLocationVC.preferredContentSize = enableLocationVC.view.systemLayoutSizeFitting(CGSize(width: enableLocationVC.view.bounds.size.width, height: UILayoutFittingCompressedSize.height), withHorizontalFittingPriority: UILayoutPriorityRequired, verticalFittingPriority: UILayoutPriorityFittingSizeLevel)
        enableLocationVC.popoverPresentationController?.delegate = self
        enableLocationVC.popoverPresentationController?.sourceView = view
        enableLocationVC.popoverPresentationController?.canOverlapSourceViewRect = true
        enableLocationVC.popoverPresentationController?.sourceRect = view.bounds
        enableLocationVC.popoverPresentationController?.permittedArrowDirections = []
        enableLocationVC.delegate = self
        present(enableLocationVC, animated: true, completion: {
            
        })
    }
    
    // MARK: - Saved Articles
    
    func showSavedArticles() {
        tracker?.wmf_logAction("Saved_article_search", inContext: searchTrackerContext, contentType: AnalyticsContent(siteURL))
        let moc = dataStore.viewContext
        isProgressHidden = false
        progressView.setProgress(0, animated: false)
        let done = { (articlesToShow: [WMFArticle]) -> Void in
            let request = WMFArticle.fetchRequest()
            request.predicate = NSPredicate(format: "savedDate != NULL && signedQuadKey != NULL")
            request.sortDescriptors = [NSSortDescriptor(key: "savedDate", ascending: false)]
            self.articleFetchedResultsController = NSFetchedResultsController<WMFArticle>(fetchRequest: request, managedObjectContext: self.dataStore.viewContext, sectionNameKeyPath: nil, cacheName: nil)
            if articlesToShow.count > 0 {
                self.mapRegion = self.regionThatFits(articles: articlesToShow)
            }
            self.searching = false
            if articlesToShow.count == 0 {
                self.wmf_showAlertWithMessage(localizedStringForKeyFallingBackOnEnglish("places-no-saved-articles-have-location"))
            }
            self.progressView.setProgress(1.0, animated: true)
            self.isProgressHidden = true
        }
        
        do {
            let savedPagesWithLocation = try moc.fetch(fetchRequestForSavedArticlesWithLocation)
            guard savedPagesWithLocation.count >= 99 else {
                let savedPagesWithoutLocationRequest = WMFArticle.fetchRequest()
                savedPagesWithoutLocationRequest.predicate = NSPredicate(format: "savedDate != NULL && signedQuadKey == NULL")
                savedPagesWithoutLocationRequest.sortDescriptors = [NSSortDescriptor(key: "savedDate", ascending: false)]
                savedPagesWithoutLocationRequest.propertiesToFetch = ["key"]
                let savedPagesWithoutLocation = try moc.fetch(savedPagesWithoutLocationRequest)
                guard savedPagesWithoutLocation.count > 0 else {
                    done(savedPagesWithLocation)
                    return
                }
                let urls = savedPagesWithoutLocation.flatMap({ (article) -> URL? in
                    return article.url
                })
                
                previewFetcher.fetchArticlePreviewResults(forArticleURLs: urls, siteURL: siteURL, completion: { (searchResults) in
                    var resultsByKey: [String: MWKSearchResult] = [:]
                    for searchResult in searchResults {
                        guard let title = searchResult.displayTitle, searchResult.location != nil else {
                            continue
                        }
                        guard let url = (self.siteURL as NSURL).wmf_URL(withTitle: title)  else {
                            continue
                        }
                        guard let key = (url as NSURL).wmf_articleDatabaseKey else {
                            continue
                        }
                        resultsByKey[key] = searchResult
                    }
                    guard resultsByKey.count > 0 else {
                        done(savedPagesWithLocation)
                        return
                    }
                    let articlesToUpdateFetchRequest = WMFArticle.fetchRequest()
                    articlesToUpdateFetchRequest.predicate = NSPredicate(format: "key IN %@", Array(resultsByKey.keys))
                    do {
                        var allArticlesWithLocation = savedPagesWithLocation
                        let articlesToUpdate = try moc.fetch(articlesToUpdateFetchRequest)
                        for articleToUpdate in articlesToUpdate {
                            guard let key = articleToUpdate.key,
                                let result = resultsByKey[key] else {
                                    continue
                            }
                            self.articleStore.updatePreview(articleToUpdate, with: result)
                            allArticlesWithLocation.append(articleToUpdate)
                        }
                        try moc.save()
                        done(allArticlesWithLocation)
                    } catch let error {
                        DDLogError("Error fetching saved articles: \(error.localizedDescription)")
                        done(savedPagesWithLocation)
                    }
                }, failure: { (error) in
                    DDLogError("Error fetching saved articles: \(error.localizedDescription)")
                    done(savedPagesWithLocation)
                })
                return
            }
        } catch let error {
            DDLogError("Error fetching saved articles: \(error.localizedDescription)")
        }
        done([])
    }
    
    
    var fetchRequestForSavedArticles: NSFetchRequest<WMFArticle> {
        get {
            let savedRequest = WMFArticle.fetchRequest()
            savedRequest.predicate = NSPredicate(format: "savedDate != NULL")
            return savedRequest
        }
    }
    
    var fetchRequestForSavedArticlesWithLocation: NSFetchRequest<WMFArticle> {
        get {
            let savedRequest = WMFArticle.fetchRequest()
            savedRequest.predicate = NSPredicate(format: "savedDate != NULL && signedQuadKey != NULL")
            return savedRequest
        }
    }
    
    
    // MARK: - Progress
    
    func incrementProgress() {
        guard !isProgressHidden && progressView.progress <= 0.69 else {
            return
        }
        
        let rand = 0.15 + Float(arc4random_uniform(15))/100
        progressView.setProgress(progressView.progress + rand, animated: true)
        perform(#selector(incrementProgress), with: nil, afterDelay: 0.3)
    }
    
    func hideProgress() {
        UIView.animate(withDuration: 0.3, animations: { self.progressView.alpha = 0 } )
    }
    
    func showProgress() {
        progressView.alpha = 1
    }
    
    var isProgressHidden: Bool = false {
        didSet{
            if isProgressHidden {
                NSObject.cancelPreviousPerformRequests(withTarget: self, selector: #selector(showProgress), object: nil)
                NSObject.cancelPreviousPerformRequests(withTarget: self, selector: #selector(incrementProgress), object: nil)
                perform(#selector(hideProgress), with: nil, afterDelay: 0.7)
            } else {
                NSObject.cancelPreviousPerformRequests(withTarget: self, selector: #selector(hideProgress), object: nil)
                showProgress()
            }
        }
    }
    
    // MARK: - Place Grouping
    
    private var groupingTaskGroup: WMFTaskGroup?
    private var needsRegroup = false
    private var showingAllImages = false
    private var greaterThanOneArticleGroupCount = 0
    
    
    func shouldShowAllImages(currentPrecision: QuadKeyPrecision, currentSearchPrecision: QuadKeyPrecision, maxPrecision: QuadKeyPrecision) -> Bool {
        return currentPrecision > 17 || (currentPrecision >= currentSearchPrecision + 3 && greaterThanOneArticleGroupCount == 0)
    }
    
    func updateShouldShowAllImages(currentPrecision: QuadKeyPrecision, currentSearchPrecision: QuadKeyPrecision, maxPrecision: QuadKeyPrecision) {
        let shouldShowAllImages = self.shouldShowAllImages(currentPrecision: currentPrecision, currentSearchPrecision: currentSearchPrecision, maxPrecision: maxPrecision)
        
        if shouldShowAllImages != showingAllImages {
            for annotation in mapView.annotations {
                guard let view = mapView.view(for: annotation) as? ArticlePlaceView else {
                    continue
                }
                view.set(alwaysShowImage: shouldShowAllImages, animated: true)
            }
            showingAllImages = shouldShowAllImages
        }
    }
    
    struct ArticleGroup {
        var articles: [WMFArticle] = []
        var latitudeSum: QuadKeyDegrees = 0
        var longitudeSum: QuadKeyDegrees = 0
        var baseQuadKey: QuadKey = 0
        var baseQuadKeyPrecision: QuadKeyPrecision = 0
        var location: CLLocation {
            get {
                return CLLocation(latitude: latitudeSum/CLLocationDegrees(articles.count), longitude: longitudeSum/CLLocationDegrees(articles.count))
            }
        }
    }

    
    func merge(group: ArticleGroup, key: String, groups: [String: ArticleGroup], groupingDistance: CLLocationDistance) -> Set<String> {
        var toMerge = Set<String>()
        if let keyToSelect = articleKeyToSelect, group.articles.first?.key == keyToSelect {
            //no grouping with the article to select
            return toMerge
        }
        
        let baseQuadKey = group.baseQuadKey
        let baseQuadKeyPrecision = group.baseQuadKeyPrecision
        let baseQuadKeyCoordinate = QuadKeyCoordinate(quadKey: baseQuadKey, precision: baseQuadKeyPrecision)
        
        if baseQuadKeyCoordinate.latitudePart > 2 && baseQuadKeyCoordinate.longitudePart > 1 {
            for t: Int64 in -1...1 {
                for n: Int64 in -1...1 {
                    guard t != 0 || n != 0 else {
                        continue
                    }
                    let latitudePart = QuadKeyPart(Int64(baseQuadKeyCoordinate.latitudePart) + 2*t)
                    let longitudePart = QuadKeyPart(Int64(baseQuadKeyCoordinate.longitudePart) + n)
                    let adjacentBaseQuadKey = QuadKey(latitudePart: latitudePart, longitudePart: longitudePart, precision: baseQuadKeyPrecision)
                    let adjacentKey = "\(adjacentBaseQuadKey)|\(adjacentBaseQuadKey + 1)"
                    guard let adjacentGroup = groups[adjacentKey] else {
                        continue
                    }
                    if let keyToSelect = articleKeyToSelect, adjacentGroup.articles.first?.key == keyToSelect {
                        //no grouping with the article to select
                        continue
                    }
                    let location = group.location
                    let distance = adjacentGroup.location.distance(from: location)
                    let distanceToCheck = adjacentGroup.articles.count > 1 || group.articles.count > 1 ? groupingDistance : 0.25*groupingDistance
                    if distance < distanceToCheck {
                        toMerge.insert(adjacentKey)
                        var newGroups = groups
                        newGroups.removeValue(forKey: key)
                        let others = merge(group: adjacentGroup, key: adjacentKey, groups: newGroups, groupingDistance: groupingDistance)
                        toMerge.formUnion(others)
                    }
                }
            }
        }
        return toMerge
    }
    
    func regroupArticlesIfNecessary(forVisibleRegion visibleRegion: MKCoordinateRegion) {
        guard groupingTaskGroup == nil else {
            needsRegroup = true
            return
        }
        assert(Thread.isMainThread)
        
        guard let searchRegion = currentSearchRegion else {
            return
        }
        
        let deltaLon = visibleRegion.span.longitudeDelta
        let lowestPrecision = QuadKeyPrecision(deltaLongitude: deltaLon)
        
        let searchDeltaLon = searchRegion.span.longitudeDelta
        let lowestSearchPrecision = QuadKeyPrecision(deltaLongitude: searchDeltaLon)
        
        let maxPrecision: QuadKeyPrecision = 16
        var groupingAggressiveness: CLLocationDistance = 0.67
        let groupingPrecisionDelta: QuadKeyPrecision = 4
        if lowestPrecision + 4 <= lowestSearchPrecision {
            groupingAggressiveness += 0.3
        }
        
        let currentPrecision = lowestPrecision + groupingPrecisionDelta
        let groupingPrecision = min(maxPrecision, currentPrecision)
        let currentSearchPrecision = lowestSearchPrecision + groupingPrecisionDelta

        guard groupingPrecision != currentGroupingPrecision else {
            updateShouldShowAllImages(currentPrecision: currentPrecision, currentSearchPrecision: currentSearchPrecision, maxPrecision: maxPrecision)
            return
        }
        
        let taskGroup = WMFTaskGroup()
        groupingTaskGroup = taskGroup
        
        let groupingDeltaLatitude = groupingPrecision.deltaLatitude
        let groupingDeltaLongitude = groupingPrecision.deltaLongitude
        
        let centerLat = searchRegion.center.latitude
        let centerLon = searchRegion.center.longitude
        let groupingDistanceLocation = CLLocation(latitude:centerLat + groupingDeltaLatitude, longitude: centerLon + groupingDeltaLongitude)
        let centerLocation = CLLocation(latitude:centerLat, longitude: centerLon)
        let groupingDistance = groupingAggressiveness * groupingDistanceLocation.distance(from: centerLocation)
        
        var previousPlaceByArticle: [String: ArticlePlace] = [:]
        
        var annotationsToRemove: [String:ArticlePlace] = [:]
        
        for annotation in mapView.annotations {
            guard let place = annotation as? ArticlePlace else {
                continue
            }
            
            annotationsToRemove[place.identifier] = place
            
            for article in place.articles {
                guard let key = article.key else {
                    continue
                }
                previousPlaceByArticle[key] = place
            }
        }
        
        var groups: [String: ArticleGroup] = [:]
        
        for article in articleFetchedResultsController.fetchedObjects ?? [] {
            guard let quadKey = article.quadKey else {
                continue
            }
            var group: ArticleGroup
            let adjustedQuadKey: QuadKey
            let key: String
            if groupingPrecision < maxPrecision && (articleKeyToSelect == nil || article.key != articleKeyToSelect) {
                adjustedQuadKey = quadKey.adjusted(downBy: QuadKeyPrecision.maxPrecision - groupingPrecision)
                let baseQuadKey = adjustedQuadKey - adjustedQuadKey % 2
                key = "\(baseQuadKey)|\(baseQuadKey + 1)" // combine neighboring vertical keys
                group = groups[key] ?? ArticleGroup()
                group.baseQuadKey = baseQuadKey
                group.baseQuadKeyPrecision = groupingPrecision
            } else {
                group = ArticleGroup()
                adjustedQuadKey = quadKey
                key = "\(adjustedQuadKey)"
                group.baseQuadKey = quadKey
                group.baseQuadKeyPrecision = QuadKeyPrecision.maxPrecision
            }
            group.articles.append(article)
            let coordinate = QuadKeyCoordinate(quadKey: quadKey)
            group.latitudeSum += coordinate.latitude
            group.longitudeSum += coordinate.longitude
            groups[key] = group
        }
        
        greaterThanOneArticleGroupCount = 0
        let keys = groups.keys
        for key in keys {
            guard var group = groups[key] else {
                continue
            }

            let toMerge = merge(group: group, key: key, groups: groups, groupingDistance: groupingDistance)
            for adjacentKey in toMerge {
                guard let adjacentGroup = groups[adjacentKey] else {
                    continue
                }
                group.articles.append(contentsOf: adjacentGroup.articles)
                group.latitudeSum += adjacentGroup.latitudeSum
                group.longitudeSum += adjacentGroup.longitudeSum
                groups.removeValue(forKey: adjacentKey)
            }
            
            if group.articles.count > 1 {
                greaterThanOneArticleGroupCount += 1
            }

            var nextCoordinate: CLLocationCoordinate2D?
            var coordinate = group.location.coordinate
            
            let identifier = ArticlePlace.identifierForArticles(articles: group.articles)
            
            let checkAndSelect = { (place: ArticlePlace) in
                if let keyToSelect = self.articleKeyToSelect, place.articles.count == 1, place.articles.first?.key == keyToSelect {
                    self.deselectAllAnnotations()
                    self.placeToSelect = place
                    self.articleKeyToSelect = nil
                }
            }
            
            //check for identical place already on the map
            if let place = annotationsToRemove.removeValue(forKey: identifier) {
                checkAndSelect(place)
                continue
            }
            
            if group.articles.count == 1 {
                if let article = group.articles.first, let key = article.key, let previousPlace = previousPlaceByArticle[key] {
                    nextCoordinate = coordinate
                    coordinate = previousPlace.coordinate
                    let thumbnailURL = article.thumbnailURL
                    imageController.prefetchImageWithURL(thumbnailURL, completion: { })
                }
                
            } else {
                let groupCount = group.articles.count
                for article in group.articles {
                    guard let key = article.key,
                        let previousPlace = previousPlaceByArticle[key] else {
                            continue
                    }
                    
                    guard previousPlace.articles.count < groupCount else {
                            nextCoordinate = coordinate
                            coordinate = previousPlace.coordinate
                        break
                    }
                    
                    guard annotationsToRemove.removeValue(forKey: previousPlace.identifier) != nil else {
                        continue
                    }
                    
                    let placeView = mapView.view(for: previousPlace)
                    taskGroup.enter()
                    UIView.animate(withDuration:animationDuration, delay: 0, options: [.allowUserInteraction], animations: {
                        placeView?.alpha = 0
                        if (previousPlace.articles.count > 1) {
                            placeView?.transform = CGAffineTransform(scaleX: self.animationScale, y: self.animationScale)
                        }
                        previousPlace.coordinate = coordinate
                    }, completion: { (finished) in
                        taskGroup.leave()
                        self.mapView.removeAnnotation(previousPlace)
                    })
                }
            }

            
            guard let place = ArticlePlace(coordinate: coordinate, nextCoordinate: nextCoordinate, articles: group.articles, identifier: identifier) else {
                continue
            }
            
            mapView.addAnnotation(place)
            
            checkAndSelect(place)
            
            groups.removeValue(forKey: key)
        }
        
        for (_, annotation) in annotationsToRemove {
            let placeView = mapView.view(for: annotation)
            taskGroup.enter()
            UIView.animate(withDuration: 0.5*animationDuration, animations: {
                placeView?.transform = CGAffineTransform(scaleX: self.animationScale, y: self.animationScale)
                placeView?.alpha = 0
            }, completion: { (finished) in
                taskGroup.leave()
                self.mapView.removeAnnotation(annotation)
            })
        }
        currentGroupingPrecision = groupingPrecision
        
        let showAllImages = shouldShowAllImages(currentPrecision: currentPrecision, currentSearchPrecision: currentSearchPrecision, maxPrecision: maxPrecision)
        if (!showAllImages) {
             self.updateShouldShowAllImages(currentPrecision: currentPrecision, currentSearchPrecision: currentSearchPrecision, maxPrecision: maxPrecision)
        }
        taskGroup.waitInBackground {
            if (showAllImages) {
                self.updateShouldShowAllImages(currentPrecision: currentPrecision, currentSearchPrecision: currentSearchPrecision, maxPrecision: maxPrecision)
            }
            self.groupingTaskGroup = nil
            if (self.needsRegroup) {
                self.needsRegroup = false
                self.regroupArticlesIfNecessary(forVisibleRegion: self.mapRegion ?? self.mapView.region)
            }
        }
    }
    
    // MARK: - Article Popover
    
    func showPopover(forAnnotationView annotationView: MKAnnotationView) {
        guard let place = annotationView.annotation as? ArticlePlace else {
            return
        }
        
        guard let article = place.articles.first,
            let coordinate = article.coordinate,
            let articleKey = article.key else {
                return
        }
        
        guard selectedArticlePopover == nil else {
            return
        }
        
        let articleVC = ArticlePopoverViewController(article)
        articleVC.delegate = self
        articleVC.view.tintColor = view.tintColor
        articleVC.configureView(withTraitCollection: traitCollection)
        
        let articleLocation = CLLocation(latitude: coordinate.latitude, longitude: coordinate.longitude)
        if locationManager.isUpdating {
            let userLocation = locationManager.location
            let distance = articleLocation.distance(from: userLocation)
            let distanceString = MKDistanceFormatter().string(fromDistance: distance)
            articleVC.descriptionLabel.text = distanceString
        } else {
            articleVC.descriptionLabel.text = nil
        }
        
        articleVC.view.alpha = 0
        addChildViewController(articleVC)
        view.insertSubview(articleVC.view, aboveSubview: placeGroupVC?.view ?? mapView)
        articleVC.didMove(toParentViewController: self)
        
        let size = articleVC.view.systemLayoutSizeFitting(UILayoutFittingCompressedSize)
        articleVC.preferredContentSize = size
        selectedArticlePopover = articleVC
        selectedArticleAnnotationView = annotationView
        selectedArticleKey = articleKey
    
        
        adjustLayout(ofPopover: articleVC, withSize:size, viewSize:view.bounds.size, forAnnotationView: annotationView)
        articleVC.view.autoresizingMask = [.flexibleTopMargin, .flexibleBottomMargin, .flexibleLeftMargin, .flexibleRightMargin]
        articleVC.view.transform = CGAffineTransform(scaleX: 0.5, y: 0.5)
        UIView.animate(withDuration: popoverFadeDuration) {
            articleVC.view.transform = CGAffineTransform.identity
            articleVC.view.alpha = 1
        }
        
        UIAccessibilityPostNotification(UIAccessibilityScreenChangedNotification, articleVC.view)

        tracker?.wmf_logActionImpression(inContext: mapTrackerContext, contentType: article)
    }
    
    override func viewDidLayoutSubviews() {
        super.viewDidLayoutSubviews()
        if traitCollection.horizontalSizeClass == .regular && traitCollection.verticalSizeClass == .regular {
            listView.roundCorners(corners: [.topLeft, .topRight], radius: 5)
            searchSuggestionView.roundCorners(corners: [.topLeft, .topRight], radius: 5)
        }
    }
    
    override func viewWillTransition(to size: CGSize, with coordinator: UIViewControllerTransitionCoordinator) {
        super.viewWillTransition(to: size, with: coordinator)
        
        coordinator.animate(alongsideTransition: { (context) in
            if let groupVC = self.placeGroupVC, let annotationView = self.placeGroupAnnotationView  {
                let center = self.view.convert(annotationView.center, from: annotationView.superview)
                groupVC.layout(center: center)
            }
            
            if let popover = self.selectedArticlePopover,
                let annotationView = self.selectedArticleAnnotationView {
                self.adjustLayout(ofPopover: popover, withSize: popover.preferredContentSize, viewSize: size, forAnnotationView: annotationView)
            }
        }, completion: nil)
    }
    
    func dismissCurrentArticlePopover() {
        guard let popover = selectedArticlePopover else {
            return
        }
        UIView.animate(withDuration: popoverFadeDuration, animations: {
            popover.view.alpha = 0
            popover.view.transform = CGAffineTransform(scaleX: 0.9, y: 0.9)
        }) { (done) in
            popover.willMove(toParentViewController: nil)
            popover.view.removeFromSuperview()
            popover.removeFromParentViewController()
        }
        selectedArticlePopover = nil
        selectedArticleAnnotationView = nil
    }
    
    func articlePopoverViewController(articlePopoverViewController: ArticlePopoverViewController, didSelectAction action: WMFArticleAction) {
        perform(action: action, onArticle: articlePopoverViewController.article)
    }
    
    func perform(action: WMFArticleAction, onArticle article: WMFArticle) {
        guard let url = article.url else {
            return
        }
        let context = viewMode == .list ? listTrackerContext : mapTrackerContext
        switch action {
        case .read:
            tracker?.wmf_logActionTapThrough(inContext: context, contentType: article)
            wmf_pushArticle(with: url, dataStore: dataStore, previewStore: articleStore, animated: true)
            break
        case .save:
            let didSave = dataStore.savedPageList.toggleSavedPage(for: url)
            if didSave {
                tracker?.wmf_logActionSave(inContext: context, contentType: article)
            }else {
                tracker?.wmf_logActionUnsave(inContext: context, contentType: article)
            }
            break
        case .share:
            tracker?.wmf_logActionShare(inContext: context, contentType: article)
            var activityItems : [Any] = [url]
            if let mapItem = article.mapItem {
                activityItems.append(mapItem)
            }
            let activityVC = UIActivityViewController(activityItems: activityItems, applicationActivities: [TUSafariActivity(), WMFOpenInMapsActivity(), WMFGetDirectionsInMapsActivity()])
            activityVC.popoverPresentationController?.sourceView = view
            var sourceRect = view.bounds
            if let shareButton = selectedArticlePopover?.shareButton {
                sourceRect = view.convert(shareButton.frame, from: shareButton.superview)
            }
            activityVC.popoverPresentationController?.sourceRect = sourceRect
            present(activityVC, animated: true, completion: nil)
            break
        case .none:
            fallthrough
        default:
            break
        }
    }
    
    enum PopoverLocation {
        case top
        case bottom
        case left
        case right
    }
    
    func adjustLayout(ofPopover articleVC: ArticlePopoverViewController, withSize popoverSize: CGSize, viewSize: CGSize, forAnnotationView annotationView: MKAnnotationView) {
        var preferredLocations = [PopoverLocation]()
        
        if let groupAnnotationView = placeGroupAnnotationView {
            let adjustedCenter = view.convert(annotationView.center, from: annotationView.superview)
            let adjustedGroupCenter = view.convert(groupAnnotationView.center, from: groupAnnotationView.superview)
            let dx = adjustedGroupCenter.x - adjustedCenter.x
            let dy = adjustedGroupCenter.y - adjustedCenter.y
            
            if dy <= 0 && dx <= 0 {
                if dy < dx {
                    preferredLocations = [.bottom, .right]
                } else {
                    preferredLocations = [.right, .bottom]
                }
            } else if dy > 0 && dx <= 0 {
                if dy > abs(dx) {
                    preferredLocations = [.top, .right]
                } else {
                    preferredLocations = [.right, .top]
                }
            } else if dy <= 0 && dx > 0 {
                if abs(dy) > dx {
                    preferredLocations = [.bottom, .left]
                } else {
                    preferredLocations = [.left, .bottom]
                }
            } else if dy > 0 && dx > 0 {
                if dy > dx {
                    preferredLocations = [.top, .left]
                } else {
                    preferredLocations = [.left, .top]
                }
            }
        }
        
        let annotationSize = annotationView.frame.size
        let spacing: CGFloat = 5
        let annotationCenter = view.convert(annotationView.center, from: mapView)
        let viewCenter = CGPoint(x: view.bounds.midX, y: view.bounds.midY)
    
        let popoverDistanceFromAnnotationCenterY = 0.5 * annotationSize.height + spacing
        let totalHeight = popoverDistanceFromAnnotationCenterY + popoverSize.height + spacing
        let top = totalHeight - annotationCenter.y
        let bottom = annotationCenter.y + totalHeight - viewSize.height
        
        let popoverDistanceFromAnnotationCenterX = 0.5 * annotationSize.width + spacing
        let totalWidth = popoverDistanceFromAnnotationCenterX + popoverSize.width + spacing
        let left = totalWidth - annotationCenter.x
        let right = annotationCenter.x + totalWidth - viewSize.width
        
        var x = annotationCenter.x > viewCenter.x ? viewSize.width - popoverSize.width - spacing : spacing
        var y = annotationCenter.y > viewCenter.y ? viewSize.height - popoverSize.height - spacing : spacing

        let canFitTopOrBottom = viewSize.width - annotationCenter.x > 0.5*popoverSize.width && annotationCenter.x > 0.5*popoverSize.width
        let fitsTop = top < 0 && canFitTopOrBottom
        let fitsBottom = bottom < 0 && canFitTopOrBottom
        
        
        let canFitLeftOrRight = viewSize.height - annotationCenter.y > 0.5*popoverSize.height && annotationCenter.y > 0.5*popoverSize.width
        let fitsLeft = left < 0 && canFitLeftOrRight
        let fitsRight = right < 0 && canFitLeftOrRight
        
        var didFitPreferredLocation = false
        for preferredLocation in preferredLocations {
            didFitPreferredLocation = true
            if preferredLocation == .top && fitsTop {
                x = annotationCenter.x - 0.5 * popoverSize.width
                y = annotationCenter.y - totalHeight
            } else if preferredLocation == .bottom && fitsBottom {
                x = annotationCenter.x - 0.5 * popoverSize.width
                y = annotationCenter.y + popoverDistanceFromAnnotationCenterY
            } else if preferredLocation == .left && fitsLeft {
                x = annotationCenter.x - totalWidth
                y = annotationCenter.y - 0.5 * popoverSize.height
            } else if preferredLocation == .right && fitsRight {
                x = annotationCenter.x + popoverDistanceFromAnnotationCenterX
                y = annotationCenter.y - 0.5 * popoverSize.height
            } else if preferredLocation == .top && top < 0 {
                y = annotationCenter.y - totalHeight
            } else if preferredLocation == .bottom && bottom < 0 {
                y = annotationCenter.y + popoverDistanceFromAnnotationCenterY
            } else if preferredLocation == .left && left < 0 {
                x = annotationCenter.x - totalWidth
            } else if preferredLocation == .right && right < 0 {
                x = annotationCenter.x + popoverDistanceFromAnnotationCenterX
            } else {
                didFitPreferredLocation = false
            }
            
            if didFitPreferredLocation {
                break
            }
        }
        
        if (!didFitPreferredLocation) {
            if (fitsTop || fitsBottom) {
                x = annotationCenter.x - 0.5 * popoverSize.width
                y = annotationCenter.y + (top < bottom ? 0 - totalHeight : popoverDistanceFromAnnotationCenterY)
            } else if (fitsLeft || fitsRight) {
                x = annotationCenter.x + (left < right ? 0 - totalWidth : popoverDistanceFromAnnotationCenterX)
                y = annotationCenter.y - 0.5 * popoverSize.height
            } else if (top < 0) {
                y = annotationCenter.y - totalHeight
            } else if (bottom < 0) {
                y = annotationCenter.y + popoverDistanceFromAnnotationCenterY
            } else if (left < 0) {
                x = annotationCenter.x - totalWidth
            } else if (right < 0) {
                x = annotationCenter.x + popoverDistanceFromAnnotationCenterX
            }
        }
       
        articleVC.view.frame = CGRect(origin: CGPoint(x: x, y: y), size: popoverSize)
    }
    
    // MARK: - Search Suggestions & Completions
    
    func updateSearchSuggestions(withCompletions completions: [PlaceSearch]) {
        guard let currentSearchString = searchBar.text?.trimmingCharacters(in: NSCharacterSet.whitespacesAndNewlines), currentSearchString != "" || completions.count > 0 else {
            let topNearbySuggestion = PlaceSearch(type: .top, sortStyle: .links, string: nil, region: nil, localizedDescription: localizedStringForKeyFallingBackOnEnglish("places-search-top-articles"), searchResult: nil)
            
            var suggestedSearches = [topNearbySuggestion]
            var recentSearches: [PlaceSearch] = []
            do {
                let moc = dataStore.viewContext
                if try moc.count(for: fetchRequestForSavedArticles) > 0 {
                    let saved = PlaceSearch(type: .saved, sortStyle: .none, string: nil, region: nil, localizedDescription: localizedStringForKeyFallingBackOnEnglish("places-search-saved-articles"), searchResult: nil)
                    suggestedSearches.append(saved)
                }
                
                let request = WMFKeyValue.fetchRequest()
                request.predicate = NSPredicate(format: "group == %@", searchHistoryGroup)
                request.sortDescriptors = [NSSortDescriptor(key: "date", ascending: false)]
                let results = try moc.fetch(request)
                let count = results.count
                if count > searchHistoryCountLimit {
                    for result in results[searchHistoryCountLimit..<count] {
                        moc.delete(result)
                    }
                }
                let limit = min(count, searchHistoryCountLimit)
                recentSearches = try results[0..<limit].map({ (kv) -> PlaceSearch in
                    guard let dictionary = kv.value as? [String : Any],
                        let ps = PlaceSearch(dictionary: dictionary) else {
                            throw NSError()
                    }
                    return ps
                })
            } catch let error {
                DDLogError("Error fetching recent place searches: \(error)")
            }
            
            searchSuggestionController.searches = [suggestedSearches, recentSearches, [], []]
            return
        }
        
        guard currentSearchString != "" else {
            searchSuggestionController.searches = [[], [], [], completions]
            return
        }
        
        let currentStringSuggeston = PlaceSearch(type: .text, sortStyle: .links, string: currentSearchString, region: nil, localizedDescription: currentSearchString, searchResult: nil)
        searchSuggestionController.searches = [[], [], [currentStringSuggeston], completions]
    }
    
    func handleCompletion(searchResults: [MWKSearchResult]) -> [PlaceSearch] {
        var set = Set<String>()
        let completions = searchResults.flatMap { (result) -> PlaceSearch? in
            guard let location = result.location,
                let dimension = result.geoDimension?.doubleValue,
                let title = result.displayTitle,
                let url = (self.siteURL as NSURL).wmf_URL(withTitle: title),
                let key = (url as NSURL).wmf_articleDatabaseKey,
                !set.contains(key) else {
                    return nil
            }
            set.insert(key)
            let region = MKCoordinateRegionMakeWithDistance(location.coordinate, dimension, dimension)
            return PlaceSearch(type: .location, sortStyle: .links, string: nil, region: region, localizedDescription: result.displayTitle, searchResult: result)
        }
        updateSearchSuggestions(withCompletions: completions)
        return completions
    }
    
    @objc public func showArticleURL(_ articleURL: URL) {
        guard let article = articleStore.item(for: articleURL), let title = (articleURL as NSURL).wmf_title,
            let _ = view else { // force view instantiation
            return
        }

        var region: MKCoordinateRegion? = nil
        if let coordinate = article.coordinate {
            region = MKCoordinateRegionMakeWithDistance(coordinate, 5000, 5000)
        }
        let searchResult = MWKSearchResult(articleID: 0, revID: 0, displayTitle: title, wikidataDescription: article.wikidataDescription, extract: article.snippet, thumbnailURL: article.thumbnailURL, index: nil, isDisambiguation: false, isList: false, titleNamespace: nil)
        currentSearch = PlaceSearch(type: .location, sortStyle: .links, string: nil, region: region, localizedDescription: title, searchResult: searchResult)
    }

    func updateSearchCompletionsFromSearchBarText() {
        guard let text = searchBar.text?.trimmingCharacters(in: NSCharacterSet.whitespacesAndNewlines), text != "" else {
            updateSearchSuggestions(withCompletions: [])
            return
        }
        searchFetcher.fetchArticles(forSearchTerm: text, siteURL: siteURL, resultLimit: 24, failure: { (error) in
            guard text == self.searchBar.text else {
                return
            }
            self.updateSearchSuggestions(withCompletions: [])
        }) { (searchResult) in
            guard text == self.searchBar.text else {
                return
            }
            
            let completions = self.handleCompletion(searchResults: searchResult.results ?? [])
            guard completions.count < 10 else {
                return
            }
            
            let center = self.mapView.userLocation.coordinate
            let region = CLCircularRegion(center: center, radius: 40075000, identifier: "world")
            self.locationSearchFetcher.fetchArticles(withSiteURL: self.siteURL, in: region, matchingSearchTerm: text, sortStyle: .links, resultLimit: 24, completion: { (locationSearchResults) in
                guard text == self.searchBar.text else {
                    return
                }
                var combinedResults: [MWKSearchResult] = searchResult.results ?? []
                let newResults = locationSearchResults.results as [MWKSearchResult]
                combinedResults.append(contentsOf: newResults)
                let _ = self.handleCompletion(searchResults: combinedResults)
            }) { (error) in
                guard text == self.searchBar.text else {
                    return
                }
            }
        }
    }
    
    func closeSearch() {
        searchBar.endEditing(true)
        searchBar.text = currentSearch?.localizedDescription
    }
    
    // MARK: - UISearchBarDelegate
    
    func searchBarTextDidBeginEditing(_ searchBar: UISearchBar) {
        if let type = currentSearch?.type, type == .top || type == .saved {
            searchBar.text = nil
        }
        viewMode = .search
        updateSearchSuggestions(withCompletions: [])
        deselectAllAnnotations()
    }
    
    func searchBar(_ searchBar: UISearchBar, textDidChange searchText: String) {
        updateSearchSuggestions(withCompletions: searchSuggestionController.searches[3])
        NSObject.cancelPreviousPerformRequests(withTarget: self)
        perform(#selector(updateSearchCompletionsFromSearchBarText), with: nil, afterDelay: 0.2)
    }
    
    func searchBarCancelButtonClicked(_ searchBar: UISearchBar) {
        
    }
    
    func searchBarSearchButtonClicked(_ searchBar: UISearchBar) {
        currentSearch = PlaceSearch(type: .text, sortStyle: .links, string: searchBar.text, region: nil, localizedDescription: searchBar.text, searchResult: nil)
        searchBar.endEditing(true)
    }
    
    func searchBarTextDidEndEditing(_ searchBar: UISearchBar) {
        updateViewModeFromSegmentedControl()
    }
    
    // MARK: - UITableViewDataSource
    
    func numberOfSections(in tableView: UITableView) -> Int {
        return articleFetchedResultsController.sections?.count ?? 0
    }
    
    func tableView(_ tableView: UITableView, numberOfRowsInSection section: Int) -> Int {
        return articleFetchedResultsController.sections?[section].numberOfObjects ?? 0
    }
    
    func tableView(_ tableView: UITableView, willDisplay cell: UITableViewCell, forRowAt indexPath: IndexPath) {
        guard viewMode == .list else {
            return
        }
        logListViewImpression(forIndexPath: indexPath)
    }
    
    func tableView(_ tableView: UITableView, cellForRowAt indexPath: IndexPath) -> UITableViewCell {
        guard let cell = tableView.dequeueReusableCell(withIdentifier: WMFNearbyArticleTableViewCell.identifier(), for: indexPath) as? WMFNearbyArticleTableViewCell else {
            return UITableViewCell()
        }
        
        let article = articleFetchedResultsController.object(at: indexPath)
        
        cell.titleText = article.displayTitle
        cell.descriptionText = article.wikidataDescription
        cell.setImageURL(article.thumbnailURL)
        cell.articleLocation = article.location
        
        var userLocation: CLLocation?
        var userHeading: CLHeading?
        
        if locationManager.isUpdating {
            userLocation = locationManager.location
            userHeading = locationManager.heading
        }
        update(userLocation: userLocation, heading: userHeading, onLocationCell: cell)
        
        return cell
    }
    
    func tableView(_ tableView: UITableView, editActionsForRowAt indexPath: IndexPath) -> [UITableViewRowAction]? {
        let article = articleFetchedResultsController.object(at: indexPath)
        let title = article.savedDate == nil ? localizedStringForKeyFallingBackOnEnglish("action-save") : localizedStringForKeyFallingBackOnEnglish("action-saved")
        let saveForLaterAction = UITableViewRowAction(style: .default, title: title) { (action, indexPath) in
            CATransaction.begin()
            CATransaction.setCompletionBlock({
                let article = self.articleFetchedResultsController.object(at: indexPath)
                self.perform(action: .save, onArticle: article)
            })
            tableView.setEditing(false, animated: true)
            CATransaction.commit()
        }
        saveForLaterAction.backgroundColor = .wmf_darkBlueTint
        
        let shareAction = UITableViewRowAction(style: .default, title: localizedStringForKeyFallingBackOnEnglish("action-share")) { (action, indexPath) in
            tableView.setEditing(false, animated: true)
            let article = self.articleFetchedResultsController.object(at: indexPath)
            self.perform(action: .share, onArticle: article)
        }
        shareAction.backgroundColor = .wmf_blueTint
        return [saveForLaterAction, shareAction]
    }
    
    func update(userLocation: CLLocation?, heading: CLHeading?, onLocationCell cell: WMFNearbyArticleTableViewCell) {
        guard let articleLocation = cell.articleLocation, let userLocation = userLocation else {
            cell.configureForUnknownDistance()
            return
        }
        
        let distance = articleLocation.distance(from: userLocation)
        cell.setDistance(distance)
        
        if let heading = heading  {
            let bearing = userLocation.wmf_bearing(to: articleLocation, forCurrentHeading: heading)
            cell.setBearing(bearing)
        } else {
            let bearing = userLocation.wmf_bearing(to: articleLocation)
            cell.setBearing(bearing)
        }
    }
    
    func logListViewImpression(forIndexPath indexPath: IndexPath) {
        let article = articleFetchedResultsController.object(at: indexPath)
        tracker?.wmf_logActionImpression(inContext: listTrackerContext, contentType: article)
    }
    
    func logListViewImpressionsForVisibleCells() {
        for indexPath in listView.indexPathsForVisibleRows ?? [] {
            logListViewImpression(forIndexPath: indexPath)
        }
    }
    
    func updateDistanceFromUserOnVisibleCells() {
        guard !listView.isHidden else {
            return
        }
        let heading = locationManager.heading
        let location = locationManager.location
        for cell in listView.visibleCells {
            guard let locationCell = cell as? WMFNearbyArticleTableViewCell else {
                continue
            }
            update(userLocation: location, heading: heading, onLocationCell: locationCell)
        }
    }

    // MARK: - UITableViewDelegate

    func tableView(_ tableView: UITableView, didSelectRowAt indexPath: IndexPath) {
        let article = articleFetchedResultsController.object(at: indexPath)
        perform(action: .read, onArticle: article)
    }
    
    // MARK: - PlaceSearchSuggestionControllerDelegate
    
    func placeSearchSuggestionController(_ controller: PlaceSearchSuggestionController, didSelectSearch search: PlaceSearch) {
        currentSearch = search
        searchBar.endEditing(true)
    }
    
    func placeSearchSuggestionControllerClearButtonPressed(_ controller: PlaceSearchSuggestionController) {
        clearSearchHistory()
        updateSearchSuggestions(withCompletions: [])
    }
    
    func placeSearchSuggestionController(_ controller: PlaceSearchSuggestionController, didDeleteSearch search: PlaceSearch) {
        let moc = dataStore.viewContext
        guard let kv = keyValue(forPlaceSearch: search, inManagedObjectContext: moc) else {
            return
        }
        moc.delete(kv)
        do {
            try moc.save()
        } catch let error {
            DDLogError("Error removing kv: \(error.localizedDescription)")
        }
        updateSearchSuggestions(withCompletions: [])
    }
    
    // MARK: - WMFLocationManagerDelegate
    
    func updateUserLocationAnnotationViewHeading(_ heading: CLHeading) {
        guard let view = mapView.view(for: mapView.userLocation) as? UserLocationAnnotationView else {
            return
        }
        view.isHeadingArrowVisible = heading.headingAccuracy > 0 && heading.headingAccuracy < 90
        view.heading = heading.trueHeading
    }
    
    func zoomAndPanMapView(toLocation location: CLLocation) {
        let region = MKCoordinateRegionMakeWithDistance(location.coordinate, 5000, 5000)
        mapRegion = region
        performDefaultSearchIfNecessary(withRegion: region)
    }
    
    var panMapToNextLocationUpdate = true
    
    func locationManager(_ controller: WMFLocationManager, didUpdate location: CLLocation) {
        updateDistanceFromUserOnVisibleCells()
        guard panMapToNextLocationUpdate else {
            return
        }
        panMapToNextLocationUpdate = false
        zoomAndPanMapView(toLocation: location)
    }
    
    func locationManager(_ controller: WMFLocationManager, didReceiveError error: Error) {
    }
    
    func locationManager(_ controller: WMFLocationManager, didUpdate heading: CLHeading) {
        updateUserLocationAnnotationViewHeading(heading)
        updateDistanceFromUserOnVisibleCells()
    }
    
    func locationManager(_ controller: WMFLocationManager, didChangeEnabledState enabled: Bool) {
        if enabled {
            panMapToNextLocationUpdate = currentSearch == nil
            locationManager.startMonitoringLocation()
        } else {
            panMapToNextLocationUpdate = false
            locationManager.stopMonitoringLocation()
            performDefaultSearchIfNecessary(withRegion: mapView.region)
        }
    }
    
    @IBAction func recenterOnUserLocation(_ sender: Any) {
        guard WMFLocationManager.isAuthorized() else {
            promptForLocationAccess()
            return
        }
        zoomAndPanMapView(toLocation: locationManager.location)
    }
    
    // MARK: - NSFetchedResultsControllerDelegate
    
    func controllerDidChangeContent(_ controller: NSFetchedResultsController<NSFetchRequestResult>) {
        updatePlaces()
    }
    
    // MARK: - UIPopoverPresentationDelegate
    
    func adaptivePresentationStyle(for controller: UIPresentationController) -> UIModalPresentationStyle {
        return .none
    }
    
    // MARK: - EnableLocationViewControllerDelegate
    
    func enableLocationViewController(_ enableLocationViewController: EnableLocationViewController, didFinishWithShouldPromptForLocationAccess shouldPromptForLocationAccess: Bool) {
        guard shouldPromptForLocationAccess else {
            performDefaultSearchIfNecessary(withRegion: mapView.region)
            return
        }
        guard WMFLocationManager.isAuthorizationNotDetermined() else {
            UIApplication.shared.wmf_openAppSpecificSystemSettings()
            return
        }
        locationManager.startMonitoringLocation()
    }
    
    // MARK: - ArticlePlaceViewDelegate
    
    func articlePlaceViewWasTapped(_ articlePlaceView: ArticlePlaceView) {
        guard let article = selectedArticlePopover?.article else {
            return
        }
        perform(action: .read, onArticle: article)
    }
    
    // MARK: - WMFAnalyticsViewNameProviding
    
    public func analyticsName() -> String {
        return "Places"
    }

    
    // MARK: - ArticlePlaceGroupViewControllerDelegate
    
    func articlePlaceGroupViewControllerDidDismiss(_ aticlePlaceGroupViewController: ArticlePlaceGroupViewController) {
        dismissGroup(andZoom: false)
    }
    
    func articlePlaceGroupViewController(_ aticlePlaceGroupViewController: ArticlePlaceGroupViewController, didDeselectPlaceView: ArticlePlaceView) {
        dismissCurrentArticlePopover()
    }
    
    func articlePlaceGroupViewController(_ aticlePlaceGroupViewController: ArticlePlaceGroupViewController, didSelectPlaceView: ArticlePlaceView) {
        showPopover(forAnnotationView: didSelectPlaceView)
    }
    
    func articlePlaceGroupViewControllerDidSelectZoom(_ aticlePlaceGroupViewController: ArticlePlaceGroupViewController) {
        dismissGroup(andZoom: true)
    }
}
<|MERGE_RESOLUTION|>--- conflicted
+++ resolved
@@ -3,7 +3,6 @@
 import WMF
 import TUSafariActivity
 
-<<<<<<< HEAD
 
 fileprivate extension UIView {
     func roundCorners(corners:UIRectCorner, radius: CGFloat) {
@@ -14,8 +13,6 @@
     }
 }
 
-=======
->>>>>>> 6000b899
 class PlacesViewController: UIViewController, MKMapViewDelegate, UISearchBarDelegate, ArticlePopoverViewControllerDelegate, UITableViewDataSource, UITableViewDelegate, PlaceSearchSuggestionControllerDelegate, WMFLocationManagerDelegate, NSFetchedResultsControllerDelegate, UIPopoverPresentationControllerDelegate, EnableLocationViewControllerDelegate, ArticlePlaceViewDelegate, WMFAnalyticsViewNameProviding, ArticlePlaceGroupViewControllerDelegate {
     
     @IBOutlet weak var redoSearchButton: UIButton!
@@ -232,10 +229,7 @@
         previouslySelectedArticlePlaceIdentifier = place.identifier
         
         guard place.articles.count == 1 else {
-<<<<<<< HEAD
-=======
 #if WMF_PLACES_GROUP_POPOVERS
->>>>>>> 6000b899
             guard self.placeGroupVC == nil else {
                 return
             }
@@ -258,15 +252,12 @@
             annotationView.isHidden = true
             self.placeGroupAnnotationView = annotationView
             deselectAllAnnotations()
-<<<<<<< HEAD
-=======
 #else
             deselectAllAnnotations()
             articleKeyToSelect = place.articles.first?.key
             mapRegion = regionThatFits(articles: place.articles)
 
 #endif
->>>>>>> 6000b899
             return
         }
         
@@ -374,10 +365,6 @@
 
             mapView.setRegion(region, animated: true)
             
-<<<<<<< HEAD
-            mapView.setRegion(region, animated: true)
-=======
->>>>>>> 6000b899
         }
         
         get {
