#import "WMFExploreSectionControllerCache_Testing.h"
#import "MWKDataStore.h"
#import "MWKUserDataStore.h"
#import "WMFExploreSection.h"

#import "WMFRelatedSectionBlackList.h"

#import "WMFMainPageSectionController.h"
#import "WMFNearbySectionController.h"
#import "WMFRelatedSectionController.h"
#import "WMFContinueReadingSectionController.h"
#import "WMFRandomSectionController.h"
#import "WMFFeaturedArticleSectionController.h"
#import "WMFPictureOfTheDaySectionController.h"
#import "WMFMostReadSectionController.h"

NS_ASSUME_NONNULL_BEGIN

#define VERIFY_CACHE_CONSISTENCY DEBUG && 0

#if VERIFY_CACHE_CONSISTENCY
/**
 *  @function WMFVerifyCacheConsistency
 *
 *  Verify consistency between forward and reverse lookup.
 *
 *  @param sectionOrController
 */
#define WMFVerifyCacheConsistency(sectionOrController) [self verifyCacheConsistency:(sectionOrController)]
#else
#define WMFVerifyCacheConsistency(sectionOrController)
#endif

@implementation WMFExploreSectionControllerCache

- (instancetype)initWithDataStore:(MWKDataStore *)dataStore {
    NSParameterAssert(dataStore);
    self = [super init];
    if (self) {
        self.dataStore = dataStore;
        self.sectionControllersBySection = [[NSMutableDictionary alloc] init];
        self.reverseLookup = [[NSMutableDictionary alloc] init];
    }
    return self;
}

- (void)verifyCacheConsistency:(id)sectionOrController {
    if ([sectionOrController isKindOfClass:[WMFExploreSection class]]) {
        [self verifyCacheConsistencyForSection:sectionOrController];
    } else {
        [self verifyCacheConsistencyForController:sectionOrController];
    }
}

- (void)verifyCacheConsistencyForController:(id<WMFExploreSectionController>)controller {
    WMFExploreSection *section = [self.reverseLookup objectForKey:@([controller hash])];
    if (!section) {
        if ([self.sectionControllersBySection.allValues containsObject:controller]) {
            DDLogWarn(@"Reverse map is missing a section for controller: %@", controller);
        }
        return;
    }
    id<WMFExploreSectionController> cacheController = [self.sectionControllersBySection objectForKey:section];
    if (!cacheController) {
        DDLogWarn(@"Reverse map contains section for controller which is no longer cached: %@", section);
    }
}

- (void)verifyCacheConsistencyForSection:(WMFExploreSection *)section {
    id<WMFExploreSectionController> cacheController = [self.sectionControllersBySection objectForKey:section];
    if (!cacheController) {
        if ([self.reverseLookup.allValues containsObject:section]) {
            DDLogWarn(@"Reverse map contains section for controller which is no longer cached: %@", section);
        }
        return;
    }
    WMFExploreSection *reverseSection = [self.reverseLookup objectForKey:@([cacheController hash])];
    if (![reverseSection isEqual:section]) {
        DDLogWarn(@"Mismatch between cached controllers & reverse map! Reverse map: %@ cache: %@",
                  reverseSection, section);
    }
}

- (nullable id<WMFExploreSectionController>)controllerForSection:(WMFExploreSection *)section {
    WMFVerifyCacheConsistency(section);
    return [self.sectionControllersBySection objectForKey:section];
}

- (nullable WMFExploreSection *)sectionForController:(id<WMFExploreSectionController>)controller {
    WMFVerifyCacheConsistency(controller);
    return [self.reverseLookup objectForKey:@([controller hash])];
}

- (id<WMFExploreSectionController>)getOrCreateControllerForSection:(WMFExploreSection *)section
                                                     creationBlock:(nullable void (^)(id<WMFExploreSectionController> _Nonnull))creationBlock {
    id<WMFExploreSectionController> controller = [self controllerForSection:section];
    if (controller) {
        return controller;
    }
    controller = [self newControllerForSection:section];
    if (creationBlock) {
        creationBlock(controller);
    }
    return controller;
}

- (id<WMFExploreSectionController>)newControllerForSection:(WMFExploreSection *)section {
    NSAssert(![self.sectionControllersBySection objectForKey:section],
             @"Invalid request to create a new section controller for section %@ when one already exists: %@",
             section, [self.sectionControllersBySection objectForKey:section]);

    id<WMFExploreSectionController> controller;
    switch (section.type) {
        case WMFExploreSectionTypeHistory:
        case WMFExploreSectionTypeSaved:
            controller = [self relatedSectionControllerForSectionSchemaItem:section];
            break;
        case WMFExploreSectionTypeNearby:
            controller = [self nearbySectionControllerForSchemaItem:section];
            break;
        case WMFExploreSectionTypeContinueReading:
            controller = [self continueReadingSectionControllerForSchemaItem:section];
            break;
        case WMFExploreSectionTypeRandom:
            controller = [self randomSectionControllerForSchemaItem:section];
            break;
        case WMFExploreSectionTypeMainPage:
            controller = [self mainPageSectionControllerForSchemaItem:section];
            break;
        case WMFExploreSectionTypeFeaturedArticle:
            controller = [self featuredArticleSectionControllerForSchemaItem:section];
            break;
        case WMFExploreSectionTypePictureOfTheDay:
            controller = [self picOfTheDaySectionControllerForSchemaItem:section];
            break;
        case WMFExploreSectionTypeMostRead:
            controller = [self mostReadSectionControllerForSection:section];
            /*
               !!!: do not add a default case, it is intentionally omitted so an error/warning is triggered when
               a new case is added to the enum, enforcing that all sections are handled here.
             */
    }

    [self.sectionControllersBySection setObject:controller forKey:section];
    [self.reverseLookup setObject:section forKey:@([controller hash])];

    return controller;
}

#pragma mark - Section Controller Creation

- (WMFMostReadSectionController *)mostReadSectionControllerForSection:(WMFExploreSection *)section {
    return [[WMFMostReadSectionController alloc] initWithDate:section.mostReadFetchDate
                                                      siteURL:section.siteURL
                                                    dataStore:self.dataStore];
}

- (WMFRelatedSectionController *)relatedSectionControllerForSectionSchemaItem:(WMFExploreSection *)item {
    return [[WMFRelatedSectionController alloc] initWithArticleURL:item.articleURL blackList:self.dataStore.userDataStore.blackList dataStore:self.dataStore];
}

- (WMFContinueReadingSectionController *)continueReadingSectionControllerForSchemaItem:(WMFExploreSection *)item {
    return [[WMFContinueReadingSectionController alloc] initWithArticleURL:item.articleURL dataStore:self.dataStore];
}

- (WMFNearbySectionController *)nearbySectionControllerForSchemaItem:(WMFExploreSection *)item {
    return [[WMFNearbySectionController alloc] initWithLocation:item.location
                                                      placemark:item.placemark
<<<<<<< HEAD
                                                  searchSiteURL:item.siteURL
=======
                                                searchSiteURL:item.siteURL
                                                           date:item.dateCreated
>>>>>>> ed29d2ce
                                                      dataStore:self.dataStore];
}

- (WMFRandomSectionController *)randomSectionControllerForSchemaItem:(WMFExploreSection *)item {
    return [[WMFRandomSectionController alloc] initWithSearchSiteURL:item.siteURL dataStore:self.dataStore];
}

- (WMFMainPageSectionController *)mainPageSectionControllerForSchemaItem:(WMFExploreSection *)item {
    return [[WMFMainPageSectionController alloc] initWithSiteURL:item.siteURL dataStore:self.dataStore];
}

- (WMFPictureOfTheDaySectionController *)picOfTheDaySectionControllerForSchemaItem:(WMFExploreSection *)item {
    return [[WMFPictureOfTheDaySectionController alloc] initWithDataStore:self.dataStore date:item.dateCreated];
}

- (WMFFeaturedArticleSectionController *)featuredArticleSectionControllerForSchemaItem:(WMFExploreSection *)item {
    return [[WMFFeaturedArticleSectionController alloc] initWithSiteURL:item.siteURL date:item.dateCreated dataStore:self.dataStore];
}

#pragma mark - Removal

- (void)removeSection:(WMFExploreSection *)section {
    id controller = [self.sectionControllersBySection objectForKey:section];
    if (controller) {
        [self.reverseLookup removeObjectForKey:@([controller hash])];
        [self.sectionControllersBySection removeObjectForKey:section];
    }
}

- (void)removeSections:(NSArray<WMFExploreSection *> *)sections {
    for (WMFExploreSection *section in sections) {
        [self removeSection:section];
    }
}

- (void)removeAllSectionsExcept:(NSArray<WMFExploreSection *> *)sections {
    if (sections == nil) {
        return;
    }

    NSMutableSet *sectionsToRemove = [NSMutableSet setWithArray:self.sectionControllersBySection.allKeys];
    [sectionsToRemove minusSet:[NSSet setWithArray:sections]];

    [self removeSections:[sectionsToRemove allObjects]];
}

- (void)removeAllSections {
    [self.sectionControllersBySection removeAllObjects];
    [self.reverseLookup removeAllObjects];
}

@end

NS_ASSUME_NONNULL_END<|MERGE_RESOLUTION|>--- conflicted
+++ resolved
@@ -166,12 +166,8 @@
 - (WMFNearbySectionController *)nearbySectionControllerForSchemaItem:(WMFExploreSection *)item {
     return [[WMFNearbySectionController alloc] initWithLocation:item.location
                                                       placemark:item.placemark
-<<<<<<< HEAD
-                                                  searchSiteURL:item.siteURL
-=======
                                                 searchSiteURL:item.siteURL
                                                            date:item.dateCreated
->>>>>>> ed29d2ce
                                                       dataStore:self.dataStore];
 }
 
