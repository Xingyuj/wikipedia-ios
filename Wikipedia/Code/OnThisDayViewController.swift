import WMF;

class OnThisDayViewController: ColumnarCollectionViewController, ReadingListHintPresenter {
    fileprivate static let cellReuseIdentifier = "OnThisDayCollectionViewCell"
    fileprivate static let headerReuseIdentifier = "OnThisDayViewControllerHeader"
    fileprivate static let blankHeaderReuseIdentifier = "OnThisDayViewControllerBlankHeader"
    var readingListHintController: ReadingListHintController?
    
    let events: [WMFFeedOnThisDayEvent]
    let dataStore: MWKDataStore
    let midnightUTCDate: Date
    
    required public init(events: [WMFFeedOnThisDayEvent], dataStore: MWKDataStore, midnightUTCDate: Date, theme: Theme) {
        self.events = events
        self.dataStore = dataStore
        self.midnightUTCDate = midnightUTCDate
        self.isDateVisibleInTitle = false
        super.init()
<<<<<<< HEAD
        navigationItem.backBarButtonItem = UIBarButtonItem(title: CommonStrings.backTitle, style: .plain, target:nil, action:nil)
=======
        self.theme = theme
        navigationItem.backBarButtonItem = UIBarButtonItem(title: WMFLocalizedString("back", value:"Back", comment:"Generic 'Back' title for back button\n{{Identical|Back}}"), style: .plain, target:nil, action:nil)
>>>>>>> 40f90d3f
    }
    
    var isDateVisibleInTitle: Bool {
        didSet {
            
            // Work-around for: https://phabricator.wikimedia.org/T169277
            // Presently the event looks to its first article preview when you ask it for the language, so if the event has no previews, no lang!
            let firstEventWithArticlePreviews = events.first(where: {
                guard let previews = $0.articlePreviews, previews.count > 0 else {
                    return false
                }
                return true
            })
            
            guard isDateVisibleInTitle, let language = firstEventWithArticlePreviews?.language else {
                title = WMFLocalizedString("on-this-day-title", value:"On this day", comment:"Title for the 'On this day' feed section")
                return
            }
            title = DateFormatter.wmf_monthNameDayNumberGMTFormatter(for: language).string(from: midnightUTCDate)
        }
    }
    
    override func metrics(with size: CGSize, readableWidth: CGFloat, layoutMargins: UIEdgeInsets) -> ColumnarCollectionViewLayoutMetrics {
        return ColumnarCollectionViewLayoutMetrics.tableViewMetrics(with: size, readableWidth: readableWidth, layoutMargins: layoutMargins)
    }
    
    required public init?(coder aDecoder: NSCoder) {
        fatalError("init(coder:) not supported")
    }
    
    override func viewDidLoad() {
        super.viewDidLoad()
        layoutManager.register(OnThisDayCollectionViewCell.self, forCellWithReuseIdentifier: OnThisDayViewController.cellReuseIdentifier, addPlaceholder: true)
        layoutManager.register(UINib(nibName: OnThisDayViewController.headerReuseIdentifier, bundle: nil), forSupplementaryViewOfKind: UICollectionElementKindSectionHeader, withReuseIdentifier: OnThisDayViewController.headerReuseIdentifier, addPlaceholder: false)
        layoutManager.register(OnThisDayViewControllerBlankHeader.self, forSupplementaryViewOfKind: UICollectionElementKindSectionHeader, withReuseIdentifier: OnThisDayViewController.blankHeaderReuseIdentifier, addPlaceholder: false)
        readingListHintController = ReadingListHintController(dataStore: dataStore, presenter: self)
    }
    
    // MARK: - ColumnarCollectionViewLayoutDelegate
    
    override func collectionView(_ collectionView: UICollectionView, estimatedHeightForHeaderInSection section: Int, forColumnWidth columnWidth: CGFloat) -> ColumnarCollectionViewLayoutHeightEstimate {
        return ColumnarCollectionViewLayoutHeightEstimate(precalculated: false, height: section == 0 ? 150 : 0)
    }
    
    override func collectionView(_ collectionView: UICollectionView, estimatedHeightForItemAt indexPath: IndexPath, forColumnWidth columnWidth: CGFloat) -> ColumnarCollectionViewLayoutHeightEstimate {
        var estimate = ColumnarCollectionViewLayoutHeightEstimate(precalculated: false, height: 350)
        guard let placeholderCell = layoutManager.placeholder(forCellWithReuseIdentifier: OnThisDayViewController.cellReuseIdentifier) as? OnThisDayCollectionViewCell else {
            return estimate
        }
        let event = events[indexPath.section]
        placeholderCell.layoutMargins = layout.itemLayoutMargins
        placeholderCell.configure(with: event, dataStore: dataStore, theme: theme, layoutOnly: true, shouldAnimateDots: false)
        estimate.height = placeholderCell.sizeThatFits(CGSize(width: columnWidth, height: UIViewNoIntrinsicMetric), apply: false).height
        estimate.precalculated = true
        return estimate
    }
}

class OnThisDayViewControllerBlankHeader: UICollectionReusableView {

}

// MARK: - UICollectionViewDataSource/Delegate
extension OnThisDayViewController {
    
    override func numberOfSections(in collectionView: UICollectionView) -> Int {
        return events.count
    }
    
    override func collectionView(_ collectionView: UICollectionView, numberOfItemsInSection section: Int) -> Int {
        return 1
    }
    
    override func collectionView(_ collectionView: UICollectionView, cellForItemAt indexPath: IndexPath) -> UICollectionViewCell {
        let cell = collectionView.dequeueReusableCell(withReuseIdentifier: OnThisDayViewController.cellReuseIdentifier, for: indexPath)
        guard let onThisDayCell = cell as? OnThisDayCollectionViewCell else {
            return cell
        }
        let event = events[indexPath.section]
        onThisDayCell.layoutMargins = layout.itemLayoutMargins
        onThisDayCell.configure(with: event, dataStore: dataStore, theme: self.theme, layoutOnly: false, shouldAnimateDots: true)
        onThisDayCell.timelineView.extendTimelineAboveTopDot = indexPath.section == 0 ? false : true

        return onThisDayCell
    }
    
    func collectionView(_ collectionView: UICollectionView, viewForSupplementaryElementOfKind kind: String, at indexPath: IndexPath) -> UICollectionReusableView {
        guard
            indexPath.section == 0,
            kind == UICollectionElementKindSectionHeader,
            let header = collectionView.dequeueReusableSupplementaryView(ofKind: kind, withReuseIdentifier: OnThisDayViewController.headerReuseIdentifier, for: indexPath) as? OnThisDayViewControllerHeader
        else {
            return collectionView.dequeueReusableSupplementaryView(ofKind: kind, withReuseIdentifier: OnThisDayViewController.blankHeaderReuseIdentifier, for: indexPath)
        }
        
        header.configureFor(eventCount: events.count, firstEvent: events.first, lastEvent: events.last, midnightUTCDate: midnightUTCDate)
        header.apply(theme: theme)
        
        return header
    }
    
    func collectionView(_ collectionView: UICollectionView, willDisplay cell: UICollectionViewCell, forItemAt indexPath: IndexPath) {
        guard let cell = cell as? OnThisDayCollectionViewCell else {
            return
        }
        cell.selectionDelegate = self
        cell.pauseDotsAnimation = false
    }
    
    func collectionView(_ collectionView: UICollectionView, didEndDisplaying cell: UICollectionViewCell, forItemAt indexPath: IndexPath) {
        guard let cell = cell as? OnThisDayCollectionViewCell else {
            return
        }
        cell.selectionDelegate = nil
        cell.pauseDotsAnimation = true
    }
    
    func collectionView(_ collectionView: UICollectionView, willDisplaySupplementaryView view: UICollectionReusableView, forElementKind elementKind: String, at indexPath: IndexPath) {
        guard indexPath.section == 0, elementKind == UICollectionElementKindSectionHeader else {
            return
        }
        isDateVisibleInTitle = false
    }
    
    func collectionView(_ collectionView: UICollectionView, didEndDisplayingSupplementaryView view: UICollectionReusableView, forElementOfKind elementKind: String, at indexPath: IndexPath) {
        guard indexPath.section == 0, elementKind == UICollectionElementKindSectionHeader else {
            return
        }
        isDateVisibleInTitle = true
    }
    
    func collectionView(_ collectionView: UICollectionView, shouldHighlightItemAt indexPath: IndexPath) -> Bool {
        return false
    }
    
    func collectionView(_ collectionView: UICollectionView, shouldSelectItemAt indexPath: IndexPath) -> Bool {
        return false
    }
}



// MARK: - SideScrollingCollectionViewCellDelegate
extension OnThisDayViewController: SideScrollingCollectionViewCellDelegate {
    func sideScrollingCollectionViewCell(_ sideScrollingCollectionViewCell: SideScrollingCollectionViewCell, didSelectArticleWithURL articleURL: URL) {
        wmf_pushArticle(with: articleURL, dataStore: dataStore, theme: self.theme, animated: true)
    }
}

// MARK: - UIViewControllerPreviewingDelegate
extension OnThisDayViewController {
    override func previewingContext(_ previewingContext: UIViewControllerPreviewing, viewControllerForLocation location: CGPoint) -> UIViewController? {
        guard let indexPath = collectionView.indexPathForItem(at: location),
            let cell = collectionView.cellForItem(at: indexPath) as? OnThisDayCollectionViewCell else {
            return nil
        }
        
        let pointInCellCoordinates =  collectionView.convert(location, to: cell)
        let index = cell.subItemIndex(at: pointInCellCoordinates)
        guard index != NSNotFound, let view = cell.viewForSubItem(at: index) else {
            return nil
        }
        
        let event = events[indexPath.section]
        guard let previews = event.articlePreviews, index < previews.count else {
            return nil
        }
        
        previewingContext.sourceRect = view.convert(view.bounds, to: collectionView)
        let article = previews[index]
        let vc = WMFArticleViewController(articleURL: article.articleURL, dataStore: dataStore, theme: theme)
        vc.articlePreviewingActionsDelegate = self
        vc.wmf_addPeekableChildViewController(for: article.articleURL, dataStore: dataStore, theme: theme)
        if let themeable = vc as Themeable? {
            themeable.apply(theme: self.theme)
        }
        return vc
    }
    
    override func previewingContext(_ previewingContext: UIViewControllerPreviewing, commit viewControllerToCommit: UIViewController) {
        viewControllerToCommit.wmf_removePeekableChildViewControllers()
        wmf_push(viewControllerToCommit, animated: true)
    }
}

// MARK: - EventLoggingEventValuesProviding
extension OnThisDayViewController: EventLoggingEventValuesProviding {
    var eventLoggingCategory: EventLoggingCategory {
        return .feed
    }
    
    var eventLoggingLabel: EventLoggingLabel? {
        return .onThisDay
    }
}<|MERGE_RESOLUTION|>--- conflicted
+++ resolved
@@ -16,12 +16,8 @@
         self.midnightUTCDate = midnightUTCDate
         self.isDateVisibleInTitle = false
         super.init()
-<<<<<<< HEAD
+        self.theme = theme
         navigationItem.backBarButtonItem = UIBarButtonItem(title: CommonStrings.backTitle, style: .plain, target:nil, action:nil)
-=======
-        self.theme = theme
-        navigationItem.backBarButtonItem = UIBarButtonItem(title: WMFLocalizedString("back", value:"Back", comment:"Generic 'Back' title for back button\n{{Identical|Back}}"), style: .plain, target:nil, action:nil)
->>>>>>> 40f90d3f
     }
     
     var isDateVisibleInTitle: Bool {
