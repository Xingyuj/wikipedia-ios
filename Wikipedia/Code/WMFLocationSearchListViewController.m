--- conflicted
+++ resolved
@@ -32,13 +32,9 @@
         self.searchSiteURL      = url;
         self.dataStore            = dataStore;
         self.compassViewModel     = [[WMFCompassViewModel alloc] init];
-<<<<<<< HEAD
-        self.dataSource           = [[WMFNearbyTitleListDataSource alloc] initWithSearchDomainURL:self.searchDomainURL];
+
+        self.dataSource           = [[WMFNearbyTitleListDataSource alloc] initWithSearchSiteURL:self.searchSiteURL];
         self.dataSource.cellClass = [WMFNearbyArticleCollectionViewCell class];
-=======
-        self.dataSource           = [[WMFNearbyTitleListDataSource alloc] initWithSearchSiteURL:self.searchSiteURL];
-        self.dataSource.cellClass = [WMFNearbyArticleTableViewCell class];
->>>>>>> 6146906e
 
         @weakify(self);
         self.dataSource.cellConfigureBlock = ^(WMFNearbyArticleCollectionViewCell* nearbyCell,
