#import "WMFNotificationsController.h"
#import "WMFFaceDetectionCache.h"
#import <WMFModel/WMFModel-Swift.h>
@import ImageIO;
@import UserNotifications;
@import WMFUtilities;

#define WMF_ALWAYS_ASK_FOR_NOTIFICATION_PERMISSION DEBUG && 0

NSString *const WMFInTheNewsNotificationCategoryIdentifier = @"inTheNewsNotificationCategoryIdentifier";
NSString *const WMFInTheNewsNotificationReadNowActionIdentifier = @"inTheNewsNotificationReadNowActionIdentifier";
NSString *const WMFInTheNewsNotificationSaveForLaterActionIdentifier = @"inTheNewsNotificationSaveForLaterActionIdentifier";
NSString *const WMFInTheNewsNotificationShareActionIdentifier = @"inTheNewsNotificationShareActionIdentifier";

uint64_t const WMFNotificationUpdateInterval = 10;

NSString *const WMFNotificationInfoArticleTitleKey = @"articleTitle";
NSString *const WMFNotificationInfoArticleURLStringKey = @"articleURLString";
NSString *const WMFNotificationInfoThumbnailURLStringKey = @"thumbnailURLString";
NSString *const WMFNotificationInfoArticleExtractKey = @"articleExtract";
NSString *const WMFNotificationInfoStoryHTMLKey = @"storyHTML";
NSString *const WMFNotificationInfoViewCountsKey = @"viewCounts";

//const CGFloat WMFNotificationImageCropNormalizedMinDimension = 1; //for some reason, cropping isn't respected if a full dimension (1) is indicated

@interface WMFNotificationsController ()

@property (nonatomic, readwrite, getter=isAuthorized) BOOL authorized;

@end

@implementation WMFNotificationsController

- (instancetype)init {
    self = [super init];
    if (self) {
#if WMF_ALWAYS_ASK_FOR_NOTIFICATION_PERMISSION
    [self requestAuthenticationIfNecessaryWithCompletionHandler:^(BOOL granted, NSError * _Nullable error) {
        
    }];
#endif
    }
    return self;
}

<<<<<<< HEAD
=======
- (void)start {
    //    [self requestAuthenticationIfNecessaryWithCompletionHandler:^(BOOL granted, NSError *_Nullable error) {
    //        if (error) {
    //            DDLogError(@"Error requesting authentication: %@", error);
    //        }
    //        //        dispatch_async(self.notificationQueue, ^{
    //        //            self.notificationSource = dispatch_source_create(DISPATCH_SOURCE_TYPE_TIMER, 0, 0, self.notificationQueue);
    //        //            dispatch_source_set_timer(self.notificationSource, DISPATCH_TIME_NOW, WMFNotificationUpdateInterval * NSEC_PER_SEC, WMFNotificationUpdateInterval * NSEC_PER_SEC / 10);
    //        //            dispatch_source_set_event_handler(self.notificationSource, ^{
    //        //                [self sendNotification];
    //        //            });
    //        //            dispatch_resume(self.notificationSource);
    //        //        });
    //    }];
}
>>>>>>> eac05463

- (void)requestAuthenticationIfNecessaryWithCompletionHandler:(void (^)(BOOL granted, NSError *__nullable error))completionHandler {
    UNUserNotificationCenter *center = [UNUserNotificationCenter currentNotificationCenter];
    [center getNotificationSettingsWithCompletionHandler:^(UNNotificationSettings * _Nonnull settings) {
        switch (settings.authorizationStatus) {
            case UNAuthorizationStatusAuthorized:
                self.authorized = YES;
                completionHandler(YES, nil);
                break;
            case UNAuthorizationStatusDenied:
                self.authorized = NO;
                completionHandler(NO, nil);
                break;
            case UNAuthorizationStatusNotDetermined:
                [self requestAuthenticationWithCompletionHandler:completionHandler];
                break;
            default:
                break;
        }
    }];
}

- (void)requestAuthenticationWithCompletionHandler:(void (^)(BOOL, NSError * _Nullable))completionHandler {
    UNUserNotificationCenter *center = [UNUserNotificationCenter currentNotificationCenter];
    UNNotificationAction *readNowAction = [UNNotificationAction actionWithIdentifier:WMFInTheNewsNotificationReadNowActionIdentifier title:MWLocalizedString(@"in-the-news-notification-read-now-action-title", nil) options:UNNotificationActionOptionForeground];
    UNNotificationAction *saveForLaterAction = [UNNotificationAction actionWithIdentifier:WMFInTheNewsNotificationShareActionIdentifier title:MWLocalizedString(@"in-the-news-notification-share-action-title", nil) options:UNNotificationActionOptionForeground];
    UNNotificationAction *shareAction = [UNNotificationAction actionWithIdentifier:WMFInTheNewsNotificationSaveForLaterActionIdentifier title:MWLocalizedString(@"in-the-news-notification-save-for-later-action-title", nil) options:UNNotificationActionOptionForeground];
    
    if (!readNowAction || !saveForLaterAction || !shareAction) {
        self.authorized = NO;
        completionHandler(false, nil);
        return;
    }
    
    UNNotificationCategory *inTheNewsCategory = [UNNotificationCategory categoryWithIdentifier:WMFInTheNewsNotificationCategoryIdentifier actions:@[readNowAction, saveForLaterAction, shareAction] intentIdentifiers:@[] options:UNNotificationCategoryOptionNone];
    
    if (!inTheNewsCategory) {
        self.authorized = NO;
        completionHandler(false, nil);
        return;
    }
    
    [center setNotificationCategories:[NSSet setWithObject:inTheNewsCategory]];
    [center requestAuthorizationWithOptions:UNAuthorizationOptionAlert | UNAuthorizationOptionSound completionHandler:^(BOOL granted, NSError * _Nullable error) {
        self.authorized = granted;
        completionHandler(granted, error);
    }];
}


- (NSString *)sendNotificationWithTitle:(NSString *)title body:(NSString *)body categoryIdentifier:(NSString *)categoryIdentifier userInfo:(NSDictionary *)userInfo atDateComponents:(NSDateComponents *)dateComponents withAttachements:(nullable NSArray <UNNotificationAttachment *>*)attachements {
    UNUserNotificationCenter *center = [UNUserNotificationCenter currentNotificationCenter];
    UNMutableNotificationContent *content = [[UNMutableNotificationContent alloc] init];
    content.title = title;
    content.body = body;
    content.categoryIdentifier = categoryIdentifier;
    content.attachments = attachements;
    content.userInfo = userInfo;
    UNCalendarNotificationTrigger *trigger = [UNCalendarNotificationTrigger triggerWithDateMatchingComponents:dateComponents repeats:NO];
    NSString *identifier = [[NSUUID UUID] UUIDString];
    UNNotificationRequest *request = [UNNotificationRequest requestWithIdentifier:identifier content:content trigger:trigger];
    [center addNotificationRequest:request
             withCompletionHandler:^(NSError *_Nullable error) {
                 if (error) {
                     DDLogError(@"Error adding notification request: %@", error);
                 }
             }];
    return identifier;
}

<<<<<<< HEAD
- (void)sendNotificationWithTitle:(NSString *)title body:(NSString *)body categoryIdentifier:(NSString *)categoryIdentifier  userInfo:(NSDictionary *)userInfo atDateComponents:(NSDateComponents *)dateComponents {
    
    NSString *thumbnailURLString = userInfo[WMFNotificationInfoThumbnailURLStringKey];
    if (!thumbnailURLString) {
        [self sendNotificationWithTitle:title body:body categoryIdentifier:categoryIdentifier userInfo:userInfo atDateComponents:dateComponents withAttachements:nil];
        return;
    }
    
    NSURL *thumbnailURL = [NSURL URLWithString:thumbnailURLString];
    if (!thumbnailURL) {
        [self sendNotificationWithTitle:title body:body categoryIdentifier:categoryIdentifier userInfo:userInfo atDateComponents:dateComponents withAttachements:nil];
        return;
    }
    
    NSString *typeHint = nil;
    NSString *pathExtension = thumbnailURL.pathExtension.lowercaseString;
    if ([pathExtension isEqualToString:@"jpg"] || [pathExtension isEqualToString:@"jpeg"]) {
        typeHint = (NSString *)kUTTypeJPEG;
    }
    
    if (!typeHint) {
        [self sendNotificationWithTitle:title body:body categoryIdentifier:categoryIdentifier userInfo:userInfo atDateComponents:dateComponents withAttachements:nil];
        return;
    }
    
    WMFImageController *imageController = [WMFImageController sharedInstance];
    [imageController cacheImageWithURLInBackground:thumbnailURL
        failure:^(NSError *_Nonnull error) {
            [self sendNotificationWithTitle:title body:body categoryIdentifier:categoryIdentifier userInfo:userInfo atDateComponents:dateComponents withAttachements:nil];
        } success:^(BOOL didCache) {
            NSString *cachedThumbnailPath = [imageController cachePathForImageWithURL:thumbnailURL];
            NSURL *cachedThumbnailURL = [NSURL fileURLWithPath:cachedThumbnailPath];
            UIImage *image = [UIImage imageWithContentsOfFile:cachedThumbnailPath];
            
            if (!cachedThumbnailURL || !image) {
                [self sendNotificationWithTitle:title body:body categoryIdentifier:categoryIdentifier userInfo:userInfo atDateComponents:dateComponents withAttachements:nil];
                return;
            }
            
            WMFFaceDetectionCache *faceDetectionCache = [WMFFaceDetectionCache sharedCache];
            BOOL useGPU = YES;
            UNNotificationAttachment *attachement = [UNNotificationAttachment attachmentWithIdentifier:thumbnailURLString
                                                                                                   URL:cachedThumbnailURL
                                                                                               options:@{ UNNotificationAttachmentOptionsTypeHintKey: typeHint, UNNotificationAttachmentOptionsThumbnailClippingRectKey: (__bridge_transfer NSDictionary *)CGRectCreateDictionaryRepresentation(CGRectMake(0, 0, 1, 1)) }
                                                                                                 error:nil];
            NSArray *imageAttachements = nil;
            if (attachement) {
                imageAttachements = @[attachement];
            }
         
            [faceDetectionCache detectFaceBoundsInImage:image
                                                  onGPU:useGPU
                                                    URL:thumbnailURL
                                                failure:^(NSError *_Nonnull error) {
                                                    [self sendNotificationWithTitle:title body:body categoryIdentifier:categoryIdentifier userInfo:userInfo atDateComponents:dateComponents withAttachements:imageAttachements];
                                                }
                                                success:^(NSValue * faceRectValue) {
                                                    if (faceRectValue) {
                                                        //CGFloat aspect = image.size.width / image.size.height;
                                                        //                                                    CGRect cropRect = CGRectMake(0, 0, 1, 1);
                                                        //                                                    if (faceRectValue) {
                                                        //                                                        CGRect faceRect = [faceRectValue CGRectValue];
                                                        //                                                        if (aspect < 1) {
                                                        //                                                            CGFloat faceMidY = CGRectGetMidY(faceRect);
                                                        //                                                            CGFloat normalizedHeight = WMFNotificationImageCropNormalizedMinDimension * aspect;
                                                        //                                                            CGFloat halfNormalizedHeight = 0.5 * normalizedHeight;
                                                        //                                                            CGFloat originY = MAX(0, faceMidY - halfNormalizedHeight);
                                                        //                                                            CGFloat normalizedWidth = MAX(faceRect.size.width, WMFNotificationImageCropNormalizedMinDimension);
                                                        //                                                            CGFloat originX = 0.5 * (1 - normalizedWidth);
                                                        //                                                            cropRect = CGRectMake(originX, originY, normalizedWidth, normalizedHeight);
                                                        //                                                        } else {
                                                        //                                                            CGFloat faceMidX = CGRectGetMidX(faceRect);
                                                        //                                                            CGFloat normalizedWidth = WMFNotificationImageCropNormalizedMinDimension / aspect;
                                                        //                                                            CGFloat halfNormalizedWidth = 0.5 * normalizedWidth;
                                                        //                                                            CGFloat originX = MAX(0, faceMidX - halfNormalizedWidth);
                                                        //                                                            CGFloat normalizedHeight = MAX(faceRect.size.height, WMFNotificationImageCropNormalizedMinDimension);
                                                        //                                                            CGFloat originY = 0.5 * (1 - normalizedHeight);
                                                        //                                                            cropRect = CGRectMake(originX, originY, normalizedWidth, normalizedHeight);
                                                        //                                                        }
                                                        //                                                    }

                                                        //Since face cropping is broken, don't attach images with faces
                                                        [self sendNotificationWithTitle:title body:body categoryIdentifier:categoryIdentifier userInfo:userInfo atDateComponents:dateComponents withAttachements:nil];
                                                    } else {
                                                        [self sendNotificationWithTitle:title body:body categoryIdentifier:categoryIdentifier userInfo:userInfo atDateComponents:dateComponents withAttachements:imageAttachements];
                                                    }
                                                }];
    }];
=======
- (void)stop {
    //    dispatch_async(self.notificationQueue, ^{
    //        if (self.notificationSource) {
    //            dispatch_source_cancel(self.notificationSource);
    //            self.notificationSource = NULL;
    //        }
    //    });
>>>>>>> eac05463
}


@end<|MERGE_RESOLUTION|>--- conflicted
+++ resolved
@@ -35,36 +35,17 @@
     self = [super init];
     if (self) {
 #if WMF_ALWAYS_ASK_FOR_NOTIFICATION_PERMISSION
-    [self requestAuthenticationIfNecessaryWithCompletionHandler:^(BOOL granted, NSError * _Nullable error) {
-        
-    }];
+        [self requestAuthenticationIfNecessaryWithCompletionHandler:^(BOOL granted, NSError *_Nullable error){
+
+        }];
 #endif
     }
     return self;
 }
-
-<<<<<<< HEAD
-=======
-- (void)start {
-    //    [self requestAuthenticationIfNecessaryWithCompletionHandler:^(BOOL granted, NSError *_Nullable error) {
-    //        if (error) {
-    //            DDLogError(@"Error requesting authentication: %@", error);
-    //        }
-    //        //        dispatch_async(self.notificationQueue, ^{
-    //        //            self.notificationSource = dispatch_source_create(DISPATCH_SOURCE_TYPE_TIMER, 0, 0, self.notificationQueue);
-    //        //            dispatch_source_set_timer(self.notificationSource, DISPATCH_TIME_NOW, WMFNotificationUpdateInterval * NSEC_PER_SEC, WMFNotificationUpdateInterval * NSEC_PER_SEC / 10);
-    //        //            dispatch_source_set_event_handler(self.notificationSource, ^{
-    //        //                [self sendNotification];
-    //        //            });
-    //        //            dispatch_resume(self.notificationSource);
-    //        //        });
-    //    }];
-}
->>>>>>> eac05463
 
 - (void)requestAuthenticationIfNecessaryWithCompletionHandler:(void (^)(BOOL granted, NSError *__nullable error))completionHandler {
     UNUserNotificationCenter *center = [UNUserNotificationCenter currentNotificationCenter];
-    [center getNotificationSettingsWithCompletionHandler:^(UNNotificationSettings * _Nonnull settings) {
+    [center getNotificationSettingsWithCompletionHandler:^(UNNotificationSettings *_Nonnull settings) {
         switch (settings.authorizationStatus) {
             case UNAuthorizationStatusAuthorized:
                 self.authorized = YES;
@@ -83,35 +64,35 @@
     }];
 }
 
-- (void)requestAuthenticationWithCompletionHandler:(void (^)(BOOL, NSError * _Nullable))completionHandler {
+- (void)requestAuthenticationWithCompletionHandler:(void (^)(BOOL, NSError *_Nullable))completionHandler {
     UNUserNotificationCenter *center = [UNUserNotificationCenter currentNotificationCenter];
     UNNotificationAction *readNowAction = [UNNotificationAction actionWithIdentifier:WMFInTheNewsNotificationReadNowActionIdentifier title:MWLocalizedString(@"in-the-news-notification-read-now-action-title", nil) options:UNNotificationActionOptionForeground];
     UNNotificationAction *saveForLaterAction = [UNNotificationAction actionWithIdentifier:WMFInTheNewsNotificationShareActionIdentifier title:MWLocalizedString(@"in-the-news-notification-share-action-title", nil) options:UNNotificationActionOptionForeground];
     UNNotificationAction *shareAction = [UNNotificationAction actionWithIdentifier:WMFInTheNewsNotificationSaveForLaterActionIdentifier title:MWLocalizedString(@"in-the-news-notification-save-for-later-action-title", nil) options:UNNotificationActionOptionForeground];
-    
+
     if (!readNowAction || !saveForLaterAction || !shareAction) {
         self.authorized = NO;
         completionHandler(false, nil);
         return;
     }
-    
+
     UNNotificationCategory *inTheNewsCategory = [UNNotificationCategory categoryWithIdentifier:WMFInTheNewsNotificationCategoryIdentifier actions:@[readNowAction, saveForLaterAction, shareAction] intentIdentifiers:@[] options:UNNotificationCategoryOptionNone];
-    
+
     if (!inTheNewsCategory) {
         self.authorized = NO;
         completionHandler(false, nil);
         return;
     }
-    
+
     [center setNotificationCategories:[NSSet setWithObject:inTheNewsCategory]];
-    [center requestAuthorizationWithOptions:UNAuthorizationOptionAlert | UNAuthorizationOptionSound completionHandler:^(BOOL granted, NSError * _Nullable error) {
-        self.authorized = granted;
-        completionHandler(granted, error);
-    }];
-}
-
-
-- (NSString *)sendNotificationWithTitle:(NSString *)title body:(NSString *)body categoryIdentifier:(NSString *)categoryIdentifier userInfo:(NSDictionary *)userInfo atDateComponents:(NSDateComponents *)dateComponents withAttachements:(nullable NSArray <UNNotificationAttachment *>*)attachements {
+    [center requestAuthorizationWithOptions:UNAuthorizationOptionAlert | UNAuthorizationOptionSound
+                          completionHandler:^(BOOL granted, NSError *_Nullable error) {
+                              self.authorized = granted;
+                              completionHandler(granted, error);
+                          }];
+}
+
+- (NSString *)sendNotificationWithTitle:(NSString *)title body:(NSString *)body categoryIdentifier:(NSString *)categoryIdentifier userInfo:(NSDictionary *)userInfo atDateComponents:(NSDateComponents *)dateComponents withAttachements:(nullable NSArray<UNNotificationAttachment *> *)attachements {
     UNUserNotificationCenter *center = [UNUserNotificationCenter currentNotificationCenter];
     UNMutableNotificationContent *content = [[UNMutableNotificationContent alloc] init];
     content.title = title;
@@ -131,105 +112,96 @@
     return identifier;
 }
 
-<<<<<<< HEAD
-- (void)sendNotificationWithTitle:(NSString *)title body:(NSString *)body categoryIdentifier:(NSString *)categoryIdentifier  userInfo:(NSDictionary *)userInfo atDateComponents:(NSDateComponents *)dateComponents {
-    
+- (void)sendNotificationWithTitle:(NSString *)title body:(NSString *)body categoryIdentifier:(NSString *)categoryIdentifier userInfo:(NSDictionary *)userInfo atDateComponents:(NSDateComponents *)dateComponents {
+
     NSString *thumbnailURLString = userInfo[WMFNotificationInfoThumbnailURLStringKey];
     if (!thumbnailURLString) {
         [self sendNotificationWithTitle:title body:body categoryIdentifier:categoryIdentifier userInfo:userInfo atDateComponents:dateComponents withAttachements:nil];
         return;
     }
-    
+
     NSURL *thumbnailURL = [NSURL URLWithString:thumbnailURLString];
     if (!thumbnailURL) {
         [self sendNotificationWithTitle:title body:body categoryIdentifier:categoryIdentifier userInfo:userInfo atDateComponents:dateComponents withAttachements:nil];
         return;
     }
-    
+
     NSString *typeHint = nil;
     NSString *pathExtension = thumbnailURL.pathExtension.lowercaseString;
     if ([pathExtension isEqualToString:@"jpg"] || [pathExtension isEqualToString:@"jpeg"]) {
         typeHint = (NSString *)kUTTypeJPEG;
     }
-    
+
     if (!typeHint) {
         [self sendNotificationWithTitle:title body:body categoryIdentifier:categoryIdentifier userInfo:userInfo atDateComponents:dateComponents withAttachements:nil];
         return;
     }
-    
+
     WMFImageController *imageController = [WMFImageController sharedInstance];
     [imageController cacheImageWithURLInBackground:thumbnailURL
         failure:^(NSError *_Nonnull error) {
             [self sendNotificationWithTitle:title body:body categoryIdentifier:categoryIdentifier userInfo:userInfo atDateComponents:dateComponents withAttachements:nil];
-        } success:^(BOOL didCache) {
+        }
+        success:^(BOOL didCache) {
             NSString *cachedThumbnailPath = [imageController cachePathForImageWithURL:thumbnailURL];
             NSURL *cachedThumbnailURL = [NSURL fileURLWithPath:cachedThumbnailPath];
             UIImage *image = [UIImage imageWithContentsOfFile:cachedThumbnailPath];
-            
+
             if (!cachedThumbnailURL || !image) {
                 [self sendNotificationWithTitle:title body:body categoryIdentifier:categoryIdentifier userInfo:userInfo atDateComponents:dateComponents withAttachements:nil];
                 return;
             }
-            
+
             WMFFaceDetectionCache *faceDetectionCache = [WMFFaceDetectionCache sharedCache];
             BOOL useGPU = YES;
             UNNotificationAttachment *attachement = [UNNotificationAttachment attachmentWithIdentifier:thumbnailURLString
                                                                                                    URL:cachedThumbnailURL
-                                                                                               options:@{ UNNotificationAttachmentOptionsTypeHintKey: typeHint, UNNotificationAttachmentOptionsThumbnailClippingRectKey: (__bridge_transfer NSDictionary *)CGRectCreateDictionaryRepresentation(CGRectMake(0, 0, 1, 1)) }
+                                                                                               options:@{ UNNotificationAttachmentOptionsTypeHintKey: typeHint,
+                                                                                                          UNNotificationAttachmentOptionsThumbnailClippingRectKey: (__bridge_transfer NSDictionary *)CGRectCreateDictionaryRepresentation(CGRectMake(0, 0, 1, 1)) }
                                                                                                  error:nil];
             NSArray *imageAttachements = nil;
             if (attachement) {
                 imageAttachements = @[attachement];
             }
-         
+
             [faceDetectionCache detectFaceBoundsInImage:image
-                                                  onGPU:useGPU
-                                                    URL:thumbnailURL
-                                                failure:^(NSError *_Nonnull error) {
-                                                    [self sendNotificationWithTitle:title body:body categoryIdentifier:categoryIdentifier userInfo:userInfo atDateComponents:dateComponents withAttachements:imageAttachements];
-                                                }
-                                                success:^(NSValue * faceRectValue) {
-                                                    if (faceRectValue) {
-                                                        //CGFloat aspect = image.size.width / image.size.height;
-                                                        //                                                    CGRect cropRect = CGRectMake(0, 0, 1, 1);
-                                                        //                                                    if (faceRectValue) {
-                                                        //                                                        CGRect faceRect = [faceRectValue CGRectValue];
-                                                        //                                                        if (aspect < 1) {
-                                                        //                                                            CGFloat faceMidY = CGRectGetMidY(faceRect);
-                                                        //                                                            CGFloat normalizedHeight = WMFNotificationImageCropNormalizedMinDimension * aspect;
-                                                        //                                                            CGFloat halfNormalizedHeight = 0.5 * normalizedHeight;
-                                                        //                                                            CGFloat originY = MAX(0, faceMidY - halfNormalizedHeight);
-                                                        //                                                            CGFloat normalizedWidth = MAX(faceRect.size.width, WMFNotificationImageCropNormalizedMinDimension);
-                                                        //                                                            CGFloat originX = 0.5 * (1 - normalizedWidth);
-                                                        //                                                            cropRect = CGRectMake(originX, originY, normalizedWidth, normalizedHeight);
-                                                        //                                                        } else {
-                                                        //                                                            CGFloat faceMidX = CGRectGetMidX(faceRect);
-                                                        //                                                            CGFloat normalizedWidth = WMFNotificationImageCropNormalizedMinDimension / aspect;
-                                                        //                                                            CGFloat halfNormalizedWidth = 0.5 * normalizedWidth;
-                                                        //                                                            CGFloat originX = MAX(0, faceMidX - halfNormalizedWidth);
-                                                        //                                                            CGFloat normalizedHeight = MAX(faceRect.size.height, WMFNotificationImageCropNormalizedMinDimension);
-                                                        //                                                            CGFloat originY = 0.5 * (1 - normalizedHeight);
-                                                        //                                                            cropRect = CGRectMake(originX, originY, normalizedWidth, normalizedHeight);
-                                                        //                                                        }
-                                                        //                                                    }
-
-                                                        //Since face cropping is broken, don't attach images with faces
-                                                        [self sendNotificationWithTitle:title body:body categoryIdentifier:categoryIdentifier userInfo:userInfo atDateComponents:dateComponents withAttachements:nil];
-                                                    } else {
-                                                        [self sendNotificationWithTitle:title body:body categoryIdentifier:categoryIdentifier userInfo:userInfo atDateComponents:dateComponents withAttachements:imageAttachements];
-                                                    }
-                                                }];
-    }];
-=======
-- (void)stop {
-    //    dispatch_async(self.notificationQueue, ^{
-    //        if (self.notificationSource) {
-    //            dispatch_source_cancel(self.notificationSource);
-    //            self.notificationSource = NULL;
-    //        }
-    //    });
->>>>>>> eac05463
-}
-
+                onGPU:useGPU
+                URL:thumbnailURL
+                failure:^(NSError *_Nonnull error) {
+                    [self sendNotificationWithTitle:title body:body categoryIdentifier:categoryIdentifier userInfo:userInfo atDateComponents:dateComponents withAttachements:imageAttachements];
+                }
+                success:^(NSValue *faceRectValue) {
+                    if (faceRectValue) {
+                        //CGFloat aspect = image.size.width / image.size.height;
+                        //                                                    CGRect cropRect = CGRectMake(0, 0, 1, 1);
+                        //                                                    if (faceRectValue) {
+                        //                                                        CGRect faceRect = [faceRectValue CGRectValue];
+                        //                                                        if (aspect < 1) {
+                        //                                                            CGFloat faceMidY = CGRectGetMidY(faceRect);
+                        //                                                            CGFloat normalizedHeight = WMFNotificationImageCropNormalizedMinDimension * aspect;
+                        //                                                            CGFloat halfNormalizedHeight = 0.5 * normalizedHeight;
+                        //                                                            CGFloat originY = MAX(0, faceMidY - halfNormalizedHeight);
+                        //                                                            CGFloat normalizedWidth = MAX(faceRect.size.width, WMFNotificationImageCropNormalizedMinDimension);
+                        //                                                            CGFloat originX = 0.5 * (1 - normalizedWidth);
+                        //                                                            cropRect = CGRectMake(originX, originY, normalizedWidth, normalizedHeight);
+                        //                                                        } else {
+                        //                                                            CGFloat faceMidX = CGRectGetMidX(faceRect);
+                        //                                                            CGFloat normalizedWidth = WMFNotificationImageCropNormalizedMinDimension / aspect;
+                        //                                                            CGFloat halfNormalizedWidth = 0.5 * normalizedWidth;
+                        //                                                            CGFloat originX = MAX(0, faceMidX - halfNormalizedWidth);
+                        //                                                            CGFloat normalizedHeight = MAX(faceRect.size.height, WMFNotificationImageCropNormalizedMinDimension);
+                        //                                                            CGFloat originY = 0.5 * (1 - normalizedHeight);
+                        //                                                            cropRect = CGRectMake(originX, originY, normalizedWidth, normalizedHeight);
+                        //                                                        }
+                        //                                                    }
+
+                        //Since face cropping is broken, don't attach images with faces
+                        [self sendNotificationWithTitle:title body:body categoryIdentifier:categoryIdentifier userInfo:userInfo atDateComponents:dateComponents withAttachements:nil];
+                    } else {
+                        [self sendNotificationWithTitle:title body:body categoryIdentifier:categoryIdentifier userInfo:userInfo atDateComponents:dateComponents withAttachements:imageAttachements];
+                    }
+                }];
+        }];
+}
 
 @end