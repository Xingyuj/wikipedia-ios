#import "WMFNotificationsController.h"
#import "WMFFaceDetectionCache.h"
#import <WMFModel/WMFModel-Swift.h>
@import ImageIO;
@import UserNotifications;
@import WMFUtilities;

#define WMF_ALWAYS_ASK_FOR_NOTIFICATION_PERMISSION DEBUG && 0

NSString *const WMFInTheNewsNotificationCategoryIdentifier = @"inTheNewsNotificationCategoryIdentifier";
NSString *const WMFInTheNewsNotificationReadNowActionIdentifier = @"inTheNewsNotificationReadNowActionIdentifier";
NSString *const WMFInTheNewsNotificationSaveForLaterActionIdentifier = @"inTheNewsNotificationSaveForLaterActionIdentifier";
NSString *const WMFInTheNewsNotificationShareActionIdentifier = @"inTheNewsNotificationShareActionIdentifier";

uint64_t const WMFNotificationUpdateInterval = 10;

NSString *const WMFNotificationInfoArticleTitleKey = @"articleTitle";
NSString *const WMFNotificationInfoArticleURLStringKey = @"articleURLString";
NSString *const WMFNotificationInfoThumbnailURLStringKey = @"thumbnailURLString";
NSString *const WMFNotificationInfoArticleExtractKey = @"articleExtract";
NSString *const WMFNotificationInfoStoryHTMLKey = @"storyHTML";
NSString *const WMFNotificationInfoViewCountsKey = @"viewCounts";

//const CGFloat WMFNotificationImageCropNormalizedMinDimension = 1; //for some reason, cropping isn't respected if a full dimension (1) is indicated

@interface WMFNotificationsController ()

@property (nonatomic, readwrite, getter=isAuthorized) BOOL authorized;

@end

@implementation WMFNotificationsController

- (instancetype)init {
    self = [super init];
    if (self) {
#if WMF_ALWAYS_ASK_FOR_NOTIFICATION_PERMISSION
    [self requestAuthenticationIfNecessaryWithCompletionHandler:^(BOOL granted, NSError * _Nullable error) {
        
    }];
#endif
    }
    return self;
}

<<<<<<< HEAD
- (void)requestAuthenticationIfNecessaryWithCompletionHandler:(void (^)(BOOL granted, NSError *__nullable error))completionHandler {
    UNUserNotificationCenter *center = [UNUserNotificationCenter currentNotificationCenter];
    [center getNotificationSettingsWithCompletionHandler:^(UNNotificationSettings * _Nonnull settings) {
        switch (settings.authorizationStatus) {
            case UNAuthorizationStatusAuthorized:
                self.authorized = YES;
                completionHandler(YES, nil);
                break;
            case UNAuthorizationStatusDenied:
                self.authorized = NO;
                completionHandler(NO, nil);
                break;
            case UNAuthorizationStatusNotDetermined:
                [self requestAuthenticationWithCompletionHandler:completionHandler];
                break;
            default:
                break;
        }
    }];
=======
- (void)start {
//    [self requestAuthenticationIfNecessaryWithCompletionHandler:^(BOOL granted, NSError *_Nullable error) {
//        if (error) {
//            DDLogError(@"Error requesting authentication: %@", error);
//        }
//        //        dispatch_async(self.notificationQueue, ^{
//        //            self.notificationSource = dispatch_source_create(DISPATCH_SOURCE_TYPE_TIMER, 0, 0, self.notificationQueue);
//        //            dispatch_source_set_timer(self.notificationSource, DISPATCH_TIME_NOW, WMFNotificationUpdateInterval * NSEC_PER_SEC, WMFNotificationUpdateInterval * NSEC_PER_SEC / 10);
//        //            dispatch_source_set_event_handler(self.notificationSource, ^{
//        //                [self sendNotification];
//        //            });
//        //            dispatch_resume(self.notificationSource);
//        //        });
//    }];
>>>>>>> 92736e8f
}

- (void)requestAuthenticationWithCompletionHandler:(void (^)(BOOL, NSError * _Nullable))completionHandler {
    UNUserNotificationCenter *center = [UNUserNotificationCenter currentNotificationCenter];
    UNNotificationAction *readNowAction = [UNNotificationAction actionWithIdentifier:WMFInTheNewsNotificationReadNowActionIdentifier title:MWLocalizedString(@"in-the-news-notification-read-now-action-title", nil) options:UNNotificationActionOptionForeground];
    UNNotificationAction *saveForLaterAction = [UNNotificationAction actionWithIdentifier:WMFInTheNewsNotificationShareActionIdentifier title:MWLocalizedString(@"in-the-news-notification-share-action-title", nil) options:UNNotificationActionOptionForeground];
    UNNotificationAction *shareAction = [UNNotificationAction actionWithIdentifier:WMFInTheNewsNotificationSaveForLaterActionIdentifier title:MWLocalizedString(@"in-the-news-notification-save-for-later-action-title", nil) options:UNNotificationActionOptionForeground];
    
    if (!readNowAction || !saveForLaterAction || !shareAction) {
        self.authorized = NO;
        completionHandler(false, nil);
    }
    
    UNNotificationCategory *inTheNewsCategory = [UNNotificationCategory categoryWithIdentifier:WMFInTheNewsNotificationCategoryIdentifier actions:@[readNowAction, saveForLaterAction, shareAction] intentIdentifiers:@[] options:UNNotificationCategoryOptionNone];
    
    if (!inTheNewsCategory) {
        self.authorized = NO;
        completionHandler(false, nil);
    }
    
    [center setNotificationCategories:[NSSet setWithObject:inTheNewsCategory]];
    [center requestAuthorizationWithOptions:UNAuthorizationOptionAlert | UNAuthorizationOptionSound completionHandler:^(BOOL granted, NSError * _Nullable error) {
        self.authorized = granted;
        completionHandler(granted, error);
    }];
}


- (NSString *)sendNotificationWithTitle:(NSString *)title body:(NSString *)body categoryIdentifier:(NSString *)categoryIdentifier userInfo:(NSDictionary *)userInfo atDateComponents:(NSDateComponents *)dateComponents withAttachements:(nullable NSArray <UNNotificationAttachment *>*)attachements {
    UNUserNotificationCenter *center = [UNUserNotificationCenter currentNotificationCenter];
    UNMutableNotificationContent *content = [[UNMutableNotificationContent alloc] init];
    content.title = title;
    content.body = body;
    content.categoryIdentifier = categoryIdentifier;
    content.attachments = attachements;
    content.userInfo = userInfo;
    UNCalendarNotificationTrigger *trigger = [UNCalendarNotificationTrigger triggerWithDateMatchingComponents:dateComponents repeats:NO];
    NSString *identifier = [[NSUUID UUID] UUIDString];
    UNNotificationRequest *request = [UNNotificationRequest requestWithIdentifier:identifier content:content trigger:trigger];
    [center addNotificationRequest:request
             withCompletionHandler:^(NSError *_Nullable error) {
                 if (error) {
                     DDLogError(@"Error adding notification request: %@", error);
                 }
             }];
    return identifier;
}

<<<<<<< HEAD
- (void)sendNotificationWithTitle:(NSString *)title body:(NSString *)body categoryIdentifier:(NSString *)categoryIdentifier  userInfo:(NSDictionary *)userInfo atDateComponents:(NSDateComponents *)dateComponents {
    
    NSString *thumbnailURLString = userInfo[WMFNotificationInfoThumbnailURLStringKey];
    if (!thumbnailURLString) {
        [self sendNotificationWithTitle:title body:body categoryIdentifier:categoryIdentifier userInfo:userInfo atDateComponents:dateComponents withAttachements:nil];
        return;
    }
    
    NSURL *thumbnailURL = [NSURL URLWithString:thumbnailURLString];
    if (!thumbnailURL) {
        [self sendNotificationWithTitle:title body:body categoryIdentifier:categoryIdentifier userInfo:userInfo atDateComponents:dateComponents withAttachements:nil];
        return;
    }
    
    NSString *typeHint = nil;
    NSString *pathExtension = thumbnailURL.pathExtension.lowercaseString;
    if ([pathExtension isEqualToString:@"jpg"] || [pathExtension isEqualToString:@"jpeg"]) {
        typeHint = (NSString *)kUTTypeJPEG;
    }
    
    if (!typeHint) {
        [self sendNotificationWithTitle:title body:body categoryIdentifier:categoryIdentifier userInfo:userInfo atDateComponents:dateComponents withAttachements:nil];
        return;
    }
    
    WMFImageController *imageController = [WMFImageController sharedInstance];
    [imageController cacheImageWithURLInBackground:thumbnailURL
        failure:^(NSError *_Nonnull error) {
            [self sendNotificationWithTitle:title body:body categoryIdentifier:categoryIdentifier userInfo:userInfo atDateComponents:dateComponents withAttachements:nil];
        } success:^(BOOL didCache) {
            NSString *cachedThumbnailPath = [imageController cachePathForImageWithURL:thumbnailURL];
            NSURL *cachedThumbnailURL = [NSURL fileURLWithPath:cachedThumbnailPath];
            UIImage *image = [UIImage imageWithContentsOfFile:cachedThumbnailPath];
            
            if (!cachedThumbnailURL || !image) {
                [self sendNotificationWithTitle:title body:body categoryIdentifier:categoryIdentifier userInfo:userInfo atDateComponents:dateComponents withAttachements:nil];
                return;
            }
            
            WMFFaceDetectionCache *faceDetectionCache = [WMFFaceDetectionCache sharedCache];
            BOOL useGPU = YES;
            UNNotificationAttachment *attachement = [UNNotificationAttachment attachmentWithIdentifier:thumbnailURLString
                                                                                                   URL:cachedThumbnailURL
                                                                                               options:@{ UNNotificationAttachmentOptionsTypeHintKey: typeHint, UNNotificationAttachmentOptionsThumbnailClippingRectKey: (__bridge_transfer NSDictionary *)CGRectCreateDictionaryRepresentation(CGRectMake(0, 0, 1, 1)) }
                                                                                                 error:nil];
            NSArray *imageAttachements = nil;
            if (attachement) {
                imageAttachements = @[attachement];
            }
         
            [faceDetectionCache detectFaceBoundsInImage:image
                                                  onGPU:useGPU
                                                    URL:thumbnailURL
                                                failure:^(NSError *_Nonnull error) {
                                                    [self sendNotificationWithTitle:title body:body categoryIdentifier:categoryIdentifier userInfo:userInfo atDateComponents:dateComponents withAttachements:imageAttachements];
                                                }
                                                success:^(NSValue * faceRectValue) {
                                                    if (faceRectValue) {
                                                        //CGFloat aspect = image.size.width / image.size.height;
                                                        //                                                    CGRect cropRect = CGRectMake(0, 0, 1, 1);
                                                        //                                                    if (faceRectValue) {
                                                        //                                                        CGRect faceRect = [faceRectValue CGRectValue];
                                                        //                                                        if (aspect < 1) {
                                                        //                                                            CGFloat faceMidY = CGRectGetMidY(faceRect);
                                                        //                                                            CGFloat normalizedHeight = WMFNotificationImageCropNormalizedMinDimension * aspect;
                                                        //                                                            CGFloat halfNormalizedHeight = 0.5 * normalizedHeight;
                                                        //                                                            CGFloat originY = MAX(0, faceMidY - halfNormalizedHeight);
                                                        //                                                            CGFloat normalizedWidth = MAX(faceRect.size.width, WMFNotificationImageCropNormalizedMinDimension);
                                                        //                                                            CGFloat originX = 0.5 * (1 - normalizedWidth);
                                                        //                                                            cropRect = CGRectMake(originX, originY, normalizedWidth, normalizedHeight);
                                                        //                                                        } else {
                                                        //                                                            CGFloat faceMidX = CGRectGetMidX(faceRect);
                                                        //                                                            CGFloat normalizedWidth = WMFNotificationImageCropNormalizedMinDimension / aspect;
                                                        //                                                            CGFloat halfNormalizedWidth = 0.5 * normalizedWidth;
                                                        //                                                            CGFloat originX = MAX(0, faceMidX - halfNormalizedWidth);
                                                        //                                                            CGFloat normalizedHeight = MAX(faceRect.size.height, WMFNotificationImageCropNormalizedMinDimension);
                                                        //                                                            CGFloat originY = 0.5 * (1 - normalizedHeight);
                                                        //                                                            cropRect = CGRectMake(originX, originY, normalizedWidth, normalizedHeight);
                                                        //                                                        }
                                                        //                                                    }

                                                        //Since face cropping is broken, don't attach images with faces
                                                        [self sendNotificationWithTitle:title body:body categoryIdentifier:categoryIdentifier userInfo:userInfo atDateComponents:dateComponents withAttachements:nil];
                                                    } else {
                                                        [self sendNotificationWithTitle:title body:body categoryIdentifier:categoryIdentifier userInfo:userInfo atDateComponents:dateComponents withAttachements:imageAttachements];
                                                    }
                                                }];
    }];
=======
- (void)stop {
//    dispatch_async(self.notificationQueue, ^{
//        if (self.notificationSource) {
//            dispatch_source_cancel(self.notificationSource);
//            self.notificationSource = NULL;
//        }
//    });
>>>>>>> 92736e8f
}


@end<|MERGE_RESOLUTION|>--- conflicted
+++ resolved
@@ -43,7 +43,7 @@
     return self;
 }
 
-<<<<<<< HEAD
+
 - (void)requestAuthenticationIfNecessaryWithCompletionHandler:(void (^)(BOOL granted, NSError *__nullable error))completionHandler {
     UNUserNotificationCenter *center = [UNUserNotificationCenter currentNotificationCenter];
     [center getNotificationSettingsWithCompletionHandler:^(UNNotificationSettings * _Nonnull settings) {
@@ -63,22 +63,6 @@
                 break;
         }
     }];
-=======
-- (void)start {
-//    [self requestAuthenticationIfNecessaryWithCompletionHandler:^(BOOL granted, NSError *_Nullable error) {
-//        if (error) {
-//            DDLogError(@"Error requesting authentication: %@", error);
-//        }
-//        //        dispatch_async(self.notificationQueue, ^{
-//        //            self.notificationSource = dispatch_source_create(DISPATCH_SOURCE_TYPE_TIMER, 0, 0, self.notificationQueue);
-//        //            dispatch_source_set_timer(self.notificationSource, DISPATCH_TIME_NOW, WMFNotificationUpdateInterval * NSEC_PER_SEC, WMFNotificationUpdateInterval * NSEC_PER_SEC / 10);
-//        //            dispatch_source_set_event_handler(self.notificationSource, ^{
-//        //                [self sendNotification];
-//        //            });
-//        //            dispatch_resume(self.notificationSource);
-//        //        });
-//    }];
->>>>>>> 92736e8f
 }
 
 - (void)requestAuthenticationWithCompletionHandler:(void (^)(BOOL, NSError * _Nullable))completionHandler {
@@ -127,7 +111,6 @@
     return identifier;
 }
 
-<<<<<<< HEAD
 - (void)sendNotificationWithTitle:(NSString *)title body:(NSString *)body categoryIdentifier:(NSString *)categoryIdentifier  userInfo:(NSDictionary *)userInfo atDateComponents:(NSDateComponents *)dateComponents {
     
     NSString *thumbnailURLString = userInfo[WMFNotificationInfoThumbnailURLStringKey];
@@ -216,15 +199,6 @@
                                                     }
                                                 }];
     }];
-=======
-- (void)stop {
-//    dispatch_async(self.notificationQueue, ^{
-//        if (self.notificationSource) {
-//            dispatch_source_cancel(self.notificationSource);
-//            self.notificationSource = NULL;
-//        }
-//    });
->>>>>>> 92736e8f
 }
 
 
