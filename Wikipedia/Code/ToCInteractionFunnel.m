--- conflicted
+++ resolved
@@ -14,12 +14,8 @@
 
 - (NSDictionary *)preprocessData:(NSDictionary *)eventData {
     NSMutableDictionary *dict = [eventData mutableCopy];
-<<<<<<< HEAD
-    dict[kAppInstallIdKey] = [self wmf_appInstallID];
-    dict[kTimestampKey] = [self timestamp];
-=======
     dict[kAppInstallIdKey] = self.appInstallID;
->>>>>>> f61181ac
+    dict[kTimestampKey] = self.timestamp;
     return [NSDictionary dictionaryWithDictionary:dict];
 }
 
