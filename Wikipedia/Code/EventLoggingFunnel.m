#import <WMF/EventLoggingFunnel.h>
#import <WMF/EventLogger.h>
#import <WMF/SessionSingleton.h>
#import <WMF/WMF-Swift.h>

@implementation EventLoggingFunnel

- (id)initWithSchema:(NSString *)schema version:(int)revision {
    if (self) {
        self.schema = schema;
        self.revision = revision;
        self.rate = 1;
        self.requiresAppInstallID = YES;
    }
    return self;
}

- (NSDictionary *)preprocessData:(NSDictionary *)eventData {
    return eventData;
}

- (void)log:(NSDictionary *)eventData {
    SessionSingleton *session = [SessionSingleton sharedInstance];
    NSString *wiki = [session.currentArticleSiteURL.wmf_language stringByAppendingString:@"wiki"];
    [self log:eventData wiki:wiki];
}

- (void)log:(NSDictionary *)eventData wiki:(NSString *)wiki {
    if ([SessionSingleton sharedInstance].shouldSendUsageReports) {
        BOOL chosen = NO;
        if (self.rate == 1) {
            chosen = YES;
        } else if (self.rate != 0) {
            chosen = (self.getEventLogSamplingID % self.rate) == 0;
        }
        if (chosen) {
            NSMutableDictionary *preprocessedEventData = [[self preprocessData:eventData] mutableCopy];
<<<<<<< HEAD
=======
            if (self.requiresAppInstallID) {
                preprocessedEventData[kAppInstallIdKey] = [self wmf_appInstallID];
            }
>>>>>>> 26485f41
            (void)[[EventLogger alloc] initAndLogEvent:preprocessedEventData
                                             forSchema:self.schema
                                              revision:self.revision
                                                  wiki:wiki];
            [self logged:eventData];
        }
    }
}

- (NSString *)singleUseUUID {
    return [[NSUUID UUID] UUIDString];
}

- (void)logged:(NSDictionary *)eventData {
}

- (NSString *)wmf_appInstallID {
    return [[NSUserDefaults wmf_userDefaults] wmf_appInstallID];
}

- (NSString *)wmf_sessionID {
    return [[NSUserDefaults wmf_userDefaults] wmf_sessionID];
}

/**
 *  Persistent random integer id used for sampling.
 *
 *  @return integer sampling id
 */
- (NSInteger)getEventLogSamplingID {
    NSNumber *samplingId = [[NSUserDefaults wmf_userDefaults] objectForKey:@"EventLogSamplingID"];
    if (!samplingId) {
        NSInteger intId = arc4random_uniform(UINT32_MAX);
        [[NSUserDefaults wmf_userDefaults] setInteger:intId forKey:@"EventLogSamplingID"];
        return intId;
    } else {
        return samplingId.integerValue;
    }
}

@end<|MERGE_RESOLUTION|>--- conflicted
+++ resolved
@@ -35,12 +35,6 @@
         }
         if (chosen) {
             NSMutableDictionary *preprocessedEventData = [[self preprocessData:eventData] mutableCopy];
-<<<<<<< HEAD
-=======
-            if (self.requiresAppInstallID) {
-                preprocessedEventData[kAppInstallIdKey] = [self wmf_appInstallID];
-            }
->>>>>>> 26485f41
             (void)[[EventLogger alloc] initAndLogEvent:preprocessedEventData
                                              forSchema:self.schema
                                               revision:self.revision
