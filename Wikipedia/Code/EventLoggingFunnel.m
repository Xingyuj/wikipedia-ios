#import <WMF/EventLoggingFunnel.h>
#import <WMF/EventLogger.h>
#import <WMF/SessionSingleton.h>
#import <WMF/WMF-Swift.h>

@implementation EventLoggingFunnel

- (id)initWithSchema:(NSString *)schema version:(int)revision {
    if (self) {
        self.schema = schema;
        self.revision = revision;
        self.rate = 1;
    }
    return self;
}

- (NSDictionary *)preprocessData:(NSDictionary *)eventData {
    return eventData;
}

- (void)log:(NSDictionary *)eventData {
    NSString *wiki = [self.primaryLanguage stringByAppendingString:@"wiki"];
    [self log:eventData wiki:wiki];
}

- (void)log:(NSDictionary *)eventData language:(nullable NSString *)language {
    if (language) {
        NSString *wiki = [language stringByAppendingString:@"wiki"];
        [self log:eventData wiki:wiki];
    } else {
        [self log:eventData];
    }
}

- (void)log:(NSDictionary *)eventData wiki:(NSString *)wiki {
    if ([SessionSingleton sharedInstance].shouldSendUsageReports) {
        BOOL chosen = NO;
        if (self.rate == 1) {
            chosen = YES;
        } else if (self.rate != 0) {
            chosen = (self.getEventLogSamplingID % self.rate) == 0;
        }
        if (chosen) {
            NSMutableDictionary *preprocessedEventData = [[self preprocessData:eventData] mutableCopy];
            (void)[[EventLogger alloc] initAndLogEvent:preprocessedEventData
                                             forSchema:self.schema
                                              revision:self.revision
                                                  wiki:wiki];
            [self logged:eventData];
        }
    }
}

- (NSString *)primaryLanguage {
    NSString *primaryLanguage = @"en";
    MWKLanguageLink *appLanguage = [MWKLanguageLinkController sharedInstance].appLanguage;
    if (appLanguage) {
        primaryLanguage = appLanguage.languageCode;
    }
    assert(primaryLanguage);
    return primaryLanguage;
}

- (NSString *)singleUseUUID {
    return [[NSUUID UUID] UUIDString];
}

- (void)logged:(NSDictionary *)eventData {
}

- (NSString *)appInstallID {
    return [[KeychainCredentialsManager shared] appInstallID];
}

- (NSString *)sessionID {
    return [[KeychainCredentialsManager shared] sessionID];
}

- (NSString *)timestamp {
<<<<<<< HEAD
    return [[NSDateFormatter wmf_rfc3339LocalTimeZoneFormatter] stringFromDate:[NSDate date]];
}

- (NSNumber *)isAnon {
    BOOL isAnon = ![WMFAuthenticationManager sharedInstance].isLoggedIn;
    return [NSNumber numberWithBool:isAnon];
=======
    return [[NSDateFormatter wmf_iso8601LocalTimeZoneFormatter] stringFromDate:[NSDate date]];
>>>>>>> b034c013
}

/**
 *  Persistent random integer id used for sampling.
 *
 *  @return integer sampling id
 */
- (NSInteger)getEventLogSamplingID {
    NSNumber *samplingId = [[NSUserDefaults wmf_userDefaults] objectForKey:@"EventLogSamplingID"];
    if (!samplingId) {
        NSInteger intId = arc4random_uniform(UINT32_MAX);
        [[NSUserDefaults wmf_userDefaults] setInteger:intId forKey:@"EventLogSamplingID"];
        return intId;
    } else {
        return samplingId.integerValue;
    }
}

@end<|MERGE_RESOLUTION|>--- conflicted
+++ resolved
@@ -77,16 +77,12 @@
 }
 
 - (NSString *)timestamp {
-<<<<<<< HEAD
-    return [[NSDateFormatter wmf_rfc3339LocalTimeZoneFormatter] stringFromDate:[NSDate date]];
+    return [[NSDateFormatter wmf_iso8601LocalTimeZoneFormatter] stringFromDate:[NSDate date]];
 }
 
 - (NSNumber *)isAnon {
     BOOL isAnon = ![WMFAuthenticationManager sharedInstance].isLoggedIn;
     return [NSNumber numberWithBool:isAnon];
-=======
-    return [[NSDateFormatter wmf_iso8601LocalTimeZoneFormatter] stringFromDate:[NSDate date]];
->>>>>>> b034c013
 }
 
 /**
