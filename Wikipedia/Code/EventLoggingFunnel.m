#import <WMF/EventLoggingFunnel.h>
#import <WMF/EventLogger.h>
#import <WMF/SessionSingleton.h>
#import <WMF/WMF-Swift.h>

@implementation EventLoggingFunnel

static NSString *const kAppInstallIdKey = @"appInstallID";

- (id)initWithSchema:(NSString *)schema version:(int)revision {
    if (self) {
        self.schema = schema;
        self.revision = revision;
        self.rate = 1;
    }
    return self;
}

- (NSDictionary *)preprocessData:(NSDictionary *)eventData {
    return eventData;
}

- (void)log:(NSDictionary *)eventData {
    SessionSingleton *session = [SessionSingleton sharedInstance];
    NSString *wiki = [session.currentArticleSiteURL.wmf_language stringByAppendingString:@"wiki"];
    [self log:eventData wiki:wiki];
}

- (void)log:(NSDictionary *)eventData wiki:(NSString *)wiki {
    if ([SessionSingleton sharedInstance].shouldSendUsageReports) {
        BOOL chosen = NO;
        if (self.rate == 1) {
            chosen = YES;
        } else if (self.rate != 0) {
            chosen = (self.getEventLogSamplingID % self.rate) == 0;
        }
        if (chosen) {
            NSMutableDictionary *preprocessedEventData = [[self preprocessData:eventData] mutableCopy];
            preprocessedEventData[kAppInstallIdKey] = [self wmf_appInstallID];
            (void)[[EventLogger alloc] initAndLogEvent:preprocessedEventData
                                             forSchema:self.schema
                                              revision:self.revision
                                                  wiki:wiki];
            [self logged:eventData];
        }
    }
}

- (NSString *)singleUseUUID {
    return [[NSUUID UUID] UUIDString];
}

<<<<<<< HEAD
- (void)logged:(NSDictionary *)eventData {
}

- (NSString *)persistentUUID:(NSString *)key {
    NSString *prefKey = [@"EventLoggingID-" stringByAppendingString:key];
    NSString *uuid = [[NSUserDefaults wmf_userDefaults] objectForKey:prefKey];
    if (!uuid) {
        uuid = [self singleUseUUID];
        [[NSUserDefaults wmf_userDefaults] setObject:uuid forKey:prefKey];
        [[NSUserDefaults wmf_userDefaults] synchronize];
    }
    return uuid;
=======
- (NSString *)wmf_appInstallID {
    return [[NSUserDefaults wmf_userDefaults] wmf_appInstallID];
>>>>>>> 06491b0e
}

/**
 *  Persistent random integer id used for sampling.
 *
 *  @return integer sampling id
 */
- (NSInteger)getEventLogSamplingID {
    NSNumber *samplingId = [[NSUserDefaults wmf_userDefaults] objectForKey:@"EventLogSamplingID"];
    if (!samplingId) {
        NSInteger intId = arc4random_uniform(UINT32_MAX);
        [[NSUserDefaults wmf_userDefaults] setInteger:intId forKey:@"EventLogSamplingID"];
        return intId;
    } else {
        return samplingId.integerValue;
    }
}

@end<|MERGE_RESOLUTION|>--- conflicted
+++ resolved
@@ -50,23 +50,11 @@
     return [[NSUUID UUID] UUIDString];
 }
 
-<<<<<<< HEAD
 - (void)logged:(NSDictionary *)eventData {
 }
 
-- (NSString *)persistentUUID:(NSString *)key {
-    NSString *prefKey = [@"EventLoggingID-" stringByAppendingString:key];
-    NSString *uuid = [[NSUserDefaults wmf_userDefaults] objectForKey:prefKey];
-    if (!uuid) {
-        uuid = [self singleUseUUID];
-        [[NSUserDefaults wmf_userDefaults] setObject:uuid forKey:prefKey];
-        [[NSUserDefaults wmf_userDefaults] synchronize];
-    }
-    return uuid;
-=======
 - (NSString *)wmf_appInstallID {
     return [[NSUserDefaults wmf_userDefaults] wmf_appInstallID];
->>>>>>> 06491b0e
 }
 
 /**
