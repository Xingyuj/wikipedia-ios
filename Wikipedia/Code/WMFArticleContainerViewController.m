#import "WMFArticleContainerViewController_Private.h"
#import "Wikipedia-Swift.h"

// Frameworks
#import <Masonry/Masonry.h>
#import <BlocksKit/BlocksKit+UIKit.h>

// Controller
#import "WebViewController.h"
#import "UIViewController+WMFStoryboardUtilities.h"
#import "WMFSaveButtonController.h"
#import "WMFArticleContainerViewController_Transitioning.h"
#import "WMFArticleHeaderImageGalleryViewController.h"
#import "WMFRelatedTitleListDataSource.h"
#import "WMFArticleListTableViewController.h"
#import "UITabBarController+WMFExtensions.h"
#import "WMFShareOptionsController.h"
#import "WMFModalImageGalleryViewController.h"
#import "UIViewController+WMFSearchButton.h"
#import "UIViewController+WMFArticlePresentation.h"
#import "SectionEditorViewController.h"
#import "LanguagesViewController.h"
#import "MWKLanguageLinkController.h"
#import "WMFArticleFooterMenuViewController.h"

//Funnel
#import "WMFShareFunnel.h"
#import "ProtectedEditAttemptFunnel.h"
#import "PiwikTracker+WMFExtensions.h"

// Model
#import "MWKDataStore.h"
#import "MWKArticle+WMFAnalyticsLogging.h"
#import "MWKCitation.h"
#import "MWKTitle.h"
#import "MWKSavedPageList.h"
#import "MWKUserDataStore.h"
#import "MWKArticle+WMFSharing.h"
#import "MWKHistoryList.h"
#import "MWKProtectionStatus.h"
#import "MWKSectionList.h"
#import "MWKLanguageLink.h"
#import "MWKHistoryList.h"
#import "WMFRelatedSearchResults.h"

// Networking
#import "WMFArticleFetcher.h"

// View
#import "UIViewController+WMFEmptyView.h"
#import "UIBarButtonItem+WMFButtonConvenience.h"
#import "UIScrollView+WMFContentOffsetUtils.h"
#import "UIWebView+WMFTrackingView.h"
#import "NSArray+WMFLayoutDirectionUtilities.h"
#import "UIViewController+WMFOpenExternalUrl.h"

#import "NSString+WMFPageUtilities.h"
#import "NSURL+WMFLinkParsing.h"
#import "NSURL+Extras.h"

@import SafariServices;

@import JavaScriptCore;

@import Tweaks;

NS_ASSUME_NONNULL_BEGIN

@interface WMFArticleContainerViewController ()
<WMFWebViewControllerDelegate,
 UINavigationControllerDelegate,
 WMFArticleHeaderImageGalleryViewControllerDelegate,
 WMFImageGalleryViewControllerDelegate,
 WMFSearchPresentationDelegate,
 SectionEditorViewControllerDelegate,
 UIViewControllerPreviewingDelegate,
 LanguageSelectionDelegate>

@property (nonatomic, strong, readwrite) MWKTitle* articleTitle;
@property (nonatomic, strong, readwrite) MWKDataStore* dataStore;
@property (nonatomic, assign, readwrite) MWKHistoryDiscoveryMethod discoveryMethod;

// Data
@property (nonatomic, strong, readonly) MWKHistoryEntry* historyEntry;
@property (nonatomic, strong, readonly) MWKSavedPageList* savedPages;
@property (nonatomic, strong, readonly) MWKHistoryList* recentPages;

@property (nonatomic, strong) WMFRelatedTitleListDataSource* readMoreDataSource;

// Fetchers
@property (nonatomic, strong, null_resettable) WMFArticleFetcher* articleFetcher;
@property (nonatomic, strong, nullable) AnyPromise* articleFetcherPromise;

// Children
@property (nonatomic, strong) WMFArticleHeaderImageGalleryViewController* headerGallery;
@property (nonatomic, strong) WMFArticleListTableViewController* readMoreListViewController;
@property (nonatomic, strong) WMFSaveButtonController* saveButtonController;

// Logging
@property (strong, nonatomic, nullable) WMFShareFunnel* shareFunnel;
@property (strong, nonatomic, nullable) WMFShareOptionsController* shareOptionsController;

// Views
@property (nonatomic, strong) MASConstraint* headerHeightConstraint;
@property (nonatomic, strong) UIBarButtonItem* refreshToolbarItem;
@property (nonatomic, strong) UIBarButtonItem* saveToolbarItem;
@property (nonatomic, strong) UIBarButtonItem* languagesToolbarItem;
@property (nonatomic, strong) UIBarButtonItem* shareToolbarItem;
@property (nonatomic, strong) UIBarButtonItem* tableOfContentsToolbarItem;
@property (strong, nonatomic) UIProgressView* progressView;

@property (strong, nonatomic, nullable) NSTimer* significantlyViewedTimer;

// Previewing
@property (nonatomic, weak) id<UIViewControllerPreviewing> linkPreviewingContext;
<<<<<<< HEAD
@property (nonatomic, strong, nullable) MWKTitle* previewingTitle;
=======

/**
 *  Need to track this so we don't update the progress bar when loading cached articles
 */
@property (nonatomic, assign) BOOL webViewIsLoadingFetchedArticle;

/**
 *  Need to track this so we can display the empty view reliably
 */
@property (nonatomic, assign) BOOL articleFetchWasAttempted;

@property (nonatomic, strong) WMFArticleFooterMenuViewController* footerMenuViewController;
@property (nonatomic, strong, null_resettable) MWKTitle* previewingTitle;
>>>>>>> d7ec297f

@end

@implementation WMFArticleContainerViewController

- (void)dealloc {
    [[NSNotificationCenter defaultCenter] removeObserver:self];
}

- (instancetype)initWithArticleTitle:(MWKTitle*)title
                           dataStore:(MWKDataStore*)dataStore
                     discoveryMethod:(MWKHistoryDiscoveryMethod)discoveryMethod {
    NSParameterAssert(title);
    NSParameterAssert(dataStore);

    self = [super init];
    if (self) {
        self.articleTitle    = title;
        self.dataStore       = dataStore;
        self.discoveryMethod = discoveryMethod;
        [self observeArticleUpdates];
        self.hidesBottomBarWhenPushed = YES;
    }
    return self;
}

#pragma mark - Article languages

- (void)showLanguagePicker {
    LanguagesViewController* languagesVC = [LanguagesViewController wmf_initialViewControllerFromClassStoryboard];
    languagesVC.articleTitle              = self.articleTitle;
    languagesVC.languageSelectionDelegate = self;
    [self presentViewController:[[UINavigationController alloc] initWithRootViewController:languagesVC] animated:YES completion:nil];
}

- (void)languagesController:(LanguagesViewController*)controller didSelectLanguage:(MWKLanguageLink*)language {
    [[MWKLanguageLinkController sharedInstance] addPreferredLanguage:language];
    [self dismissViewControllerAnimated:YES completion:^{
        [self wmf_pushArticleViewControllerWithTitle:language.title discoveryMethod:MWKHistoryDiscoveryMethodLink dataStore:self.dataStore];
    }];
}

#pragma mark - Accessors

- (NSString*)description {
    return [NSString stringWithFormat:@"%@ %@", [super description], self.articleTitle];
}

- (void)setArticle:(nullable MWKArticle*)article {
    NSAssert(self.isViewLoaded, @"Expecting article to only be set after the view loads.");

    if (_article == article) {
        return;
    }

    _tableOfContentsViewController = nil;
    _shareFunnel                   = nil;
    _shareOptionsController        = nil;
    [self.articleFetcher cancelFetchForPageTitle:_articleTitle];

    _article                       = article;
    self.webViewController.article = _article;
    [self.headerGallery showImagesInArticle:_article];

    [self setupToolbar];

    if (self.article) {
        [self startSignificantlyViewedTimer];
        [self wmf_hideEmptyView];
        self.refreshToolbarItem.tintColor = [UIColor wmf_blueTintColor];

        if (!self.article.isMain) {
            [self createTableOfContentsViewController];
            [self fetchReadMore];
        }
    }
}

- (MWKHistoryList*)recentPages {
    return self.dataStore.userDataStore.historyList;
}

- (MWKSavedPageList*)savedPages {
    return self.dataStore.userDataStore.savedPageList;
}

- (MWKHistoryEntry*)historyEntry {
    return [self.recentPages entryForTitle:self.articleTitle];
}

- (WMFRelatedTitleListDataSource*)readMoreDataSource {
    if (!_readMoreDataSource) {
        _readMoreDataSource =
            [[WMFRelatedTitleListDataSource alloc] initWithTitle:self.articleTitle
                                                       dataStore:self.dataStore
                                                   savedPageList:self.savedPages
                                                     resultLimit:3];
    }
    return _readMoreDataSource;
}

- (WMFArticleListTableViewController*)readMoreListViewController {
    if (!_readMoreListViewController) {
        _readMoreListViewController            = [[WMFSelfSizingArticleListTableViewController alloc] init];
        _readMoreListViewController.dataStore  = self.dataStore;
        _readMoreListViewController.dataSource = self.readMoreDataSource;
    }
    return _readMoreListViewController;
}

- (WMFArticleFetcher*)articleFetcher {
    if (!_articleFetcher) {
        _articleFetcher = [[WMFArticleFetcher alloc] initWithDataStore:self.dataStore];
    }
    return _articleFetcher;
}

- (nullable WebViewController*)webViewController {
    if (!_webViewController) {
        _webViewController                      = [WebViewController wmf_initialViewControllerFromClassStoryboard];
        _webViewController.delegate             = self;
        _webViewController.headerViewController = self.headerGallery;
    }
    return _webViewController;
}

- (WMFArticleHeaderImageGalleryViewController*)headerGallery {
    if (!_headerGallery) {
        _headerGallery          = [[WMFArticleHeaderImageGalleryViewController alloc] init];
        _headerGallery.delegate = self;
    }
    return _headerGallery;
}

- (nullable WMFShareFunnel*)shareFunnel {
    NSParameterAssert(self.article);
    if (!self.article) {
        return nil;
    }
    if (!_shareFunnel) {
        _shareFunnel = [[WMFShareFunnel alloc] initWithArticle:self.article];
    }
    return _shareFunnel;
}

- (nullable WMFShareOptionsController*)shareOptionsController {
    NSParameterAssert(self.article);
    if (!self.article) {
        return nil;
    }
    if (!_shareOptionsController) {
        _shareOptionsController = [[WMFShareOptionsController alloc] initWithArticle:self.article
                                                                         shareFunnel:self.shareFunnel];
    }
    return _shareOptionsController;
}

- (UIProgressView*)progressView {
    if (!_progressView) {
        UIProgressView* progress = [[UIProgressView alloc] initWithProgressViewStyle:UIProgressViewStyleBar];
        progress.translatesAutoresizingMaskIntoConstraints = NO;
        progress.trackTintColor                            = [UIColor clearColor];
        progress.tintColor                                 = [UIColor wmf_blueTintColor];
        _progressView                                      = progress;
    }

    return _progressView;
}

#pragma mark - Notifications and Observations

- (void)applicationWillResignActiveWithNotification:(NSNotification*)note {
    [self saveWebViewScrollOffset];
}

- (void)articleUpdatedWithNotification:(NSNotification*)note {
    MWKArticle* article = note.userInfo[MWKArticleKey];
    if ([self.articleTitle isEqualToTitle:article.title]) {
        self.article = article;
    }
}

- (void)observeArticleUpdates {
    [[NSNotificationCenter defaultCenter] removeObserver:self name:MWKArticleSavedNotification object:nil];
    [[NSNotificationCenter defaultCenter] addObserver:self
                                             selector:@selector(articleUpdatedWithNotification:)
                                                 name:MWKArticleSavedNotification
                                               object:nil];
}

- (void)unobserveArticleUpdates {
    [[NSNotificationCenter defaultCenter] removeObserver:self name:MWKArticleSavedNotification object:nil];
}

#pragma mark - Toolbar Setup

- (void)setupToolbar {
    [self updateToolbarItemsIfNeeded];
    [self updateToolbarItemEnabledState];
}

- (void)updateToolbarItemsIfNeeded {
    if (!self.saveButtonController) {
        self.saveButtonController = [[WMFSaveButtonController alloc] initWithBarButtonItem:self.saveToolbarItem savedPageList:self.savedPages title:self.articleTitle];
    }

    NSArray<UIBarButtonItem*>* toolbarItems =
        [NSArray arrayWithObjects:
         self.refreshToolbarItem, [self flexibleSpaceToolbarItem],
         self.shareToolbarItem, [UIBarButtonItem wmf_barButtonItemOfFixedWidth:24.f],
         self.saveToolbarItem, [UIBarButtonItem wmf_barButtonItemOfFixedWidth:18.f],
         self.languagesToolbarItem,
         [self flexibleSpaceToolbarItem],
         self.tableOfContentsToolbarItem,
         nil];

    if (self.toolbarItems.count != toolbarItems.count) {
        // HAX: only update toolbar if # of items has changed, otherwise items will (somehow) get lost
        [self setToolbarItems:toolbarItems animated:YES];
    }
}

- (void)updateToolbarItemEnabledState {
    self.refreshToolbarItem.enabled         = self.article != nil;
    self.shareToolbarItem.enabled           = self.article != nil;
    self.languagesToolbarItem.enabled       = self.article.languagecount > 1;
    self.tableOfContentsToolbarItem.enabled = self.article != nil && !self.article.isMain;
}

#pragma mark - Toolbar Items

- (UIBarButtonItem*)tableOfContentsToolbarItem {
    if (!_tableOfContentsToolbarItem) {
        _tableOfContentsToolbarItem = [[UIBarButtonItem alloc] initWithImage:[UIImage imageNamed:@"toc"]
                                                                       style:UIBarButtonItemStylePlain
                                                                      target:self
                                                                      action:@selector(didTapTableOfContentsButton:)];
        return _tableOfContentsToolbarItem;
    }
    return _tableOfContentsToolbarItem;
}

- (UIBarButtonItem*)saveToolbarItem {
    if (!_saveToolbarItem) {
        _saveToolbarItem = [[UIBarButtonItem alloc] initWithImage:[UIImage imageNamed:@"save"] style:UIBarButtonItemStylePlain target:nil action:nil];
    }
    return _saveToolbarItem;
}

- (UIBarButtonItem*)refreshToolbarItem {
    if (!_refreshToolbarItem) {
        _refreshToolbarItem = [[UIBarButtonItem alloc] initWithImage:[UIImage imageNamed:@"refresh"] style:UIBarButtonItemStylePlain target:self action:@selector(fetchArticle)];
    }
    return _refreshToolbarItem;
}

- (UIBarButtonItem*)flexibleSpaceToolbarItem {
    return [[UIBarButtonItem alloc] initWithBarButtonSystemItem:UIBarButtonSystemItemFlexibleSpace
                                                         target:nil
                                                         action:NULL];
}

- (UIBarButtonItem*)shareToolbarItem {
    if (!_shareToolbarItem) {
        @weakify(self);
        _shareToolbarItem = [[UIBarButtonItem alloc] bk_initWithBarButtonSystemItem:UIBarButtonSystemItemAction
                                                                            handler:^(id sender){
            @strongify(self);
            [self shareArticleWithTextSnippet:[self.webViewController selectedText] fromButton:sender];
        }];
    }
    return _shareToolbarItem;
}

- (UIBarButtonItem*)languagesToolbarItem {
    if (!_languagesToolbarItem) {
        _languagesToolbarItem = [[UIBarButtonItem alloc] initWithImage:[UIImage imageNamed:@"language"]
                                                                 style:UIBarButtonItemStylePlain
                                                                target:self
                                                                action:@selector(showLanguagePicker)];
    }
    return _languagesToolbarItem;
}

#pragma mark - Progress

- (void)addProgressView {
    NSAssert(!self.progressView.superview, @"Illegal attempt to re-add progress view.");
    [self.view addSubview:self.progressView];
    [self.progressView mas_makeConstraints:^(MASConstraintMaker* make) {
        make.top.equalTo(self.progressView.superview.mas_top);
        make.left.equalTo(self.progressView.superview.mas_left);
        make.right.equalTo(self.progressView.superview.mas_right);
        make.height.equalTo(@2.0);
    }];
}

- (void)removeProgressView {
    [self.progressView removeFromSuperview];
}

- (void)showProgressViewAnimated:(BOOL)animated {
    self.progressView.progress = 0.05;

    if (!animated) {
        [self _showProgressView];
        return;
    }

    [UIView animateWithDuration:0.25 animations:^{
        [self _showProgressView];
    } completion:^(BOOL finished) {
    }];
}

- (void)_showProgressView {
    self.progressView.alpha = 1.0;
}

- (void)hideProgressViewAnimated:(BOOL)animated {
    if (!animated) {
        [self _hideProgressView];
        return;
    }

    [UIView animateWithDuration:0.25 animations:^{
        [self _hideProgressView];
    } completion:nil];
}

- (void)_hideProgressView {
    self.progressView.alpha = 0.0;
}

- (void)updateProgress:(CGFloat)progress animated:(BOOL)animated {
    if (progress < self.progressView.progress) {
        return;
    }
    [self.progressView setProgress:progress animated:animated];
}

- (void)completeAndHideProgress {
    [self updateProgress:1.0 animated:YES];
    dispatchOnMainQueueAfterDelayInSeconds(0.5, ^{
        [self hideProgressViewAnimated:YES];
    });
}

/**
 *  Some of the progress is in loading the HTML into the webview
 *  This leaves 20% of progress for that work.
 */
- (CGFloat)totalProgressWithArticleFetcherProgress:(CGFloat)progress {
    return 0.8 * progress;
}

#pragma mark - Significantly Viewed Timer

- (void)startSignificantlyViewedTimer {
    if (self.significantlyViewedTimer) {
        return;
    }
    if (!self.article) {
        return;
    }
    MWKHistoryList* historyList = self.dataStore.userDataStore.historyList;
    MWKHistoryEntry* entry      = [historyList entryForTitle:self.articleTitle];
    if (!entry.titleWasSignificantlyViewed) {
        self.significantlyViewedTimer = [NSTimer scheduledTimerWithTimeInterval:FBTweakValue(@"Home", @"Related items", @"Required viewing time", 30.0) target:self selector:@selector(significantlyViewedTimerFired:) userInfo:nil repeats:NO];
    }
}

- (void)significantlyViewedTimerFired:(NSTimer*)timer {
    [self stopSignificantlyViewedTimer];
    MWKHistoryList* historyList = self.dataStore.userDataStore.historyList;
    [historyList setSignificantlyViewedOnPageInHistoryWithTitle:self.articleTitle];
    [historyList save];
}

- (void)stopSignificantlyViewedTimer {
    [self.significantlyViewedTimer invalidate];
    self.significantlyViewedTimer = nil;
}

#pragma mark - ViewController

- (void)viewDidLoad {
    [super viewDidLoad];
    [self setupToolbar];
    self.navigationItem.rightBarButtonItem = [self wmf_searchBarButtonItemWithDelegate:self];

    [[NSNotificationCenter defaultCenter] addObserver:self selector:@selector(applicationWillResignActiveWithNotification:) name:UIApplicationWillResignActiveNotification object:nil];

    [self setupWebView];

<<<<<<< HEAD
    [self addProgressView];
    [self hideProgressViewAnimated:NO];
=======
    self.article = [self.dataStore existingArticleWithTitle:self.articleTitle];

    [self fetchArticle];
>>>>>>> d7ec297f
}

- (void)viewWillAppear:(BOOL)animated {
    [super viewWillAppear:animated];
    [self registerForPreviewingIfAvailable];

    [self fetchArticleIfNeeded];

    [self startSignificantlyViewedTimer];
    if (self.previewingTitle) {
        [[PiwikTracker sharedInstance] wmf_logActionPreviewDismissedForTitle:self.previewingTitle fromSource:self];
        self.previewingTitle = nil;
    }
}

- (void)viewWillDisappear:(BOOL)animated {
    [super viewWillDisappear:animated];

    [self stopSignificantlyViewedTimer];
    [self saveWebViewScrollOffset];
    [self removeProgressView];

    if ([[[NSUserDefaults standardUserDefaults] wmf_openArticleTitle] isEqualToTitle:self.articleTitle]) {
        [[NSUserDefaults standardUserDefaults] wmf_setOpenArticleTitle:nil];
    }
}

- (void)traitCollectionDidChange:(nullable UITraitCollection*)previousTraitCollection {
    [super traitCollectionDidChange:previousTraitCollection];
    [self registerForPreviewingIfAvailable];
}

#pragma mark - Web View Setup

- (void)setupWebView {
    [self addChildViewController:self.webViewController];
    [self.view addSubview:self.webViewController.view];
    [self.webViewController.view mas_makeConstraints:^(MASConstraintMaker* make) {
        make.leading.trailing.top.and.bottom.equalTo(self.view);
    }];
    [self.webViewController didMoveToParentViewController:self];
}

#pragma mark - Save Offset

- (void)saveWebViewScrollOffset {
    // Don't record scroll position of "main" pages.
    if (self.article.isMain) {
        return;
    }
    CGFloat offset = [self.webViewController currentVerticalOffset];
    if (offset > 0) {
        [self.recentPages setPageScrollPosition:offset onPageInHistoryWithTitle:self.articleTitle];
        [self.recentPages save];
    }
}

#pragma mark - Article Fetching

- (void)fetchArticleIfNeeded {
    NSAssert(self.isViewLoaded, @"Should only fetch article when view is loaded so we can update its state.");
    if (self.article) {
        return;
    }

    [self unobserveArticleUpdates];
    [self showProgressViewAnimated:YES];
    [self wmf_hideEmptyView];

    @weakify(self);
    self.articleFetcherPromise = [self.articleFetcher fetchLatestVersionOfTitleIfNeeded:self.articleTitle progress:^(CGFloat progress) {
        [self updateProgress:[self totalProgressWithArticleFetcherProgress:progress] animated:YES];
    }].then(^(MWKArticle* article) {
        @strongify(self);
        [self updateProgress:[self totalProgressWithArticleFetcherProgress:1.0] animated:YES];
        self.article = article;
<<<<<<< HEAD
=======
        if (!self.article.isMain) {
            [self fetchReadMore];
        }

        self.footerMenuViewController = [[WMFArticleFooterMenuViewController alloc] initWithArticle:self.article];
        self.footerMenuViewController.dataStore = self.dataStore;
>>>>>>> d7ec297f
    }).catch(^(NSError* error){
        @strongify(self);
        DDLogError(@"Article Fetch Error: %@", [error localizedDescription]);
        [self hideProgressViewAnimated:YES];

        MWKArticle* cachedFallback = error.userInfo[WMFArticleFetcherErrorCachedFallbackArticleKey];
        if (cachedFallback) {
            self.article = cachedFallback;
            if (![error wmf_isNetworkConnectionError]) {
                // don't show offline banner for cached articles
                [[WMFAlertManager sharedInstance] showErrorAlert:error
                                                          sticky:NO
                                           dismissPreviousAlerts:NO
                                                     tapCallBack:NULL];
            }
        } else {
            [self wmf_showEmptyViewOfType:WMFEmptyViewTypeArticleDidNotLoad];
            [[WMFAlertManager sharedInstance] showErrorAlert:error
                                                      sticky:NO
                                       dismissPreviousAlerts:NO
                                                 tapCallBack:NULL];
        }
    }).finally(^{
        @strongify(self);
        self.articleFetcherPromise = nil;
        [self observeArticleUpdates];
    });
}

- (void)fetchReadMore {
    @weakify(self);
    [self.readMoreDataSource fetch]
    .then(^(WMFRelatedSearchResults* readMoreResults) {
        @strongify(self);
        if (!self) {
            // NOTE(bgerstle): must bail here to prevent creating placeholder array w/ nil below
            return;
        }
        if ([readMoreResults.results count] > 0) {
            [self.webViewController setFooterViewControllers:@[self.readMoreListViewController, self.footerMenuViewController]];
            [self appendReadMoreTableOfContentsItem];
        }
    }).catch(^(NSError* error){
        DDLogError(@"Read More Fetch Error: %@", [error localizedDescription]);
    });
}

#pragma mark - Scroll Position and Fragments

- (void)scrollWebViewToRequestedPosition {
    if (self.articleTitle.fragment) {
        [self.webViewController scrollToFragment:self.articleTitle.fragment];
    } else if ([self.historyEntry discoveryMethodRequiresScrollPositionRestore] && self.historyEntry.scrollPosition > 0) {
        [self.webViewController scrollToVerticalOffset:self.historyEntry.scrollPosition];
    }
    [self markFragmentAsProcessed];
}

- (void)markFragmentAsProcessed {
    //Create a title without the fragment so it wont be followed anymore
    self.articleTitle = [[MWKTitle alloc] initWithSite:self.articleTitle.site normalizedTitle:self.articleTitle.text fragment:nil];
}

#pragma mark - Share

- (void)shareArticleWithTextSnippet:(nullable NSString*)text fromButton:(nullable UIBarButtonItem*)button {
    if (text.length == 0) {
        text = [self.article shareSnippet];
    }
    [self.shareFunnel logShareButtonTappedResultingInSelection:text];
    [self.shareOptionsController presentShareOptionsWithSnippet:text inViewController:self fromBarButtonItem:button];
}

#pragma mark - WebView Transition

- (void)showWebViewAtFragment:(NSString*)fragment animated:(BOOL)animated {
    [self.webViewController scrollToFragment:fragment];
}

#pragma mark - WMFWebViewControllerDelegate

- (void)         webViewController:(WebViewController*)controller
    didTapImageWithSourceURLString:(nonnull NSString*)imageSourceURLString {
    MWKImage* selectedImage = [[MWKImage alloc] initWithArticle:self.article sourceURLString:imageSourceURLString];
    /*
       NOTE(bgerstle): not setting gallery delegate intentionally to prevent header gallery changes as a result of
       fullscreen gallery interactions that originate from the webview
     */
    WMFModalImageGalleryViewController* fullscreenGallery =
        [[WMFModalImageGalleryViewController alloc] initWithImagesInArticle:self.article
                                                               currentImage:selectedImage];
    [self presentViewController:fullscreenGallery animated:YES completion:nil];
}

- (void)webViewController:(WebViewController*)controller didLoadArticle:(MWKArticle*)article {
    [self completeAndHideProgress];
    [self scrollWebViewToRequestedPosition];
}

- (void)webViewController:(WebViewController*)controller didTapEditForSection:(MWKSection*)section {
    [self showEditorForSection:section];
}

- (void)webViewController:(WebViewController*)controller didTapOnLinkForTitle:(MWKTitle*)title {
    [self wmf_pushArticleViewControllerWithTitle:title discoveryMethod:MWKHistoryDiscoveryMethodLink dataStore:self.dataStore];
}

- (void)webViewController:(WebViewController*)controller didSelectText:(NSString*)text {
    [self.shareFunnel logHighlight];
}

- (void)webViewController:(WebViewController*)controller didTapShareWithSelectedText:(NSString*)text {
    [self shareArticleWithTextSnippet:text fromButton:nil];
}

- (nullable NSString*)webViewController:(WebViewController*)controller titleForFooterViewController:(UIViewController*)footerViewController {
    if (footerViewController == self.readMoreListViewController) {
        return [MWSiteLocalizedString(self.articleTitle.site, @"article-read-more-title", nil) uppercaseStringWithLocale:[NSLocale currentLocale]];
    }
    return nil;
}

#pragma mark - WMFArticleHeadermageGalleryViewControllerDelegate

- (void)headerImageGallery:(WMFArticleHeaderImageGalleryViewController* __nonnull)gallery
     didSelectImageAtIndex:(NSUInteger)index {
    WMFModalImageGalleryViewController* fullscreenGallery;

    if (self.article.isCached) {
        fullscreenGallery = [[WMFModalImageGalleryViewController alloc] initWithImagesInArticle:self.article
                                                                                   currentImage:nil];
        fullscreenGallery.currentPage = gallery.currentPage;
    } else {
        /*
           In case the user taps on the lead image before the article is loaded, present the gallery w/ the lead image
           as a placeholder, then populate it in-place once the article is fetched.
         */
        NSAssert(index == 0, @"Unexpected selected index for uncached article. Only expecting lead image tap.");
        if (!self.articleFetcherPromise) {
            // Fetch the article if it hasn't been fetched already
            DDLogInfo(@"User tapped lead image before article fetch started, fetching before showing gallery.");
            [self fetchArticleIfNeeded];
        }
        fullscreenGallery =
            [[WMFModalImageGalleryViewController alloc] initWithImagesInFutureArticle:self.articleFetcherPromise
                                                                          placeholder:self.article];
    }

    // set delegate to ensure the header gallery is updated when the fullscreen gallery is dismissed
    fullscreenGallery.delegate = self;

    [self presentViewController:fullscreenGallery animated:YES completion:nil];
}

#pragma mark - WMFModalArticleImageGalleryViewControllerDelegate

- (void)willDismissGalleryController:(WMFModalImageGalleryViewController* __nonnull)gallery {
    self.headerGallery.currentPage = gallery.currentPage;
    [self dismissViewControllerAnimated:YES completion:nil];
}

#pragma mark - WMFSearchPresentationDelegate

- (MWKDataStore*)searchDataStore {
    return self.dataStore;
}

- (void)didSelectTitle:(MWKTitle*)title sender:(id)sender discoveryMethod:(MWKHistoryDiscoveryMethod)discoveryMethod {
    [self dismissViewControllerAnimated:YES completion:^{
        [self wmf_pushArticleViewControllerWithTitle:title
                                     discoveryMethod:discoveryMethod
                                           dataStore:self.dataStore];
    }];
}

- (void)didCommitToPreviewedArticleViewController:(WMFArticleContainerViewController*)articleViewController
                                           sender:(id)sender {
    [self dismissViewControllerAnimated:YES completion:^{
        [self wmf_pushArticleViewController:articleViewController];
    }];
}

#pragma mark - Edit Section

- (void)showEditorForSection:(MWKSection*)section {
    if (self.article.editable) {
        SectionEditorViewController* sectionEditVC = [SectionEditorViewController wmf_initialViewControllerFromClassStoryboard];
        sectionEditVC.section  = section;
        sectionEditVC.delegate = self;
        [self.navigationController pushViewController:sectionEditVC animated:YES];
    } else {
        ProtectedEditAttemptFunnel* funnel = [[ProtectedEditAttemptFunnel alloc] init];
        [funnel logProtectionStatus:[[self.article.protection allowedGroupsForAction:@"edit"] componentsJoinedByString:@","]];
        [self showProtectedDialog];
    }
}

- (void)showProtectedDialog {
    UIAlertView* alert = [[UIAlertView alloc] init];
    alert.title   = MWLocalizedString(@"page_protected_can_not_edit_title", nil);
    alert.message = MWLocalizedString(@"page_protected_can_not_edit", nil);
    [alert addButtonWithTitle:@"OK"];
    alert.cancelButtonIndex = 0;
    [alert show];
}

#pragma mark - SectionEditorViewControllerDelegate

- (void)sectionEditorFinishedEditing:(SectionEditorViewController*)sectionEditorViewController {
    [self.navigationController popToViewController:self animated:YES];
    [self fetchArticleIfNeeded];
}

#pragma mark - UIViewControllerPreviewingDelegate

- (void)registerForPreviewingIfAvailable {
    [self wmf_ifForceTouchAvailable:^{
        [self unregisterForPreviewing];
        UIView* previewView = [self.webViewController.webView wmf_browserView];
        self.linkPreviewingContext =
            [self registerForPreviewingWithDelegate:self sourceView:previewView];
        for (UIGestureRecognizer* r in previewView.gestureRecognizers) {
            [r requireGestureRecognizerToFail:self.linkPreviewingContext.previewingGestureRecognizerForFailureRelationship];
        }
    } unavailable:^{
        [self unregisterForPreviewing];
    }];
}

- (void)unregisterForPreviewing {
    if (self.linkPreviewingContext) {
        [self unregisterForPreviewingWithContext:self.linkPreviewingContext];
        self.linkPreviewingContext = nil;
    }
}

- (nullable UIViewController*)previewingContext:(id<UIViewControllerPreviewing>)previewingContext
                      viewControllerForLocation:(CGPoint)location {
    JSValue* peekElement = [self.webViewController htmlElementAtLocation:location];
    if (!peekElement) {
        return nil;
    }

    NSURL* peekURL = [self.webViewController urlForHTMLElement:peekElement];
    if (!peekURL) {
        return nil;
    }

    UIViewController* peekVC = [self viewControllerForPreviewURL:peekURL];
    if (peekVC) {
        if ([peekVC isKindOfClass:[WMFArticleContainerViewController class]]) {
            self.previewingTitle = [(WMFArticleContainerViewController*)peekVC articleTitle];
            [[PiwikTracker sharedInstance] wmf_logActionPreviewForTitle:self.previewingTitle fromSource:nil];
        }
        self.webViewController.isPeeking = YES;
        previewingContext.sourceRect     = [self.webViewController rectForHTMLElement:peekElement];
        return peekVC;
    }

    return nil;
}

- (UIViewController*)viewControllerForPreviewURL:(NSURL*)url {
    if (![url wmf_isInternalLink]) {
        return [[SFSafariViewController alloc] initWithURL:url];
    } else {
        if (![url wmf_isIntraPageFragment]) {
            return [[WMFArticleContainerViewController alloc] initWithArticleTitle:[[MWKTitle alloc] initWithURL:url]
                                                                         dataStore:self.dataStore
                                                                   discoveryMethod:self.discoveryMethod];
        }
    }
    return nil;
}

- (void)previewingContext:(id<UIViewControllerPreviewing>)previewingContext
     commitViewController:(UIViewController*)viewControllerToCommit {
    [[PiwikTracker sharedInstance] wmf_logActionPreviewCommittedForTitle:self.previewingTitle fromSource:self];
    self.previewingTitle = nil;
    if ([viewControllerToCommit isKindOfClass:[WMFArticleContainerViewController class]]) {
        [self wmf_pushArticleViewController:(WMFArticleContainerViewController*)viewControllerToCommit];
    } else {
        [self presentViewController:viewControllerToCommit animated:YES completion:nil];
    }
}

@end

NS_ASSUME_NONNULL_END<|MERGE_RESOLUTION|>--- conflicted
+++ resolved
@@ -113,23 +113,9 @@
 
 // Previewing
 @property (nonatomic, weak) id<UIViewControllerPreviewing> linkPreviewingContext;
-<<<<<<< HEAD
-@property (nonatomic, strong, nullable) MWKTitle* previewingTitle;
-=======
-
-/**
- *  Need to track this so we don't update the progress bar when loading cached articles
- */
-@property (nonatomic, assign) BOOL webViewIsLoadingFetchedArticle;
-
-/**
- *  Need to track this so we can display the empty view reliably
- */
-@property (nonatomic, assign) BOOL articleFetchWasAttempted;
 
 @property (nonatomic, strong) WMFArticleFooterMenuViewController* footerMenuViewController;
 @property (nonatomic, strong, null_resettable) MWKTitle* previewingTitle;
->>>>>>> d7ec297f
 
 @end
 
@@ -525,14 +511,8 @@
 
     [self setupWebView];
 
-<<<<<<< HEAD
     [self addProgressView];
     [self hideProgressViewAnimated:NO];
-=======
-    self.article = [self.dataStore existingArticleWithTitle:self.articleTitle];
-
-    [self fetchArticle];
->>>>>>> d7ec297f
 }
 
 - (void)viewWillAppear:(BOOL)animated {
@@ -609,15 +589,12 @@
         @strongify(self);
         [self updateProgress:[self totalProgressWithArticleFetcherProgress:1.0] animated:YES];
         self.article = article;
-<<<<<<< HEAD
-=======
         if (!self.article.isMain) {
             [self fetchReadMore];
         }
 
         self.footerMenuViewController = [[WMFArticleFooterMenuViewController alloc] initWithArticle:self.article];
         self.footerMenuViewController.dataStore = self.dataStore;
->>>>>>> d7ec297f
     }).catch(^(NSError* error){
         @strongify(self);
         DDLogError(@"Article Fetch Error: %@", [error localizedDescription]);
