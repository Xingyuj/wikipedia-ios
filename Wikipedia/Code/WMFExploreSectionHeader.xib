--- conflicted
+++ resolved
@@ -42,29 +42,17 @@
                                 </userDefinedRuntimeAttribute>
                             </userDefinedRuntimeAttributes>
                         </view>
-<<<<<<< HEAD
                         <label userInteractionEnabled="NO" contentMode="left" horizontalHuggingPriority="251" verticalHuggingPriority="251" text="Label" textAlignment="natural" lineBreakMode="tailTruncation" baselineAdjustment="alignBaselines" adjustsFontSizeToFit="NO" translatesAutoresizingMaskIntoConstraints="NO" id="6te-x5-5hY">
-                            <rect key="frame" x="68" y="16" width="206" height="30"/>
+                            <rect key="frame" x="68" y="16" width="206" height="26.5"/>
                             <color key="backgroundColor" white="1" alpha="1" colorSpace="calibratedWhite"/>
-                            <fontDescription key="fontDescription" type="system" pointSize="14"/>
+                            <fontDescription key="fontDescription" style="UICTFontTextStyleSubhead"/>
                             <color key="textColor" red="0.52957832813262939" green="0.52967995405197144" blue="0.52956128120422363" alpha="1" colorSpace="custom" customColorSpace="sRGB"/>
                             <nil key="highlightedColor"/>
                         </label>
                         <label userInteractionEnabled="NO" contentMode="left" horizontalHuggingPriority="251" verticalHuggingPriority="252" text="Label" textAlignment="natural" lineBreakMode="tailTruncation" baselineAdjustment="alignBaselines" adjustsFontSizeToFit="NO" translatesAutoresizingMaskIntoConstraints="NO" id="0GT-CP-nAd">
-                            <rect key="frame" x="68" y="49" width="206" height="17"/>
+                            <rect key="frame" x="68" y="45.5" width="206" height="20.5"/>
                             <color key="backgroundColor" white="1" alpha="1" colorSpace="calibratedWhite"/>
-                            <fontDescription key="fontDescription" type="system" pointSize="14"/>
-=======
-                        <label opaque="NO" userInteractionEnabled="NO" contentMode="left" horizontalHuggingPriority="251" verticalHuggingPriority="251" text="Label" textAlignment="natural" lineBreakMode="tailTruncation" baselineAdjustment="alignBaselines" adjustsFontSizeToFit="NO" translatesAutoresizingMaskIntoConstraints="NO" id="6te-x5-5hY">
-                            <rect key="frame" x="68" y="16" width="206" height="26.5"/>
-                            <fontDescription key="fontDescription" style="UICTFontTextStyleSubhead"/>
-                            <color key="textColor" red="0.52957832813262939" green="0.52967995405197144" blue="0.52956128120422363" alpha="1" colorSpace="custom" customColorSpace="sRGB"/>
-                            <nil key="highlightedColor"/>
-                        </label>
-                        <label opaque="NO" userInteractionEnabled="NO" contentMode="left" horizontalHuggingPriority="251" verticalHuggingPriority="252" text="Label" textAlignment="natural" lineBreakMode="tailTruncation" baselineAdjustment="alignBaselines" adjustsFontSizeToFit="NO" translatesAutoresizingMaskIntoConstraints="NO" id="0GT-CP-nAd">
-                            <rect key="frame" x="68" y="45.5" width="206" height="20.5"/>
                             <fontDescription key="fontDescription" style="UICTFontTextStyleHeadline"/>
->>>>>>> f672fb8e
                             <color key="textColor" cocoaTouchSystemColor="darkTextColor"/>
                             <nil key="highlightedColor"/>
                         </label>
