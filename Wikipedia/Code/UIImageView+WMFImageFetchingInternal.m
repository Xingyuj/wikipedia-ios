#import "UIImageView+WMFImageFetchingInternal.h"
#import "UIImageView+WMFImageFetching.h"
#import "UIImageView+WMFContentOffset.h"
#import "UIImage+WMFNormalization.h"
#import "CIDetector+WMFFaceDetection.h"
#import "WMFFaceDetectionCache.h"
#import "UIImageView+WMFPlaceholder.h"
#import <WMF/WMF-Swift.h>

static const char *const MWKURLAssociationKey = "MWKURL";

static const char *const MWKURLToCancelAssociationKey = "MWKURLToCancel";

static const char *const MWKImageAssociationKey = "MWKImage";

static const char *const WMFImageControllerAssociationKey = "WMFImageController";

@implementation UIImageView (WMFImageFetchingInternal)

#pragma mark - Associated Objects

- (WMFImageController *__nullable)wmf_imageController {
    WMFImageController *controller = [self bk_associatedValueForKey:WMFImageControllerAssociationKey];
    if (!controller) {
        controller = [WMFImageController sharedInstance];
    }
    return controller;
}

- (void)wmf_setImageController:(nullable WMFImageController *)imageController {
    [self bk_associateValue:imageController withKey:WMFImageControllerAssociationKey];
}

- (MWKImage *__nullable)wmf_imageMetadata {
    return [self bk_associatedValueForKey:MWKImageAssociationKey];
}

- (void)wmf_setImageMetadata:(nullable MWKImage *)imageMetadata {
    [self bk_associateValue:imageMetadata withKey:MWKImageAssociationKey];
}

- (NSURL *__nullable)wmf_imageURL {
    return [self bk_associatedValueForKey:MWKURLAssociationKey];
}

- (void)wmf_setImageURL:(nullable NSURL *)imageURL {
    [self bk_associateValue:imageURL withKey:MWKURLAssociationKey];
}

- (NSURL *__nullable)wmf_imageURLToCancel {
    return [self bk_associatedValueForKey:MWKURLToCancelAssociationKey];
}

- (void)wmf_setImageURLToCancel:(nullable NSURL *)imageURL {
    [self bk_associateValue:imageURL withKey:MWKURLToCancelAssociationKey];
}

#pragma mark - Cached Image

- (UIImage *)wmf_cachedImage {
    UIImage *cachedImage = [self.wmf_imageController cachedImageInMemoryWithURL:[self wmf_imageURLToFetch]];
    return cachedImage;
}

#pragma mark - Face Detection

+ (WMFFaceDetectionCache *)faceDetectionCache {
    return [WMFFaceDetectionCache sharedCache];
}

- (BOOL)wmf_imageRequiresFaceDetection {
    if (self.wmf_imageURL) {
        return [[[self class] faceDetectionCache] imageAtURLRequiresFaceDetection:self.wmf_imageURL];
    } else {
        return [[[self class] faceDetectionCache] imageRequiresFaceDetection:self.wmf_imageMetadata];
    }
}

- (NSValue *)wmf_faceBoundsInImage:(UIImage *)image {
    if (self.wmf_imageURL) {
        return [[[self class] faceDetectionCache] faceBoundsForURL:self.wmf_imageURL];
    } else {
        return [[[self class] faceDetectionCache] faceBoundsForImageMetadata:self.wmf_imageMetadata];
    }
}

- (void)wmf_getFaceBoundsInImage:(UIImage *)image onGPU:(BOOL)onGPU failure:(WMFErrorHandler)failure success:(WMFSuccessNSValueHandler)success {
    if (self.wmf_imageURL) {
        [[[self class] faceDetectionCache] detectFaceBoundsInImage:image onGPU:onGPU URL:self.wmf_imageURL failure:failure success:success];
    } else {
        [[[self class] faceDetectionCache] detectFaceBoundsInImage:image onGPU:onGPU imageMetadata:self.wmf_imageMetadata failure:failure success:success];
    }
}

#pragma mark - Set Image

- (void)wmf_fetchImageDetectFaces:(BOOL)detectFaces onGPU:(BOOL)onGPU failure:(WMFErrorHandler)failure success:(WMFSuccessHandler)success {
    NSAssert([NSThread isMainThread], @"Interaction with a UIImageView should only happen on the main thread");

    NSURL *imageURL = [self wmf_imageURLToFetch];

    if (!imageURL) {
        failure([NSError wmf_cancelledError]);
        return;
    }

    UIImage *cachedImage = [self wmf_cachedImage];
    if (cachedImage) {
        [self wmf_setImage:cachedImage detectFaces:detectFaces onGPU:onGPU animated:NO failure:failure success:success];
        return;
    }

    @weakify(self);
    self.wmf_imageURLToCancel = imageURL;
    [self.wmf_imageController fetchImageWithURL:imageURL
                                        failure:failure
                                        success:^(WMFImageDownload *_Nonnull download) {
                                            dispatch_async(dispatch_get_main_queue(), ^{
                                                @strongify(self);
                                                if (!WMF_EQUAL([self wmf_imageURLToFetch], isEqual:, imageURL)) {
                                                    self.wmf_imageURLToCancel = nil;
                                                    failure([NSError wmf_cancelledError]);
                                                } else {
                                                    self.wmf_imageURLToCancel = nil;
                                                    [self wmf_setImage:download.image detectFaces:detectFaces onGPU:onGPU animated:YES failure:failure success:success];
                                                }
                                            });
                                        }];
}

- (void)wmf_setImage:(UIImage *)image
         detectFaces:(BOOL)detectFaces
               onGPU:(BOOL)onGPU
            animated:(BOOL)animated
             failure:(WMFErrorHandler)failure
             success:(WMFSuccessHandler)success {
    NSAssert([NSThread isMainThread], @"Interaction with a UIImageView should only happen on the main thread");
    if (!detectFaces) {
        [self wmf_setImage:image detectFaces:detectFaces faceBoundsValue:nil animated:animated failure:failure success:success];
        return;
    }

    if (![self wmf_imageRequiresFaceDetection]) {
        NSValue *faceBoundsValue = [self wmf_faceBoundsInImage:image];
        [self wmf_setImage:image detectFaces:detectFaces faceBoundsValue:faceBoundsValue animated:animated failure:failure success:success];
        return;
    }

    NSURL *imageURL = [self wmf_imageURLToFetch];
    [self wmf_getFaceBoundsInImage:image
                             onGPU:onGPU
                           failure:failure
                           success:^(NSValue *bounds) {
                               dispatch_async(dispatch_get_main_queue(), ^{
                                   if (!WMF_EQUAL([self wmf_imageURLToFetch], isEqual:, imageURL)) {
                                       failure([NSError wmf_cancelledError]);
                                   } else {
                                       [self wmf_setImage:image detectFaces:detectFaces faceBoundsValue:bounds animated:animated failure:failure success:success];
                                   }
                               });
                           }];
}

- (void)wmf_setImage:(UIImage *)image
         detectFaces:(BOOL)detectFaces
     faceBoundsValue:(nullable NSValue *)faceBoundsValue
            animated:(BOOL)animated
             failure:(WMFErrorHandler)failure
             success:(WMFSuccessHandler)success {
    NSAssert([NSThread isMainThread], @"Interaction with a UIImageView should only happen on the main thread");
    CGRect faceBounds = [faceBoundsValue CGRectValue];
<<<<<<< HEAD
    CGFloat faceArea = faceBounds.size.width * faceBounds.size.height;
    if (!CGRectIsEmpty(faceBounds) && (faceArea >= 0.05)) {
        [self wmf_cropContentsByVerticallyCenteringFrame:[image wmf_denormalizeRect:faceBounds]
                                     insideBoundsOfImage:image];
=======
    
    if (detectFaces) {
        if (!CGRectIsEmpty(faceBounds)) {
            [self wmf_cropContentsByVerticallyCenteringFrame:[image wmf_denormalizeRect:faceBounds]
                                         insideBoundsOfImage:image];
        } else {
            [self wmf_topAlignContentsRect:image];
        }
>>>>>>> 0fc44a48
    } else {
        [self wmf_resetContentsRect];
    }
    
    dispatch_block_t animations = ^{
        [self wmf_hidePlaceholder];
    };
    
    self.image = image;
    if (animated) {
        [UIView animateWithDuration:[CATransaction animationDuration] animations:animations completion:^(BOOL finished) {
            success();
        }];
    } else {
        animations();
        success();
    }
}

- (void)wmf_cancelImageDownload {
    [self.wmf_imageController cancelFetchForURL:[self wmf_imageURLToCancel]];
    self.wmf_imageURL = nil;
    self.wmf_imageMetadata = nil;
    self.wmf_imageURLToCancel = nil;
}

@end<|MERGE_RESOLUTION|>--- conflicted
+++ resolved
@@ -168,22 +168,16 @@
              failure:(WMFErrorHandler)failure
              success:(WMFSuccessHandler)success {
     NSAssert([NSThread isMainThread], @"Interaction with a UIImageView should only happen on the main thread");
+    
     CGRect faceBounds = [faceBoundsValue CGRectValue];
-<<<<<<< HEAD
-    CGFloat faceArea = faceBounds.size.width * faceBounds.size.height;
-    if (!CGRectIsEmpty(faceBounds) && (faceArea >= 0.05)) {
-        [self wmf_cropContentsByVerticallyCenteringFrame:[image wmf_denormalizeRect:faceBounds]
-                                     insideBoundsOfImage:image];
-=======
-    
     if (detectFaces) {
-        if (!CGRectIsEmpty(faceBounds)) {
+        CGFloat faceArea = faceBounds.size.width * faceBounds.size.height;
+        if (!CGRectIsEmpty(faceBounds) && (faceArea >= 0.05)) {
             [self wmf_cropContentsByVerticallyCenteringFrame:[image wmf_denormalizeRect:faceBounds]
                                          insideBoundsOfImage:image];
         } else {
             [self wmf_topAlignContentsRect:image];
         }
->>>>>>> 0fc44a48
     } else {
         [self wmf_resetContentsRect];
     }
