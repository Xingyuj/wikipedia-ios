//
//  MWKArticle.m
//  MediaWikiKit
//
//  Created by Brion on 10/7/14.
//  Copyright (c) 2014 Wikimedia Foundation. All rights reserved.
//

#import "MediaWikiKit.h"
#import <hpple/TFHpple.h>
#import <BlocksKit/BlocksKit.h>
#import "WikipediaAppUtils.h"
#import "NSString+WMFHTMLParsing.h"
#import "MWKCitation.h"
#import "MWKSection+DisplayHtml.h"
#import "NSMutableDictionary+WMFMaybeSet.h"
#import "WMFImageURLParsing.h"
#import "UIScreen+WMFImageWidth.h"

#import "WMFImageTagParser.h"
#import "WMFImageTagList.h"
#import "WMFImageTagList+ImageURLs.h"

@import CoreText;

typedef NS_ENUM (NSUInteger, MWKArticleSchemaVersion) {
    /**
     * Initial schema verison, added @c main boolean field.
     */
    MWKArticleSchemaVersion_1 = 1
};

static MWKArticleSchemaVersion const MWKArticleCurrentSchemaVersion = MWKArticleSchemaVersion_1;

@interface MWKArticle ()

// Identifiers
@property (readwrite, weak, nonatomic) MWKDataStore* dataStore;

// Metadata
@property (readwrite, strong, nonatomic) NSURL* redirectedURL;                // optional
@property (readwrite, strong, nonatomic) NSDate* lastmodified;                // optional
@property (readwrite, strong, nonatomic) MWKUser* lastmodifiedby;             // required
@property (readwrite, assign, nonatomic) int articleId;                       // required; -> 'id'
@property (readwrite, assign, nonatomic) int languagecount;                   // required; int
@property (readwrite, copy, nonatomic) NSString* displaytitle;              // optional
@property (readwrite, strong, nonatomic) MWKProtectionStatus* protection;     // required
@property (readwrite, assign, nonatomic) BOOL editable;                       // required
@property (readwrite, assign, nonatomic, getter = isMain) BOOL main;
@property (readwrite, strong, nonatomic) NSNumber* revisionId;

@property (readwrite, copy, nonatomic) NSString* entityDescription;            // optional; currently pulled separately via wikidata
@property (readwrite, copy, nonatomic) NSString* snippet;

@property (readwrite, strong, nonatomic) MWKSectionList* sections;

@property (readwrite, strong, nonatomic) MWKImage* thumbnail;
@property (readwrite, strong, nonatomic) MWKImage* image;
@property (readwrite, strong, nonatomic /*, nullable*/) NSArray* citations;
@property (readwrite, strong, nonatomic) NSString* summary;

@end

@implementation MWKArticle

#pragma mark - Setup / Tear Down

- (instancetype)initWithURL:(NSURL*)url dataStore:(MWKDataStore*)dataStore {
    NSParameterAssert(url.wmf_title);
    self = [self initWithURL:[url wmf_URLWithFragment:nil]];
    if (self) {
        self.dataStore = dataStore;
    }
    return self;
}

- (instancetype)initWithURL:(NSURL*)url dataStore:(MWKDataStore*)dataStore dict:(NSDictionary*)dict {
    self = [self initWithURL:url dataStore:dataStore];
    if (self) {
        [self importMobileViewJSON:dict];
    }
    return self;
}

- (instancetype)initWithURL:(NSURL*)url dataStore:(MWKDataStore*)dataStore searchResultsDict:(NSDictionary*)dict {
    self = [self initWithURL:url dataStore:dataStore];
    if (self) {
        self.entityDescription = [self optionalString:@"description" dict:dict];
        self.snippet           = [self optionalString:@"snippet" dict:dict];
        self.imageURL          = dict[@"thumbnail"][@"source"];
        self.thumbnailURL      = [self thumbnailURLFromImageURL:self.imageURL];
    }
    return self;
}

#pragma mark - NSObject

- (BOOL)isEqual:(id)object {
    if (self == object) {
        return YES;
    } else if ([object isKindOfClass:[MWKArticle class]]) {
        return [self isEqualToArticle:object];
    } else {
        return NO;
    }
}

- (BOOL)isEqualToArticle:(MWKArticle*)other {
    return WMF_EQUAL(self.url, isEqual:, other.url)
           && WMF_EQUAL(self.redirectedURL, isEqual:, other.redirectedURL)
           && WMF_EQUAL(self.lastmodified, isEqualToDate:, other.lastmodified)
           && WMF_IS_EQUAL(self.lastmodifiedby, other.lastmodifiedby)
           && WMF_EQUAL(self.displaytitle, isEqualToString:, other.displaytitle)
           && WMF_EQUAL(self.protection, isEqual:, other.protection)
           && WMF_EQUAL(self.thumbnailURL, isEqualToString:, other.thumbnailURL)
           && WMF_EQUAL(self.imageURL, isEqualToString:, other.imageURL)
           && WMF_EQUAL(self.revisionId, isEqualToNumber:, other.revisionId)
           && self.articleId == other.articleId
           && self.languagecount == other.languagecount
           && self.isMain == other.isMain
           && self.sections.count == other.sections.count;
}

- (BOOL)isDeeplyEqualToArticle:(MWKArticle*)article {
    return [self isEqual:article]
           && WMF_IS_EQUAL(self.sections, article.sections);
}

- (NSUInteger)hash {
    return self.url.hash
           ^ flipBitsWithAdditionalRotation(self.revisionId.hash, 1)
           ^ flipBitsWithAdditionalRotation(self.lastmodified.hash, 2);
}

- (NSString*)description {
    return [NSString stringWithFormat:@"%@ %@", [super description], self.url.description];
}

#pragma mark - Import / Export

- (id)dataExport {
    NSMutableDictionary* dict = [[NSMutableDictionary alloc] init];

    dict[@"schemaVersion"] = @(MWKArticleCurrentSchemaVersion);

    [dict wmf_maybeSetObject:self.redirectedURL.wmf_title forKey:@"redirect"];

    [dict wmf_maybeSetObject:[self iso8601DateString:self.lastmodified] forKey:@"lastmodified"];

    if (!self.lastmodifiedby.anonymous) {
        dict[@"lastmodifiedby"] = [self.lastmodifiedby dataExport];
    }

    dict[@"id"]            = @(self.articleId);
    dict[@"languagecount"] = @(self.languagecount);

    [dict wmf_maybeSetObject:self.displaytitle forKey:@"displaytitle"];

    dict[@"protection"] = [self.protection dataExport];
    dict[@"editable"]   = @(self.editable);

    [dict wmf_maybeSetObject:self.entityDescription forKey:@"description"];

    [dict wmf_maybeSetObject:self.thumbnailURL forKey:@"thumbnailURL"];

    [dict wmf_maybeSetObject:self.imageURL forKey:@"imageURL"];

    [dict wmf_maybeSetObject:self.revisionId forKey:@"revision"];

    dict[@"mainpage"] = @(self.isMain);

    return [dict copy];
}

- (void)importMobileViewJSON:(NSDictionary*)dict {
    // uncomment when schema is bumped to perform migrations if necessary
//    MWKArticleSchemaVersion schemaVersion = [dict[@"schemaVersion"] unsignedIntegerValue];

    self.lastmodified   = [self optionalDate:@"lastmodified" dict:dict];
    self.lastmodifiedby = [self requiredUser:@"lastmodifiedby" dict:dict];
    self.articleId      = [[self requiredNumber:@"id" dict:dict] intValue];
    self.languagecount  = [[self requiredNumber:@"languagecount" dict:dict] intValue];


    //We are getting crashes becuase of the protection status.
    //Set this up
    @try {
        self.protection = [self requiredProtectionStatus:@"protection" dict:dict];
    } @catch (NSException* exception) {
        self.protection = nil;
        DDLogWarn(@"Protection Status is not a dictionary, setting to nil: %@", [[dict valueForKey:@"protection"] description]);
    }

    self.editable = [[self requiredNumber:@"editable" dict:dict] boolValue];

    self.revisionId        = [self optionalNumber:@"revision" dict:dict];
    self.redirectedURL     = [self optionalURL:@"redirected" dict:dict];
    self.displaytitle      = [self optionalString:@"displaytitle" dict:dict];
    self.entityDescription = [self optionalString:@"description" dict:dict];
    // From mobileview API...
    if (dict[@"thumb"]) {
        self.imageURL = dict[@"thumb"][@"url"]; // optional
    } else {
        // From local storage
        self.imageURL = [self optionalString:@"imageURL" dict:dict];
    }

    self.thumbnailURL = [self thumbnailURLFromImageURL:self.imageURL];

    // Populate sections
    NSArray* sectionsData = [dict[@"sections"] bk_map:^id (NSDictionary* sectionData) {
        return [[MWKSection alloc] initWithArticle:self dict:sectionData];
    }];

    /*
       mainpage might be returned w/ old JSON boolean handling, check for both until 1.26wmf8 is deployed everywhere
     */
    id mainPageValue = dict[@"mainpage"];
    if (mainPageValue == nil) {
        // field not present due to "empty string" behavior (see below), or we're loading legacy cache data
        self.main = NO;
    } else if ([mainPageValue isKindOfClass:[NSString class]]) {
        // old mediawiki convention was to use a field w/ an empty string as "true" and omit the field for "false"
        NSAssert([mainPageValue length] == 0, @"Assuming empty string for boolean field.");
        self.main = YES;
    } else {
        // proper JSON boolean types!
        NSAssert([mainPageValue isKindOfClass:[NSNumber class]], @"Expected main page to be a boolean. Got %@", dict);
        self.main = [mainPageValue boolValue];
    }

    if ([sectionsData count] > 0) {
        self.sections = [[MWKSectionList alloc] initWithArticle:self sections:sectionsData];
    }
}

#pragma mark - Image Helpers

- (MWKImage*)imageWithURL:(NSString*)url {
    return [self.dataStore imageWithURL:url article:self];
}

- (NSString*)bestThumbnailImageURL {
    if (self.thumbnailURL) {
        return self.thumbnailURL;
    }

    if (self.imageURL) {
        return self.imageURL;
    }

    return nil;
}

/**
 * Return image object if folder for that image exists
 * else return nil
 */
- (MWKImage*)existingImageWithURL:(NSString*)url {
    NSString* imageCacheFolderPath = [self.dataStore pathForImageURL:url forArticleURL:self.url];
    if (!imageCacheFolderPath) {
        return nil;
    }

    BOOL imageCacheFolderPathExists = [[NSFileManager defaultManager] fileExistsAtPath:imageCacheFolderPath isDirectory:NULL];
    if (!imageCacheFolderPathExists) {
        return nil;
    }

    return [self imageWithURL:url];
}

#pragma mark - Save

- (void)save {
    [self.dataStore saveArticle:self];
    [self.sections save];
}

#pragma mark - Remove

- (void)remove {
    [self.dataStore deleteArticle:self];
    // reset ivars to prevent state from persisting in memory
    self.sections = nil;
}

#pragma mark - Accessors

- (MWKSectionList*)sections {
    if (_sections == nil) {
        _sections = [[MWKSectionList alloc] initWithArticle:self];
    }
    return _sections;
}

- (BOOL)isCached {
    if ([self.sections count] == 0) {
        return NO;
    }
    for (MWKSection* section in self.sections) {
        if (![section hasTextData]) {
            return NO;
        }
    }
    return YES;
}

- (MWKImage*)thumbnail {
    if (self.thumbnailURL && !_thumbnail) {
        _thumbnail = [self imageWithURL:self.thumbnailURL];
    }
    return _thumbnail;
}

- (NSString*)thumbnailURLFromImageURL:(NSString*)imageURL {
    return WMFChangeImageSourceURLSizePrefix(imageURL, [[UIScreen mainScreen] wmf_listThumbnailWidthForScale].unsignedIntegerValue);
}

- (void)setThumbnailURL:(NSString*)thumbnailURL {
    _thumbnailURL = thumbnailURL;
}

- (void)setImageURL:(NSString*)imageURL {
    _imageURL = imageURL;
}

- (MWKImage*)image {
    if (self.imageURL && !_image) {
        _image = [self imageWithURL:self.imageURL];
    }
    return _image;
}

- (MWKImage*)leadImage {
    if (self.imageURL) {
        return [self image];
    }

    if (self.thumbnailURL) {
        return [self thumbnail];
    }
    return nil;
}

- (MWKImage*)bestThumbnailImage {
    if (self.thumbnailURL) {
        return [self thumbnail];
    }

    if (self.imageURL) {
        return [self image];
    }

    return nil;
}

- (BOOL)hasMultipleLanguages {
    if (self.isMain) {
        return NO;
    }
    return self.languagecount > 0;
}

#pragma mark - protection status methods

- (MWKProtectionStatus*)requiredProtectionStatus:(NSString*)key dict:(NSDictionary*)dict {
    NSDictionary* obj = [self requiredDictionary:key dict:dict];
    if (obj == nil) {
        @throw [NSException exceptionWithName:@"MWKDataObjectException"
                                       reason:@"missing required protection status field"
                                     userInfo:@{@"key": key}];
    } else {
        return [[MWKProtectionStatus alloc] initWithData:obj];
    }
}

- (NSString*)debugDescription {
    return [NSString stringWithFormat:@"%@ { \n"
            "\tlastModifiedBy: %@, \n"
            "\tlastModified: %@, \n"
            "\tarticleId: %d, \n"
            "\tlanguageCount: %d, \n"
            "\tdisplayTitle: %@, \n"
            "\tprotection: %@, \n"
            "\teditable: %d, \n"
            "\tthumbnailURL: %@, \n"
            "\timageURL: %@, \n"
            "\tsections: %@, \n"
            "\tentityDescription: %@, \n"
            "}",
            self.description,
            self.lastmodifiedby,
            self.lastmodified,
            self.articleId,
            self.languagecount,
            self.displaytitle,
            self.protection,
            self.editable,
            self.thumbnailURL,
            self.imageURL,
            self.sections.debugDescription,
            self.entityDescription];
}

#pragma mark - Images

- (NSArray<NSURL*>*)imageURLsForGallery {
<<<<<<< HEAD
    WMFImageTagList* tagList = [[[WMFImageTagParser alloc] init] imageTagListFromParsingHTMLString:self.articleHTML withBaseURL:self.url leadImageURL:self.leadImage.sourceURL];
=======
    WMFImageTagList* tagList = [[[WMFImageTagParser alloc] init] imageTagListFromParsingHTMLString:self.articleHTML withBaseURL:self.title.URL leadImageURL:self.leadImage.sourceURL];
>>>>>>> e76b52b1
    NSArray *imageURLs = [tagList imageURLsForGallery];
    if (imageURLs.count == 0 && self.imageURL) {
        NSString *imageURLString = [self.imageURL copy];
        if (imageURLString != nil) {
            NSURL *imageURL = [NSURL URLWithString:imageURLString];
            if (imageURL != nil) {
                imageURLs = @[imageURL];
            }
        }
    }
    return imageURLs;
}

- (NSArray<MWKImage*>*)imagesForGallery {
    return [[self imageURLsForGallery] bk_map:^id (NSURL* url){
        return [[MWKImage alloc] initWithArticle:self sourceURL:url];
    }];
}

- (NSArray<NSURL*>*)imageURLsForSaving {
<<<<<<< HEAD
    WMFImageTagList* tagList = [[[WMFImageTagParser alloc] init] imageTagListFromParsingHTMLString:self.articleHTML withBaseURL:self.url];
=======
    WMFImageTagList* tagList = [[[WMFImageTagParser alloc] init] imageTagListFromParsingHTMLString:self.articleHTML withBaseURL:self.title.URL];
>>>>>>> e76b52b1
    return [tagList imageURLsForSaving];
}

- (NSArray<MWKImage*>*)imagesForSaving {
    return [[self imageURLsForSaving] bk_map:^id (NSURL* url){
        return [[MWKImage alloc] initWithArticle:self sourceURL:url];
    }];
}

- (NSArray<NSURL*>*)schemelessURLsRejectingNilURLs:(NSArray<NSURL*>*)urls {
    return [urls wmf_mapAndRejectNil:^NSURL*(NSURL* url){
        if ([url isKindOfClass:[NSURL class]]) {
            return [url wmf_schemelessURL];
        } else {
            return nil;
        }
    }];
}

- (NSSet<NSURL*>*)allImageURLs {
<<<<<<< HEAD
    WMFImageTagList* tagList = [[[WMFImageTagParser alloc] init] imageTagListFromParsingHTMLString:self.articleHTML withBaseURL:self.url];

=======
    WMFImageTagList* tagList = [[[WMFImageTagParser alloc] init] imageTagListFromParsingHTMLString:self.articleHTML withBaseURL:self.title.URL];
    
>>>>>>> e76b52b1
    NSMutableSet<NSURL*>* imageURLs = [[NSMutableSet alloc] init];
    //Note: use the 'imageURLsForGallery' and 'imageURLsForSaving' methods on WMFImageTagList so we don't have to parse twice.
    [imageURLs addObjectsFromArray:[tagList imageURLsForGallery]];
    [imageURLs addObjectsFromArray:[tagList imageURLsForSaving]];

    NSArray<MWKImageInfo*>* infos = [self.dataStore imageInfoForArticleWithURL:self.url];

    NSArray<NSURL*>* lazilyFetchedHighResolutionGalleryImageURLs = [infos wmf_mapAndRejectNil:^id _Nullable (MWKImageInfo* _Nonnull obj) {
        if ([obj isKindOfClass:[MWKImageInfo class]]) {
            return [obj canonicalFileURL];
        } else {
            return nil;
        }
    }];

    [imageURLs addObjectsFromArray:[self schemelessURLsRejectingNilURLs:lazilyFetchedHighResolutionGalleryImageURLs]];

    NSArray<NSURL*>* thumbURLs = [infos wmf_mapAndRejectNil:^id _Nullable (MWKImageInfo* _Nonnull obj) {
        if ([obj isKindOfClass:[MWKImageInfo class]]) {
            return [obj imageThumbURL];
        } else {
            return nil;
        }
    }];

    [imageURLs addObjectsFromArray:[self schemelessURLsRejectingNilURLs:thumbURLs]];

    NSURL* articleImageURL = [NSURL wmf_optionalURLWithString:self.imageURL];
    [imageURLs wmf_safeAddObject:articleImageURL];

    NSURL* articleThumbnailURL = [NSURL wmf_optionalURLWithString:self.thumbnailURL];
    [imageURLs wmf_safeAddObject:articleThumbnailURL];

#if DEBUG
    for (NSURL* url in imageURLs) {
        NSAssert(url.scheme == nil, @"Non nil image url scheme detected! These must be nil here or we can get duplicate image urls in the set - ie the same url twice - once with the scheme and once without. This is because WMFImageTagParser returns urls without schemes because the html it parses does not have schemes - but the MWKImageInfo *does* have schemes in its 'canonicalFileURL' and 'imageThumbURL' properties because the api returns schemes.");
    }
#endif

    // remove any null objects inserted during above map/valueForKey operations
    return [imageURLs bk_reject:^BOOL (id obj) {
        return [obj isEqual:[NSNull null]];
    }];
}

#pragma mark Citations

static NSString* const WMFArticleReflistColumnSelector = @"/html/body/*[contains(@class,'reflist')]//*[contains(@class, 'references')]/li";

- (NSArray*)citations {
    if (!_citations) {
        __block NSArray* referenceListItems;
        [self.sections.entries enumerateObjectsWithOptions:NSEnumerationReverse
                                                usingBlock:^(MWKSection* section, NSUInteger idx, BOOL* stop) {
            referenceListItems = [section elementsInTextMatchingXPath:WMFArticleReflistColumnSelector];
            if (referenceListItems.count > 0) {
                *stop = YES;
            }
        }];
        if (!referenceListItems) {
            DDLogWarn(@"Failed to parse reflist for %@ cached article: %@", self.isCached ? @"" : @"not", self);
            return nil;
        }
        _citations = [[referenceListItems bk_map:^MWKCitation*(TFHppleElement* el) {
            return [[MWKCitation alloc] initWithCitationIdentifier:el.attributes[@"id"]
                                                           rawHTML:el.raw];
        }] bk_reject:^BOOL (id obj) {
            return WMF_IS_EQUAL(obj, [NSNull null]);
        }];
    }
    return _citations;
}

#pragma mark Section Paragraphs

- (NSString*)summary {
    if (_summary) {
        return _summary;
    }

    for (MWKSection* section in self.sections) {
        NSString* summary = [section summary];
        if (summary) {
            _summary = summary;
            return summary;
        }
    }
    return nil;
}

- (NSString*)articleHTML {
    NSMutableArray* sectionTextArray = [[NSMutableArray alloc] init];

    for (MWKSection* section in self.sections) {
        // Structural html added around section html just before display.
        NSString* sectionHTMLWithID = [section displayHTML];
        [sectionTextArray addObject:sectionHTMLWithID];
    }

    // Join article sections text
    NSString* joint   = @"";     //@"<div style=\"height:20px;\"></div>";
    NSString* htmlStr = [sectionTextArray componentsJoinedByString:joint];

    return htmlStr;
}

- (nullable NSArray<NSURL*>*)disambiguationURLs {
    return [[self.sections.entries firstObject] disambiguationURLs];
}

- (nullable NSArray<NSString*>*)pageIssues {
    return [[self.sections.entries firstObject] pageIssues];
}

@end<|MERGE_RESOLUTION|>--- conflicted
+++ resolved
@@ -406,11 +406,7 @@
 #pragma mark - Images
 
 - (NSArray<NSURL*>*)imageURLsForGallery {
-<<<<<<< HEAD
     WMFImageTagList* tagList = [[[WMFImageTagParser alloc] init] imageTagListFromParsingHTMLString:self.articleHTML withBaseURL:self.url leadImageURL:self.leadImage.sourceURL];
-=======
-    WMFImageTagList* tagList = [[[WMFImageTagParser alloc] init] imageTagListFromParsingHTMLString:self.articleHTML withBaseURL:self.title.URL leadImageURL:self.leadImage.sourceURL];
->>>>>>> e76b52b1
     NSArray *imageURLs = [tagList imageURLsForGallery];
     if (imageURLs.count == 0 && self.imageURL) {
         NSString *imageURLString = [self.imageURL copy];
@@ -431,11 +427,7 @@
 }
 
 - (NSArray<NSURL*>*)imageURLsForSaving {
-<<<<<<< HEAD
     WMFImageTagList* tagList = [[[WMFImageTagParser alloc] init] imageTagListFromParsingHTMLString:self.articleHTML withBaseURL:self.url];
-=======
-    WMFImageTagList* tagList = [[[WMFImageTagParser alloc] init] imageTagListFromParsingHTMLString:self.articleHTML withBaseURL:self.title.URL];
->>>>>>> e76b52b1
     return [tagList imageURLsForSaving];
 }
 
@@ -456,13 +448,7 @@
 }
 
 - (NSSet<NSURL*>*)allImageURLs {
-<<<<<<< HEAD
     WMFImageTagList* tagList = [[[WMFImageTagParser alloc] init] imageTagListFromParsingHTMLString:self.articleHTML withBaseURL:self.url];
-
-=======
-    WMFImageTagList* tagList = [[[WMFImageTagParser alloc] init] imageTagListFromParsingHTMLString:self.articleHTML withBaseURL:self.title.URL];
-    
->>>>>>> e76b52b1
     NSMutableSet<NSURL*>* imageURLs = [[NSMutableSet alloc] init];
     //Note: use the 'imageURLsForGallery' and 'imageURLsForSaving' methods on WMFImageTagList so we don't have to parse twice.
     [imageURLs addObjectsFromArray:[tagList imageURLsForGallery]];
