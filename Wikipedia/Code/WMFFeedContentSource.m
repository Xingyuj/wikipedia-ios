--- conflicted
+++ resolved
@@ -161,18 +161,6 @@
 }
 
 - (void)loadContentForDate:(NSDate *)date force:(BOOL)force completion:(nullable dispatch_block_t)completion {
-<<<<<<< HEAD
-    [self fetchContentForDate:date force:force completion:^(WMFFeedDayResponse * _Nullable feedResponse, NSDictionary<NSURL *,NSDictionary<NSDate *,NSNumber *> *> * _Nullable pageViews) {
-        if(feedResponse == nil){
-            completion();
-        }else{
-            [self saveContentForFeedDay:feedResponse pageViews:pageViews onDate:date completion:completion];
-        }
-    }];
-=======
-
-    [self cleanupBadTopReadSections];
-
     [self fetchContentForDate:date
                         force:force
                    completion:^(WMFFeedDayResponse *_Nullable feedResponse, NSDictionary<NSURL *, NSDictionary<NSDate *, NSNumber *> *> *_Nullable pageViews) {
@@ -182,7 +170,6 @@
                            [self saveContentForFeedDay:feedResponse pageViews:pageViews onDate:date completion:completion];
                        }
                    }];
->>>>>>> 466be0dd
 }
 
 - (void)removeAllContent {
@@ -203,12 +190,12 @@
         [self saveGroupForNews:feedDay.newsStories pageViews:pageViews date:date];
     }
     [self scheduleNotificationsForFeedDay:feedDay onDate:date];
-    
+
     NSError *saveError = nil;
     if (![self.contentStore save:&saveError]) {
         DDLogError(@"Error saving feed content %@", saveError);
     }
-    
+
     if (!completion) {
         return;
     }
@@ -222,7 +209,7 @@
 
     WMFContentGroup *featured = [self featuredForDate:date];
     NSURL *featuredURL = [preview articleURL];
-    
+
     if (!featuredURL) {
         return;
     }
@@ -232,7 +219,7 @@
     } else {
         [self.contentStore addContentGroup:featured associatedContent:@[featuredURL]];
     }
-    
+
     [self.previewStore addPreviewWithURL:featuredURL updatedWithFeedPreview:preview pageViews:nil];
 }
 
@@ -241,22 +228,24 @@
     if ([topRead.articlePreviews count] == 0 || date == nil) {
         return;
     }
-    
+
     [topRead.articlePreviews enumerateObjectsUsingBlock:^(WMFFeedTopReadArticlePreview *_Nonnull obj, NSUInteger idx, BOOL *_Nonnull stop) {
         NSURL *url = [obj articleURL];
         [self.previewStore addPreviewWithURL:url updatedWithFeedPreview:obj pageViews:pageViews[url]];
     }];
-    
-    
+
     WMFContentGroup *group = [self topReadForDate:date];
-    
-    
+
     if (group) {
         [self.contentStore addContentGroup:group associatedContent:topRead.articlePreviews];
     } else {
-        group = [self.contentStore createGroupOfKind:WMFContentGroupKindTopRead forDate:date withSiteURL:self.siteURL associatedContent:topRead.articlePreviews customizationBlock:^(WMFContentGroup * _Nonnull group) {
-            group.contentMidnightUTCDate = topRead.date.midnightUTCDate;
-        }];
+        group = [self.contentStore createGroupOfKind:WMFContentGroupKindTopRead
+                                             forDate:date
+                                         withSiteURL:self.siteURL
+                                   associatedContent:topRead.articlePreviews
+                                  customizationBlock:^(WMFContentGroup *_Nonnull group) {
+                                      group.contentMidnightUTCDate = topRead.date.midnightUTCDate;
+                                  }];
     }
 }
 
@@ -265,11 +254,10 @@
         return;
     }
 
-    
     WMFContentGroup *group = [self pictureOfTheDayForDate:date];
 
     if (group == nil) {
-         group = [self.contentStore createGroupOfKind:WMFContentGroupKindPictureOfTheDay forDate:date withSiteURL:self.siteURL associatedContent:@[image]];
+        group = [self.contentStore createGroupOfKind:WMFContentGroupKindPictureOfTheDay forDate:date withSiteURL:self.siteURL associatedContent:@[image]];
     } else {
         [self.contentStore addContentGroup:group associatedContent:@[image]];
     }
@@ -324,8 +312,6 @@
         story.featuredArticlePreview = semanticFeaturedPreview ? semanticFeaturedPreview : (mostViewedPreview ? mostViewedPreview : firstPreview);
 
     }];
-
-    
 }
 
 #pragma mark - Find Groups
