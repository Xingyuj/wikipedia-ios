--- conflicted
+++ resolved
@@ -11,23 +11,14 @@
             <rect key="frame" x="0.0" y="0.0" width="306" height="53"/>
             <autoresizingMask key="autoresizingMask" widthSizable="YES" heightSizable="YES"/>
             <subviews>
-<<<<<<< HEAD
-                <label opaque="NO" userInteractionEnabled="NO" contentMode="left" horizontalHuggingPriority="251" verticalHuggingPriority="1000" verticalCompressionResistancePriority="1000" text="Label" textAlignment="natural" lineBreakMode="tailTruncation" baselineAdjustment="alignBaselines" adjustsFontSizeToFit="NO" translatesAutoresizingMaskIntoConstraints="NO" id="oF1-jo-N7w">
-                    <rect key="frame" x="20" y="5" width="266" height="17"/>
-=======
                 <label opaque="NO" userInteractionEnabled="NO" contentMode="left" horizontalHuggingPriority="251" verticalHuggingPriority="1000" verticalCompressionResistancePriority="1000" text="Label" textAlignment="natural" lineBreakMode="wordWrap" numberOfLines="0" baselineAdjustment="alignBaselines" adjustsFontSizeToFit="NO" translatesAutoresizingMaskIntoConstraints="NO" id="oF1-jo-N7w">
                     <rect key="frame" x="20" y="15" width="266" height="23"/>
->>>>>>> af46ad28
                     <fontDescription key="fontDescription" type="system" pointSize="14"/>
                     <color key="textColor" red="0.199973762" green="0.2000150383" blue="0.19997122880000001" alpha="1" colorSpace="custom" customColorSpace="sRGB"/>
                     <nil key="highlightedColor"/>
                 </label>
                 <view contentMode="scaleToFill" translatesAutoresizingMaskIntoConstraints="NO" id="xgW-Kh-UzN">
-<<<<<<< HEAD
-                    <rect key="frame" x="0.0" y="26" width="306" height="1"/>
-=======
                     <rect key="frame" x="0.0" y="52" width="306" height="1"/>
->>>>>>> af46ad28
                     <color key="backgroundColor" red="0.92931067943572998" green="0.92946994304656982" blue="0.92930072546005249" alpha="1" colorSpace="custom" customColorSpace="sRGB"/>
                     <constraints>
                         <constraint firstAttribute="height" constant="1" id="ZIu-t0-Msp"/>
