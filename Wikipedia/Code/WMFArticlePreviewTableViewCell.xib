<?xml version="1.0" encoding="UTF-8" standalone="no"?>
<document type="com.apple.InterfaceBuilder3.CocoaTouch.XIB" version="3.0" toolsVersion="9531" systemVersion="15C50" targetRuntime="iOS.CocoaTouch" propertyAccessControl="none" useAutolayout="YES" useTraitCollections="YES">
    <dependencies>
        <deployment identifier="iOS"/>
        <plugIn identifier="com.apple.InterfaceBuilder.IBCocoaTouchPlugin" version="9529"/>
    </dependencies>
    <objects>
        <placeholder placeholderIdentifier="IBFilesOwner" id="-1" userLabel="File's Owner"/>
        <placeholder placeholderIdentifier="IBFirstResponder" id="-2" customClass="UIResponder"/>
        <tableViewCell contentMode="scaleToFill" selectionStyle="default" indentationWidth="10" rowHeight="346" id="KGk-i7-Jjw" customClass="WMFArticlePreviewTableViewCell">
            <rect key="frame" x="0.0" y="0.0" width="361" height="346"/>
            <autoresizingMask key="autoresizingMask" flexibleMaxX="YES" flexibleMaxY="YES"/>
            <tableViewCellContentView key="contentView" opaque="NO" clipsSubviews="YES" multipleTouchEnabled="YES" contentMode="center" tableViewCell="KGk-i7-Jjw" id="H2p-sc-9uM">
                <rect key="frame" x="0.0" y="0.0" width="361" height="345"/>
                <autoresizingMask key="autoresizingMask"/>
                <subviews>
                    <imageView clipsSubviews="YES" userInteractionEnabled="NO" contentMode="center" horizontalHuggingPriority="251" verticalHuggingPriority="251" translatesAutoresizingMaskIntoConstraints="NO" id="owd-9L-ejU">
                        <rect key="frame" x="18" y="24" width="325" height="160"/>
                        <color key="backgroundColor" red="0.96078431369999995" green="0.96078431369999995" blue="0.96078431369999995" alpha="1" colorSpace="calibratedRGB"/>
                        <color key="tintColor" red="0.59999999999999998" green="0.59999999999999998" blue="0.59999999999999998" alpha="1" colorSpace="custom" customColorSpace="sRGB"/>
                        <constraints>
                            <constraint firstAttribute="height" priority="999" constant="160" id="EnI-0P-X4A"/>
                        </constraints>
                        <userDefinedRuntimeAttributes>
                            <userDefinedRuntimeAttribute type="number" keyPath="cornerRadius">
                                <real key="value" value="2"/>
                            </userDefinedRuntimeAttribute>
                            <userDefinedRuntimeAttribute type="boolean" keyPath="masksToBounds" value="YES"/>
                            <userDefinedRuntimeAttribute type="number" keyPath="borderWidth">
                                <real key="value" value="0.5"/>
                            </userDefinedRuntimeAttribute>
                            <userDefinedRuntimeAttribute type="color" keyPath="borderColor">
                                <color key="value" red="0.0039215686274509803" green="0.0" blue="0.0" alpha="0.10000000000000001" colorSpace="calibratedRGB"/>
                            </userDefinedRuntimeAttribute>
                        </userDefinedRuntimeAttributes>
                    </imageView>
                    <label opaque="NO" userInteractionEnabled="NO" contentMode="left" horizontalHuggingPriority="251" verticalCompressionResistancePriority="1000" text="Label" textAlignment="natural" lineBreakMode="tailTruncation" numberOfLines="3" baselineAdjustment="alignBaselines" adjustsFontSizeToFit="NO" translatesAutoresizingMaskIntoConstraints="NO" id="oU4-K5-u5M" userLabel="Title Label">
                        <rect key="frame" x="18" y="198" width="325" height="29"/>
                        <fontDescription key="fontDescription" name="Georgia" family="Georgia" pointSize="25"/>
                        <nil key="highlightedColor"/>
                        <size key="shadowOffset" width="0.0" height="0.0"/>
                    </label>
<<<<<<< HEAD
                    <label opaque="NO" userInteractionEnabled="NO" contentMode="left" horizontalHuggingPriority="251" verticalCompressionResistancePriority="1000" misplaced="YES" text="Label" textAlignment="natural" lineBreakMode="tailTruncation" numberOfLines="3" baselineAdjustment="alignBaselines" adjustsFontSizeToFit="NO" translatesAutoresizingMaskIntoConstraints="NO" id="Fv1-CZ-slW" userLabel="Description Label">
                        <rect key="frame" x="18" y="231" width="325" height="19"/>
=======
                    <label opaque="NO" userInteractionEnabled="NO" contentMode="left" horizontalHuggingPriority="251" verticalCompressionResistancePriority="1000" text="Label" textAlignment="natural" lineBreakMode="tailTruncation" numberOfLines="3" baselineAdjustment="alignBaselines" adjustsFontSizeToFit="NO" translatesAutoresizingMaskIntoConstraints="NO" id="Fv1-CZ-slW" userLabel="Description Label">
                        <rect key="frame" x="18" y="231" width="325" height="20"/>
>>>>>>> c43e9d82
                        <fontDescription key="fontDescription" type="system" pointSize="16"/>
                        <color key="textColor" white="0.60342281880000004" alpha="1" colorSpace="calibratedWhite"/>
                        <nil key="highlightedColor"/>
                        <size key="shadowOffset" width="0.0" height="0.0"/>
                    </label>
<<<<<<< HEAD
                    <label opaque="NO" userInteractionEnabled="NO" contentMode="left" horizontalHuggingPriority="251" verticalHuggingPriority="249" verticalCompressionResistancePriority="1000" misplaced="YES" text="Label" textAlignment="natural" lineBreakMode="tailTruncation" numberOfLines="4" baselineAdjustment="alignBaselines" adjustsFontSizeToFit="NO" translatesAutoresizingMaskIntoConstraints="NO" id="zIr-xI-hgr" userLabel="Summary Label">
                        <rect key="frame" x="18" y="254" width="325" height="28"/>
=======
                    <label opaque="NO" userInteractionEnabled="NO" contentMode="left" horizontalHuggingPriority="251" verticalHuggingPriority="251" verticalCompressionResistancePriority="1000" text="Label" textAlignment="natural" lineBreakMode="tailTruncation" numberOfLines="4" baselineAdjustment="alignBaselines" adjustsFontSizeToFit="NO" translatesAutoresizingMaskIntoConstraints="NO" id="zIr-xI-hgr" userLabel="Summary Label">
                        <rect key="frame" x="18" y="255" width="325" height="20"/>
>>>>>>> c43e9d82
                        <fontDescription key="fontDescription" name=".AppleSystemUIFont" family=".AppleSystemUIFont" pointSize="16"/>
                        <color key="textColor" red="0.1179822162" green="0.1180102006" blue="0.11798047270000001" alpha="1" colorSpace="custom" customColorSpace="sRGB"/>
                        <nil key="highlightedColor"/>
                    </label>
<<<<<<< HEAD
                    <button opaque="NO" contentMode="scaleToFill" horizontalHuggingPriority="1000" verticalHuggingPriority="750" horizontalCompressionResistancePriority="1000" verticalCompressionResistancePriority="1000" contentHorizontalAlignment="left" contentVerticalAlignment="center" lineBreakMode="tailTruncation" translatesAutoresizingMaskIntoConstraints="NO" id="8t8-YJ-CHQ" userLabel="Save Button" customClass="WMFTitleInsetRespectingButton">
                        <rect key="frame" x="18" y="300" width="119" height="25"/>
                        <constraints>
                            <constraint firstAttribute="height" priority="999" constant="25" id="ZOx-Th-1hZ"/>
                        </constraints>
                        <color key="tintColor" red="0.0" green="0.47843137250000001" blue="1" alpha="1" colorSpace="calibratedRGB"/>
                        <inset key="titleEdgeInsets" minX="12" minY="0.0" maxX="0.0" maxY="0.0"/>
                        <state key="normal" title="Save for later" image="save-mini">
                            <color key="titleColor" red="0.0" green="0.0" blue="0.0" alpha="1" colorSpace="calibratedRGB"/>
                            <color key="titleShadowColor" white="0.5" alpha="1" colorSpace="calibratedWhite"/>
                        </state>
                    </button>
=======
                    <view contentMode="scaleToFill" horizontalHuggingPriority="1000" verticalCompressionResistancePriority="1000" translatesAutoresizingMaskIntoConstraints="NO" id="Dw6-G9-a5t" customClass="WMFTextualSaveButton">
                        <rect key="frame" x="18" y="295" width="325" height="30"/>
                        <color key="backgroundColor" white="1" alpha="1" colorSpace="calibratedWhite"/>
                    </view>
>>>>>>> c43e9d82
                </subviews>
                <constraints>
                    <constraint firstAttribute="bottom" secondItem="Dw6-G9-a5t" secondAttribute="bottom" constant="20" id="5QY-Pz-9c7"/>
                    <constraint firstItem="Fv1-CZ-slW" firstAttribute="leading" secondItem="oU4-K5-u5M" secondAttribute="leading" id="Fh9-xm-cRY"/>
                    <constraint firstItem="owd-9L-ejU" firstAttribute="top" secondItem="H2p-sc-9uM" secondAttribute="top" constant="24" id="GNk-Wg-WeK"/>
                    <constraint firstItem="Dw6-G9-a5t" firstAttribute="top" secondItem="zIr-xI-hgr" secondAttribute="bottom" constant="20" id="GoB-IW-fHB"/>
                    <constraint firstItem="Dw6-G9-a5t" firstAttribute="trailing" secondItem="oU4-K5-u5M" secondAttribute="trailing" id="H4W-PI-Akf"/>
                    <constraint firstItem="zIr-xI-hgr" firstAttribute="leading" secondItem="oU4-K5-u5M" secondAttribute="leading" id="NE7-ZG-P1g"/>
                    <constraint firstItem="zIr-xI-hgr" firstAttribute="trailing" secondItem="oU4-K5-u5M" secondAttribute="trailing" id="SDn-bL-rUj"/>
                    <constraint firstAttribute="trailing" secondItem="oU4-K5-u5M" secondAttribute="trailing" constant="18" id="U9x-vi-00m"/>
                    <constraint firstItem="oU4-K5-u5M" firstAttribute="leading" secondItem="H2p-sc-9uM" secondAttribute="leading" constant="18" id="cUT-bg-qEm"/>
                    <constraint firstItem="Dw6-G9-a5t" firstAttribute="leading" secondItem="zIr-xI-hgr" secondAttribute="leading" id="fgt-i9-3Lb"/>
                    <constraint firstItem="Fv1-CZ-slW" firstAttribute="top" secondItem="oU4-K5-u5M" secondAttribute="bottom" constant="4" id="tNo-se-rTn"/>
                    <constraint firstItem="oU4-K5-u5M" firstAttribute="trailing" secondItem="owd-9L-ejU" secondAttribute="trailing" id="tSk-DO-1o3"/>
                    <constraint firstItem="oU4-K5-u5M" firstAttribute="top" secondItem="owd-9L-ejU" secondAttribute="bottom" constant="14" id="tlh-j8-jaJ"/>
                    <constraint firstItem="zIr-xI-hgr" firstAttribute="top" secondItem="Fv1-CZ-slW" secondAttribute="bottom" constant="4" id="ueI-bG-lNw"/>
                    <constraint firstItem="Fv1-CZ-slW" firstAttribute="trailing" secondItem="oU4-K5-u5M" secondAttribute="trailing" id="v0a-5Q-iky"/>
                    <constraint firstItem="oU4-K5-u5M" firstAttribute="leading" secondItem="owd-9L-ejU" secondAttribute="leading" id="vaJ-H3-gah"/>
                </constraints>
            </tableViewCellContentView>
            <inset key="separatorInset" minX="0.0" minY="0.0" maxX="0.0" maxY="0.0"/>
            <connections>
                <outlet property="articleImageView" destination="owd-9L-ejU" id="P8F-yH-9wj"/>
                <outlet property="descriptionLabel" destination="Fv1-CZ-slW" id="FEd-5F-Dgj"/>
                <outlet property="imageHeightConstraint" destination="EnI-0P-X4A" id="wjM-va-eFa"/>
                <outlet property="paddingConstraintAboveDescription" destination="tNo-se-rTn" id="MsP-cv-vNl"/>
                <outlet property="paddingConstraintBelowDescription" destination="ueI-bG-lNw" id="d61-7a-WZL"/>
                <outlet property="paddingConstraintLeading" destination="cUT-bg-qEm" id="FAI-E0-dNW"/>
                <outlet property="paddingConstraintTrailing" destination="U9x-vi-00m" id="E59-BG-HJt"/>
                <outlet property="saveButton" destination="Dw6-G9-a5t" id="ggS-7J-XMK"/>
                <outlet property="snippetLabel" destination="zIr-xI-hgr" id="CYF-N6-D5X"/>
                <outlet property="titleLabel" destination="oU4-K5-u5M" id="QsL-E9-Mei"/>
            </connections>
            <point key="canvasLocation" x="250.5" y="525"/>
        </tableViewCell>
    </objects>
</document><|MERGE_RESOLUTION|>--- conflicted
+++ resolved
@@ -40,48 +40,23 @@
                         <nil key="highlightedColor"/>
                         <size key="shadowOffset" width="0.0" height="0.0"/>
                     </label>
-<<<<<<< HEAD
                     <label opaque="NO" userInteractionEnabled="NO" contentMode="left" horizontalHuggingPriority="251" verticalCompressionResistancePriority="1000" misplaced="YES" text="Label" textAlignment="natural" lineBreakMode="tailTruncation" numberOfLines="3" baselineAdjustment="alignBaselines" adjustsFontSizeToFit="NO" translatesAutoresizingMaskIntoConstraints="NO" id="Fv1-CZ-slW" userLabel="Description Label">
                         <rect key="frame" x="18" y="231" width="325" height="19"/>
-=======
-                    <label opaque="NO" userInteractionEnabled="NO" contentMode="left" horizontalHuggingPriority="251" verticalCompressionResistancePriority="1000" text="Label" textAlignment="natural" lineBreakMode="tailTruncation" numberOfLines="3" baselineAdjustment="alignBaselines" adjustsFontSizeToFit="NO" translatesAutoresizingMaskIntoConstraints="NO" id="Fv1-CZ-slW" userLabel="Description Label">
-                        <rect key="frame" x="18" y="231" width="325" height="20"/>
->>>>>>> c43e9d82
                         <fontDescription key="fontDescription" type="system" pointSize="16"/>
                         <color key="textColor" white="0.60342281880000004" alpha="1" colorSpace="calibratedWhite"/>
                         <nil key="highlightedColor"/>
                         <size key="shadowOffset" width="0.0" height="0.0"/>
                     </label>
-<<<<<<< HEAD
-                    <label opaque="NO" userInteractionEnabled="NO" contentMode="left" horizontalHuggingPriority="251" verticalHuggingPriority="249" verticalCompressionResistancePriority="1000" misplaced="YES" text="Label" textAlignment="natural" lineBreakMode="tailTruncation" numberOfLines="4" baselineAdjustment="alignBaselines" adjustsFontSizeToFit="NO" translatesAutoresizingMaskIntoConstraints="NO" id="zIr-xI-hgr" userLabel="Summary Label">
-                        <rect key="frame" x="18" y="254" width="325" height="28"/>
-=======
                     <label opaque="NO" userInteractionEnabled="NO" contentMode="left" horizontalHuggingPriority="251" verticalHuggingPriority="251" verticalCompressionResistancePriority="1000" text="Label" textAlignment="natural" lineBreakMode="tailTruncation" numberOfLines="4" baselineAdjustment="alignBaselines" adjustsFontSizeToFit="NO" translatesAutoresizingMaskIntoConstraints="NO" id="zIr-xI-hgr" userLabel="Summary Label">
                         <rect key="frame" x="18" y="255" width="325" height="20"/>
->>>>>>> c43e9d82
                         <fontDescription key="fontDescription" name=".AppleSystemUIFont" family=".AppleSystemUIFont" pointSize="16"/>
                         <color key="textColor" red="0.1179822162" green="0.1180102006" blue="0.11798047270000001" alpha="1" colorSpace="custom" customColorSpace="sRGB"/>
                         <nil key="highlightedColor"/>
                     </label>
-<<<<<<< HEAD
-                    <button opaque="NO" contentMode="scaleToFill" horizontalHuggingPriority="1000" verticalHuggingPriority="750" horizontalCompressionResistancePriority="1000" verticalCompressionResistancePriority="1000" contentHorizontalAlignment="left" contentVerticalAlignment="center" lineBreakMode="tailTruncation" translatesAutoresizingMaskIntoConstraints="NO" id="8t8-YJ-CHQ" userLabel="Save Button" customClass="WMFTitleInsetRespectingButton">
-                        <rect key="frame" x="18" y="300" width="119" height="25"/>
-                        <constraints>
-                            <constraint firstAttribute="height" priority="999" constant="25" id="ZOx-Th-1hZ"/>
-                        </constraints>
-                        <color key="tintColor" red="0.0" green="0.47843137250000001" blue="1" alpha="1" colorSpace="calibratedRGB"/>
-                        <inset key="titleEdgeInsets" minX="12" minY="0.0" maxX="0.0" maxY="0.0"/>
-                        <state key="normal" title="Save for later" image="save-mini">
-                            <color key="titleColor" red="0.0" green="0.0" blue="0.0" alpha="1" colorSpace="calibratedRGB"/>
-                            <color key="titleShadowColor" white="0.5" alpha="1" colorSpace="calibratedWhite"/>
-                        </state>
-                    </button>
-=======
                     <view contentMode="scaleToFill" horizontalHuggingPriority="1000" verticalCompressionResistancePriority="1000" translatesAutoresizingMaskIntoConstraints="NO" id="Dw6-G9-a5t" customClass="WMFTextualSaveButton">
                         <rect key="frame" x="18" y="295" width="325" height="30"/>
                         <color key="backgroundColor" white="1" alpha="1" colorSpace="calibratedWhite"/>
                     </view>
->>>>>>> c43e9d82
                 </subviews>
                 <constraints>
                     <constraint firstAttribute="bottom" secondItem="Dw6-G9-a5t" secondAttribute="bottom" constant="20" id="5QY-Pz-9c7"/>
