<?xml version="1.0" encoding="UTF-8"?>
<<<<<<< HEAD
<document type="com.apple.InterfaceBuilder3.CocoaTouch.Storyboard.XIB" version="3.0" toolsVersion="13529" targetRuntime="iOS.CocoaTouch" propertyAccessControl="none" useAutolayout="YES" useTraitCollections="YES" colorMatched="YES" initialViewController="U1o-Vy-4PN">
=======
<document type="com.apple.InterfaceBuilder3.CocoaTouch.Storyboard.XIB" version="3.0" toolsVersion="13528" targetRuntime="iOS.CocoaTouch" propertyAccessControl="none" useAutolayout="YES" useTraitCollections="YES" colorMatched="YES" initialViewController="U1o-Vy-4PN">
>>>>>>> bf69dd5f
    <device id="retina4_7" orientation="portrait">
        <adaptation id="fullscreen"/>
    </device>
    <dependencies>
        <deployment identifier="iOS"/>
<<<<<<< HEAD
        <plugIn identifier="com.apple.InterfaceBuilder.IBCocoaTouchPlugin" version="13527"/>
=======
        <plugIn identifier="com.apple.InterfaceBuilder.IBCocoaTouchPlugin" version="13526"/>
>>>>>>> bf69dd5f
        <capability name="Constraints to layout margins" minToolsVersion="6.0"/>
        <capability name="documents saved in the Xcode 8 format" minToolsVersion="8.0"/>
    </dependencies>
    <scenes>
        <!--Explore View Controller-->
        <scene sceneID="7XG-fM-dwm">
            <objects>
                <viewController storyboardIdentifier="Explore" automaticallyAdjustsScrollViewInsets="NO" id="U1o-Vy-4PN" customClass="WMFExploreViewController" sceneMemberID="viewController">
                    <layoutGuides>
                        <viewControllerLayoutGuide type="top" id="Bvw-5L-o1P"/>
                        <viewControllerLayoutGuide type="bottom" id="8FH-VM-Onk"/>
                    </layoutGuides>
                    <view key="view" contentMode="scaleToFill" layoutMarginsFollowReadableWidth="YES" id="k2o-HG-1ae">
                        <rect key="frame" x="0.0" y="0.0" width="375" height="667"/>
                        <autoresizingMask key="autoresizingMask" widthSizable="YES" heightSizable="YES"/>
                        <subviews>
                            <containerView opaque="NO" contentMode="scaleToFill" translatesAutoresizingMaskIntoConstraints="NO" id="MHl-WZ-awY">
                                <rect key="frame" x="0.0" y="64" width="375" height="603"/>
                            </containerView>
                            <view contentMode="scaleToFill" layoutMarginsFollowReadableWidth="YES" translatesAutoresizingMaskIntoConstraints="NO" id="Nai-Yt-sU6" userLabel="Extended Nav Bar View">
                                <rect key="frame" x="0.0" y="20" width="375" height="44"/>
                                <subviews>
                                    <searchBar contentMode="redraw" layoutMarginsFollowReadableWidth="YES" searchBarStyle="minimal" translatesAutoresizingMaskIntoConstraints="NO" id="vQH-78-FaV">
                                        <rect key="frame" x="0.0" y="0.0" width="375" height="40"/>
                                        <constraints>
                                            <constraint firstAttribute="height" constant="40" id="pc7-Py-DZ1"/>
                                        </constraints>
                                        <textInputTraits key="textInputTraits"/>
                                        <connections>
                                            <outlet property="delegate" destination="U1o-Vy-4PN" id="eCa-bN-gWL"/>
                                        </connections>
                                    </searchBar>
                                </subviews>
                                <color key="backgroundColor" white="1" alpha="1" colorSpace="calibratedWhite"/>
                                <constraints>
                                    <constraint firstAttribute="bottom" secondItem="vQH-78-FaV" secondAttribute="bottom" constant="4" id="BOV-8a-KMc"/>
                                    <constraint firstAttribute="trailingMargin" secondItem="vQH-78-FaV" secondAttribute="trailing" priority="999" constant="-8" id="I1q-zB-maA"/>
                                    <constraint firstAttribute="trailing" relation="greaterThanOrEqual" secondItem="vQH-78-FaV" secondAttribute="trailing" constant="12" id="Yfe-VN-hBg"/>
                                    <constraint firstItem="vQH-78-FaV" firstAttribute="top" secondItem="Nai-Yt-sU6" secondAttribute="top" id="o5c-Cu-MuW"/>
                                    <constraint firstItem="vQH-78-FaV" firstAttribute="leading" relation="greaterThanOrEqual" secondItem="Nai-Yt-sU6" secondAttribute="leading" constant="12" id="px1-Hf-jRH"/>
                                    <constraint firstAttribute="height" constant="44" id="qkK-r4-n2U"/>
                                    <constraint firstItem="vQH-78-FaV" firstAttribute="leading" secondItem="Nai-Yt-sU6" secondAttribute="leadingMargin" priority="999" constant="-8" id="t8q-U9-LBl"/>
                                </constraints>
                                <variation key="default">
                                    <mask key="constraints">
                                        <exclude reference="Yfe-VN-hBg"/>
                                        <exclude reference="px1-Hf-jRH"/>
                                    </mask>
                                </variation>
                                <variation key="heightClass=compact-widthClass=compact">
                                    <mask key="constraints">
                                        <include reference="Yfe-VN-hBg"/>
                                        <include reference="px1-Hf-jRH"/>
                                    </mask>
                                </variation>
                            </view>
                        </subviews>
                        <constraints>
                            <constraint firstItem="MHl-WZ-awY" firstAttribute="top" secondItem="Nai-Yt-sU6" secondAttribute="bottom" id="0MW-Y4-Jhn"/>
                            <constraint firstItem="Nai-Yt-sU6" firstAttribute="centerX" secondItem="k2o-HG-1ae" secondAttribute="centerX" id="GJZ-PR-uek"/>
                            <constraint firstItem="Nai-Yt-sU6" firstAttribute="trailing" secondItem="MHl-WZ-awY" secondAttribute="trailing" id="J0d-lE-0Nd"/>
                            <constraint firstItem="Nai-Yt-sU6" firstAttribute="width" secondItem="k2o-HG-1ae" secondAttribute="width" id="JNh-W6-EUk"/>
                            <constraint firstItem="MHl-WZ-awY" firstAttribute="bottom" secondItem="8FH-VM-Onk" secondAttribute="top" id="QxO-vs-KGH"/>
                            <constraint firstItem="Nai-Yt-sU6" firstAttribute="leading" secondItem="MHl-WZ-awY" secondAttribute="leading" id="bO8-9O-U7T"/>
                            <constraint firstItem="Nai-Yt-sU6" firstAttribute="top" secondItem="k2o-HG-1ae" secondAttribute="topMargin" id="q6P-Yl-10b"/>
                        </constraints>
                    </view>
                    <navigationItem key="navigationItem" id="bvZ-8Y-hFE"/>
                    <connections>
                        <outlet property="containerView" destination="MHl-WZ-awY" id="v2T-pM-cel"/>
                        <outlet property="extendNavBarViewTopSpaceConstraint" destination="q6P-Yl-10b" id="Ufm-fZ-mqQ"/>
                        <outlet property="extendedNavBarView" destination="Nai-Yt-sU6" id="U0J-9q-kCQ"/>
                        <outlet property="searchBar" destination="vQH-78-FaV" id="asT-tg-Fxi"/>
                        <outlet property="view" destination="k2o-HG-1ae" id="g3M-4Q-Kgb"/>
                    </connections>
                </viewController>
                <placeholder placeholderIdentifier="IBFirstResponder" id="bLU-ff-DPr" userLabel="First Responder" sceneMemberID="firstResponder"/>
            </objects>
            <point key="canvasLocation" x="36" y="38.23088455772114"/>
        </scene>
        <!--Explore Collection View Controller-->
        <scene sceneID="RjF-WS-MdK">
            <objects>
                <collectionViewController storyboardIdentifier="CollectionViewController" extendedLayoutIncludesOpaqueBars="YES" id="Q8B-u3-RyW" customClass="WMFExploreCollectionViewController" sceneMemberID="viewController">
                    <collectionView key="view" clipsSubviews="YES" multipleTouchEnabled="YES" contentMode="scaleToFill" dataMode="prototypes" id="sOn-PQ-x8k">
                        <rect key="frame" x="0.0" y="0.0" width="320" height="480"/>
                        <autoresizingMask key="autoresizingMask" widthSizable="YES" heightSizable="YES"/>
                        <color key="backgroundColor" white="1" alpha="1" colorSpace="calibratedWhite"/>
                        <collectionViewLayout key="collectionViewLayout" id="art-68-NBd" customClass="WMFColumnarCollectionViewLayout"/>
                        <cells/>
                        <connections>
                            <outlet property="dataSource" destination="Q8B-u3-RyW" id="wnA-6a-Gs6"/>
                            <outlet property="delegate" destination="Q8B-u3-RyW" id="rBt-VP-oPZ"/>
                        </connections>
                    </collectionView>
                    <freeformSimulatedSizeMetrics key="simulatedDestinationMetrics"/>
                    <size key="freeformSize" width="320" height="480"/>
                </collectionViewController>
                <placeholder placeholderIdentifier="IBFirstResponder" id="nij-AE-Zos" userLabel="First Responder" sceneMemberID="firstResponder"/>
            </objects>
            <point key="canvasLocation" x="857" y="38"/>
        </scene>
    </scenes>
</document><|MERGE_RESOLUTION|>--- conflicted
+++ resolved
@@ -1,19 +1,11 @@
 <?xml version="1.0" encoding="UTF-8"?>
-<<<<<<< HEAD
 <document type="com.apple.InterfaceBuilder3.CocoaTouch.Storyboard.XIB" version="3.0" toolsVersion="13529" targetRuntime="iOS.CocoaTouch" propertyAccessControl="none" useAutolayout="YES" useTraitCollections="YES" colorMatched="YES" initialViewController="U1o-Vy-4PN">
-=======
-<document type="com.apple.InterfaceBuilder3.CocoaTouch.Storyboard.XIB" version="3.0" toolsVersion="13528" targetRuntime="iOS.CocoaTouch" propertyAccessControl="none" useAutolayout="YES" useTraitCollections="YES" colorMatched="YES" initialViewController="U1o-Vy-4PN">
->>>>>>> bf69dd5f
     <device id="retina4_7" orientation="portrait">
         <adaptation id="fullscreen"/>
     </device>
     <dependencies>
         <deployment identifier="iOS"/>
-<<<<<<< HEAD
         <plugIn identifier="com.apple.InterfaceBuilder.IBCocoaTouchPlugin" version="13527"/>
-=======
-        <plugIn identifier="com.apple.InterfaceBuilder.IBCocoaTouchPlugin" version="13526"/>
->>>>>>> bf69dd5f
         <capability name="Constraints to layout margins" minToolsVersion="6.0"/>
         <capability name="documents saved in the Xcode 8 format" minToolsVersion="8.0"/>
     </dependencies>
