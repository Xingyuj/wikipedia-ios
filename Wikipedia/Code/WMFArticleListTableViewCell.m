--- conflicted
+++ resolved
@@ -49,7 +49,6 @@
     [self wmf_makeCellDividerBeEdgeToEdge];
     self.titleLabel.textAlignment = NSTextAlignmentNatural;
     self.descriptionLabel.textAlignment = NSTextAlignmentNatural;
-<<<<<<< HEAD
     // apply customizations for base class only
     if ([self isMemberOfClass:[WMFArticleListTableViewCell class]]) {
         // need to aspect-fit placeholder since our image view is too small
@@ -57,9 +56,7 @@
         // use clear background, gray default looks bad w/ this cell
         self.articleImageView.wmf_placeholderView.backgroundColor = [UIColor whiteColor];
     }
-=======
     [self wmf_configureSubviewsForDynamicType];
->>>>>>> f672fb8e
 }
 
 #pragma mark - Title
