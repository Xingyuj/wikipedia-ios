
#import "WMFExploreSectionSchema_Testing.h"
#import "MWKSite.h"
#import "MWKTitle.h"
#import "MWKDataStore.h"
#import "MWKSavedPageList.h"
#import "MWKHistoryList.h"
#import "WMFExploreSection.h"
#import "Wikipedia-Swift.h"
#import "NSDate+Utilities.h"
#import "WMFLocationManager.h"
#import "WMFAssetsFile.h"
#import "WMFRelatedSectionBlackList.h"
#import "NSDate+WMFMostReadDate.h"
#import "NSCalendar+WMFCommonCalendars.h"

@import Tweaks;
@import CoreLocation;

NS_ASSUME_NONNULL_BEGIN

static NSTimeInterval const WMFHomeMinimumAutomaticReloadTime      = 600.0; //10 minutes
static NSTimeInterval const WMFTimeBeforeDisplayingLastReadArticle = 24 * 60 * 60; //24 hours
static NSTimeInterval const WMFTimeBeforeRefreshingRandom          = 60 * 60 * 24 * 7; //7 days


static CLLocationDistance const WMFMinimumDistanceBeforeUpdatingNearby = 500.0;

@interface WMFExploreSectionSchema ()<WMFLocationManagerDelegate>

@property (nonatomic, strong, readwrite) MWKSite* site;
@property (nonatomic, strong, readwrite) MWKSavedPageList* savedPages;
@property (nonatomic, strong, readwrite) MWKHistoryList* historyPages;
@property (nonatomic, strong, readwrite) WMFRelatedSectionBlackList* blackList;

@property (nonatomic, strong) WMFLocationManager* locationManager;

@property (nonatomic, strong, readwrite) WMFAssetsFile* mainPages;

@property (nonatomic, strong, readwrite, nullable) NSDate* lastUpdatedAt;

@property (nonatomic, strong, readwrite) NSArray<WMFExploreSection*>* sections;

@property (nonatomic, strong, readwrite) NSURL* fileURL;

@property (nonatomic, strong) dispatch_queue_t saveQueue;

@end


@implementation WMFExploreSectionSchema
@synthesize sections = _sections;

- (dispatch_queue_t)saveQueue {
    if (_saveQueue == nil) {
        const char* queueName = [NSString stringWithFormat:@"org.wikimedia.wikipedia.explore.schema.save.%p", self].UTF8String;
        self.saveQueue = dispatch_queue_create(queueName, DISPATCH_QUEUE_SERIAL);;
    }
    return _saveQueue;
}

- (NSString*)description {
    // HAX: prevent this from logging all its properties in its description, as this causes recursion to
    // WMFLocationManager.description
    return [NSString stringWithFormat:@"<%@: %p>", [self class], self];
}

#pragma mark - Setup

+ (instancetype)schemaWithSite:(MWKSite*)site
                    savedPages:(MWKSavedPageList*)savedPages
                       history:(MWKHistoryList*)history
                     blackList:(WMFRelatedSectionBlackList*)blackList {
    return [self schemaWithSite:site
                     savedPages:savedPages
                        history:history
                      blackList:blackList
<<<<<<< HEAD
                locationManager:[WMFLocationManager coarseLocationManager]
                           file:[[self defaultSchemaURL] path]];
=======
                locationManager:[[WMFLocationManager alloc] init]
                           file:[self defaultSchemaURL]];
>>>>>>> 009aba44
}

+ (instancetype)schemaWithSite:(MWKSite*)site
                    savedPages:(MWKSavedPageList*)savedPages
                       history:(MWKHistoryList*)history
                     blackList:(WMFRelatedSectionBlackList*)blackList
               locationManager:(WMFLocationManager*)locationManager
                          file:(NSURL*)fileURL {
    NSParameterAssert(site);
    NSParameterAssert(savedPages);
    NSParameterAssert(history);
    NSParameterAssert(blackList);
    NSParameterAssert(fileURL);

    WMFExploreSectionSchema* schema = [self schemaFromFileAtURL:fileURL] ? : [[WMFExploreSectionSchema alloc] init];
    schema.site              = site;
    schema.savedPages        = savedPages;
    schema.historyPages      = history;
    schema.blackList         = blackList;
    schema.fileURL           = fileURL;
    schema.locationManager   = locationManager;
    locationManager.delegate = schema;

    [schema update:YES];

    return schema;
}

- (void)setBlackList:(WMFRelatedSectionBlackList*)blackList {
    if (_blackList) {
        [self.KVOController unobserve:_blackList];
    }

    _blackList = blackList;

    [self.KVOController observe:_blackList keyPath:WMF_SAFE_KEYPATH(_blackList, entries) options:0 block:^(WMFExploreSectionSchema* observer, WMFRelatedSectionBlackList* object, NSDictionary* change) {
        [observer updateWithChangesInBlackList:object];
    }];
}

/**
 *  Sections used to "seed" a user's "feed" with an initial set of content.
 *
 *  Omits certain sections which are not guaranteed to be available (e.g. featured articles & nearby).
 *
 *  @return An array of sections that can be used to start the "feed" from scratch.
 */
- (NSArray<WMFExploreSection*>*)startingSchema {
    return @[[WMFExploreSection mainPageSectionWithSite:self.site],
             [WMFExploreSection randomSectionWithSite:self.site]];
}

#pragma mark - Main Article

/*
 * This is required so we don't show items related to main pages in the feed.
 * Ideally, we would pull this info from a service - but for now this is the easiest way to do it.
 * Note: we can get main pages individually for each site via the API, but not in an aggregate call.
 */
- (WMFAssetsFile*)mainPages {
    if (!_mainPages) {
        _mainPages = [[WMFAssetsFile alloc] initWithFileType:WMFAssetsFileTypeMainPages];
    }

    return _mainPages;
}

- (MWKTitle*)mainArticleTitleForSite:(MWKSite*)site {
    if (!site.language) {
        return nil;
    }
    NSString* titleText = self.mainPages.dictionary[site.language];
    if (!titleText) {
        return nil;
    }
    return [site titleWithString:titleText];
}

- (BOOL)titleIsForMainArticle:(MWKTitle*)title {
    MWKTitle* mainArticleTitle = [self mainArticleTitleForSite:title.site];
    return ([title.text isEqualToString:mainArticleTitle.text]);
}

#pragma mark - Sections

- (NSArray<WMFExploreSection*>*)sections {
    if (!_sections) {
        // required to enforce nonnull compliance when created for the first time
        _sections = @[];
    }
    return _sections;
}

- (void)updateSections:(NSArray<WMFExploreSection*>*)sections {
    if (self.sections == sections) {
        // not bothering with equality check here since it could be expensive when list is long
        return;
    }

    if (sections) {
        self.sections = [sections sortedArrayWithOptions:NSSortStable usingComparator:^NSComparisonResult (WMFExploreSection* _Nonnull obj1, WMFExploreSection* _Nonnull obj2) {
            return [obj1 compare:obj2];
        }];
    } else {
        // must be nonnull
        self.sections = @[];
    }

    [self.delegate sectionSchemaDidUpdateSections:self];

    [self save];
}

- (void)removeSection:(WMFExploreSection*)section {
    NSUInteger index = [self.sections indexOfObject:section];
    if (index == NSNotFound) {
        return;
    }
    NSMutableArray* sections = [self.sections mutableCopy];
    [sections removeObject:section];
    self.sections = sections;
    [self.delegate sectionSchema:self didRemoveSection:section atIndex:index];
    [self save];
}

#pragma mark - Update

- (void)updateSite:(MWKSite*)site {
    if ([site isEqual:self.site]) {
        return;
    }
    self.site = site;
    [self update:YES];
}

- (void)update {
    [self update:NO];
}

- (BOOL)update:(BOOL)force {
    [self.locationManager restartLocationMonitoring];

    if (!FBTweakValue(@"Explore", @"General", @"Always update on launch", NO)
        && !force
        && self.lastUpdatedAt
        && [[NSDate date] timeIntervalSinceDate:self.lastUpdatedAt] < WMFHomeMinimumAutomaticReloadTime) {
        return [self updateContinueReading];
    }

    //Get updated static sections
    NSMutableArray<WMFExploreSection*>* sections = [[self staticSections] mutableCopy];

    [sections addObjectsFromArray:[self featuredSections]];
    [sections addObjectsFromArray:[self mostReadSectionsWithUpdateIfNeeded]];
    [sections addObjectsFromArray:[self nearbySections]];

    [sections addObjectsFromArray:[self pictureOfTheDaySections]];

    //Add Saved and History
    NSArray<WMFExploreSection*>* recent = [self historyAndSavedPageSections];
    if ([recent count] > 0) {
        [sections addObjectsFromArray:recent];
    }

    self.lastUpdatedAt = [NSDate date];

    [self updateSections:sections];

    return YES;
}

- (BOOL)updateContinueReading {
    WMFExploreSection* old = [self existingContinueReadingSection];
    WMFExploreSection* new = [self continueReadingSection];
    if (WMF_EQUAL(old.title, isEqualToTitle:, new.title)) {
        return NO;
    }

    //Get updated static sections
    NSMutableArray<WMFExploreSection*>* sections = [[self sections] mutableCopy];
    [sections removeObject:old];

    if (new) {
        [sections insertObject:new atIndex:0];
    }
    [self updateSections:sections];
    return YES;
}

- (void)insertNearbySectionWithLocationIfNeeded:(CLLocation*)location {
    NSParameterAssert(location);

    NSMutableArray<WMFExploreSection*>* existingNearbySections = [[self nearbySections] mutableCopy];

    WMFExploreSection* closeEnough = [existingNearbySections bk_match:^BOOL (WMFExploreSection* oldNearby) {
        //Don't add a new one if we have one that is minimum distance
        if (oldNearby.location && [location distanceFromLocation:oldNearby.location] < WMFMinimumDistanceBeforeUpdatingNearby && oldNearby.placemark != nil) {
            return YES;
        }

        //Don't add more than one more in a single day
        if (oldNearby.location && [oldNearby.dateCreated isToday] && oldNearby.placemark != nil) {
            return YES;
        }

        return NO;
    }];

    if (closeEnough != nil) {
        return;
    }

    @weakify(self);
    [self.locationManager reverseGeocodeLocation:location].then(^(CLPlacemark* _Nullable placemark) {
        @strongify(self);
        if (!self) {
            return;
        }
        NSMutableArray<WMFExploreSection*>* sections = [self.sections mutableCopy];
        [sections bk_performReject:^BOOL (WMFExploreSection* obj) {
            return obj.type == WMFExploreSectionTypeNearby;
        }];

        [existingNearbySections addObject:[self nearbySectionWithLocation:location placemark:placemark]];

        NSUInteger max = [WMFExploreSection maxNumberOfSectionsForType:WMFExploreSectionTypeNearby];

        [existingNearbySections sortWithOptions:NSSortStable
                                usingComparator:^NSComparisonResult (WMFExploreSection* _Nonnull obj1, WMFExploreSection* _Nonnull obj2) {
            return -[obj1.dateCreated compare:obj2.dateCreated];
        }];

        [existingNearbySections wmf_arrayByTrimmingToLength:max];
        [sections addObjectsFromArray:existingNearbySections];
        [self updateSections:sections];
    }).catch(^(NSError* error) {
        DDLogWarn(@"Suppressing geocoding error: %@", error);
        return nil;
    });
}

- (void)removeNearbySection {
    NSMutableArray<WMFExploreSection*>* sections = [self.sections mutableCopy];
    [sections bk_performReject:^BOOL (WMFExploreSection* obj) {
        return obj.type == WMFExploreSectionTypeNearby;
    }];
    [self updateSections:sections];
}

- (void)updateWithChangesInBlackList:(WMFRelatedSectionBlackList*)blackList {
    //enumerate in reverse so that indexes are always correct
    [[blackList.entries wmf_mapAndRejectNil:^id (MWKTitle* obj) {
        return [self existingSectionForTitle:obj];
    }] enumerateObjectsWithOptions:NSEnumerationReverse usingBlock:^(WMFExploreSection* _Nonnull obj, NSUInteger idx, BOOL* _Nonnull stop) {
        [self removeSection:obj];
    }];
}

#pragma mmrk - Section Creation

/**
 *  Sections which should always be present in the "feed" (i.e. everything that isn't site specific).
 *
 *  @return An array of all existing site-independent sections.
 */
- (NSArray<WMFExploreSection*>*)staticSections {
    NSMutableArray<WMFExploreSection*>* sections = [NSMutableArray array];

    [sections wmf_safeAddObject:[self randomSection]];
    [sections addObject:[self mainPageSection]];
    [sections wmf_safeAddObject:[self continueReadingSection]];

    return sections;
}

- (WMFExploreSection*)randomSection {
    WMFExploreSection* random = [self.sections bk_match:^BOOL (WMFExploreSection* obj) {
        if (obj.type == WMFExploreSectionTypeRandom && [obj.site isEqual:self.site]) {
            return YES;
        }
        return NO;
    }];

    MWKHistoryEntry* lastEntry = [self.historyPages.entries firstObject];
    if (lastEntry && [[NSDate date] timeIntervalSinceDate:lastEntry.date] > WMFTimeBeforeRefreshingRandom) {
        random = [WMFExploreSection randomSectionWithSite:self.site];
    }

    //Always return a random section
    if (!random) {
        random = [WMFExploreSection randomSectionWithSite:self.site];
    }

    return random;
}

- (NSArray<WMFExploreSection*>*)nearbySections {
    NSArray<WMFExploreSection*>* nearby = [self.sections bk_select:^BOOL (WMFExploreSection* obj) {
        if (obj.type == WMFExploreSectionTypeNearby && obj.location != nil && obj.site != nil) {
            return YES;
        }
        return NO;
    }];

    return nearby;
}

- (nullable WMFExploreSection*)nearbySectionWithLocation:(CLLocation*)location placemark:(nullable CLPlacemark*)placemark {
    NSParameterAssert(location);
    if (!location || [WMFLocationManager isDeniedOrDisabled]) {
        return nil;
    }
    return [WMFExploreSection nearbySectionWithLocation:location placemark:placemark site:self.site];
}

/**
 *  Retrieve an updated list of "most read" sections, incorporating prior ones.
 *
 *  Selects all "most read" sections from the receiver and, if possible, appends an additional section for the most
 *  recent data from the current site.
 *
 *  @return An array of "most read" sections that should be in an updated version of the receiver.
 */
- (NSArray<WMFExploreSection*>*)mostReadSectionsWithUpdateIfNeeded {
    NSMutableArray<WMFExploreSection*>* mostReadSections = [[self.sections bk_select:^BOOL (WMFExploreSection* section) {
        return section.type == WMFExploreSectionTypeMostRead;
    }] mutableCopy];

    WMFExploreSection* latestMostReadSection = [self newMostReadSectionWithLatestPopulatedDate];

    BOOL containsLatestSectionEquivalent = [mostReadSections bk_any:^BOOL (WMFExploreSection* mostReadSection) {
        BOOL const matchesDay = [[NSCalendar wmf_utcGregorianCalendar]
                                 compareDate:mostReadSection.mostReadFetchDate
                                       toDate:latestMostReadSection.mostReadFetchDate
                            toUnitGranularity:NSCalendarUnitDay] == NSOrderedSame;
        BOOL const matchesSite = [mostReadSection.site isEqualToSite:latestMostReadSection.site];
        return matchesDay && matchesSite;
    }];

    if (!containsLatestSectionEquivalent) {
        [mostReadSections addObject:latestMostReadSection];
    }

    NSUInteger max = FBTweakValue(@"Explore", @"Sections", @"Max number of most read", [WMFExploreSection maxNumberOfSectionsForType:WMFExploreSectionTypeMostRead]);

    //Sort by date
    [mostReadSections sortWithOptions:NSSortStable
                      usingComparator:^NSComparisonResult (WMFExploreSection* _Nonnull obj1, WMFExploreSection* _Nonnull obj2) {
        return -[obj1.dateCreated compare:obj2.dateCreated];
    }];

    return [mostReadSections wmf_arrayByTrimmingToLength:max];
}

- (nullable WMFExploreSection*)newMostReadSectionWithLatestPopulatedDate {
    return [WMFExploreSection mostReadSectionForDate:[NSDate wmf_latestMostReadDataWithLikelyAvailableData]
                                                site:self.site];
}

- (NSArray<WMFExploreSection*>*)featuredSections {
    NSArray* existingFeaturedArticleSections = [self.sections bk_select:^BOOL (WMFExploreSection* obj) {
        return obj.type == WMFExploreSectionTypeFeaturedArticle;
    }];

    //Don't add new ones if we aren't in english
    NSMutableArray* featured = [existingFeaturedArticleSections mutableCopy];

    BOOL const containsTodaysFeaturedArticle = [featured bk_any:^BOOL (WMFExploreSection* obj) {
        NSAssert(obj.type == WMFExploreSectionTypeFeaturedArticle,
                 @"List should only contain featured sections, got %@", featured);
        return [obj.dateCreated isToday];
    }];

    if (!containsTodaysFeaturedArticle) {
        [featured wmf_safeAddObject:[WMFExploreSection featuredArticleSectionWithSiteIfSupported:self.site]];
    }

    NSUInteger max = FBTweakValue(@"Explore", @"Sections", @"Max number of featured", [WMFExploreSection maxNumberOfSectionsForType:WMFExploreSectionTypeFeaturedArticle]);

    //Sort by date
    [featured sortWithOptions:NSSortStable
              usingComparator:^NSComparisonResult (WMFExploreSection* _Nonnull obj1, WMFExploreSection* _Nonnull obj2) {
        return -[obj1.dateCreated compare:obj2.dateCreated];
    }];

    return [featured wmf_arrayByTrimmingToLength:max];
}

- (WMFExploreSection*)mainPageSection {
    WMFExploreSection* main = [self.sections bk_match:^BOOL (WMFExploreSection* obj) {
        if (obj.type == WMFExploreSectionTypeMainPage && [obj.site isEqual:self.site]) {
            return YES;
        }
        return NO;
    }];

    //If it's a new day and we havent created a new main page section, create it now
    if ([main.dateCreated isToday] && [main.site isEqual:self.site]) {
        return main;
    }

    return [WMFExploreSection mainPageSectionWithSite:self.site];
}

- (NSArray<WMFExploreSection*>*)pictureOfTheDaySections {
    NSMutableArray<WMFExploreSection*>* existingSections = [[self.sections bk_select:^BOOL (WMFExploreSection* obj) {
        if (obj.type == WMFExploreSectionTypePictureOfTheDay) {
            return YES;
        }
        return NO;
    }] mutableCopy];

    WMFExploreSection* todaySection = [existingSections bk_match:^BOOL (WMFExploreSection* existingSection) {
        //Only one section per day
        if ([existingSection.dateCreated isToday]) {
            return YES;
        }

        return NO;
    }];

    if (todaySection == nil) {
        [existingSections addObject:[WMFExploreSection pictureOfTheDaySectionWithDate:[NSDate date]]];
    }

    NSUInteger max = [WMFExploreSection maxNumberOfSectionsForType:WMFExploreSectionTypePictureOfTheDay];

    //Sort by date
    [existingSections sortWithOptions:NSSortStable
                      usingComparator:^NSComparisonResult (WMFExploreSection* _Nonnull obj1, WMFExploreSection* _Nonnull obj2) {
        return -[obj1.dateCreated compare:obj2.dateCreated];
    }];

    return [existingSections wmf_arrayByTrimmingToLength:max];
}

- (nullable WMFExploreSection*)continueReadingSection {
    NSDate* resignActiveDate             = [[NSUserDefaults standardUserDefaults] wmf_appResignActiveDate];
    BOOL const shouldShowContinueReading =
        FBTweakValue(@"Explore", @"Continue Reading", @"Always Show", NO) ||
        fabs([resignActiveDate timeIntervalSinceNow]) >= WMFTimeBeforeDisplayingLastReadArticle;

    //Only return if
    if (shouldShowContinueReading) {
        MWKTitle* lastRead = [[NSUserDefaults standardUserDefaults] wmf_openArticleTitle];
        if (lastRead) {
            return [WMFExploreSection continueReadingSectionWithTitle:lastRead];
        }
    }
    return nil;
}

- (nullable WMFExploreSection*)existingContinueReadingSection {
    return [self.sections bk_match:^BOOL (WMFExploreSection* obj) {
        if (obj.type == WMFExploreSectionTypeContinueReading) {
            return YES;
        }
        return NO;
    }];
}

- (nullable WMFExploreSection*)existingSectionForTitle:(MWKTitle*)title {
    return [self.sections bk_match:^BOOL (WMFExploreSection* obj) {
        if ([obj.title isEqualToTitle:title]) {
            return YES;
        }
        return NO;
    }];
}

- (NSArray<WMFExploreSection*>*)historyAndSavedPageSections {
    NSMutableArray<WMFExploreSection*>* sections = [NSMutableArray array];

    NSUInteger max = FBTweakValue(@"Explore", @"Sections", @"Max number of history/saved", [WMFExploreSection maxNumberOfSectionsForType:WMFExploreSectionTypeSaved] + [WMFExploreSection maxNumberOfSectionsForType:WMFExploreSectionTypeHistory]);

    NSArray<WMFExploreSection*>* saved   = [self sectionsFromSavedEntriesExcludingExistingTitlesInSections:nil maxLength:max];
    NSArray<WMFExploreSection*>* history = [self sectionsFromHistoryEntriesExcludingExistingTitlesInSections:saved maxLength:max];

    [sections addObjectsFromArray:saved];
    [sections addObjectsFromArray:history];

    //Sort by date
    [sections sortWithOptions:NSSortStable | NSSortConcurrent usingComparator:^NSComparisonResult (WMFExploreSection* _Nonnull obj1, WMFExploreSection* _Nonnull obj2) {
        return -[obj1.dateCreated compare:obj2.dateCreated];
    }];

    return [sections wmf_arrayByTrimmingToLength:max];
}

- (NSArray<WMFExploreSection*>*)sectionsFromHistoryEntriesExcludingExistingTitlesInSections:(nullable NSArray<WMFExploreSection*>*)existingSections maxLength:(NSUInteger)maxLength {
    NSArray<MWKTitle*>* existingTitles = [existingSections valueForKeyPath:WMF_SAFE_KEYPATH([WMFExploreSection new], title)];

    NSArray<MWKHistoryEntry*>* entries = [self.historyPages.entries bk_select:^BOOL (MWKHistoryEntry* obj) {
        return obj.titleWasSignificantlyViewed;
    }];

    entries = [entries bk_reject:^BOOL (MWKHistoryEntry* obj) {
        return [self.blackList titleIsBlackListed:obj.title];
    }];

    entries = [entries wmf_arrayByTrimmingToLength:maxLength + [existingSections count]];

    entries = [entries bk_reject:^BOOL (MWKHistoryEntry* obj) {
        return [self titleIsForMainArticle:obj.title] || [existingTitles containsObject:obj.title];
    }];

    return [[entries bk_map:^id (MWKHistoryEntry* obj) {
        return [WMFExploreSection historySectionWithHistoryEntry:obj];
    }] wmf_arrayByTrimmingToLength:maxLength];
}

- (NSArray<WMFExploreSection*>*)sectionsFromSavedEntriesExcludingExistingTitlesInSections:(nullable NSArray<WMFExploreSection*>*)existingSections maxLength:(NSUInteger)maxLength {
    NSArray<MWKTitle*>* existingTitles = [existingSections valueForKeyPath:WMF_SAFE_KEYPATH([WMFExploreSection new], title)];

    NSArray<MWKHistoryEntry*>* entries = [self.savedPages.entries bk_reject:^BOOL (MWKHistoryEntry* obj) {
        return [self.blackList titleIsBlackListed:obj.title];
    }];

    entries = [entries wmf_arrayByTrimmingToLength:maxLength + [existingSections count]];

    entries = [entries bk_reject:^BOOL (MWKHistoryEntry* obj) {
        return [self titleIsForMainArticle:obj.title] || [existingTitles containsObject:obj.title];
    }];

    return [[entries bk_map:^id (MWKSavedPageEntry* obj) {
        return [WMFExploreSection savedSectionWithSavedPageEntry:obj];
    }] wmf_arrayByTrimmingToLength:maxLength];
}

#pragma mark - WMFLocationManagerDelegate

- (void)nearbyController:(WMFLocationManager*)controller didChangeEnabledState:(BOOL)enabled {
    if (!enabled) {
        [self updateSections:
         [self.sections filteredArrayUsingPredicate:
          [NSPredicate predicateWithBlock:^BOOL (WMFExploreSection* _Nonnull evaluatedObject,
                                                 NSDictionary < NSString*, id > * _Nullable _) {
            return evaluatedObject.type != WMFExploreSectionTypeNearby;
        }]]];
    }
}

- (void)nearbyController:(WMFLocationManager*)controller didUpdateLocation:(CLLocation*)location {
    if (!location) {
        return;
    }
    if ([[NSDate date] timeIntervalSinceDate:[location timestamp]] > 60 * 5) {
        //We don't want old cached values - fresh data please!
        return;
    }
    [self.locationManager stopMonitoringLocation];
    [self insertNearbySectionWithLocationIfNeeded:location];
}

- (void)nearbyController:(WMFLocationManager*)controller didUpdateHeading:(CLHeading*)heading {
    WMF_TECH_DEBT_TODO(disable heading updates for this location manager);
}

- (void)nearbyController:(WMFLocationManager*)controller didReceiveError:(NSError*)error {
    if ([WMFLocationManager isDeniedOrDisabled]) {
        [self removeNearbySection];
        [self.locationManager stopMonitoringLocation];
        return;
    }

    if (![error.domain isEqualToString:kCLErrorDomain] && error.code == kCLErrorLocationUnknown) {
        //TODO: anything we need to handle here?
    }
}

#pragma mark - Persistance

+ (NSDictionary*)encodingBehaviorsByPropertyKey {
    NSMutableDictionary* behaviors = [[super encodingBehaviorsByPropertyKey] mutableCopy];

    #define WMFExploreSectionSchemaKey(key) WMF_SAFE_KEYPATH([WMFExploreSectionSchema new], key)

    behaviors[WMFExploreSectionSchemaKey(site)]            = @(MTLModelEncodingBehaviorExcluded);
    behaviors[WMFExploreSectionSchemaKey(savedPages)]      = @(MTLModelEncodingBehaviorExcluded);
    behaviors[WMFExploreSectionSchemaKey(historyPages)]    = @(MTLModelEncodingBehaviorExcluded);
    behaviors[WMFExploreSectionSchemaKey(mainPages)]       = @(MTLModelEncodingBehaviorExcluded);
    behaviors[WMFExploreSectionSchemaKey(delegate)]        = @(MTLModelEncodingBehaviorExcluded);
    behaviors[WMFExploreSectionSchemaKey(locationManager)] = @(MTLModelEncodingBehaviorExcluded);
    behaviors[WMFExploreSectionSchemaKey(blackList)]       = @(MTLModelEncodingBehaviorExcluded);
    behaviors[WMFExploreSectionSchemaKey(fileURL)]         = @(MTLModelEncodingBehaviorExcluded);
    behaviors[WMFExploreSectionSchemaKey(saveQueue)]       = @(MTLModelEncodingBehaviorExcluded);

    return behaviors;
}

- (AnyPromise*)save {
    /*
       NOTE: until this class is made immutable, it cannot safely be passed between threads.
     */
    WMFExploreSectionSchema* backgroundCopy = [self copy];

    return [AnyPromise promiseWithResolverBlock:^(PMKResolver _Nonnull resolve) {
        dispatch_async(self.saveQueue, ^{
            NSError* error;
            if (![[NSFileManager defaultManager] createDirectoryAtURL:[self.fileURL URLByDeletingLastPathComponent]
                                          withIntermediateDirectories:YES
                                                           attributes:nil
                                                                error:&error]) {
                DDLogError(@"Failed to save sections to disk: %@", error);
                resolve(error);
                return;
            }

            NSMutableData* result = [NSMutableData data];
            NSKeyedArchiver* archiver = [[NSKeyedArchiver alloc] initForWritingWithMutableData:result];

            @try {
                [archiver encodeObject:backgroundCopy forKey:NSKeyedArchiveRootObjectKey];
                [archiver finishEncoding];
                [result writeToURL:self.fileURL
                           options:NSDataWritingAtomic
                             error:&error];
            } @catch (NSException* exception) {
                error = [NSError errorWithDomain:NSInvalidArchiveOperationException
                                            code:-1
                                        userInfo:@{NSLocalizedDescriptionKey: exception.name,
                                                   NSLocalizedFailureReasonErrorKey: exception.reason}];
            }

            NSAssert(!error, @"Failed to save sections: %@", error);
            if (error) {
                DDLogError(@"Failed to save sections to disk: %@", error);
            }
            resolve(error);
        });
    }];
}

+ (NSURL*)defaultSchemaURL {
    static NSString* const WMFExploreSectionsFilePath = @"WMFHomeSections.plist";
    NSString* documents                               = documentsDirectory();
    NSString* path                                    = [documents stringByAppendingPathComponent:WMFExploreSectionsFilePath];
    NSURL* url                                        = [NSURL fileURLWithPath:path];
    return url;
}

+ (instancetype)schemaFromFileAtURL:(NSURL*)fileURL {
    //Need to map old class names
    [NSKeyedUnarchiver setClass:[WMFExploreSectionSchema class] forClassName:@"WMFHomeSectionSchema"];
    [NSKeyedUnarchiver setClass:[WMFExploreSection class] forClassName:@"WMFHomeSection"];
    NSError* error;
    NSData* data = [[NSData alloc] initWithContentsOfURL:fileURL options:0 error:&error];
    if (!data) {
        NSAssert([error.domain isEqualToString:NSCocoaErrorDomain] && error.code == NSFileReadNoSuchFileError,
                 @"Unexpected error reading schema data: %@", error);
        return nil;
    }
    WMFExploreSectionSchema* schema;

    if ([[NSProcessInfo processInfo] wmf_isOperatingSystemMajorVersionAtLeast:9]) {
        schema = [NSKeyedUnarchiver unarchiveTopLevelObjectWithData:data error:&error];
    } else {
        @try {
            schema = [NSKeyedUnarchiver unarchiveObjectWithData:data];
        } @catch (NSException* exception) {
            error = [NSError errorWithDomain:NSInvalidArchiveOperationException
                                        code:-1
                                    userInfo:@{NSLocalizedDescriptionKey: exception.name,
                                               NSLocalizedFailureReasonErrorKey: exception.reason}];
        }
    }
    NSAssert(schema, @"Failed to unarchive schema: %@", error);
    return schema;
}

@end

NS_ASSUME_NONNULL_END<|MERGE_RESOLUTION|>--- conflicted
+++ resolved
@@ -75,13 +75,8 @@
                      savedPages:savedPages
                         history:history
                       blackList:blackList
-<<<<<<< HEAD
                 locationManager:[WMFLocationManager coarseLocationManager]
-                           file:[[self defaultSchemaURL] path]];
-=======
-                locationManager:[[WMFLocationManager alloc] init]
                            file:[self defaultSchemaURL]];
->>>>>>> 009aba44
 }
 
 + (instancetype)schemaWithSite:(MWKSite*)site
