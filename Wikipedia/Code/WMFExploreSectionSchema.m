--- conflicted
+++ resolved
@@ -112,38 +112,6 @@
 }
 
 /**
-<<<<<<< HEAD
-=======
- *  Reset the feed to its initial set, containing a specific array of items depending on the current site.
- *
- *  Inserts featured section as well as related sections from saved and/or history to the @c startingSchema.
- *
- *  @see startingSchema
- */
-- (void)reset {
-    NSMutableArray<WMFExploreSection*>* startingSchema = [[self startingSchema] mutableCopy];
-
-    [startingSchema addObject:[self newMostReadSectionWithLatestPopulatedDate]];
-    
-    [startingSchema addObjectsFromArray:[self pictureOfTheDaySections]];
-
-    [startingSchema wmf_safeAddObject:[WMFExploreSection featuredArticleSectionWithSiteIfSupported:self.site]];
-
-    WMFExploreSection* saved =
-        [[self sectionsFromSavedEntriesExcludingExistingTitlesInSections:nil maxLength:1] firstObject];
-
-    WMFExploreSection* recent =
-        [[self sectionsFromHistoryEntriesExcludingExistingTitlesInSections:saved ? @[saved] : nil maxLength:1] firstObject];
-
-    [startingSchema wmf_safeAddObject:recent];
-    [startingSchema wmf_safeAddObject:saved];
-
-    self.lastUpdatedAt = nil;
-    [self updateSections:startingSchema];
-}
-
-/**
->>>>>>> 5426c5b4
  *  Sections used to "seed" a user's "feed" with an initial set of content.
  *
  *  Omits certain sections which are not guaranteed to be available (e.g. featured articles & nearby).
