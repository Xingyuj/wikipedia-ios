#import "NSURL+WMFLinkParsing.h"
#import "NSString+WMFExtras.h"
#import "NSString+WMFPageUtilities.h"
#import "NSURLComponents+WMFLinkParsing.h"

NSString *const WMFDefaultSiteDomain = @"wikipedia.org";

@implementation NSURL (WMFLinkParsing)

#pragma mark - Constructors

+ (nullable NSURL *)wmf_wikimediaCommonsURL {
    NSURLComponents *URLComponents = [[NSURLComponents alloc] init];
    URLComponents.scheme = @"https";
    URLComponents.host = [NSURLComponents wmf_hostWithDomain:@"wikimedia.org" subDomain:@"commons" isMobile:NO];
    return [URLComponents URL];
}

+ (NSURL *)wmf_URLWithDefaultSiteAndlanguage:(nullable NSString *)language {
    return [self wmf_URLWithDomain:WMFDefaultSiteDomain language:language];
}

+ (NSURL *)wmf_URLWithDefaultSiteAndLocale:(NSLocale *)locale {
    return [self wmf_URLWithDomain:WMFDefaultSiteDomain language:[locale objectForKey:NSLocaleLanguageCode]];
}

+ (NSURL *)wmf_URLWithDefaultSiteAndCurrentLocale {
    return [self wmf_URLWithDefaultSiteAndLocale:[NSLocale currentLocale]];
}

+ (NSURL *)wmf_URLWithDomain:(NSString *)domain language:(nullable NSString *)language {
    return [[NSURLComponents wmf_componentsWithDomain:domain language:language] URL];
}

+ (NSURL *)wmf_URLWithDomain:(NSString *)domain language:(nullable NSString *)language title:(NSString *)title fragment:(nullable NSString *)fragment {
    return [[NSURLComponents wmf_componentsWithDomain:domain language:language title:title fragment:fragment] URL];
}

+ (NSURL *)wmf_URLWithSiteURL:(NSURL *)siteURL title:(nullable NSString *)title fragment:(nullable NSString *)fragment {
    return [siteURL wmf_URLWithTitle:title fragment:fragment];
}

+ (NSRegularExpression *)invalidPercentEscapesRegex {
    static dispatch_once_t onceToken;
    static NSRegularExpression *percentEscapesRegex;
    dispatch_once(&onceToken, ^{
        percentEscapesRegex = [NSRegularExpression regularExpressionWithPattern:@"%[^0-9A-F]|%[0-9A-F][^0-9A-F]" options:NSRegularExpressionCaseInsensitive error:nil];
    });
    return percentEscapesRegex;
}

+ (NSURL *)wmf_URLWithSiteURL:(NSURL *)siteURL unescapedDenormalizedTitleAndFragment:(NSString *)path {
    NSAssert(![path wmf_isWikiResource],
             @"Didn't expect %@ to be an internal link. Use initWithInternalLink:site: instead.",
             path);
    if ([path wmf_isWikiResource]) {
        return [NSURL wmf_URLWithSiteURL:siteURL unescapedDenormalizedInternalLink:path];
    } else {
        NSArray *bits = [path componentsSeparatedByString:@"#"];
        NSString *fragment = nil;
        if (bits.count > 1) {
            fragment = bits[1];
        }
        fragment = [fragment precomposedStringWithCanonicalMapping];
        return [NSURL wmf_URLWithSiteURL:siteURL title:[[bits firstObject] wmf_normalizedPageTitle] fragment:fragment];
    }
}

+ (NSURL *)wmf_URLWithSiteURL:(NSURL *)siteURL escapedDenormalizedTitleAndFragment:(NSString *)path {
    NSAssert(![path wmf_isWikiResource],
             @"Didn't expect %@ to be an internal link. Use initWithInternalLink:site: instead.",
             path);
    NSAssert([[NSURL invalidPercentEscapesRegex] matchesInString:path options:0 range:NSMakeRange(0, path.length)].count == 0, @"%@ should only have valid percent escapes", path);
    if ([path wmf_isWikiResource]) {
        return [NSURL wmf_URLWithSiteURL:siteURL escapedDenormalizedInternalLink:path];
    } else {
        NSArray *bits = [path componentsSeparatedByString:@"#"];
        NSString *fragment = nil;
        if (bits.count > 1) {
            fragment = bits[1];
        }
        return [NSURL wmf_URLWithSiteURL:siteURL title:[[bits firstObject] wmf_unescapedNormalizedPageTitle] fragment:fragment];
    }
}

+ (NSURL *)wmf_URLWithSiteURL:(NSURL *)siteURL unescapedDenormalizedInternalLink:(NSString *)internalLink {
    NSAssert(internalLink.length == 0 || [internalLink wmf_isWikiResource],
             @"Expected string with internal link prefix but got: %@", internalLink);
    return [self wmf_URLWithSiteURL:siteURL unescapedDenormalizedTitleAndFragment:[internalLink wmf_pathWithoutWikiPrefix]];
}

+ (NSURL *)wmf_URLWithSiteURL:(NSURL *)siteURL escapedDenormalizedInternalLink:(NSString *)internalLink {
    NSAssert(internalLink.length == 0 || [internalLink wmf_isWikiResource],
             @"Expected string with internal link prefix but got: %@", internalLink);
    return [self wmf_URLWithSiteURL:siteURL escapedDenormalizedTitleAndFragment:[internalLink wmf_pathWithoutWikiPrefix]];
}

- (NSURL *)wmf_URLWithTitle:(NSString *)title {
    NSURLComponents *components = [NSURLComponents componentsWithURL:self resolvingAgainstBaseURL:NO];
    components.wmf_title = title;
    return components.URL;
}

- (NSURL *)wmf_wikipediaSchemeURLWithTitle:(NSString *)title {
    NSURLComponents *components = [NSURLComponents componentsWithURL:self resolvingAgainstBaseURL:NO];
    components.wmf_title = title;
    components.scheme = @"wikipedia";
    return components.URL;
}

- (nullable NSURL *)wmf_wikipediaSchemeURL {
    NSURLComponents *components = [NSURLComponents componentsWithURL:self resolvingAgainstBaseURL:NO];
    components.scheme = @"wikipedia";
    return components.URL;
}

- (NSURL *)wmf_URLWithTitle:(NSString *)title fragment:(NSString *)fragment {
    NSURLComponents *components = [NSURLComponents componentsWithURL:self resolvingAgainstBaseURL:NO];
    components.wmf_title = title;
    components.wmf_fragment = fragment;
    return components.URL;
}

- (NSURL *)wmf_URLWithFragment:(nullable NSString *)fragment {
    NSURLComponents *components = [NSURLComponents componentsWithURL:self resolvingAgainstBaseURL:NO];
    components.wmf_fragment = fragment;
    return components.URL;
}

- (NSURL *)wmf_URLWithPath:(NSString *)path isMobile:(BOOL)isMobile {
    NSURLComponents *components = [NSURLComponents componentsWithURL:self resolvingAgainstBaseURL:NO];
    components.path = [path precomposedStringWithCanonicalMapping];
    if (isMobile != self.wmf_isMobile) {
        components.host = [NSURLComponents wmf_hostWithDomain:self.wmf_domain language:self.wmf_language isMobile:isMobile];
    }
    return components.URL;
}

- (NSURL *)wmf_siteURL {
    NSURLComponents *components = [NSURLComponents componentsWithURL:self resolvingAgainstBaseURL:NO];
    components.path = nil;
    components.fragment = nil;
    return [components URL];
}

- (NSURL *)wmf_APIURL:(BOOL)isMobile {
    return [[self wmf_siteURL] wmf_URLWithPath:@"/w/api.php" isMobile:isMobile];
}

+ (NSURL *)wmf_APIURLForURL:(NSURL *)URL isMobile:(BOOL)isMobile {
    return [[URL wmf_siteURL] wmf_URLWithPath:@"/w/api.php" isMobile:isMobile];
}

+ (NSURL *)wmf_mobileAPIURLForURL:(NSURL *)URL {
    return [NSURL wmf_APIURLForURL:URL isMobile:YES];
}

+ (NSURL *)wmf_desktopAPIURLForURL:(NSURL *)URL {
    return [NSURL wmf_APIURLForURL:URL isMobile:NO];
}

+ (NSURL *)wmf_mobileURLForURL:(NSURL *)url {
    if (url.wmf_isMobile) {
        return url;
    } else {
        NSURLComponents *components = [NSURLComponents componentsWithURL:url resolvingAgainstBaseURL:NO];
        components.host = [NSURLComponents wmf_hostWithDomain:url.wmf_domain language:url.wmf_language isMobile:YES];
        NSURL *mobileURL = components.URL ?: url;
        return mobileURL;
    }
}

+ (NSURL *)wmf_desktopURLForURL:(NSURL *)url {
    NSURLComponents *components = [NSURLComponents componentsWithURL:url resolvingAgainstBaseURL:NO];
    components.host = [NSURLComponents wmf_hostWithDomain:url.wmf_domain language:url.wmf_language isMobile:NO];
    NSURL *desktopURL = components.URL ?: url;
    return desktopURL;
}

#pragma mark - Properties

- (BOOL)wmf_isWikiResource {
    return [self.path wmf_isWikiResource];
}

- (BOOL)wmf_isWikiCitation {
    return [self.fragment wmf_isCitationFragment];
}

- (BOOL)wmf_isPeekable {
    if ([self.absoluteString isEqualToString:@""] ||
        [self.fragment wmf_isReferenceFragment] ||
        [self.fragment wmf_isCitationFragment] ||
        [self.fragment wmf_isEndNoteFragment]) {
        return NO;
    }
    if (![self wmf_isWikiResource]) {
        if ([self.scheme hasPrefix:@"http"]) {
            return YES;
        }
    } else {
        if (![self wmf_isIntraPageFragment]) {
            return YES;
        }
    }
    return NO;
}

- (BOOL)wmf_isMobile {
    NSArray *hostComponents = [self.host componentsSeparatedByString:@"."];
    if (hostComponents.count < 3) {
        return NO;
    } else {
        if ([hostComponents[0] isEqualToString:@"m"]) {
            return true;
        } else {
            return [hostComponents[1] isEqualToString:@"m"];
        }
    }
}

- (NSString *)wmf_pathWithoutWikiPrefix {
    return [self.path wmf_pathWithoutWikiPrefix];
}

- (NSString *)wmf_domain {
    NSArray *hostComponents = [self.host componentsSeparatedByString:@"."];
    if (hostComponents.count < 3) {
        return self.host;
    } else {
        NSInteger firstIndex = 1;
        if ([hostComponents[1] isEqualToString:@"m"]) {
            firstIndex = 2;
        }
        NSArray *subarray = [hostComponents subarrayWithRange:NSMakeRange(firstIndex, hostComponents.count - firstIndex)];
        return [subarray componentsJoinedByString:@"."];
    }
}

- (NSString *)wmf_language {
    NSArray *hostComponents = [self.host componentsSeparatedByString:@"."];
    if (hostComponents.count < 3) {
        return nil;
    } else {
        NSString *potentialLanguage = hostComponents[0];
        return [potentialLanguage isEqualToString:@"m"] ? nil : potentialLanguage;
    }
}

<<<<<<< HEAD
- (NSURL *)wmf_desktopURLWithoutFragment {
=======

- (NSURL *)wmf_databaseKeyURL {
>>>>>>> 764fd3ea
    NSURLComponents *components = [NSURLComponents componentsWithURL:self resolvingAgainstBaseURL:NO];
    components.host = [NSURLComponents wmf_hostWithDomain:self.wmf_domain language:self.wmf_language isMobile:NO];
    components.fragment = nil;
    components.scheme = @"https";
    return components.URL;
}

<<<<<<< HEAD
=======
- (NSString *)wmf_databaseKey {
    return self.wmf_databaseKeyURL.absoluteString.precomposedStringWithCanonicalMapping;
}

>>>>>>> 764fd3ea
- (NSString *)wmf_title {
    if (![self wmf_isWikiResource]) {
        return nil;
    }
    NSString *title = [[self.path wmf_pathWithoutWikiPrefix] wmf_normalizedPageTitle];
    if (title == nil) {
        title = @"";
    }
    return title;
}

- (NSString *)wmf_titleWithUnderScores {
    if (![self wmf_isWikiResource]) {
        return nil;
    }
    NSString *title = [[self.path wmf_pathWithoutWikiPrefix] wmf_denormalizedPageTitle];
    if (title == nil) {
        title = @"";
    }
    return title;
}

- (BOOL)wmf_isNonStandardURL {
    return self.wmf_language == nil;
}

@end<|MERGE_RESOLUTION|>--- conflicted
+++ resolved
@@ -247,12 +247,7 @@
     }
 }
 
-<<<<<<< HEAD
-- (NSURL *)wmf_desktopURLWithoutFragment {
-=======
-
 - (NSURL *)wmf_databaseKeyURL {
->>>>>>> 764fd3ea
     NSURLComponents *components = [NSURLComponents componentsWithURL:self resolvingAgainstBaseURL:NO];
     components.host = [NSURLComponents wmf_hostWithDomain:self.wmf_domain language:self.wmf_language isMobile:NO];
     components.fragment = nil;
@@ -260,13 +255,10 @@
     return components.URL;
 }
 
-<<<<<<< HEAD
-=======
 - (NSString *)wmf_databaseKey {
     return self.wmf_databaseKeyURL.absoluteString.precomposedStringWithCanonicalMapping;
 }
 
->>>>>>> 764fd3ea
 - (NSString *)wmf_title {
     if (![self wmf_isWikiResource]) {
         return nil;
