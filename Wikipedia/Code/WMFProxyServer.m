#import "WMFProxyServer.h"

#import "GCDWebServer.h"
#import "GCDWebServerDataResponse.h"
#import "GCDWebServerErrorResponse.h"
#import "GCDWebServerFileResponse.h"
#import "NSURL+WMFExtras.h"
#import "NSString+WMFExtras.h"
<<<<<<< HEAD
#import "NSURL+WMFProxyServer.h"
=======
#import "Wikipedia-swift.h"
>>>>>>> ef210f9e

@interface WMFProxyServer () <GCDWebServerDelegate>
@property (nonatomic, strong) GCDWebServer* webServer;
@property (nonatomic, copy, nonnull) NSString* secret;
@property (nonatomic, copy, nonnull) NSString* hostedFolderPath;
@property (nonatomic) NSURLComponents* hostURLComponents;
@property (nonatomic, readonly) GCDWebServerAsyncProcessBlock defaultHandler;
@end

@implementation WMFProxyServer

+ (WMFProxyServer*)sharedProxyServer {
    static dispatch_once_t onceToken;
    static WMFProxyServer* sharedProxyServer;
    dispatch_once(&onceToken, ^{
        sharedProxyServer = [[WMFProxyServer alloc] init];
    });
    return sharedProxyServer;
}

- (instancetype)init {
    self = [super init];
    if (self) {
        [self setup];
    }
    return self;
}

- (void)setup {
    NSString* secret = [[NSUUID UUID] UUIDString];
    self.secret    = secret;
    
    NSURL* documentsURL = [[[NSFileManager defaultManager] URLsForDirectory:NSDocumentDirectory inDomains:NSUserDomainMask] lastObject];
    NSURL* assetsURL    = [documentsURL URLByAppendingPathComponent:@"assets"];
    self.hostedFolderPath = assetsURL.path;
    
    self.webServer = [[GCDWebServer alloc] init];
    
    self.webServer.delegate = self;
    
    [self.webServer addDefaultHandlerForMethod:@"GET" requestClass:[GCDWebServerRequest class] asyncProcessBlock:self.defaultHandler];
    
    [self start];
}

- (void)start {
    if (self.isRunning) {
        return;
    }
    
    NSDictionary* options = @{GCDWebServerOption_BindToLocalhost: @(YES), //only accept requests from localhost
                              GCDWebServerOption_Port: @(0)};// allow the OS to pick a random port
    
    NSError* serverStartError = nil;
    NSUInteger attempts = 0;
    NSUInteger attemptLimit = 5;
    BOOL didStartServer = false;
    
    while (!didStartServer && attempts < attemptLimit) {
        didStartServer = [self.webServer startWithOptions:options error:&serverStartError];
        if (!didStartServer) {
            DDLogError(@"Error starting proxy: %@", serverStartError);
            attempts++;
            if (attempts == attemptLimit) {
                DDLogError(@"Unable to start the proxy.");
#if DEBUG
                [[WMFAlertManager sharedInstance] showEmailFeedbackAlertViewWithError:serverStartError];
#else
                NSString *errorMessage = localizedStringForKeyFallingBackOnEnglish(@"article-unable-to-load-article");
                [[WMFAlertManager sharedInstance] showErrorAlertWithMessage:errorMessage sticky:YES dismissPreviousAlerts:YES tapCallBack:^{
                    [self start];
                }];
#endif
                
            }
        }
    }
}

#pragma mark - GCDWebServer

- (void)webServerDidStop:(GCDWebServer *)server {
    if ([[UIApplication sharedApplication] applicationState] != UIApplicationStateBackground) { //restart the server if it fails for some reason other than being in the background
        [self start];
    }
}

- (BOOL)isRunning {
    return self.webServer.isRunning;
}

#pragma mark - Proxy Request Handler

- (GCDWebServerAsyncProcessBlock)defaultHandler {
    @weakify(self);
    return ^(GCDWebServerRequest* request, GCDWebServerCompletionBlock completionBlock) {
               dispatch_block_t notFound = ^{
                   completionBlock([GCDWebServerErrorResponse responseWithClientError:kGCDWebServerHTTPStatusCode_NotFound message:@"404"]);
               };

               @strongify(self);
               if (!self) {
                   notFound();
                   return;
               }

               NSString* path      = request.path;
               NSArray* components = [path pathComponents];

               if (components.count < 3) { //ensure components exist and there are at least three
                   notFound();
                   return;
               }

               if (![components[1] isEqualToString:self.secret]) { //ensure the second component is the secret
                   notFound();
                   return;
               }

               NSString* baseComponent = components[2];

               if ([baseComponent isEqualToString:WMFProxyFileBasePath]) {
                   NSArray* localPathComponents = [components subarrayWithRange:NSMakeRange(3, components.count - 3)];
                   NSString* relativePath       = [NSString pathWithComponents:localPathComponents];
                   [self handleFileRequestForRelativePath:relativePath completionBlock:completionBlock];
               } else if ([baseComponent isEqualToString:WMFProxyImageBasePath]) {
                   NSString* originalSrc = request.query[WMFProxyImageOriginalSrcKey];
                   if (!originalSrc) {
                       notFound();
                       return;
                   }

                   if ([originalSrc hasPrefix:@"//"]) {
                       originalSrc = [@"https:" stringByAppendingString:originalSrc];
                   }

                   NSURL* imgURL = [NSURL URLWithString:originalSrc];
                   if (!imgURL) {
                       notFound();
                       return;
                   }

                   [self handleImageRequestForURL:imgURL completionBlock:completionBlock];
               } else {
                   notFound();
               }
    };
}

#pragma mark - Specific Handlers

- (void)handleFileRequestForRelativePath:(NSString*)relativePath completionBlock:(GCDWebServerCompletionBlock)completionBlock {
    NSString* fullPath      = [self.hostedFolderPath stringByAppendingPathComponent:relativePath];
    NSURL* localFileURL     = [NSURL fileURLWithPath:fullPath];
    NSNumber* isRegularFile = nil;
    NSError* fileReadError  = nil;
    if ([localFileURL getResourceValue:&isRegularFile forKey:NSURLIsRegularFileKey error:&fileReadError] && [isRegularFile boolValue]) {
        completionBlock([GCDWebServerFileResponse responseWithFile:localFileURL.path]);
    } else {
        completionBlock([GCDWebServerErrorResponse responseWithClientError:kGCDWebServerHTTPStatusCode_NotFound message:@"404"]);
    }
}

- (void)handleImageRequestForURL:(NSURL*)imgURL completionBlock:(GCDWebServerCompletionBlock)completionBlock {
    GCDWebServerErrorResponse* notFound = [GCDWebServerErrorResponse responseWithClientError:kGCDWebServerHTTPStatusCode_NotFound message:@"Image not found"];
    NSAssert(imgURL, @"imageProxy URL should not be nil");

    NSURLCache* URLCache                = [NSURLCache sharedURLCache];
    NSURLRequest* request               = [NSURLRequest requestWithURL:imgURL];
    NSCachedURLResponse* cachedResponse = [URLCache cachedResponseForRequest:request];

    if (cachedResponse.response && cachedResponse.data) {
        NSString* mimeType = cachedResponse.response.MIMEType;
        if (mimeType == nil) {
            mimeType = [imgURL wmf_mimeTypeForExtension];
        }
        NSAssert(mimeType != nil, @"MIME type not found for URL %@", imgURL);
        GCDWebServerDataResponse* gcdResponse = [[GCDWebServerDataResponse alloc] initWithData:cachedResponse.data contentType:mimeType];
        completionBlock(gcdResponse);
    } else {
        NSURLSessionDataTask* downloadImgTask = [[NSURLSession sharedSession] dataTaskWithRequest:request completionHandler:^(NSData* imgData, NSURLResponse* response, NSError* error) {
            if (response && imgData) {
                GCDWebServerDataResponse* gcdResponse = [[GCDWebServerDataResponse alloc] initWithData:imgData contentType:response.MIMEType];
                completionBlock(gcdResponse);
                NSCachedURLResponse* responseToCache = [[NSCachedURLResponse alloc] initWithResponse:response data:imgData];
                [URLCache storeCachedResponse:responseToCache forRequest:request];
            } else {
                completionBlock(notFound);
            }
        }];
        [downloadImgTask resume];
    }
}

#pragma - File Proxy Paths & URLs

- (NSURL*)proxyURLForRelativeFilePath:(NSString*)relativeFilePath fragment:(NSString*)fragment {
    NSString* secret = self.secret;
    NSURL *serverURL = self.webServer.serverURL;
    if (relativeFilePath == nil || secret == nil || serverURL == nil) {
        return nil;
    }
<<<<<<< HEAD
    NSURLComponents* components = [NSURLComponents componentsWithURL:self.webServer.serverURL resolvingAgainstBaseURL:NO];
    components.path     = [NSString pathWithComponents:@[@"/", secret, WMFProxyFileBasePath, relativeFilePath]];
=======

    NSURLComponents* components = [NSURLComponents componentsWithURL:serverURL resolvingAgainstBaseURL:NO];
    components.path     = [NSString pathWithComponents:@[@"/", secret, @"fileProxy", relativeFilePath]];
>>>>>>> ef210f9e
    components.fragment = fragment;
    return components.URL;
}

- (NSString*)localFilePathForRelativeFilePath:(NSString*)relativeFilePath {
    return [self.hostedFolderPath stringByAppendingPathComponent:relativeFilePath];
}

#pragma - Image Proxy URLs

- (NSURL*)proxyURLForImageURLString:(NSString*)imageURLString {
    NSString* secret = self.secret;
    NSURL *serverURL = self.webServer.serverURL;
    if (secret == nil || serverURL == nil) {
        return nil;
    }
    
<<<<<<< HEAD
    NSURLComponents* components = [NSURLComponents componentsWithURL:self.webServer.serverURL resolvingAgainstBaseURL:NO];
    components.path = [NSString pathWithComponents:@[@"/", secret, WMFProxyImageBasePath]];
    
    return [components.URL wmf_imageProxyURLWithOriginalSrc:imageURLString];
=======
    NSURLComponents* components = [NSURLComponents componentsWithURL:serverURL resolvingAgainstBaseURL:NO];
    components.path = [NSString pathWithComponents:@[@"/", secret, @"imageProxy"]];
    NSURLQueryItem* queryItem = [NSURLQueryItem queryItemWithName:@"originalSrc" value:imageURLString];
    if (queryItem) {
        components.queryItems = @[queryItem];
    }
    return components.URL;
>>>>>>> ef210f9e
}

- (NSString*)stringByReplacingImageURLsWithProxyURLsInHTMLString:(NSString*)HTMLString targetImageWidth:(NSUInteger)targetImageWidth {
    static NSRegularExpression* imageTagRegex;
    static dispatch_once_t onceToken;
    dispatch_once(&onceToken, ^{
        NSString* pattern = @"(?:<img\\s)([^>]*)(?:>)";
        imageTagRegex = [NSRegularExpression regularExpressionWithPattern:pattern
                                                          options:NSRegularExpressionCaseInsensitive
                                                            error:nil];
    });
    
    //defensively copy
    HTMLString = [HTMLString copy];
    
    NSMutableString *newHTMLString = [NSMutableString stringWithString:@""];

    __block NSInteger location = 0;
    [imageTagRegex enumerateMatchesInString:HTMLString options:0 range:NSMakeRange(0, HTMLString.length) usingBlock:^(NSTextCheckingResult * _Nullable imageTagResult, NSMatchingFlags flags, BOOL * _Nonnull stop) {
        //append the next chunk that we didn't match on to the new string
        NSString *nonMatchingStringToAppend = [HTMLString substringWithRange:NSMakeRange(location, imageTagResult.range.location - location)];
        [newHTMLString appendString:nonMatchingStringToAppend];
        
        //get just the image tag contents - everything between <img and >
        NSString *imageTagContents = [imageTagRegex replacementStringForResult:imageTagResult inString:HTMLString offset:0 template:@"$1"];
        //update those contents by changing the src, disabling the srcset, and adding other attributes used for scaling
        NSString *newImageTagContents = [self stringByUpdatingImageTagAttributesForProxyAndScalingInImageTagContents:imageTagContents withTargetImageWidth:targetImageWidth];
        //append the updated image tag to the new string
        [newHTMLString appendString:[@[@"<img ", newImageTagContents, @">"] componentsJoinedByString:@""]];
        
        location = imageTagResult.range.location + imageTagResult.range.length;
        *stop = false;
    }];
    
    //append the final chunk of the original string
    [newHTMLString appendString:[HTMLString substringWithRange:NSMakeRange(location, HTMLString.length - location)]];

    return newHTMLString;
}

- (NSString *)stringByUpdatingImageTagAttributesForProxyAndScalingInImageTagContents:(NSString *)imageTagContents withTargetImageWidth:(NSUInteger)targetImageWidth {
    static NSRegularExpression* attributeRegex;
    static NSRegularExpression* sizeRegex;
    static dispatch_once_t onceToken;
    dispatch_once(&onceToken, ^{
        NSString *attributePattern = @"(src|data-file-width|width)=[\"']?((?:.(?![\"']?\\s+(?:\\S+)=|[>\"']))+.)[\"']?"; //match on the three attributes we need to read: src, data-file-width, width
        attributeRegex = [NSRegularExpression regularExpressionWithPattern:attributePattern options:NSRegularExpressionCaseInsensitive error:nil];
        
        NSString *sizePattern = @"^[0-9]+(?=px-)";//match on numerals followed by px- at the beginning of the filename
        sizeRegex = [NSRegularExpression regularExpressionWithPattern:sizePattern options:NSRegularExpressionCaseInsensitive error:nil];
    });
    
    __block NSString *src = nil; //the image src
    __block NSRange srcAttributeRange = NSMakeRange(NSNotFound, 0); //the range of the full src attribute - src=blah
    __block NSInteger dataFileWidth = 0; //the original file width from data-file-width=
    __block NSInteger width = 0; //the width of the image from width=
    NSInteger attributeOffset = 0;
    [attributeRegex enumerateMatchesInString:imageTagContents options:0 range:NSMakeRange(0, imageTagContents.length) usingBlock:^(NSTextCheckingResult * _Nullable attributeResult, NSMatchingFlags flags, BOOL * _Nonnull stop) {
        NSString *attributeName = [[attributeRegex replacementStringForResult:attributeResult inString:imageTagContents offset:attributeOffset template:@"$1"] lowercaseString];
        NSString *attributeValue = [attributeRegex replacementStringForResult:attributeResult inString:imageTagContents offset:attributeOffset template:@"$2"];
        if ([attributeName isEqualToString:@"src"]) {
            src = attributeValue;
            srcAttributeRange = attributeResult.range;
        } else if ([attributeName isEqualToString:@"data-file-width"]) {
            dataFileWidth = [attributeValue integerValue];
        } else if ([attributeName isEqualToString:@"width"]) {
            width = [attributeValue integerValue];
        }
        *stop = dataFileWidth > 0 && srcAttributeRange.location != NSNotFound && width > 0;
    }];
    
    NSMutableString *newImageTagContents = [imageTagContents mutableCopy];
    
    
    NSMutableArray *srcPathComponents = [[src pathComponents] mutableCopy];
    NSString *resizedSrc = nil;
    //check to see if we should change the image size being requested - if we know the original file width (dataFileWidth) and the width is present and greater than or equal to 64, and it's a thumbnail URL, we should request a larger size
    if (dataFileWidth > 0 && (width == 0 || width >= 64) && srcPathComponents.count > 4 && [[srcPathComponents[srcPathComponents.count - 5] lowercaseString] isEqualToString:@"thumb"]) {
        NSString *filename = srcPathComponents[srcPathComponents.count - 1];
        if (dataFileWidth > targetImageWidth) { //if the original file width is larger than the target width
            //replace the thumbnail width prefix with the target width
            [sizeRegex enumerateMatchesInString:filename options:0 range:NSMakeRange(0, filename.length) usingBlock:^(NSTextCheckingResult * _Nullable sizeResult, NSMatchingFlags flags, BOOL * _Nonnull stop) {
                NSMutableString *newFilename = [filename mutableCopy];
                NSString *newSizeString = [NSString stringWithFormat:@"%llu", (unsigned long long)targetImageWidth];
                [newFilename replaceCharactersInRange:sizeResult.range withString:newSizeString];
                [srcPathComponents replaceObjectAtIndex:srcPathComponents.count - 1 withObject:newFilename];
                *stop = YES;
            }];
        } else if ([filename rangeOfString:@".svg" options:NSCaseInsensitiveSearch].location == NSNotFound) { //otherwise the original file is smaller than the target width, and we should just request the original image (as long as it's not an svg)
            //remove /thumb/ and the /##px- filename leaving only the original file path
            NSMutableIndexSet *indexSet = [NSMutableIndexSet indexSetWithIndex:srcPathComponents.count - 5];
            [indexSet addIndex:srcPathComponents.count - 1];
            [srcPathComponents removeObjectsAtIndexes:indexSet];
        }

        resizedSrc = [NSString pathWithComponents:srcPathComponents];
        if (![resizedSrc hasPrefix:@"//"] && [resizedSrc hasPrefix:@"/"]) {
            resizedSrc = [@[@"/", resizedSrc] componentsJoinedByString:@""];
        }
        src = resizedSrc;
    }
    
    if (src) {
        NSString *srcWithProxy = [self proxyURLForImageURLString:src].absoluteString;
        if (srcWithProxy) {
            NSString *newSrcAttribute = [@[@"src=\"", srcWithProxy, @"\""] componentsJoinedByString:@""];
            [newImageTagContents replaceCharactersInRange:srcAttributeRange withString:newSrcAttribute];
        }
    }
    
    
    [newImageTagContents replaceOccurrencesOfString:@"srcset" withString:@"data-srcset-disabled" options:0 range:NSMakeRange(0, newImageTagContents.length)]; //disable the srcset since we put the correct resolution image in the src
    
    if (resizedSrc) {
        [newImageTagContents appendString:@" data-image-resized=\"true\""]; //the javascript looks for this so it doesn't try to change the src again
    }
    
    return newImageTagContents;
}

#pragma mark - BaseURL (for testing only)

- (NSURL*)baseURL {
    return [self.webServer.serverURL URLByAppendingPathComponent:self.secret];
}

@end<|MERGE_RESOLUTION|>--- conflicted
+++ resolved
@@ -6,11 +6,8 @@
 #import "GCDWebServerFileResponse.h"
 #import "NSURL+WMFExtras.h"
 #import "NSString+WMFExtras.h"
-<<<<<<< HEAD
 #import "NSURL+WMFProxyServer.h"
-=======
 #import "Wikipedia-swift.h"
->>>>>>> ef210f9e
 
 @interface WMFProxyServer () <GCDWebServerDelegate>
 @property (nonatomic, strong) GCDWebServer* webServer;
@@ -213,14 +210,9 @@
     if (relativeFilePath == nil || secret == nil || serverURL == nil) {
         return nil;
     }
-<<<<<<< HEAD
-    NSURLComponents* components = [NSURLComponents componentsWithURL:self.webServer.serverURL resolvingAgainstBaseURL:NO];
+
+    NSURLComponents* components = [NSURLComponents componentsWithURL:serverURL resolvingAgainstBaseURL:NO];
     components.path     = [NSString pathWithComponents:@[@"/", secret, WMFProxyFileBasePath, relativeFilePath]];
-=======
-
-    NSURLComponents* components = [NSURLComponents componentsWithURL:serverURL resolvingAgainstBaseURL:NO];
-    components.path     = [NSString pathWithComponents:@[@"/", secret, @"fileProxy", relativeFilePath]];
->>>>>>> ef210f9e
     components.fragment = fragment;
     return components.URL;
 }
@@ -238,20 +230,13 @@
         return nil;
     }
     
-<<<<<<< HEAD
-    NSURLComponents* components = [NSURLComponents componentsWithURL:self.webServer.serverURL resolvingAgainstBaseURL:NO];
+    NSURLComponents* components = [NSURLComponents componentsWithURL:serverURL resolvingAgainstBaseURL:NO];
     components.path = [NSString pathWithComponents:@[@"/", secret, WMFProxyImageBasePath]];
-    
-    return [components.URL wmf_imageProxyURLWithOriginalSrc:imageURLString];
-=======
-    NSURLComponents* components = [NSURLComponents componentsWithURL:serverURL resolvingAgainstBaseURL:NO];
-    components.path = [NSString pathWithComponents:@[@"/", secret, @"imageProxy"]];
     NSURLQueryItem* queryItem = [NSURLQueryItem queryItemWithName:@"originalSrc" value:imageURLString];
     if (queryItem) {
         components.queryItems = @[queryItem];
     }
     return components.URL;
->>>>>>> ef210f9e
 }
 
 - (NSString*)stringByReplacingImageURLsWithProxyURLsInHTMLString:(NSString*)HTMLString targetImageWidth:(NSUInteger)targetImageWidth {
