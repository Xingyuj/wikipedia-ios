--- conflicted
+++ resolved
@@ -454,21 +454,7 @@
 #pragma mark - Share
 
 - (void)showShareSheet {
-<<<<<<< HEAD
     [[self currentViewController] shareArticleFromButton:self.shareToolbarItem];
-=======
-    [self showShareSheetFrombarButtonItem:self.shareToolbarItem];
-}
-
-- (void)showShareSheetFrombarButtonItem:(nullable UIBarButtonItem*)item {
-    if (self.shareOptionsController.isActive) {
-        return;
-    }
-
-    NSString* text = [[self currentViewController] shareText];
-    [[[self currentViewController] shareFunnel] logShareButtonTappedResultingInSelection:text];
-    [self.shareOptionsController presentShareOptionsWithSnippet:text inViewController:self fromBarButtonItem:item];
->>>>>>> 8414c68b
 }
 
 #pragma mark - Languages
