--- conflicted
+++ resolved
@@ -109,12 +109,9 @@
         return estimate
     }
 }
-<<<<<<< HEAD
 
 // MARK: WMFSearchButtonProviding
 
 extension HistoryViewController: WMFSearchButtonProviding {
 
-}
-=======
->>>>>>> 40f90d3f
+}