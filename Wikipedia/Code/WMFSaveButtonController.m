--- conflicted
+++ resolved
@@ -21,22 +21,15 @@
 
 @implementation WMFSaveButtonController
 
-<<<<<<< HEAD
 - (instancetype)initWithControl:(UIControl *)button
                   savedPageList:(MWKSavedPageList *)savedPageList
                             url:(NSURL *)url {
-=======
-- (void)dealloc
-{
-    [self unobserve];
+    self = [self initWithControl:button barButtonItem:nil savedPageList:savedPageList url:url];
+    return self;
 }
 
-- (instancetype)initWithControl:(UIControl*)button
-                  savedPageList:(MWKSavedPageList*)savedPageList
-                            url:(NSURL*)url {
->>>>>>> 4d60b0f7
-    self = [self initWithControl:button barButtonItem:nil savedPageList:savedPageList url:url];
-    return self;
+- (void)dealloc {
+    [self unobserveURL:self.url];
 }
 
 - (instancetype)initWithBarButtonItem:(UIBarButtonItem *)barButtonItem
@@ -58,7 +51,7 @@
         self.url = url;
         self.savedPageList = savedPageList;
         [self updateSavedButtonState];
-        [self observe];
+        [self observeURL:self.url];
     }
     return self;
 }
@@ -113,7 +106,6 @@
 
 #pragma mark - Notifications
 
-<<<<<<< HEAD
 - (void)observeURL:(NSURL *)url {
     if (!url) {
         return;
@@ -125,13 +117,6 @@
     if (!url) {
         return;
     }
-=======
-- (void)observe {
-    [[NSNotificationCenter defaultCenter] addObserver:self selector:@selector(itemWasUpdatedWithNotification:) name:MWKItemUpdatedNotification object:nil];
-}
-
-- (void)unobserve {
->>>>>>> 4d60b0f7
     [[NSNotificationCenter defaultCenter] removeObserver:self];
 }
 
