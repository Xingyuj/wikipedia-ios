#import "WMFSaveButtonController.h"
#import "MWKSavedPageList.h"
#import "MWKDataStore.h"
#import "MWKHistoryEntry+WMFDatabaseStorable.h"
#import "MWKArticle.h"
#import "MWKDataStore+WMFDataSources.h"
#import "SavedPagesFunnel.h"
#import "PiwikTracker+WMFExtensions.h"
#import "MWKHistoryEntry+WMFDatabaseStorable.h"

@interface WMFSaveButtonController () <WMFDataSourceDelegate>

<<<<<<< HEAD
- (instancetype)initWithControl:(UIControl *)button
                  barButtonItem:(UIBarButtonItem *)barButtonItem
                  savedPageList:(MWKSavedPageList *)savedPageList
                            url:(NSURL *)url NS_DESIGNATED_INITIALIZER;

@property (nonatomic, strong) SavedPagesFunnel *savedPagesFunnel;
=======
@property (nonatomic, strong) SavedPagesFunnel* savedPagesFunnel;
>>>>>>> 8a40dcc1

@end

@implementation WMFSaveButtonController

- (instancetype)initWithControl:(UIControl *)button
                  savedPageList:(MWKSavedPageList *)savedPageList
                            url:(NSURL *)url {
    self = [self initWithControl:button barButtonItem:nil savedPageList:savedPageList url:url];
    return self;
}

- (void)dealloc {
    [self unobserveURL:self.url];
}

- (instancetype)initWithBarButtonItem:(UIBarButtonItem *)barButtonItem
                        savedPageList:(MWKSavedPageList *)savedPageList
                                  url:(NSURL *)url {
    self = [self initWithControl:nil barButtonItem:barButtonItem savedPageList:savedPageList url:url];
    return self;
}

- (instancetype)initWithControl:(UIControl *)button
                  barButtonItem:(UIBarButtonItem *)barButtonItem
                  savedPageList:(MWKSavedPageList *)savedPageList
                            url:(NSURL *)url {
    NSParameterAssert(savedPageList);
    self = [self init];
    if (self) {
        self.control = button;
        self.barButtonItem = barButtonItem;
        self.url = url;
        self.savedPageList = savedPageList;
        [self updateSavedButtonState];
<<<<<<< HEAD
        [self observeURL:self.url];
=======
    }
    return self;
}

- (instancetype)init
{
    self = [super init];
    if (self) {
        [self updateSavedButtonState];
        [self observe];
>>>>>>> 8a40dcc1
    }
    return self;
}

#pragma mark - Accessors

- (void)setSavedPageList:(MWKSavedPageList *)savedPageList {
    if (self.savedPageList == savedPageList) {
        return;
    }
    _savedPageList = savedPageList;
    [self updateSavedButtonState];
}

- (void)setUrl:(NSURL *)url {
    if (WMF_EQUAL(self.url, isEqual:, url)) {
        return;
    }
    _url = url;
    [self updateSavedButtonState];
}

- (void)setControl:(UIButton *)button {
    [_control removeTarget:self
                    action:@selector(toggleSave:)
          forControlEvents:UIControlEventTouchUpInside];

    [button addTarget:self
                  action:@selector(toggleSave:)
        forControlEvents:UIControlEventTouchUpInside];

    _control = button;
    [self updateSavedButtonState];
}

- (void)setBarButtonItem:(UIBarButtonItem *)barButtonItem {
    [_barButtonItem setTarget:nil];
    [_barButtonItem setAction:nil];
    _barButtonItem = barButtonItem;
    _barButtonItem.image = [UIImage imageNamed:@"save"];
    [_barButtonItem setTarget:self];
    [_barButtonItem setAction:@selector(toggleSave:)];
    [self updateSavedButtonState];
}

- (SavedPagesFunnel *)savedPagesFunnel {
    if (!_savedPagesFunnel) {
        _savedPagesFunnel = [[SavedPagesFunnel alloc] init];
    }
    return _savedPagesFunnel;
}

#pragma mark - Notifications

- (void)observeURL:(NSURL *)url {
    if (!url) {
        return;
    }
    [[NSNotificationCenter defaultCenter] addObserver:self selector:@selector(itemWasUpdatedWithNotification:) name:MWKItemUpdatedNotification object:nil];
}

- (void)unobserveURL:(NSURL *)url {
    if (!url) {
        return;
    }
    [[NSNotificationCenter defaultCenter] removeObserver:self];
}

- (void)itemWasUpdatedWithNotification:(NSNotification *)note {
    if ([note.object isEqual:[self.url absoluteString]]) {
        [self updateSavedButtonState];
    }
}

#pragma mark - Save State

- (void)updateSavedButtonState {
    if (self.barButtonItem == nil && self.control == nil) {
        return;
    }
    if (self.savedPageList == nil) {
        return;
    }
    if (self.url == nil) {
        self.control.selected = NO;
        self.barButtonItem.image = [UIImage imageNamed:@"save"];
        return;
    }
    BOOL isSaved = [self isSaved];
    self.control.selected = isSaved;
    if (isSaved) {
        self.barButtonItem.image = [UIImage imageNamed:@"save-filled"];
    } else {
        self.barButtonItem.image = [UIImage imageNamed:@"save"];
    }
}

- (BOOL)isSaved {
    return [self.savedPageList isSaved:self.url];
}

- (void)toggleSave:(id)sender {
    BOOL isSaved = [self.savedPageList isSaved:self.url];

    if (isSaved) {
        [self.savedPagesFunnel logDelete];
        [[PiwikTracker wmf_configuredInstance] wmf_logActionUnsaveInContext:self.analyticsContext contentType:self.analyticsContentType];
    } else {
        [self.savedPagesFunnel logSaveNew];
        [[PiwikTracker wmf_configuredInstance] wmf_logActionSaveInContext:self.analyticsContext contentType:self.analyticsContentType];
    }

    [self.savedPageList toggleSavedPageForURL:self.url];
}

@end<|MERGE_RESOLUTION|>--- conflicted
+++ resolved
@@ -10,16 +10,13 @@
 
 @interface WMFSaveButtonController () <WMFDataSourceDelegate>
 
-<<<<<<< HEAD
 - (instancetype)initWithControl:(UIControl *)button
                   barButtonItem:(UIBarButtonItem *)barButtonItem
                   savedPageList:(MWKSavedPageList *)savedPageList
                             url:(NSURL *)url NS_DESIGNATED_INITIALIZER;
 
 @property (nonatomic, strong) SavedPagesFunnel *savedPagesFunnel;
-=======
-@property (nonatomic, strong) SavedPagesFunnel* savedPagesFunnel;
->>>>>>> 8a40dcc1
+
 
 @end
 
@@ -28,8 +25,7 @@
 - (instancetype)initWithControl:(UIControl *)button
                   savedPageList:(MWKSavedPageList *)savedPageList
                             url:(NSURL *)url {
-    self = [self initWithControl:button barButtonItem:nil savedPageList:savedPageList url:url];
-    return self;
+    return [self initWithControl:button barButtonItem:nil savedPageList:savedPageList url:url];
 }
 
 - (void)dealloc {
@@ -39,8 +35,7 @@
 - (instancetype)initWithBarButtonItem:(UIBarButtonItem *)barButtonItem
                         savedPageList:(MWKSavedPageList *)savedPageList
                                   url:(NSURL *)url {
-    self = [self initWithControl:nil barButtonItem:barButtonItem savedPageList:savedPageList url:url];
-    return self;
+    return [self initWithControl:nil barButtonItem:barButtonItem savedPageList:savedPageList url:url];
 }
 
 - (instancetype)initWithControl:(UIControl *)button
@@ -48,29 +43,20 @@
                   savedPageList:(MWKSavedPageList *)savedPageList
                             url:(NSURL *)url {
     NSParameterAssert(savedPageList);
-    self = [self init];
+    self = [super init];
     if (self) {
         self.control = button;
         self.barButtonItem = barButtonItem;
         self.url = url;
         self.savedPageList = savedPageList;
         [self updateSavedButtonState];
-<<<<<<< HEAD
         [self observeURL:self.url];
-=======
     }
     return self;
 }
 
-- (instancetype)init
-{
-    self = [super init];
-    if (self) {
-        [self updateSavedButtonState];
-        [self observe];
->>>>>>> 8a40dcc1
-    }
-    return self;
+- (instancetype)init {
+    return [self initWithControl:nil savedPageList:[[[SessionSingleton sharedInstance] userDataStore] savedPageList] url:nil];
 }
 
 #pragma mark - Accessors
