#import "WMFSaveButtonController.h"
#import "MWKTitle.h"
#import "MWKSavedPageList.h"
#import "MWKArticle.h"
#import "MWKUserDataStore.h"
#import "SavedPagesFunnel.h"
#import "PiwikTracker+WMFExtensions.h"

@interface WMFSaveButtonController ()

@property (nonatomic, strong) SavedPagesFunnel* savedPagesFunnel;

@end


@implementation WMFSaveButtonController

<<<<<<< HEAD
- (instancetype)initWithControl:(UIControl*)button
                  savedPageList:(MWKSavedPageList*)savedPageList
                          title:(MWKTitle*)title {
=======
- (void)dealloc {
    [self unobserveSavedPages];
}

- (instancetype)initWithButton:(UIButton*)button
                 savedPageList:(MWKSavedPageList*)savedPageList
                         title:(MWKTitle*)title {
>>>>>>> 7dfcfe28
    NSParameterAssert(savedPageList);
    self = [super init];
    if (self) {
        self.control       = button;
        self.title         = title;
        self.savedPageList = savedPageList;
    }
    return self;
}

- (instancetype)initWithBarButtonItem:(UIBarButtonItem*)barButtonItem
                        savedPageList:(MWKSavedPageList*)savedPageList
                                title:(MWKTitle*)title {
    NSParameterAssert(savedPageList);
    self = [super init];
    if (self) {
        self.barButtonItem = barButtonItem;
        self.title         = title;
        self.savedPageList = savedPageList;
    }
    return self;
}

#pragma mark - Accessors

- (void)setSavedPageList:(MWKSavedPageList*)savedPageList {
    if (self.savedPageList == savedPageList) {
        return;
    }
    [self unobserveSavedPages];
    _savedPageList = savedPageList;
    [self observeSavedPages];
}

- (void)setTitle:(MWKTitle*)title {
    if (WMF_EQUAL(self.title, isEqualToTitle:, title)) {
        return;
    }
    _title = title;
    [self updateSavedButtonState];
}

- (void)setControl:(UIButton*)button {
    [_control removeTarget:self
                    action:@selector(toggleSave:)
          forControlEvents:UIControlEventTouchUpInside];

    [button addTarget:self
               action:@selector(toggleSave:)
     forControlEvents:UIControlEventTouchUpInside];

    _control = button;
    [self updateSavedButtonState];
}

- (void)setBarButtonItem:(UIBarButtonItem*)barButtonItem {
    [_barButtonItem setTarget:nil];
    [_barButtonItem setAction:nil];
    _barButtonItem = barButtonItem;
    [_barButtonItem setTarget:self];
    [_barButtonItem setAction:@selector(toggleSave:)];
    [self updateSavedButtonState];
}

- (SavedPagesFunnel*)savedPagesFunnel {
    if (!_savedPagesFunnel) {
        _savedPagesFunnel = [[SavedPagesFunnel alloc] init];
    }
    return _savedPagesFunnel;
}

#pragma mark - KVO

- (void)observeSavedPages {
    if (!self.savedPageList) {
        return;
    }
    [self.KVOControllerNonRetaining observe:self.savedPageList
                                    keyPath:WMF_SAFE_KEYPATH(self.savedPageList, entries)
                                    options:NSKeyValueObservingOptionInitial
                                      block:^(WMFSaveButtonController* observer, id object, NSDictionary* change) {
        [observer updateSavedButtonState];
    }];
}

- (void)unobserveSavedPages {
    if (!self.savedPageList) {
        return;
    }
    [self.KVOControllerNonRetaining unobserve:self.savedPageList keyPath:WMF_SAFE_KEYPATH(self.savedPageList, entries)];
}

#pragma mark - Save State

- (void)updateSavedButtonState {
    BOOL isSaved = [self isSaved];
    self.control.selected = isSaved;
    if (isSaved) {
        self.barButtonItem.image = [UIImage imageNamed:@"save-filled"];
    } else {
        self.barButtonItem.image = [UIImage imageNamed:@"save"];
    }
}

- (BOOL)isSaved {
    return [self.savedPageList isSaved:self.title];
}

- (void)toggleSave:(id)sender {
    [self unobserveSavedPages];
    [self.savedPageList toggleSavedPageForTitle:self.title];
    [self.savedPageList save];

    BOOL isSaved = [self.savedPageList isSaved:self.title];
    if (isSaved) {
        [self.savedPagesFunnel logSaveNew];
        [[PiwikTracker sharedInstance] wmf_logActionSaveTitle:self.title fromSource:self.analyticsSource];
    } else {
        [self.savedPagesFunnel logDelete];
        [[PiwikTracker sharedInstance] wmf_logActionUnsaveTitle:self.title fromSource:self.analyticsSource];
    }

    [self observeSavedPages];
}

@end<|MERGE_RESOLUTION|>--- conflicted
+++ resolved
@@ -15,19 +15,9 @@
 
 @implementation WMFSaveButtonController
 
-<<<<<<< HEAD
 - (instancetype)initWithControl:(UIControl*)button
                   savedPageList:(MWKSavedPageList*)savedPageList
                           title:(MWKTitle*)title {
-=======
-- (void)dealloc {
-    [self unobserveSavedPages];
-}
-
-- (instancetype)initWithButton:(UIButton*)button
-                 savedPageList:(MWKSavedPageList*)savedPageList
-                         title:(MWKTitle*)title {
->>>>>>> 7dfcfe28
     NSParameterAssert(savedPageList);
     self = [super init];
     if (self) {
@@ -49,6 +39,10 @@
         self.savedPageList = savedPageList;
     }
     return self;
+}
+
+- (void)dealloc {
+      [self unobserveSavedPages];
 }
 
 #pragma mark - Accessors
