--- conflicted
+++ resolved
@@ -48,43 +48,25 @@
                     <view contentMode="scaleToFill" verticalCompressionResistancePriority="1000" translatesAutoresizingMaskIntoConstraints="NO" id="QOE-MP-zLb" customClass="GroupedAccessibilityView" customModule="WMFUI">
                         <rect key="frame" x="13" y="187" width="335" height="107"/>
                         <subviews>
-<<<<<<< HEAD
                             <label userInteractionEnabled="NO" contentMode="left" horizontalHuggingPriority="251" verticalCompressionResistancePriority="1000" text="Title" textAlignment="natural" lineBreakMode="tailTruncation" numberOfLines="3" baselineAdjustment="alignBaselines" adjustsFontSizeToFit="NO" translatesAutoresizingMaskIntoConstraints="NO" id="oU4-K5-u5M" userLabel="Title Label">
-                                <rect key="frame" x="0.0" y="0.0" width="43" height="24"/>
+                                <rect key="frame" x="0.0" y="0.0" width="43" height="26.5"/>
                                 <color key="backgroundColor" white="1" alpha="1" colorSpace="calibratedWhite"/>
-                                <fontDescription key="fontDescription" name="Georgia" family="Georgia" pointSize="21"/>
+                                <fontDescription key="fontDescription" style="UICTFontTextStyleTitle2"/>
                                 <nil key="highlightedColor"/>
                                 <size key="shadowOffset" width="0.0" height="0.0"/>
                             </label>
                             <label userInteractionEnabled="NO" contentMode="left" horizontalHuggingPriority="251" verticalCompressionResistancePriority="1000" text="Description" textAlignment="natural" lineBreakMode="tailTruncation" numberOfLines="3" baselineAdjustment="alignBaselines" adjustsFontSizeToFit="NO" translatesAutoresizingMaskIntoConstraints="NO" id="Fv1-CZ-slW" userLabel="Description Label">
-                                <rect key="frame" x="0.0" y="28" width="74.5" height="17"/>
+                                <rect key="frame" x="0.0" y="30.5" width="79" height="18"/>
                                 <color key="backgroundColor" white="1" alpha="1" colorSpace="calibratedWhite"/>
-                                <fontDescription key="fontDescription" type="system" pointSize="14"/>
-=======
-                            <label opaque="NO" userInteractionEnabled="NO" contentMode="left" horizontalHuggingPriority="251" verticalCompressionResistancePriority="1000" text="Title" textAlignment="natural" lineBreakMode="tailTruncation" numberOfLines="3" baselineAdjustment="alignBaselines" adjustsFontSizeToFit="NO" translatesAutoresizingMaskIntoConstraints="NO" id="oU4-K5-u5M" userLabel="Title Label">
-                                <rect key="frame" x="0.0" y="0.0" width="43" height="26.5"/>
-                                <fontDescription key="fontDescription" style="UICTFontTextStyleTitle2"/>
-                                <nil key="highlightedColor"/>
-                                <size key="shadowOffset" width="0.0" height="0.0"/>
-                            </label>
-                            <label opaque="NO" userInteractionEnabled="NO" contentMode="left" horizontalHuggingPriority="251" verticalCompressionResistancePriority="1000" text="Description" textAlignment="natural" lineBreakMode="tailTruncation" numberOfLines="3" baselineAdjustment="alignBaselines" adjustsFontSizeToFit="NO" translatesAutoresizingMaskIntoConstraints="NO" id="Fv1-CZ-slW" userLabel="Description Label">
-                                <rect key="frame" x="0.0" y="30.5" width="79" height="18"/>
                                 <fontDescription key="fontDescription" style="UICTFontTextStyleSubhead"/>
->>>>>>> f672fb8e
                                 <color key="textColor" red="0.56862745098039214" green="0.59215686274509804" blue="0.63921568627450975" alpha="1" colorSpace="custom" customColorSpace="sRGB"/>
                                 <nil key="highlightedColor"/>
                                 <size key="shadowOffset" width="0.0" height="0.0"/>
                             </label>
-<<<<<<< HEAD
                             <label userInteractionEnabled="NO" contentMode="left" horizontalHuggingPriority="251" verticalHuggingPriority="249" verticalCompressionResistancePriority="1000" text="Extract" textAlignment="natural" lineBreakMode="tailTruncation" numberOfLines="4" baselineAdjustment="alignBaselines" adjustsFontSizeToFit="NO" translatesAutoresizingMaskIntoConstraints="NO" id="zIr-xI-hgr" userLabel="Summary Label">
-                                <rect key="frame" x="0.0" y="51" width="46" height="17"/>
+                                <rect key="frame" x="0.0" y="54.5" width="49" height="18"/>
                                 <color key="backgroundColor" white="1" alpha="1" colorSpace="calibratedWhite"/>
-                                <fontDescription key="fontDescription" name=".AppleSystemUIFont" family=".AppleSystemUIFont" pointSize="14"/>
-=======
-                            <label opaque="NO" userInteractionEnabled="NO" contentMode="left" horizontalHuggingPriority="251" verticalHuggingPriority="249" verticalCompressionResistancePriority="1000" text="Extract" textAlignment="natural" lineBreakMode="tailTruncation" numberOfLines="4" baselineAdjustment="alignBaselines" adjustsFontSizeToFit="NO" translatesAutoresizingMaskIntoConstraints="NO" id="zIr-xI-hgr" userLabel="Summary Label">
-                                <rect key="frame" x="0.0" y="54.5" width="49" height="18"/>
                                 <fontDescription key="fontDescription" style="UICTFontTextStyleSubhead"/>
->>>>>>> f672fb8e
                                 <color key="textColor" red="0.33333333333333331" green="0.33333333333333331" blue="0.33333333333333331" alpha="1" colorSpace="custom" customColorSpace="sRGB"/>
                                 <nil key="highlightedColor"/>
                             </label>
