--- conflicted
+++ resolved
@@ -149,16 +149,15 @@
     [self.delegate controller:self didUpdateItemsAtIndexes:[NSIndexSet indexSetWithIndex:0]];
 }
 
-<<<<<<< HEAD
 - (void)fetchDataIfNeeded {
     if (![self.result isKindOfClass:[MWKSearchResult class]]) {
         // need to wrap this so that we can manually trigger it from header action
         [self fetchRandomArticle];
     }
-=======
+}
+
 - (NSString*)analyticsName {
     return @"Random";
->>>>>>> 3322db61
 }
 
-@end+@end
