--- conflicted
+++ resolved
@@ -50,16 +50,9 @@
 
 - (NSDictionary *)preprocessData:(NSDictionary *)eventData {
     NSMutableDictionary *dict = [eventData mutableCopy];
-<<<<<<< HEAD
-    dict[kAppInstallIdKey] = [self wmf_appInstallID];
+    dict[kAppInstallIdKey] = self.appInstallID;
     dict[kIsAnonKey] = [self isAnon];
-    dict[kTimestampKey] = [self timestamp];
-=======
-    dict[kAppInstallIdKey] = self.appInstallID;
-    BOOL isAnonymous = ![WMFAuthenticationManager sharedInstance].isLoggedIn;
-    dict[kIsAnonKey] = [NSNumber numberWithBool:isAnonymous];
     dict[kTimestampKey] = self.timestamp;
->>>>>>> f61181ac
     return [NSDictionary dictionaryWithDictionary:dict];
 }
 
