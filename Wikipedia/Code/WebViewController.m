--- conflicted
+++ resolved
@@ -33,12 +33,9 @@
 #import "NSURL+WMFProxyServer.h"
 #import "WMFImageTag.h"
 #import "WKScriptMessage+WMFScriptMessage.h"
-<<<<<<< HEAD
-
 #import "WMFFindInPageKeyboardBar.h"
 #import "UIView+WMFDefaultNib.h"
-=======
->>>>>>> e76b52b1
+
 
 typedef NS_ENUM (NSInteger, WMFWebViewAlertType) {
     WMFWebViewAlertZeroWebPage,
@@ -135,7 +132,6 @@
         case WMFWKScriptMessageArticleState:
             [self handleArticleStateScriptMessage:safeMessageBody];
             break;
-<<<<<<< HEAD
         case WMFWKScriptMessageFindInPageMatchesFound:
             [self handleFindInPageMatchesFoundMessage:safeMessageBody];
             break;
@@ -200,63 +196,6 @@
             }
         }
     }];
-=======
-        case WMFWKScriptMessageUnknown:
-            NSAssert(NO, @"Unhandled script message type!");
-            break;
-    }
-}
-
-- (void)handlePeekScriptMessage:(NSDictionary*)messageDict {
-    if(messageDict[@"tagName"]){
-        self.peekElement = [[WMFPeekHTMLElement alloc] initWithTagName:messageDict[@"tagName"]
-                                                                   src:messageDict[@"src"]
-                                                                  href:messageDict[@"href"]];
-    }else{
-        self.peekElement = nil;
-    }
-}
-
-- (void)handleMessageConsoleScriptMessage:(NSDictionary*)messageDict {
-    DDLogDebug(@"\n\nMessage from Javascript console:\n\t%@\n\n", messageDict[@"message"]);
-}
-
-- (void)handleClickLinkScriptMessage:(NSDictionary*)messageDict {
-    if (self.isPeeking) {
-        self.isPeeking = NO;
-        return;
-    }
-    
-    NSString* href = messageDict[@"href"];
-    
-    if(href.length == 0){
-        return;
-    }
-    
-    if (!self.referencesHidden) {
-        [self referencesHide];
-    }
-    
-    if ([href wmf_isInternalLink]) {
-        MWKTitle* pageTitle = [self.article.site titleWithInternalLink:href];
-        [(self).delegate webViewController:(self) didTapOnLinkForTitle:pageTitle];
-    } else {
-        // A standard external link, either explicitly http(s) or left protocol-relative on web meaning http(s)
-        if ([href hasPrefix:@"#"]) {
-            [self scrollToFragment:[href substringFromIndex:1]];
-        } else {
-            if ([href hasPrefix:@"//"]) {
-                // Expand protocol-relative link to https -- secure by default!
-                href = [@"https:" stringByAppendingString:href];
-            }
-            NSURL* url = [NSURL URLWithString:href];
-            NSCAssert(url, @"Failed to from URL from link %@", href);
-            if (url) {
-                [self wmf_openExternalUrl:url];
-            }
-        }
-    }
->>>>>>> e76b52b1
 }
 
 - (void)handleClickImageScriptMessage:(NSDictionary*)messageDict {
@@ -293,7 +232,6 @@
 }
 
 - (void)handleClickReferenceScriptMessage:(NSDictionary*)messageDict {
-<<<<<<< HEAD
     [self hideFindInPageWithCompletion:^{
         [self referencesShow:messageDict];
     }];
@@ -451,46 +389,6 @@
     NSString* matchSpanId = [self.findInPageMatches wmf_safeObjectAtIndex:self.findInPageSelectedMatchIndex];
     if (matchSpanId == nil) {
         return;
-=======
-    [self referencesShow:messageDict];
-}
-
-- (void)handleClickEditScriptMessage:(NSDictionary*)messageDict {
-    NSUInteger sectionIndex = (NSUInteger)[messageDict[@"sectionId"] integerValue];
-    if (sectionIndex < [self.article.sections count]) {
-        [self.delegate webViewController:self didTapEditForSection:self.article.sections[sectionIndex]];
-    }
-}
-
-- (void)handleNonAnchorTouchEndedWithoutDraggingScriptMessage {
-    [self referencesHide];
-}
-
-- (void)handleLateJavascriptTransformScriptMessage:(NSString*)messageString {
-    if ([messageString isEqualToString:@"collapseTables"]) {
-        [self.webView wmf_collapseTablesForArticle:self.article];
-    } else if ([messageString isEqualToString:@"setLanguage"]) {
-        [self.webView wmf_setLanguage:[MWLanguageInfo languageInfoForCode:self.article.site.language]];
-    } else if ([messageString isEqualToString:@"setPageProtected"] && !self.article.editable) {
-        [self.webView wmf_setPageProtected];
-    }
-}
-
-- (void)handleArticleStateScriptMessage:(NSString*)messageString {
-    if ([messageString isEqualToString:@"articleLoaded"]) {
-        NSAssert(self.article, @"Article not set - may need to use the old 0.1 second delay...");
-        [self.delegate webViewController:self didLoadArticle:self.article];
-        
-        [UIView animateWithDuration:0.3
-                              delay:0.5f
-                            options:UIViewAnimationOptionBeginFromCurrentState
-                         animations:^{
-                             self.headerView.alpha = 1.f;
-                             self.footerContainerView.alpha = 1.f;
-                         } completion:^(BOOL done) {
-                         }];
-        [self forceUpdateWebviewPaddingForFooters];
->>>>>>> e76b52b1
     }
     @weakify(self);
     [self.webView getScrollViewRectForHtmlElementWithId:matchSpanId completion:^(CGRect rect){
