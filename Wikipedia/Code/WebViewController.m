--- conflicted
+++ resolved
@@ -49,26 +49,22 @@
 
 @interface WebViewController () <ReferencesVCDelegate, WKScriptMessageHandler, UIScrollViewDelegate, WMFFindInPageKeyboardBarDelegate>
 
-@property(nonatomic, strong) MASConstraint *headerHeight;
-@property(nonatomic, strong) UIView *footerContainerView;
-@property(nonatomic, strong) NSMutableDictionary *footerViewHeadersByIndex;
-@property(nonatomic, strong) WMFArticleFooterView *footerLicenseView;
-@property(nonatomic, strong) IBOutlet UIView *containerView;
-
-<<<<<<< HEAD
-@property(strong, nonatomic) MASConstraint *footerContainerViewTopConstraint;
-@property(strong, nonatomic) MASConstraint *footerContainerViewLeftMarginConstraint;
-@property(strong, nonatomic) MASConstraint *footerContainerViewRightMarginConstraint;
-
-@property(nonatomic) CGFloat marginWidth;
-=======
+@property (nonatomic, strong) MASConstraint *headerHeight;
+@property (nonatomic, strong) UIView *footerContainerView;
+@property (nonatomic, strong) NSMutableDictionary *footerViewHeadersByIndex;
+@property (nonatomic, strong) WMFArticleFooterView *footerLicenseView;
+@property (nonatomic, strong) IBOutlet UIView *containerView;
+
+@property (strong, nonatomic) MASConstraint *footerContainerViewTopConstraint;
+@property (strong, nonatomic) MASConstraint *footerContainerViewLeftMarginConstraint;
+@property (strong, nonatomic) MASConstraint *footerContainerViewRightMarginConstraint;
+
 @property (nonatomic) CGFloat marginWidth;
->>>>>>> 41c8f8ec
-
-@property(nonatomic, strong) NSArray *findInPageMatches;
-@property(nonatomic) NSInteger findInPageSelectedMatchIndex;
-@property(nonatomic) BOOL disableMinimizeFindInPage;
-@property(nonatomic, readwrite, retain) WMFFindInPageKeyboardBar *inputAccessoryView;
+
+@property (nonatomic, strong) NSArray *findInPageMatches;
+@property (nonatomic) NSInteger findInPageSelectedMatchIndex;
+@property (nonatomic) BOOL disableMinimizeFindInPage;
+@property (nonatomic, readwrite, retain) WMFFindInPageKeyboardBar *inputAccessoryView;
 
 @end
 
@@ -343,11 +339,7 @@
 }
 
 - (CGFloat)marginWidthForSize:(CGSize)size {
-<<<<<<< HEAD
     return floor(0.5 * size.width * (1 - self.contentWidthPercentage));
-=======
-    return floor(0.5*size.width*(1 - self.contentWidthPercentage));
->>>>>>> 41c8f8ec
 }
 
 - (void)updateFooterMarginForSize:(CGSize)size {
@@ -715,13 +707,9 @@
     return footerViewHeader ?: footerView;
 }
 
-<<<<<<< HEAD
-- (void)scrollToFooterAtIndex:(NSInteger)index {
+
+- (void)scrollToFooterAtIndex:(NSInteger)index animated:(BOOL)animated {
     UIView *viewToScrollTo = [self footerAtIndex:index];
-=======
-- (void)scrollToFooterAtIndex:(NSInteger)index animated:(BOOL)animated {
-    UIView* viewToScrollTo   = [self footerAtIndex:index];
->>>>>>> 41c8f8ec
     CGPoint footerViewOrigin = [self.webView.scrollView convertPoint:viewToScrollTo.frame.origin
                                                             fromView:self.footerContainerView];
     footerViewOrigin.y -= self.webView.scrollView.contentInset.top;
@@ -910,7 +898,6 @@
             [self.webView wmf_scrollToFragment:fragment];
             return;
         }
-<<<<<<< HEAD
         [self.webView getScrollViewRectForHtmlElementWithId:fragment
                                                  completion:^(CGRect rect) {
                                                    if (!CGRectIsNull(rect)) {
@@ -918,14 +905,6 @@
                                                                                                 animated:animated];
                                                    }
                                                  }];
-=======
-        [self.webView getScrollViewRectForHtmlElementWithId:fragment completion:^(CGRect rect) {
-            if (!CGRectIsNull(rect)) {
-                [self.webView.scrollView wmf_safeSetContentOffset:CGPointMake(self.webView.scrollView.contentOffset.x, rect.origin.y)
-                                                         animated:animated];
-            }
-        }];
->>>>>>> 41c8f8ec
     }
 }
 
