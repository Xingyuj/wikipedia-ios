--- conflicted
+++ resolved
@@ -528,10 +528,7 @@
 
     WKWebViewConfiguration *configuration = [[WKWebViewConfiguration alloc] init];
     configuration.userContentController = userContentController;
-<<<<<<< HEAD
     configuration.applicationNameForUserAgent = @"WikipediaApp";
-=======
->>>>>>> dbe7dd3e
     return configuration;
 }
 
