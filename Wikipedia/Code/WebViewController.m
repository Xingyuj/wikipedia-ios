//  Created by Brion on 10/27/13.
//  Copyright (c) 2013 Wikimedia Foundation. Provided under MIT-style license; please copy and modify!

#import "WebViewController_Private.h"

#import "Wikipedia-Swift.h"

<<<<<<< HEAD
@import WebKit;
@import Masonry;
@import BlocksKit.BlocksKit_UIKit;

=======
#import <Masonry/Masonry.h>
#import <BlocksKit/BlocksKit+UIKit.h>
>>>>>>> 4f67d95f
#import "NSString+WMFHTMLParsing.h"

#import "MWKArticle.h"
#import "MWKSection.h"
#import "MWKSectionList.h"
#import "MWKSite.h"
#import "MWKImageList.h"
#import "MWKTitle.h"

#import "UIBarButtonItem+WMFButtonConvenience.h"
#import "UIViewController+WMFStoryboardUtilities.h"

#import "WMFShareCardViewController.h"
#import "UIWebView+WMFSuppressSelection.h"
#import "PageHistoryViewController.h"

#import "UIWebView+WMFJavascriptContext.h"
#import "UIWebView+WMFTrackingView.h"
#import "UIWebView+ElementLocation.h"
#import "UIViewController+WMFOpenExternalUrl.h"
#import "UIScrollView+WMFContentOffsetUtils.h"
#import "NSURL+WMFExtras.h"

#import "WMFZeroMessage.h"

typedef NS_ENUM (NSInteger, WMFWebViewAlertType) {
    WMFWebViewAlertZeroWebPage,
    WMFWebViewAlertZeroCharged,
    WMFWebViewAlertZeroInterstitial
};

NSString* const WMFCCBySALicenseURL =
    @"https://creativecommons.org/licenses/by-sa/3.0/";

@interface WebViewController () <ReferencesVCDelegate>

/*
   NOTE: Need to add headers/footers as subviews as opposed to using contentInset, due to running into the following
   issues when attempting a contentInset approach:
   - doesn't work well for footers:
   - contentInset causes jumpiness when scrolling beyond _bottom_ of content
   - interferes w/ bouncing at the bottom
   - forces you to manually set scrollView offsets
   - breaks native scrolling to top/bottom (i.e. title bar tap goes to top of content, not header)

   IOW, contentInset is nice for pull-to-refresh, parallax scrolling stuff, but not quite for table/collection-view-style
   headers & footers
 */
@property (nonatomic, strong) MASConstraint* headerHeight;
@property (nonatomic, strong) UIView* footerContainerView;
@property (nonatomic, strong) NSMutableDictionary* footerViewHeadersByIndex;
@property (nonatomic, strong) WMFArticleFooterView* footerLicenseView;
@property (strong, nonatomic) IBOutlet UIView* containerView;

/**
 *  Calculates the amount needed to compensate to specific HTML element locations.
 *
 *  Used when scrolling to fragments instead of setting @c location.hash since setting the offset manually allows us to
 *  animate the navigation.  However, we can't use the values provided by the webview as-is, since we've added a header
 *  view on top of the browser view.  This has the effect of offsetting the bounding rects of HTML elements by the amount
 *  of the header view which is currently on screen.  As a result, we calculate the amount of the header view that is showing,
 *  and return it from this method in order to get the <i>actual</i> bounding rect, compensated for our header view if
 *  necessary.
 *
 *  @return The vertical offset to apply to client bounding rects received from the web view.
 */
- (CGFloat)clientBoundingRectVerticalOffset;

@end

@implementation WebViewController

- (void)dealloc {
    [[NSNotificationCenter defaultCenter] removeObserver:self];
}

- (instancetype)initWithCoder:(NSCoder*)aDecoder {
    self = [super initWithCoder:aDecoder];
    if (self) {
        self.session = [SessionSingleton sharedInstance];
    }
    return self;
}

- (instancetype)init {
    return [self initWithSession:[SessionSingleton sharedInstance]];
}

- (instancetype)initWithSession:(SessionSingleton*)aSession {
    NSParameterAssert(aSession);
    self = [super init];
    if (self) {
        self.session = aSession;
    }
    return self;
}

- (WKWebView*)webView {
    if (!_webView) {
        _webView = [[WKWebView alloc] initWithFrame:CGRectZero];
    }
    return _webView;
}

#pragma mark - UIViewController

- (void)viewDidLoad {
    [super viewDidLoad];

    self.isPeeking = NO;
    [self addHeaderView];
    [self addFooterView];

    self.referencesHidden = YES;

    self.view.clipsToBounds = NO;

    [self.containerView insertSubview:self.webView atIndex:0];
    [self.webView mas_makeConstraints:^(MASConstraintMaker* make) {
        make.leading.and.trailing.and.top.and.bottom.equalTo(self.containerView);
    }];
    self.webView.clipsToBounds            = NO;
    self.webView.scrollView.clipsToBounds = NO;

    self.webView.scrollView.decelerationRate = UIScrollViewDecelerationRateNormal;
    self.webView.scrollView.backgroundColor  = [UIColor wmf_articleBackgroundColor];

    self.zeroStatusLabel.font = [UIFont systemFontOfSize:ALERT_FONT_SIZE];
    self.zeroStatusLabel.text = @"";

    self.webView.backgroundColor = [UIColor whiteColor];

    self.view.backgroundColor = CHROME_COLOR;

    [self observeWebScrollViewContentSize];

    [self displayArticle];
}

- (void)viewDidAppear:(BOOL)animated {
    [super viewDidAppear:animated];
    [self layoutWebViewSubviews];
    [self.webView.scrollView wmf_shouldScrollToTopOnStatusBarTap:YES];
}

- (void)viewWillAppear:(BOOL)animated {
    [super viewWillAppear:animated];
    [[NSNotificationCenter defaultCenter] addObserver:self
                                             selector:@selector(updateZeroStateWithNotification:)
                                                 name:WMFZeroDispositionDidChange
                                               object:nil];
    // should happen in will appear to prevent bar from being incorrect during transitions
    [self updateZeroState];
}

- (void)viewDidLayoutSubviews {
    [super viewDidLayoutSubviews];
    [self layoutWebViewSubviews];
}

- (void)viewWillDisappear:(BOOL)animated {
    [super viewWillDisappear:animated];
    [[NSNotificationCenter defaultCenter] removeObserver:self name:WMFZeroDispositionDidChange object:nil];
}

- (void)willTransitionToTraitCollection:(UITraitCollection*)newCollection withTransitionCoordinator:(id<UIViewControllerTransitionCoordinator>)coordinator {
    [super willTransitionToTraitCollection:newCollection withTransitionCoordinator:coordinator];
    [coordinator animateAlongsideTransition:^(id < UIViewControllerTransitionCoordinatorContext > _Nonnull context) {
        [self layoutWebViewSubviews];
    } completion:nil];
}

- (BOOL)prefersStatusBarHidden {
    return NO;
}

- (void)viewWillTransitionToSize:(CGSize)size
       withTransitionCoordinator:(id<UIViewControllerTransitionCoordinator>)coordinator {
    @try {
        JSContext* context = [self.webView wmf_javascriptContext];
        if (!context) {
            return;
        }
        [context[@"setPreRotationRelativeScrollOffset"] callWithArguments:nil];
    }@catch (NSException* exception) {
        DDLogError(@"Expection when accessing the JS context during ize transition, %@: %@", exception.name, exception.reason);
    }

    [coordinator animateAlongsideTransition:^(id < UIViewControllerTransitionCoordinatorContext > _Nonnull context) {
        [self scrollToElementOnScreenBeforeRotate];
    } completion:nil];
}

#pragma mark - Observations

/**
 *  Observe changes to @c webView.scrollView.contentSize so we can recompute it and layout subviews.
 */
- (void)observeWebScrollViewContentSize {
    [self.KVOControllerNonRetaining observe:self.webView.scrollView
                                    keyPath:WMF_SAFE_KEYPATH(self.webView.scrollView, contentSize)
                                    options:NSKeyValueObservingOptionInitial
                                      block:^(WebViewController* observer, id object, NSDictionary* change) {
        [observer layoutWebViewSubviews];
    }];
}

#pragma mark - Zero

- (void)updateZeroStateWithNotification:(NSNotification*)notification {
    [self updateZeroState];
}

- (void)updateZeroState {
    if ([[SessionSingleton sharedInstance] zeroConfigState].disposition) {
        [self showZeroBannerWithMessage:[[[SessionSingleton sharedInstance] zeroConfigState] zeroMessage]];
    } else {
        self.zeroStatusLabel.text = @"";
    }
}

- (void)showZeroBannerWithMessage:(WMFZeroMessage*)zeroMessage {
    self.zeroStatusLabel.text            = zeroMessage.message;
    self.zeroStatusLabel.textColor       = zeroMessage.foreground;
    self.zeroStatusLabel.backgroundColor = zeroMessage.background;
}

#pragma mark - Headers & Footers

- (UIView*)footerAtIndex:(NSUInteger)index {
    UIView* footerView       = self.footerViewControllers[index].view;
    UIView* footerViewHeader = self.footerViewHeadersByIndex[@(index)];
    return footerViewHeader ? : footerView;
}

- (void)scrollToFooterAtIndex:(NSUInteger)index {
    UIView* viewToScrollTo   = [self footerAtIndex:index];
    CGPoint footerViewOrigin = [self.webView.scrollView convertPoint:viewToScrollTo.frame.origin
                                                            fromView:self.footerContainerView];
    footerViewOrigin.y -= self.webView.scrollView.contentInset.top;
    [self.webView.scrollView setContentOffset:footerViewOrigin animated:YES];
}

- (void)accessibilityCursorToFooterAtIndex:(NSUInteger)index {
    UIView* viewToScrollTo = [self footerAtIndex:index];
    UIAccessibilityPostNotification(UIAccessibilityScreenChangedNotification, viewToScrollTo);
}

- (NSInteger)visibleFooterIndex {
    CGRect const scrollViewContentFrame = self.webView.scrollView.wmf_contentFrame;
    if (!CGRectIntersectsRect(scrollViewContentFrame, self.footerContainerView.frame)) {
        return NSNotFound;
    }
    return
        [self.footerContainerView.subviews indexOfObjectPassingTest:^BOOL (__kindof UIView* _Nonnull footerView,
                                                                           NSUInteger idx,
                                                                           BOOL* _Nonnull stop) {
        CGRect absoluteFooterViewFrame = [self.webView.scrollView convertRect:footerView.frame
                                                                     fromView:self.footerContainerView];
        if (CGRectIntersectsRect(scrollViewContentFrame, absoluteFooterViewFrame)) {
            *stop = YES;
            return YES;
        }
        return NO;
    }];
}

- (void)addHeaderView {
    if (!self.headerView) {
        return;
    }
    [self.webView.scrollView addSubview:self.headerView];
    [self.headerView mas_makeConstraints:^(MASConstraintMaker* make) {
        // lead/trail must be constained to webview, the scrollview doesn't define a width
        make.leading.and.trailing.equalTo(self.webView);
        make.top.equalTo(self.webView.scrollView);
        self.headerHeight = make.height.equalTo(@([self headerHeightForCurrentTraitCollection]));
    }];
}

- (UIView*)footerContainerView {
    if (!_footerContainerView) {
        _footerContainerView                 = [UIView new];
        _footerContainerView.backgroundColor = [UIColor wmf_articleBackgroundColor];
    }
    return _footerContainerView;
}

- (WMFArticleFooterView*)footerLicenseView {
    if (!_footerLicenseView) {
        _footerLicenseView = [WMFArticleFooterView wmf_viewFromClassNib];
        @weakify(self);
        [_footerLicenseView.showLicenseButton bk_addEventHandler:^(id sender) {
            @strongify(self);
            [self wmf_openExternalUrl:[NSURL URLWithString:WMFCCBySALicenseURL]];
        } forControlEvents:UIControlEventTouchUpInside];
    }
    return _footerLicenseView;
}

- (void)addFooterView {
    if (!self.article) {
        return;
    }
    if ([self.article.title isNonStandardTitle]) {
        return;
    }
    self.footerViewHeadersByIndex = [NSMutableDictionary dictionary];
    [self addFooterContainerView];
    [self addFooterContentViews];
    [self.footerContainerView wmf_recursivelyDisableScrollsToTop];
}

- (void)addFooterContainerView {
    [self.webView.scrollView addSubview:self.footerContainerView];
    [self.footerContainerView mas_remakeConstraints:^(MASConstraintMaker* make) {
        // lead/trail must be constained to webview, the scrollview doesn't define a width
        make.leading.and.trailing.equalTo(self.webView);
        make.top.equalTo([[self.webView wmf_browserView] mas_bottom]);
        make.bottom.equalTo(self.webView.scrollView);
    }];
}

- (void)addFooterContentViews {
    if ([self.article.title isNonStandardTitle]) {
        return;
    }
    NSParameterAssert(self.isViewLoaded);
    MASViewAttribute* lastAnchor = [self.footerViewControllers bk_reduce:self.footerContainerView.mas_top
                                                               withBlock:^MASViewAttribute*(MASViewAttribute* topAnchor,
                                                                                            UIViewController* childVC) {
        NSString* footerTitle = [self.delegate webViewController:self titleForFooterViewController:childVC];
        if (footerTitle) {
            WMFArticleFooterViewHeader* header = [WMFArticleFooterViewHeader wmf_viewFromClassNib];
            self.footerViewHeadersByIndex[@([self.footerViewControllers indexOfObject:childVC])] = header;
            header.headerLabel.text = footerTitle;
            [self.footerContainerView addSubview:header];
            [header mas_remakeConstraints:^(MASConstraintMaker* make) {
                make.leading.and.trailing.equalTo(self.footerContainerView);
                make.top.equalTo(topAnchor);
            }];
            topAnchor = header.mas_bottom;
        }

        [self.footerContainerView addSubview:childVC.view];
        [childVC.view mas_remakeConstraints:^(MASConstraintMaker* make) {
            make.leading.and.trailing.equalTo(self.footerContainerView);
            make.top.equalTo(topAnchor);
        }];
        [childVC didMoveToParentViewController:self];
        return childVC.view.mas_bottom;
    }];

    if (!lastAnchor) {
        lastAnchor = self.footerContainerView.mas_top;
    }

    [self.footerContainerView addSubview:self.footerLicenseView];
    [self.footerLicenseView mas_remakeConstraints:^(MASConstraintMaker* make) {
        make.top.equalTo(lastAnchor);
        make.leading.and.trailing.equalTo(self.footerContainerView);
        make.bottom.equalTo(self.footerContainerView);
    }];
}

- (void)setFooterViewControllers:(NSArray<UIViewController*>*)footerViewControllers {
    if (WMF_EQUAL(self.footerViewControllers, isEqualToArray:, footerViewControllers)) {
        return;
    }
    [_footerViewControllers bk_each:^(UIViewController* childVC) {
        [childVC willMoveToParentViewController:nil];
        [childVC.view removeFromSuperview];
        [childVC removeFromParentViewController];
    }];
    _footerViewControllers = [footerViewControllers copy];
    [_footerViewControllers bk_each:^(UIViewController* childVC) {
        [self addChildViewController:childVC];
        // didMoveToParent is called when they are added to the view
    }];

    [self addFooterView];
}

- (void)setHeaderView:(UIView*)headerView {
    NSAssert(!self.headerView, @"Dynamic/re-configurable header view is not supported.");
    NSAssert(!self.isViewLoaded, @"Expected header to be configured before viewDidLoad.");
    _headerView = headerView;
}

- (void)layoutWebViewSubviews {
    [self.headerHeight setOffset:[self headerHeightForCurrentTraitCollection]];
    CGFloat headerBottom = CGRectGetMaxY(self.headerView.frame);
    /*
       HAX: need to manage positioning the browser view manually.
       using constraints seems to prevent the browser view size and scrollview contentSize from being set
       properly.
     */
    UIView* browserView = [self.webView wmf_browserView];

    if (floor(CGRectGetMinY(browserView.frame)) != floor(headerBottom)) { // Prevent weird recursion when doing 3d touch peek.
        [browserView setFrame:(CGRect){
             .origin = CGPointMake(0, headerBottom),
             .size = browserView.frame.size
         }];
    }

    CGFloat readMoreHeight   = self.footerContainerView.frame.size.height;
    CGFloat totalHeight      = CGRectGetMaxY(browserView.frame) + readMoreHeight;
    CGFloat constrainedWidth = self.webView.scrollView.frame.size.width;
    CGSize requiredSize      = CGSizeMake(constrainedWidth, totalHeight);
    /*
       HAX: It's important that we restrict the contentSize to the view's width to prevent awkward horizontal scrolling.
     */
    if (!CGSizeEqualToSize(requiredSize, self.webView.scrollView.contentSize)) {
        self.webView.scrollView.contentSize = requiredSize;
    }
}

- (CGFloat)headerHeightForCurrentTraitCollection {
    return [self headerHeightForTraitCollection:self.traitCollection];
}

- (CGFloat)headerHeightForTraitCollection:(UITraitCollection*)traitCollection {
    if (self.article.isMain || !self.article.imageURL || [self.article.title isNonStandardTitle]) {
        return 0;
    }
    switch (traitCollection.verticalSizeClass) {
        case UIUserInterfaceSizeClassRegular:
            return 210;
        default:
            return 0;
    }
}

#pragma mark - Scrolling

- (CGFloat)clientBoundingRectVerticalOffset {
    NSParameterAssert(self.isViewLoaded);
    CGRect headerIntersection =
        CGRectIntersection(self.webView.scrollView.wmf_contentFrame, self.headerView.frame);
    return headerIntersection.size.height;
}

- (void)scrollToFragment:(NSString*)fragment {
    [self scrollToFragment:fragment animated:YES];
}

- (void)scrollToFragment:(NSString*)fragment animated:(BOOL)animated {
    if (fragment.length == 0) {
        // No section so scroll to top. (Used when "Introduction" is selected.)
        [self.webView.scrollView scrollRectToVisible:CGRectMake(0, 1, 1, 1) animated:animated];
    } else {
        if (!animated) {
            [self.webView.wmf_javascriptContext.globalObject invokeMethod:@"scrollToFragment"
                                                            withArguments:@[fragment]];
            return;
        }
        [self.webView getScreenRectForHtmlElementWithId:fragment completion:^(CGRect rect) {
            if (!CGRectIsNull(rect)) {
                CGPoint elementOrigin =
                    CGPointMake(self.webView.scrollView.contentOffset.x,
                                self.webView.scrollView.contentOffset.y + rect.origin.y + [self clientBoundingRectVerticalOffset]);
                [self.webView.scrollView wmf_safeSetContentOffset:elementOrigin animated:YES];
            }
        }];
    }
}

- (void)scrollToSection:(MWKSection*)section animated:(BOOL)animated {
    [self scrollToFragment:section.anchor animated:animated];
}

- (void)accessibilityCursorToSection:(MWKSection*)section {
    // This might shift the visual scroll position. To prevent it affecting other users,
    // we will only do it when we detect than an assistive technology which actually needs this is running.
    if (UIAccessibilityIsVoiceOverRunning()) {
        [self.webView.wmf_javascriptContext.globalObject invokeMethod:@"accessibilityCursorToFragment"
                                                        withArguments:@[section.anchor]];
    }
}

- (nullable MWKSection*)currentVisibleSection {
    NSInteger indexOfFirstOnscreenSection =
        [self.webView getIndexOfTopOnScreenElementWithPrefix:@"section_heading_and_content_block_"
                                                       count:self.article.sections.count];
    return indexOfFirstOnscreenSection == NSNotFound ? nil : self.article.sections[indexOfFirstOnscreenSection];
}

- (void)scrollToVerticalOffset:(CGFloat)offset {
    [self.webView.scrollView wmf_safeSetContentOffset:CGPointMake(0, offset) animated:NO];
}

- (CGFloat)currentVerticalOffset {
    return self.webView.scrollView.contentOffset.y;
}

- (BOOL)isWebContentVisible {
    return CGRectIntersectsRect(self.webView.scrollView.wmf_contentFrame, self.webView.wmf_browserView.frame);
}

- (BOOL)rectIntersectsWebViewTop:(CGRect)rect {
    CGFloat elementScreenYOffset =
        rect.origin.y - self.webView.scrollView.contentOffset.y + rect.size.height;
    return (elementScreenYOffset > 0) && (elementScreenYOffset < rect.size.height);
}

- (void)tocScrollWebViewToPoint:(CGPoint)point
                       duration:(CGFloat)duration
                    thenHideTOC:(BOOL)hideTOC {
    if (isnan(point.x) || isnan(point.y)) {
        return;
        DDLogError(@"Attempted to scroll ToC to Nan value, ignoring");
    }
    [UIView animateWithDuration:duration
                          delay:0.0f
                        options:UIViewAnimationOptionBeginFromCurrentState
                     animations:^{
        [self.webView.scrollView wmf_safeSetContentOffset:point animated:NO];
    } completion:^(BOOL done) {
    }];
}

#pragma mark UIContainerViewControllerCallbacks

- (BOOL)shouldAutomaticallyForwardAppearanceMethods {
    return YES;
}

- (BOOL)shouldAutomaticallyForwardRotationMethods {
    return YES;
}

#pragma mark Webview obj-c to javascript bridge

- (CommunicationBridge*)bridge {
    if (!_bridge) {
        _bridge = [[CommunicationBridge alloc] initWithWebView:self.webView];

        @weakify(self);
        [_bridge addListener:@"DOMContentLoaded" withBlock:^(NSString* type, NSDictionary* payload) {
            @strongify(self);
            //Need to introduce a delay here or the webview still might not be loaded. Should look at using the webview callbacks instead.
            dispatchOnMainQueueAfterDelayInSeconds(0.1, ^{
                [self.delegate webViewController:self didLoadArticle:self.article];
            });
        }];

        [_bridge addListener:@"linkClicked" withBlock:^(NSString* messageType, NSDictionary* payload) {
            @strongify(self);
            if (!self) {
                return;
            }

            if (self.isPeeking) {
                self.isPeeking = NO;
                return;
            }

            NSString* href = payload[@"href"];

            if (!(self).referencesHidden) {
                [(self) referencesHide];
            }

            if ([href wmf_isInternalLink]) {
                MWKTitle* pageTitle = [self.article.site titleWithInternalLink:href];
                [(self).delegate webViewController:(self) didTapOnLinkForTitle:pageTitle];
            } else {
                // A standard external link, either explicitly http(s) or left protocol-relative on web meaning http(s)
                if ([href hasPrefix:@"#"]) {
                    [self scrollToFragment:[href substringFromIndex:1]];
                } else if ([href hasPrefix:@"//"]) {
                    // Expand protocol-relative link to https -- secure by default!
                    href = [@"https:" stringByAppendingString:href];
                }
                NSURL* url = [NSURL URLWithString:href];
                NSCAssert(url, @"Failed to from URL from link %@", href);
                if (url) {
                    [self wmf_openExternalUrl:url];
                }
            }
        }];

        [_bridge addListener:@"nonAnchorTouchEndedWithoutDragging" withBlock:^(NSString* messageType, NSDictionary* payload) {
            @strongify(self);
            if (!self) {
                return;
            }

            [self referencesHide];
        }];

        [_bridge addListener:@"referenceClicked" withBlock:^(NSString* messageType, NSDictionary* payload) {
            @strongify(self);
            if (!self) {
                return;
            }
            //NSLog(@"referenceClicked: %@", payload);
            [self referencesShow:payload];
        }];

        [_bridge addListener:@"editClicked" withBlock:^(NSString* messageType, NSDictionary* payload) {
            @strongify(self);
            if (!self) {
                return;
            }

            NSUInteger sectionIndex = (NSUInteger)[payload[@"sectionId"] integerValue];
            if (sectionIndex < [self.article.sections count]) {
                [self.delegate webViewController:self didTapEditForSection:self.article.sections[sectionIndex]];
            }
        }];

        UIMenuItem* shareSnippet = [[UIMenuItem alloc] initWithTitle:MWLocalizedString(@"share-a-fact-share-menu-item", nil)
                                                              action:@selector(shareMenuItemTapped:)];
        [UIMenuController sharedMenuController].menuItems = @[shareSnippet];

        [_bridge addListener:@"imageClicked" withBlock:^(NSString* type, NSDictionary* payload) {
            @strongify(self);
            if (!self) {
                return;
            }

            NSNumber* imageWidth = payload[@"width"];
            NSNumber* imageHeight = payload[@"height"];
            CGSize imageSize = CGSizeMake(imageWidth.floatValue, imageHeight.floatValue);
            if (![MWKImage isSizeLargeEnoughForGalleryInclusion:imageSize]) {
                return;
            }

            NSString* selectedImageURL = payload[@"url"];
            NSCParameterAssert(selectedImageURL.length);
            if (!selectedImageURL.length) {
                DDLogError(@"Image clicked callback invoked with empty URL: %@", payload);
                return;
            }

            [self.delegate webViewController:self didTapImageWithSourceURLString:selectedImageURL];
        }];
    }
    return _bridge;
}

#pragma mark - Display article

- (void)setArticle:(MWKArticle*)article {
    _article = article;

    WMF_TECH_DEBT_TODO(remove dependency on session current article)
    self.session.currentArticle = article;

    if ([self isViewLoaded]) {
        [self displayArticle];
    }
}

- (void)displayArticle {
    if (!self.article) {
        return;
    }

    NSString* html = [self.article articleHTML];

    MWLanguageInfo* languageInfo = [MWLanguageInfo languageInfoForCode:self.article.site.language];
    NSString* uidir              = ([[UIApplication sharedApplication] wmf_isRTL] ? @"rtl" : @"ltr");

    [self.bridge loadHTML:html withAssetsFile:@"index.html"];

    // NSLog(@"languageInfo = %@", languageInfo.code);

    // If any of these are nil, the bridge "sendMessage:" calls will crash! So catch 'em here.
    BOOL safeToCrossBridge = (languageInfo.code && languageInfo.dir && uidir && html);
    if (safeToCrossBridge) {
        [self.bridge sendMessage:@"setLanguage"
                     withPayload:@{
             @"lang": languageInfo.code,
             @"dir": languageInfo.dir,
             @"uidir": uidir
         }];
    }

    if (!self.article.editable) {
        [self.bridge sendMessage:@"setPageProtected" withPayload:@{}];
    }

    [self.footerLicenseView setLicenseTextForSite:self.article.site];
}

#pragma mark Scroll to last section after rotate

- (void)scrollToElementOnScreenBeforeRotate {
    double finalScrollOffset =
        [[[self.webView wmf_javascriptContext][@"getPostRotationScrollOffset"] callWithArguments:nil] toDouble]
        + [self clientBoundingRectVerticalOffset];
    [self tocScrollWebViewToPoint:CGPointMake(0, finalScrollOffset)
                         duration:0
                      thenHideTOC:NO];
}

#pragma mark Bottom menu bar

- (void)showProtectedDialog {
    UIAlertView* alert = [[UIAlertView alloc] init];
    alert.title   = MWLocalizedString(@"page_protected_can_not_edit_title", nil);
    alert.message = MWLocalizedString(@"page_protected_can_not_edit", nil);
    [alert addButtonWithTitle:@"OK"];
    alert.cancelButtonIndex = 0;
    [alert show];
}

#pragma mark Refs

- (void)setReferencesHidden:(BOOL)referencesHidden {
    if (self.referencesHidden == referencesHidden) {
        return;
    }

    _referencesHidden = referencesHidden;

    [self updateReferencesHeightAndBottomConstraints];

    if (referencesHidden) {
        // Cause the highlighted ref link in the webView to no longer be highlighted.
        [self.referencesVC reset];
    }

    // Fade out refs when hidden.
    CGFloat alpha = referencesHidden ? 0.0 : 1.0;

    self.referencesContainerView.alpha = alpha;
}

- (void)updateReferencesHeightAndBottomConstraints {
    CGFloat refsHeight = [self getRefsPanelHeight];
    self.referencesContainerViewBottomConstraint.constant = self.referencesHidden ? refsHeight : 0.0;
    self.referencesContainerViewHeightConstraint.constant = refsHeight;
}

- (CGFloat)getRefsPanelHeight {
    WMF_TECH_DEBT_WARN(use size classes instead of interfaceOrientation)
#pragma clang diagnostic push
#pragma clang diagnostic ignored "-Wdeprecated-declarations"
    CGFloat percentOfHeight = UIInterfaceOrientationIsPortrait(self.interfaceOrientation) ? 0.4 : 0.6;
#pragma clang diagnostic pop
    if (UI_USER_INTERFACE_IDIOM() == UIUserInterfaceIdiomPad) {
        percentOfHeight *= 0.5;
    }
    NSNumber* refsHeight = @((self.view.frame.size.height * MENUS_SCALE_MULTIPLIER) * percentOfHeight);
    return (CGFloat)refsHeight.integerValue;
}

- (void)willAnimateRotationToInterfaceOrientation:(UIInterfaceOrientation)toInterfaceOrientation duration:(NSTimeInterval)duration {
    [self updateReferencesHeightAndBottomConstraints];
}

- (BOOL)didFindReferencesInPayload:(NSDictionary*)payload {
    NSArray* refs = payload[@"refs"];
    if (!refs || (refs.count == 0)) {
        return NO;
    }
    if (refs.count == 1) {
        NSString* firstRef = refs[0];
        if ([firstRef isEqualToString:@""]) {
            return NO;
        }
    }
    return YES;
}

- (void)referencesShow:(NSDictionary*)payload {
    if (!self.referencesHidden) {
        self.referencesVC.panelHeight = [self getRefsPanelHeight];
        self.referencesVC.payload     = payload;
        return;
    }

    // Don't show refs panel if reference data has yet to be retrieved. The
    // reference parsing javascript can't parse until the reference section html has
    // been retrieved. If user taps a reference link while the non-lead sections are
    // still being retrieved we need to just not show the panel rather than showing a
    // useless blank panel.
    if (![self didFindReferencesInPayload:payload]) {
        return;
    }

    self.referencesVC = [ReferencesVC wmf_initialViewControllerFromClassStoryboard];

    self.referencesVC.delegate = self;
    [self addChildViewController:self.referencesVC];
    self.referencesVC.view.translatesAutoresizingMaskIntoConstraints = NO;
    [self.referencesContainerView addSubview:self.referencesVC.view];

    [self.referencesContainerView addConstraints:
     [NSLayoutConstraint constraintsWithVisualFormat:@"V:|[view]|"
                                             options:0
                                             metrics:nil
                                               views:@{ @"view": self.referencesVC.view }]];
    [self.referencesContainerView addConstraints:
     [NSLayoutConstraint constraintsWithVisualFormat:@"H:|[view]|"
                                             options:0
                                             metrics:nil
                                               views:@{ @"view": self.referencesVC.view }]];

    [self.referencesVC didMoveToParentViewController:self];

    [self.referencesContainerView layoutIfNeeded];

    self.referencesVC.panelHeight = [self getRefsPanelHeight];
    self.referencesVC.payload     = payload;

    [UIView animateWithDuration:0.16
                          delay:0.0f
                        options:UIViewAnimationOptionBeginFromCurrentState
                     animations:^{
        self.referencesHidden = NO;
        [self.view layoutIfNeeded];
    } completion:nil];
}

- (void)referencesHide {
    if (self.referencesHidden) {
        return;
    }
    [UIView animateWithDuration:0.16
                          delay:0.0f
                        options:UIViewAnimationOptionBeginFromCurrentState
                     animations:^{
        self.referencesHidden = YES;

        [self.view layoutIfNeeded];
    } completion:^(BOOL done) {
        [self.referencesVC willMoveToParentViewController:nil];
        [self.referencesVC.view removeFromSuperview];
        [self.referencesVC removeFromParentViewController];
        self.referencesVC = nil;
    }];
}

- (void)referenceViewController:(ReferencesVC*)referenceViewController didShowReferenceWithLinkID:(NSString*)linkID {
    NSString* eval = [NSString stringWithFormat:@"\
                      document.getElementById('%@').oldBackgroundColor = document.getElementById('%@').style.backgroundColor;\
                      document.getElementById('%@').style.backgroundColor = '#999';\
                      document.getElementById('%@').style.borderRadius = 2;\
                      ", linkID, linkID, linkID, linkID];
    [self.webView evaluateJavaScript:eval completionHandler:NULL];
}

- (void)referenceViewController:(ReferencesVC*)referenceViewController didFinishShowingReferenceWithLinkID:(NSString*)linkID {
    NSString* eval = [NSString stringWithFormat:@"\
                      document.getElementById('%@').style.backgroundColor = document.getElementById('%@').oldBackgroundColor;\
                      ", linkID, linkID];
    [self.webView evaluateJavaScript:eval completionHandler:NULL];
}

- (void)referenceViewControllerCloseReferences:(ReferencesVC*)referenceViewController {
    [self referencesHide];
}

- (void)referenceViewController:(ReferencesVC*)referenceViewController didSelectInternalReferenceWithFragment:(NSString*)fragment {
    [self scrollToFragment:fragment];
}

- (void)referenceViewController:(ReferencesVC*)referenceViewController didSelectReferenceWithTitle:(MWKTitle*)title {
    [self.delegate webViewController:self didTapOnLinkForTitle:title];
}

- (void)referenceViewController:(ReferencesVC*)referenceViewController didSelectExternalReferenceWithURL:(NSURL*)url {
    [self wmf_openExternalUrl:url];
}

#pragma mark - Share Actions

- (void)shareMenuItemTapped:(id)sender {
    [self getSelectedText:^(NSString* _Nonnull text) {
        [self shareSnippet:text];
    }];
}

#pragma mark - Sharing

- (BOOL)canPerformAction:(SEL)action withSender:(id)sender {
    if (action == @selector(shareSnippet:)) {
        [self getSelectedText:^(NSString* _Nonnull text) {
            [self.delegate webViewController:self didSelectText:text];
        }];
        return YES;
    }
    return [super canPerformAction:action withSender:sender];
}

- (void)getSelectedText:(void (^)(NSString* text))completion {
    [self.webView evaluateJavaScript:@"window.getSelection().toString()" completionHandler:^(id _Nullable obj, NSError* _Nullable error) {
        if ([obj isKindOfClass:[NSString class]]) {
            NSString* selectedText = [(NSString*)obj wmf_shareSnippetFromText];
            selectedText = selectedText.length < kMinimumTextSelectionLength ? @"" : selectedText;
            completion(selectedText);
        } else {
            completion(@"");
        }
    }];
}

- (void)shareSnippet:(NSString*)snippet {
    [self.webView wmf_suppressSelection];
    [self.delegate webViewController:self didTapShareWithSelectedText:snippet];
}

- (void)editHistoryButtonPushed {
    UINavigationController* nc = [[UINavigationController alloc] initWithRootViewController:[PageHistoryViewController wmf_initialViewControllerFromClassStoryboard]];
    [self presentViewController:nc animated:YES completion:nil];
}

- (void)setFontSizeMultiplier:(NSNumber*)fontSize {
    if (fontSize == nil) {
        fontSize = @(100);
    }
    [self.webView stringByEvaluatingJavaScriptFromString:[NSString stringWithFormat:@"document.querySelector('body').style['-webkit-text-size-adjust'] = '%ld%%';", fontSize.integerValue]];
    [[NSUserDefaults standardUserDefaults] wmf_setReadingFontSize:fontSize];
    [[NSUserDefaults standardUserDefaults] synchronize];
}

#pragma mark - Previewing

- (JSValue*)htmlElementAtLocation:(CGPoint)location {
    return [[self.webView wmf_javascriptContext][@"getElementFromPoint"] callWithArguments:@[@(location.x), @(location.y)]];
}

- (NSURL*)urlForHTMLElement:(JSValue*)element {
    if ([[[element valueForProperty:@"tagName"] toString] isEqualToString:@"A"] && [element valueForProperty:@"href"]) {
        NSString* urlString = [[element valueForProperty:@"href"] toString];
        return (!urlString) ? nil : [NSURL URLWithString:urlString];
    }
    return nil;
}

- (CGRect)rectForHTMLElement:(JSValue*)element {
    JSValue* rect  = [element invokeMethod:@"getBoundingClientRect" withArguments:@[]];
    CGFloat left   = (CGFloat)[[rect valueForProperty:@"left"] toDouble];
    CGFloat right  = (CGFloat)[[rect valueForProperty:@"right"] toDouble];
    CGFloat top    = (CGFloat)[[rect valueForProperty:@"top"] toDouble];
    CGFloat bottom = (CGFloat)[[rect valueForProperty:@"bottom"] toDouble];
    return CGRectMake(left, top + self.webView.scrollView.contentOffset.y, right - left, bottom - top);
}

@end




@interface WMFWebView : WKWebView

@end


@implementation WMFWebView

//Disable OS share menu when selecting text
- (BOOL)canPerformAction:(SEL)action withSender:(id)sender {
    if (action == NSSelectorFromString(@"_share:")) {
        return NO;
    }
    return [super canPerformAction:action withSender:sender];
}

@end
<|MERGE_RESOLUTION|>--- conflicted
+++ resolved
@@ -5,15 +5,9 @@
 
 #import "Wikipedia-Swift.h"
 
-<<<<<<< HEAD
 @import WebKit;
-@import Masonry;
-@import BlocksKit.BlocksKit_UIKit;
-
-=======
 #import <Masonry/Masonry.h>
 #import <BlocksKit/BlocksKit+UIKit.h>
->>>>>>> 4f67d95f
 #import "NSString+WMFHTMLParsing.h"
 
 #import "MWKArticle.h"
@@ -930,7 +924,7 @@
     if (fontSize == nil) {
         fontSize = @(100);
     }
-    [self.webView stringByEvaluatingJavaScriptFromString:[NSString stringWithFormat:@"document.querySelector('body').style['-webkit-text-size-adjust'] = '%ld%%';", fontSize.integerValue]];
+    [self.webView evaluateJavaScript:[NSString stringWithFormat:@"document.querySelector('body').style['-webkit-text-size-adjust'] = '%ld%%';", fontSize.integerValue] completionHandler:NULL];    
     [[NSUserDefaults standardUserDefaults] wmf_setReadingFontSize:fontSize];
     [[NSUserDefaults standardUserDefaults] synchronize];
 }
