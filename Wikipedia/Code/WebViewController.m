#import "WebViewController_Private.h"
#import "WMFWebView.h"
#import "Wikipedia-Swift.h"
@import WebKit;
@import WMF;
#import "UIBarButtonItem+WMFButtonConvenience.h"
#import "UIViewController+WMFStoryboardUtilities.h"
#import "PageHistoryViewController.h"
#import "WKWebView+ElementLocation.h"
#import "UIViewController+WMFOpenExternalUrl.h"
#import "UIScrollView+WMFContentOffsetUtils.h"
#import "WKWebView+WMFWebViewControllerJavascript.h"
#import "WMFFindInPageKeyboardBar.h"
#import "WebViewController+WMFReferencePopover.h"
#import "WMFReferencePopoverMessageViewController.h"

typedef NS_ENUM(NSInteger, WMFWebViewAlertType) {
    WMFWebViewAlertZeroWebPage,
    WMFWebViewAlertZeroCharged,
    WMFWebViewAlertZeroInterstitial
};

typedef NS_ENUM(NSUInteger, WMFFindInPageScrollDirection) {
    WMFFindInPageScrollDirectionNext,
    WMFFindInPageScrollDirectionPrevious
};

@interface WebViewController () <WKScriptMessageHandler, UIScrollViewDelegate, WMFFindInPageKeyboardBarDelegate, UIPageViewControllerDelegate, WMFReferencePageViewAppearanceDelegate, WMFAnalyticsContextProviding, WMFAnalyticsContentTypeProviding, WMFThemeable>

@property (nonatomic, strong) NSLayoutConstraint *headerHeightConstraint;
@property (nonatomic, strong) NSMutableDictionary *footerViewHeadersByIndex;
@property (nonatomic, strong) IBOutlet UIView *containerView;
@property (nonatomic, strong) NSNumber *fontSizeMultiplier;

@property (nonatomic) CGFloat marginWidth;

@property (nonatomic, strong) NSArray *findInPageMatches;
@property (nonatomic) NSInteger findInPageSelectedMatchIndex;
@property (nonatomic) BOOL disableMinimizeFindInPage;
@property (nonatomic, readwrite, retain) WMFFindInPageKeyboardBar *inputAccessoryView;
@property (weak, nonatomic) IBOutlet UIView *statusBarUnderlayView;

@property (nonatomic, strong) NSArray<WMFReference *> *lastClickedReferencesGroup;

@property (nonatomic, strong) WMFTheme *theme;

@end

@implementation WebViewController

- (void)dealloc {
    [[NSNotificationCenter defaultCenter] removeObserver:self];
    //explicitly nil these values out to remove KVO observers
    self.webView = nil;
}

- (instancetype)initWithCoder:(NSCoder *)aDecoder {
    self = [super initWithCoder:aDecoder];
    if (self) {
        self.session = [SessionSingleton sharedInstance];
    }
    return self;
}

- (instancetype)init {
    return [self initWithSession:[SessionSingleton sharedInstance]];
}

- (instancetype)initWithSession:(SessionSingleton *)aSession {
    NSParameterAssert(aSession);
    self = [super init];
    if (self) {
        self.session = aSession;
    }
    return self;
}

#pragma mark - WKScriptMessageHandler

- (void)userContentController:(WKUserContentController *)userContentController didReceiveScriptMessage:(WKScriptMessage *)message {

    WMFWKScriptMessage messageType = [WKScriptMessage wmf_typeForMessageName:message.name];
    id safeMessageBody = [message wmf_safeMessageBodyForType:messageType];

    switch (messageType) {
        case WMFWKScriptMessageJavascriptConsoleLog:
            [self handleJavascriptConsoleLogScriptMessage:safeMessageBody];
            break;
        case WMFWKScriptMessageLinkClicked:
            [self handleLinkClickedScriptMessage:safeMessageBody];
            break;
        case WMFWKScriptMessageImageClicked:
            [self handleImageClickedScriptMessage:safeMessageBody];
            break;
        case WMFWKScriptMessageReferenceClicked:
            [self handleReferenceClickedScriptMessage:safeMessageBody];
            break;
        case WMFWKScriptMessageEditClicked:
            [self handleEditClickedScriptMessage:safeMessageBody];
            break;
        case WMFWKScriptMessageArticleState:
            [self handleArticleStateScriptMessage:safeMessageBody];
            break;
        case WMFWKScriptMessageFindInPageMatchesFound:
            [self handleFindInPageMatchesFoundMessage:safeMessageBody];
            break;
        case WMFWKScriptMessageFooterReadMoreTitlesShown:
            [self handleFooterReadMoreTitlesShownScriptMessage:safeMessageBody];
            break;
        case WMFWKScriptMessageFooterReadMoreSaveClicked:
            [self handleFooterReadMoreSaveClickedScriptMessage:safeMessageBody];
            break;
        case WMFWKScriptMessageFooterMenuItemClicked:
            [self handleFooterMenuItemClickedScriptMessage:safeMessageBody];
            break;
        case WMFWKScriptMessageFooterLegalLicenseLinkClicked:
            [self handleFooterLegalLicenseLinkClickedScriptMessage:safeMessageBody];
            break;
        case WMFWKScriptMessageFooterBrowserLinkClicked:
            [self handleFooterBrowserLinkClickedScriptMessage:safeMessageBody];
            break;
        case WMFWKScriptMessageFooterContainerAdded:
            [self handleFooterContainerAddedScriptMessage:safeMessageBody];
            break;
        case WMFWKScriptMessageUnknown:
            NSAssert(NO, @"Unhandled script message type!");
            break;
    }
}

- (void)handleFooterReadMoreTitlesShownScriptMessage:(NSArray *)messageArray {
    NSArray *articleURLs = [messageArray wmf_mapAndRejectNil:^id(NSString *title) {
        return [self.article.url wmf_URLWithTitle:title];
    }];
    for (NSURL *articleURL in articleURLs) {
        [self updateReadMoreSaveButtonIsSavedStateForURL:articleURL];
    }
}

- (void)handleFooterReadMoreSaveClickedScriptMessage:(NSDictionary *)messageDict {
    NSURL *articleURL = [self.article.url wmf_URLWithTitle:messageDict[@"title"]];
    if (articleURL) {
        [self toggleReadMoreSaveButtonIsSavedStateForURL:articleURL];
    }
}

- (void)handleFooterMenuItemClickedScriptMessage:(NSDictionary *)messageDict {
    NSString *messageString = messageDict[@"selection"];
    NSArray *payload = messageDict[@"payload"];

    WMFArticleFooterMenuItem item;
    if ([messageString isEqualToString:@"languages"]) {
        item = WMFArticleFooterMenuItemLanguages;
    } else if ([messageString isEqualToString:@"lastEdited"]) {
        item = WMFArticleFooterMenuItemLastEdited;
    } else if ([messageString isEqualToString:@"pageIssues"]) {
        item = WMFArticleFooterMenuItemPageIssues;
    } else if ([messageString isEqualToString:@"disambiguation"]) {
        item = WMFArticleFooterMenuItemDisambiguation;
    } else if ([messageString isEqualToString:@"coordinate"]) {
        item = WMFArticleFooterMenuItemCoordinate;
    } else if ([messageString isEqualToString:@"talkPage"]) {
        item = WMFArticleFooterMenuItemTalkPage;
    } else {
        NSAssert(false, @"Unhandled footer item type encountered");
        return;
    }
    [self.delegate webViewController:self didTapFooterMenuItem:item payload:payload];
}

- (void)handleFooterLegalLicenseLinkClickedScriptMessage:(NSString *)messageString {
    [self showLicenseButtonPressed];
}

- (void)handleFooterBrowserLinkClickedScriptMessage:(NSString *)messageString {
    [self wmf_openExternalUrl:self.articleURL];
}

- (void)updateReadMoreSaveButtonIsSavedStateForURL:(NSURL *)url {
    BOOL isSaved = [self.article.dataStore.savedPageList isSaved:url];
    NSString *title = [[url.absoluteString.lastPathComponent stringByRemovingPercentEncoding] wmf_stringByReplacingApostrophesWithBackslashApostrophes];
    if (title) {
        NSString *saveTitle = [WMFCommonStrings saveTitleWithLanguage:url.wmf_language];
        NSString *savedTitle = [WMFCommonStrings savedTitleWithLanguage:url.wmf_language];
        NSString *saveButtonText = [(isSaved ? savedTitle : saveTitle)wmf_stringByReplacingApostrophesWithBackslashApostrophes];
        [self.webView evaluateJavaScript:[NSString stringWithFormat:@"window.wmf.footerReadMore.updateSaveButtonForTitle('%@', '%@', %@, document)", title, saveButtonText, (isSaved ? @"true" : @"false")] completionHandler:nil];
    }
}

- (void)toggleReadMoreSaveButtonIsSavedStateForURL:(NSURL *)url {
    BOOL isSaved = [self.article.dataStore.savedPageList toggleSavedPageForURL:url];
    [self logReadMoreSaveButtonToggle:isSaved];
    [self updateReadMoreSaveButtonIsSavedStateForURL:url];
}

- (void)handleJavascriptConsoleLogScriptMessage:(NSDictionary *)messageDict {
    DDLogDebug(@"\n\nMessage from Javascript console:\n\t%@\n\n", messageDict[@"message"]);
}

- (void)handleLinkClickedScriptMessage:(NSDictionary *)messageDict {
    [self wmf_dismissReferencePopoverAnimated:NO
                                   completion:^{
                                       [self hideFindInPageWithCompletion:^{

                                           NSString *href = messageDict[@"href"];

                                           if (href.length == 0) {
                                               return;
                                           }

                                           NSURL *url = [NSURL URLWithString:href];
                                           if (!url) {
                                               return;
                                           }

                                           if ([url wmf_isWikiResource]) {
                                               if (!url.wmf_domain) {
                                                   url = [NSURL wmf_URLWithSiteURL:self.article.url escapedDenormalizedInternalLink:href];
                                               }
                                               url = [url wmf_urlByPrependingSchemeIfSchemeless];
                                               [(self).delegate webViewController:(self)didTapOnLinkForArticleURL:url];
                                           } else {
                                               // A standard external link, either explicitly http(s) or left protocol-relative on web meaning http(s)
                                               if ([href hasPrefix:@"#"]) {
                                                   [self scrollToFragment:[href substringFromIndex:1]];
                                               } else {
                                                   if ([href hasPrefix:@"//"]) {
                                                       // Expand protocol-relative link to https -- secure by default!
                                                       href = [@"https:" stringByAppendingString:href];
                                                   }
                                                   NSCAssert(url, @"Failed to from URL from link %@", href);
                                                   if (url) {
                                                       [self wmf_openExternalUrl:url];
                                                   }
                                               }
                                           }
                                       }];
                                   }];
}

- (void)handleImageClickedScriptMessage:(NSDictionary *)messageDict {
    [self wmf_dismissReferencePopoverAnimated:NO
                                   completion:^{
                                       WMFImageTag *imageTagClicked = [[WMFImageTag alloc] initWithSrc:messageDict[@"src"]
                                                                                                srcset:nil
                                                                                                   alt:nil
                                                                                                 width:messageDict[@"width"]
                                                                                                height:messageDict[@"height"]
                                                                                         dataFileWidth:messageDict[@"data-file-width"]
                                                                                        dataFileHeight:messageDict[@"data-file-height"]
                                                                                               baseURL:nil];

                                       if (imageTagClicked == nil) {
                                           //yes, this would have caught in the if below, but keeping this here in case that check ever goes away
                                           return;
                                       }

                                       if (![imageTagClicked isSizeLargeEnoughForGalleryInclusion]) {
                                           return;
                                       }

                                       NSString *selectedImageSrcURLString = messageDict[@"src"];
                                       NSCParameterAssert(selectedImageSrcURLString.length);
                                       if (!selectedImageSrcURLString.length) {
                                           DDLogError(@"Image clicked callback invoked with empty src url: %@", messageDict);
                                           return;
                                       }

                                       NSURL *selectedImageURL = [NSURL URLWithString:selectedImageSrcURLString];

                                       selectedImageURL = [selectedImageURL wmf_imageProxyOriginalSrcURL];

                                       [self.delegate webViewController:self didTapImageWithSourceURL:selectedImageURL];
                                   }];
}

- (void)handleReferenceClickedScriptMessage:(NSDictionary *)messageDict {
    NSAssert(messageDict[@"referencesGroup"], @"Expected key 'referencesGroup' not found in script message dictionary");
    self.lastClickedReferencesGroup = [messageDict[@"referencesGroup"] wmf_map:^id(NSDictionary *referenceDict) {
        return [[WMFReference alloc] initWithScriptMessageDict:referenceDict];
    }];

    NSAssert(messageDict[@"selectedIndex"], @"Expected key 'selectedIndex' not found in script message dictionary");
    NSNumber *selectedIndex = messageDict[@"selectedIndex"];
    [self showReferenceFromLastClickedReferencesGroupAtIndex:selectedIndex.integerValue];
}

- (void)handleEditClickedScriptMessage:(NSDictionary *)messageDict {
    [self wmf_dismissReferencePopoverAnimated:NO
                                   completion:^{
                                       [self hideFindInPageWithCompletion:^{
                                           NSUInteger sectionIndex = (NSUInteger)[messageDict[@"sectionId"] integerValue];
                                           if (sectionIndex < [self.article.sections count]) {
                                               [self.delegate webViewController:self didTapEditForSection:self.article.sections[sectionIndex]];
                                           }
                                       }];
                                   }];
}

- (void)handleArticleStateScriptMessage:(NSString *)messageString {
    if ([messageString isEqualToString:@"indexHTMLDocumentLoaded"]) {

        NSString *decodedFragment = [[self.articleURL fragment] stringByRemovingPercentEncoding];

        [self.webView wmf_fetchTransformAndAppendSectionsToDocument:self.article scrolledTo:decodedFragment];

        [self updateWebContentMarginForSize:self.view.bounds.size force:YES];
        NSAssert(self.article, @"Article not set");
        [self.delegate webViewController:self didLoadArticle:self.article];

        [UIView animateWithDuration:0.3
                              delay:0.0f
                            options:UIViewAnimationOptionBeginFromCurrentState
                         animations:^{
                             self.headerView.alpha = 1.f;
                         }
                         completion:^(BOOL done){
                         }];
    }
}

- (void)handleFindInPageMatchesFoundMessage:(NSArray *)messageArray {
    self.findInPageMatches = messageArray;
    self.findInPageSelectedMatchIndex = -1;
}

#pragma mark - Read more save button event logging

- (void)logReadMoreSaveButtonToggle:(BOOL)isSaved {
    if (isSaved) {
        [self.savedPagesFunnel logSaveNew];
        [[PiwikTracker sharedInstance] wmf_logActionSaveInContext:[self analyticsContext] contentType:[self analyticsContentType]];
    } else {
        [self.savedPagesFunnel logDelete];
        [[PiwikTracker sharedInstance] wmf_logActionUnsaveInContext:[self analyticsContext] contentType:[self analyticsContentType]];
    }
}

- (SavedPagesFunnel *)savedPagesFunnel {
    if (!_savedPagesFunnel) {
        _savedPagesFunnel = [[SavedPagesFunnel alloc] init];
    }
    return _savedPagesFunnel;
}

- (NSString *)analyticsContext {
    return @"Article";
}

- (NSString *)analyticsContentType {
    return @"Read More";
}

#pragma mark - Find-in-page

- (BOOL)canBecomeFirstResponder {
    return YES;
}

- (WMFFindInPageKeyboardBar *)inputAccessoryView {
    if (!_inputAccessoryView) {
        _inputAccessoryView = [WMFFindInPageKeyboardBar wmf_viewFromClassNib];
        _inputAccessoryView.delegate = self;
        [_inputAccessoryView applyTheme:self.theme];
    }
    return _inputAccessoryView;
}

- (WMFFindInPageKeyboardBar *)findInPageKeyboardBar {
    return self.view.inputAccessoryView;
}

- (void)showFindInPage {
    [self killScroll];
    [self becomeFirstResponder];
    [[self findInPageKeyboardBar] show];
}

- (void)killScroll {
    CGPoint offset = [self.webView.scrollView contentOffset];
    [self.webView.scrollView setContentOffset:offset animated:NO];
}

- (void)hideFindInPageWithCompletion:(nullable dispatch_block_t)completion {
    [self resetFindInPageWithCompletion:^{
        [[self findInPageKeyboardBar] hide];
        [self resignFirstResponder];
        if (completion) {
            completion();
        }
    }];
}

- (void)resetFindInPageWithCompletion:(nullable dispatch_block_t)completion {
    [self.webView evaluateJavaScript:@"window.wmf.findInPage.removeSearchTermHighlights()"
                   completionHandler:^(id obj, NSError *_Nullable error) {
                       self.findInPageMatches = @[];
                       self.findInPageSelectedMatchIndex = -1;
                       [[self findInPageKeyboardBar] reset];
                       if (completion) {
                           completion();
                       }
                   }];
}

- (void)minimizeFindInPage {
    if (!self.disableMinimizeFindInPage) {
        [[self findInPageKeyboardBar] hide];
    }
}

- (void)viewLayoutMarginsDidChange {
    [super viewLayoutMarginsDidChange];
    [self updateWebContentMarginForSize:self.view.bounds.size force:NO];
}

- (void)updateScrollViewInsets {
    UIScrollView *scrollView = self.webView.scrollView;

    CGFloat top = self.navigationController.topLayoutGuide.length + self.navigationController.navigationBar.frame.size.height;

    CGFloat bottom = self.navigationController.toolbar.frame.size.height;

    UIEdgeInsets safeInsets = UIEdgeInsetsZero;
    if (@available(iOS 11.0, *)) {
        safeInsets = self.view.safeAreaInsets;
    }

    UIEdgeInsets newIndicatorInsets = UIEdgeInsetsMake(top, safeInsets.left, bottom, safeInsets.right);
    if (!UIEdgeInsetsEqualToEdgeInsets(newIndicatorInsets, scrollView.scrollIndicatorInsets)) {
        scrollView.scrollIndicatorInsets = newIndicatorInsets;
    }

    UIEdgeInsets newScrollViewInsets = UIEdgeInsetsMake(top, 0, bottom, 0);
    UIEdgeInsets oldScrollViewInsets = scrollView.contentInset;
    if (!UIEdgeInsetsEqualToEdgeInsets(newScrollViewInsets, oldScrollViewInsets)) {
        BOOL wasScrolledToTop = scrollView.contentOffset.y == (0 - oldScrollViewInsets.top);
        scrollView.contentInset = newScrollViewInsets;
        if (wasScrolledToTop) { // keep scrolled to top if we were at top
            scrollView.contentOffset = CGPointMake(scrollView.contentOffset.x, 0 - newScrollViewInsets.top);
        }
    }
}

- (void)viewSafeAreaInsetsDidChange {
    if (@available(iOS 11.0, *)) {
        [super viewSafeAreaInsetsDidChange];
        [self updateScrollViewInsets];
    }
}

- (CGFloat)marginWidthForSize:(CGSize)size {
    UIEdgeInsets layoutMargins = UIEdgeInsetsZero;
    if (@available(iOS 11.0, *)) {
        layoutMargins = self.view.layoutMargins;
    }
    return MAX(MAX(layoutMargins.left, layoutMargins.right), floor(0.5 * size.width * (1 - self.contentWidthPercentage)));
}

- (void)handleFooterContainerAddedScriptMessage:(id)message {
    //TODO: only need to do the "window.wmf.footerContainer.updateLeftAndRightMargin" part here... may be ok though as it's not changing the other values so shouldn't cause extra reflow...
    [self updateWebContentMarginForSize:self.view.bounds.size force:YES];
}

- (void)updateWebContentMarginForSize:(CGSize)size force:(BOOL)force {
    CGFloat newMarginWidth = [self marginWidthForSize:self.view.bounds.size];
    if (force || ABS(self.marginWidth - newMarginWidth) >= 0.5) {
        self.marginWidth = newMarginWidth;
        NSString *jsFormat = @""
                              "var contentDiv = document.getElementById('content');"
                              "contentDiv.style.marginLeft='%ipx';"
                              "contentDiv.style.marginRight='%ipx';"
                              "window.wmf.footerContainer.updateLeftAndRightMargin(%i, document);";

        CGFloat marginWidth = [self marginWidthForSize:size];
        int padding = (int)MAX(0, marginWidth);
        NSString *js = [NSString stringWithFormat:jsFormat, padding, padding, padding];
        [self.webView evaluateJavaScript:js completionHandler:NULL];
    }
}

- (void)viewDidLayoutSubviews {
    [super viewDidLayoutSubviews];
    [self updateWebContentMarginForSize:self.view.bounds.size force:NO];
}

- (void)willTransitionToTraitCollection:(UITraitCollection *)newCollection withTransitionCoordinator:(id<UIViewControllerTransitionCoordinator>)coordinator {
    [super willTransitionToTraitCollection:newCollection withTransitionCoordinator:coordinator];
    [self wmf_dismissReferencePopoverAnimated:NO completion:nil];
}

- (void)viewWillTransitionToSize:(CGSize)size withTransitionCoordinator:(id<UIViewControllerTransitionCoordinator>)coordinator {
    [super viewWillTransitionToSize:size withTransitionCoordinator:coordinator];
    self.disableMinimizeFindInPage = YES;
    [coordinator animateAlongsideTransition:nil
                                 completion:^(id<UIViewControllerTransitionCoordinatorContext> context) {
                                     self.disableMinimizeFindInPage = NO;
                                     [self updateScrollViewInsets];
                                 }];
}

- (void)setFindInPageMatches:(NSArray *)findInPageMatches {
    _findInPageMatches = findInPageMatches;
    [self updateFindInPageKeyboardBar];
}

#pragma FindInPage label and prev / next button state

- (void)updateFindInPageKeyboardBar {
    [[self findInPageKeyboardBar] updateForCurrentMatchIndex:self.findInPageSelectedMatchIndex
                                                matchesCount:self.findInPageMatches.count];
}

#pragma FindInPageBar selected match

- (void)setFindInPageSelectedMatchIndex:(NSInteger)findInPageSelectedMatchIndex {
    _findInPageSelectedMatchIndex = findInPageSelectedMatchIndex;
    [self updateFindInPageKeyboardBar];
}

- (void)moveFindInPageSelectedMatchIndexInDirection:(WMFFindInPageScrollDirection)direction {
    if (self.findInPageMatches.count == 0) {
        return;
    }
    switch (direction) {
        case WMFFindInPageScrollDirectionNext:
            self.findInPageSelectedMatchIndex += 1;
            if (self.findInPageSelectedMatchIndex >= self.findInPageMatches.count) {
                self.findInPageSelectedMatchIndex = 0;
            }
            break;
        case WMFFindInPageScrollDirectionPrevious:
            self.findInPageSelectedMatchIndex -= 1;
            if (self.findInPageSelectedMatchIndex < 0) {
                self.findInPageSelectedMatchIndex = self.findInPageMatches.count - 1;
            }
            break;
    }
}

- (void)scrollToAndFocusOnSelectedMatch {
    if (self.findInPageSelectedMatchIndex >= self.findInPageMatches.count) {
        return;
    }
    NSString *matchSpanId = [self.findInPageMatches objectAtIndex:self.findInPageSelectedMatchIndex];
    if (matchSpanId == nil) {
        return;
    }
    @weakify(self);
    [self.webView getScrollViewRectForHtmlElementWithId:matchSpanId
                                             completion:^(CGRect rect) {
                                                 @strongify(self);
                                                 self.disableMinimizeFindInPage = YES;

                                                 CGFloat halfSpaceAboveKeyboardBar = [self.findInPageKeyboardBar convertPoint:CGPointZero toView:self.webView].y / 2.f;
                                                 CGFloat halfMatchHeight = rect.size.height / 2.f;
                                                 CGFloat yCenteringMatchAboveKeyboardBar = halfSpaceAboveKeyboardBar - halfMatchHeight;
                                                 CGPoint offsetCenteringMatchAboveKeyboardBar =
                                                     CGPointMake(
                                                         self.webView.scrollView.contentOffset.x,
                                                         fmaxf(rect.origin.y - yCenteringMatchAboveKeyboardBar, 0.f));

                                                 [self.webView.scrollView wmf_safeSetContentOffset:offsetCenteringMatchAboveKeyboardBar
                                                                                          animated:YES
                                                                                        completion:^(BOOL done) {
                                                                                            self.disableMinimizeFindInPage = NO;
                                                                                        }];
                                             }];

    [self.webView evaluateJavaScript:[NSString stringWithFormat:@"window.wmf.findInPage.useFocusStyleForHighlightedSearchTermWithId('%@')", matchSpanId] completionHandler:nil];
}

- (void)scrollToAndFocusOnFirstMatch {
    self.findInPageSelectedMatchIndex = -1;
    [self keyboardBarNextButtonTapped:nil];
}

#pragma FindInPageKeyboardBarDelegate

- (void)keyboardBar:(WMFFindInPageKeyboardBar *)keyboardBar searchTermChanged:(NSString *)term {
    term = [term wmf_stringByReplacingApostrophesWithBackslashApostrophes];
    [self.webView evaluateJavaScript:[NSString stringWithFormat:@"window.wmf.findInPage.findAndHighlightAllMatchesForSearchTerm('%@')", term]
                   completionHandler:^(id _Nullable obj, NSError *_Nullable error) {
                       [self scrollToAndFocusOnFirstMatch];
                   }];
}

- (void)keyboardBarCloseButtonTapped:(WMFFindInPageKeyboardBar *)keyboardBar {
    [self hideFindInPageWithCompletion:nil];
}

- (void)keyboardBarClearButtonTapped:(WMFFindInPageKeyboardBar *)keyboardBar {
    // Stop scrolling to let the keyboard open
    [self killScroll];
    [self resetFindInPageWithCompletion:nil];
}

- (void)keyboardBarPreviousButtonTapped:(WMFFindInPageKeyboardBar *)keyboardBar {
    [self moveFindInPageSelectedMatchIndexInDirection:WMFFindInPageScrollDirectionPrevious];
    [self scrollToAndFocusOnSelectedMatch];
}

- (void)keyboardBarNextButtonTapped:(WMFFindInPageKeyboardBar *)keyboardBar {
    [self moveFindInPageSelectedMatchIndexInDirection:WMFFindInPageScrollDirectionNext];
    [self scrollToAndFocusOnSelectedMatch];
}

#pragma mark - WebView configuration

- (WKWebViewConfiguration *)configuration {
    WKUserContentController *userContentController = [[WKUserContentController alloc] init];

<<<<<<< HEAD
    NSArray *lateTransformNames = @[
        @"addEditPencils",
        @"setPageProtected",
        @"setLanguage",
        @"addFooterContainer",
        @"addFooterReadMore",
        @"addFooterMenu",
        @"addFooterLegal",
        @"classifyThemeElements"
    ];
    NSUserDefaults *userDefaults = [NSUserDefaults wmf_userDefaults];
    NSMutableArray *lateTransformsMutableArrayForHandlingAutomaticTableOpening = [NSMutableArray arrayWithArray:lateTransformNames];
    if (![userDefaults wmf_isAutomaticTableOpeningEnabled]) {
        [lateTransformsMutableArrayForHandlingAutomaticTableOpening addObject:@"collapseTables"];
    }
    lateTransformNames = [NSArray arrayWithArray: lateTransformsMutableArrayForHandlingAutomaticTableOpening];
    
    for (NSString *transformName in lateTransformNames) {
        NSString *transformJS = [NSString stringWithFormat:@"window.webkit.messageHandlers.lateJavascriptTransform.postMessage('%@');", transformName];
        [userContentController addUserScript:[[WKUserScript alloc] initWithSource:transformJS injectionTime:WKUserScriptInjectionTimeAtDocumentEnd forMainFrameOnly:YES]];
    }

=======
>>>>>>> 5ebefbb9
    NSArray *handlerNames = @[
        @"peek",
        @"linkClicked",
        @"imageClicked",
        @"referenceClicked",
        @"editClicked",
        @"javascriptConsoleLog",
        @"articleState",
        @"findInPageMatchesFound",
        @"footerReadMoreSaveClicked",
        @"footerReadMoreTitlesShown",
        @"footerContainerAdded",
        @"footerMenuItemClicked",
        @"footerLegalLicenseLinkClicked",
        @"footerBrowserLinkClicked"
    ];
    for (NSString *handlerName in handlerNames) {
        [userContentController addScriptMessageHandler:[[WeakScriptMessageDelegate alloc] initWithDelegate:self] name:handlerName];
    }

    NSString *earlyJavascriptTransforms = @""
                                           "window.webkit.messageHandlers.articleState.postMessage('indexHTMLDocumentLoaded');"
                                           "console.log = function(message){window.webkit.messageHandlers.javascriptConsoleLog.postMessage({'message': message});};";

    [userContentController addUserScript:
                               [[WKUserScript alloc] initWithSource:earlyJavascriptTransforms
                                                      injectionTime:WKUserScriptInjectionTimeAtDocumentEnd
                                                   forMainFrameOnly:YES]];

    WKWebViewConfiguration *configuration = [[WKWebViewConfiguration alloc] init];
    configuration.userContentController = userContentController;
    configuration.applicationNameForUserAgent = @"WikipediaApp";
    return configuration;
}

- (void)setWebView:(WKWebView *)webView {
    if (webView == _webView) {
        return;
    }
    _webView = webView;
}

#pragma mark - UIViewController

- (void)viewDidLoad {
    [super viewDidLoad];

    self.lastClickedReferencesGroup = @[];

    self.contentWidthPercentage = 1;

    self.webView = [[WMFWebView alloc] initWithFrame:CGRectZero configuration:[self configuration]];
    self.webView.allowsLinkPreview = NO;
    self.webView.scrollView.delegate = self;
    self.webView.translatesAutoresizingMaskIntoConstraints = NO;
    if (@available(iOS 11.0, *)) {
        self.webView.scrollView.contentInsetAdjustmentBehavior = UIScrollViewContentInsetAdjustmentNever;
    }

    [self addHeaderView];

    [self.containerView wmf_addSubviewWithConstraintsToEdges:self.webView];
    [self.containerView sendSubviewToBack:self.webView];

    self.webView.scrollView.decelerationRate = UIScrollViewDecelerationRateNormal;

    self.zeroStatusLabel.font = [UIFont systemFontOfSize:12];
    self.zeroStatusLabel.text = @"";

    [self displayArticle];
    self.view.autoresizingMask = UIViewAutoresizingFlexibleTopMargin;
}

- (void)viewDidAppear:(BOOL)animated {
    [super viewDidAppear:animated];
    [self.webView.scrollView wmf_shouldScrollToTopOnStatusBarTap:YES];
}

- (void)viewWillAppear:(BOOL)animated {
    [self updateScrollViewInsets];
    self.webView.scrollView.delegate = self;
    [super viewWillAppear:animated];
    [[NSNotificationCenter defaultCenter] addObserver:self
                                             selector:@selector(updateZeroBannerWithNotification:)
                                                 name:WMFZeroRatingChanged
                                               object:nil];
    // should happen in will appear to prevent bar from being incorrect during transitions
    [self updateZeroBanner];

    [[NSNotificationCenter defaultCenter] addObserver:self
                                             selector:@selector(refererenceLinkTappedWithNotification:)
                                                 name:WMFReferenceLinkTappedNotification
                                               object:nil];

    [[NSNotificationCenter defaultCenter] addObserver:self
                                             selector:@selector(articleUpdatedWithNotification:)
                                                 name:WMFArticleUpdatedNotification
                                               object:nil];
}

- (void)viewWillDisappear:(BOOL)animated {
    self.webView.scrollView.delegate = nil;
    [super viewWillDisappear:animated];
    [[NSNotificationCenter defaultCenter] removeObserver:self name:WMFZeroRatingChanged object:nil];
    [[NSNotificationCenter defaultCenter] removeObserver:self name:UIApplicationWillResignActiveNotification object:nil];
    [[NSNotificationCenter defaultCenter] removeObserver:self name:WMFReferenceLinkTappedNotification object:nil];
    [[NSNotificationCenter defaultCenter] removeObserver:self name:WMFArticleUpdatedNotification object:nil];
    [self.navigationController setNavigationBarHidden:NO animated:animated];
}

- (void)articleUpdatedWithNotification:(NSNotification *)notification {
    if (notification.object) {
        if ([notification.object isMemberOfClass:[WMFArticle class]]) {
            WMFArticle *article = (WMFArticle *)notification.object;
            NSURL *articleURL = [NSURL URLWithString:article.key];
            if (articleURL) {
                [self updateReadMoreSaveButtonIsSavedStateForURL:articleURL];
            }
        }
    }
}

- (BOOL)prefersStatusBarHidden {
    return NO;
}

#pragma mark - UIScrollViewDelegate

/**
 *  This must be done to work around a bug in WKWebview that
 *  resets the deceleration rate each time dragging begins
 *  http://stackoverflow.com/questions/31369538/cannot-change-wkwebviews-scroll-rate-on-ios-9-beta
 */
- (void)scrollViewWillBeginDragging:(UIScrollView *)scrollView {
    self.webView.scrollView.decelerationRate = UIScrollViewDecelerationRateNormal;
    [self wmf_dismissReferencePopoverAnimated:NO completion:nil];
}

#pragma mark - Zero

- (void)updateZeroBannerWithNotification:(NSNotification *)notification {
    [self updateZeroBanner];
}

- (void)updateZeroBanner {
    if ([[SessionSingleton sharedInstance] zeroConfigurationManager].isZeroRated) {
        [self showBannerForZeroConfiguration:[[[SessionSingleton sharedInstance] zeroConfigurationManager] zeroConfiguration]];
    } else {
        self.zeroStatusLabel.text = @"";
    }
}

- (void)showBannerForZeroConfiguration:(WMFZeroConfiguration *)zeroConfiguration {
    self.zeroStatusLabel.text = zeroConfiguration.message;
    self.zeroStatusLabel.textColor = zeroConfiguration.foreground;
    self.zeroStatusLabel.backgroundColor = zeroConfiguration.background;
}

#pragma mark - Header

- (void)addHeaderView {
    if (!self.headerView) {
        return;
    }
    self.headerView.translatesAutoresizingMaskIntoConstraints = NO;
    [self.webView.scrollView addSubview:self.headerView];

    NSLayoutConstraint *leadingConstraint = [self.webView.leadingAnchor constraintEqualToAnchor:self.headerView.leadingAnchor];
    NSLayoutConstraint *trailingConstraint = [self.webView.trailingAnchor constraintEqualToAnchor:self.headerView.trailingAnchor];
    [self.webView addConstraints:@[leadingConstraint, trailingConstraint]];

    NSLayoutConstraint *topConstraint = [self.webView.scrollView.topAnchor constraintEqualToAnchor:self.headerView.topAnchor];
    [self.webView.scrollView addConstraint:topConstraint];

    self.headerHeightConstraint = [self.headerView.heightAnchor constraintEqualToConstant:0];
    [self.headerView addConstraint:self.headerHeightConstraint];
}

- (void)showLicenseButtonPressed {
    [self wmf_openExternalUrl:WMFLicenses.CCBYSA3URL];
}

- (void)setHeaderView:(UIView *)headerView {
    NSAssert(!self.headerView, @"Dynamic/re-configurable header view is not supported.");
    NSAssert(!self.isViewLoaded, @"Expected header to be configured before viewDidLoad.");
    _headerView = headerView;
}

- (CGFloat)headerHeightForCurrentArticle {
    if (self.article.isMain || !self.article.imageURL || [self.article.url wmf_isNonStandardURL]) {
        return 0;
    } else {
        return WebViewControllerHeaderImageHeight;
    }
}

#pragma mark - Scrolling

- (void)scrollToFragment:(NSString *)fragment {
    [self scrollToFragment:fragment animated:YES];
}

- (void)scrollToFragment:(NSString *)fragment animated:(BOOL)animated {
    if (fragment.length == 0) {
        // No section so scroll to top. (Used when "Introduction" is selected.)
        [self.webView.scrollView scrollRectToVisible:CGRectMake(0, 1, 1, 1) animated:animated];
    } else {
        if (!animated) {
            [self.webView wmf_scrollToFragment:fragment];
            return;
        }
        [self.webView getScrollViewRectForHtmlElementWithId:fragment
                                                 completion:^(CGRect rect) {
                                                     if (!CGRectIsNull(rect)) {
                                                         [self.webView.scrollView wmf_safeSetContentOffset:CGPointMake(self.webView.scrollView.contentOffset.x, rect.origin.y)
                                                                                                  animated:animated
                                                                                                completion:nil];
                                                     }
                                                 }];
    }
}

- (void)scrollToSection:(MWKSection *)section animated:(BOOL)animated {
    [self scrollToFragment:section.anchor animated:animated];
}

- (void)accessibilityCursorToSection:(MWKSection *)section {
    // This might shift the visual scroll position. To prevent it affecting other users,
    // we will only do it when we detect than an assistive technology which actually needs this is running.
    [self.webView wmf_accessibilityCursorToFragment:section.anchor];
}

- (void)getCurrentVisibleSectionCompletion:(void (^)(MWKSection *_Nullable, NSError *__nullable error))completion {
    [self.webView getIndexOfTopOnScreenElementWithPrefix:@"section_heading_and_content_block_"
                                                   count:self.article.sections.count
                                              completion:^(id obj, NSError *error) {
                                                  if (error) {
                                                      completion(nil, error);
                                                  } else {
                                                      NSInteger indexOfFirstOnscreenSection = ((NSNumber *)obj).integerValue;
                                                      completion(indexOfFirstOnscreenSection == -1 ? nil : self.article.sections[indexOfFirstOnscreenSection], error);
                                                  }
                                              }];
}

- (void)getCurrentVisibleFooterIndexCompletion:(void (^)(NSNumber *_Nullable, NSError *__nullable error))completion {
    [self.webView getIndexOfTopOnScreenElementWithPrefix:@"pagelib_footer_container_section_"
                                                   count:2
                                              completion:^(id obj, NSError *error) {
                                                  if (error) {
                                                      completion(nil, error);
                                                  } else {
                                                      NSNumber *indexOfFirstOnscreenSection = ((NSNumber *)obj);
                                                      completion(indexOfFirstOnscreenSection.integerValue == -1 ? nil : indexOfFirstOnscreenSection, error);
                                                  }
                                              }];
}

- (CGFloat)currentVerticalOffset {
    return self.webView.scrollView.contentOffset.y;
}

#pragma mark UIContainerViewControllerCallbacks

- (BOOL)shouldAutomaticallyForwardAppearanceMethods {
    return YES;
}

- (BOOL)shouldAutomaticallyForwardRotationMethods {
    return YES;
}

#pragma mark - Display article

- (void)setArticle:(MWKArticle *_Nullable)article articleURL:(NSURL *)articleURL {
    self.articleURL = articleURL;
    self.article = article;
}

- (void)setArticle:(MWKArticle *)article {
    _article = article;

    WMF_TECH_DEBT_TODO(remove dependency on session current article)
    self.session.currentArticle = article;

    if ([self isViewLoaded]) {
        [self displayArticle];
    }
}

- (void)displayArticle {
    if (!self.article) {
        return;
    }

    self.headerView.alpha = 0.f;
    CGFloat headerHeight = [self headerHeightForCurrentArticle];
    self.headerHeightConstraint.constant = headerHeight;
    CGFloat marginWidth = [self marginWidthForSize:self.view.bounds.size];

    WMFProxyServer *proxy = [WMFProxyServer sharedProxyServer];
    [proxy cacheSectionDataForArticle:self.article];

    [self.webView loadHTML:@"" baseURL:self.article.url withAssetsFile:@"index.html" scrolledToFragment:self.articleURL.fragment padding:UIEdgeInsetsMake(headerHeight, marginWidth, 0, marginWidth) theme:self.theme];

    NSString *shareMenuItemTitle = nil;
    if (@available(iOS 11, *)) {
        shareMenuItemTitle = WMFLocalizedStringWithDefaultValue(@"share-menu-item", nil, nil, @"Share…", @"Button label for 'Share…' menu");
    } else {
        shareMenuItemTitle = WMFLocalizedStringWithDefaultValue(@"share-a-fact-share-menu-item", nil, nil, @"Share-a-fact…", @"Button label for creating a Share-a-fact card from the current text selection");
    }
    UIMenuItem *shareSnippet = [[UIMenuItem alloc] initWithTitle:shareMenuItemTitle
                                                          action:@selector(shareMenuItemTapped:)];
    [UIMenuController sharedMenuController].menuItems = @[shareSnippet];
}

#pragma mark References

- (void)refererenceLinkTappedWithNotification:(NSNotification *)notification {
    [self wmf_dismissReferencePopoverAnimated:NO
                                   completion:^{

                                       NSAssert([notification.object isMemberOfClass:[NSURL class]], @"WMFReferenceLinkTappedNotification did not contain NSURL");
                                       NSURL *URL = notification.object;
                                       NSAssert(URL != nil, @"WMFReferenceLinkTappedNotification NSURL was unexpectedly nil");

                                       if (URL != nil) {
                                           NSString *domain = [SessionSingleton sharedInstance].currentArticleSiteURL.wmf_language;
                                           MWLanguageInfo *languageInfo = [MWLanguageInfo languageInfoForCode:domain];
                                           NSString *baseUrl = [NSString stringWithFormat:@"https://%@.wikipedia.org/", languageInfo.code];
                                           if ([URL.absoluteString hasPrefix:[NSString stringWithFormat:@"%@%@", baseUrl, @"#"]]) {
                                               [self scrollToFragment:URL.fragment];
                                           } else if ([URL.absoluteString hasPrefix:[NSString stringWithFormat:@"%@%@", baseUrl, @"wiki/"]]) {
#pragma warning Assuming that the url is on the same language wiki - what about other wikis ?
                                               [self.delegate webViewController:self
                                                      didTapOnLinkForArticleURL:URL];
                                           } else if (
                                               [URL.scheme isEqualToString:@"http"] ||
                                               [URL.scheme isEqualToString:@"https"] ||
                                               [URL.scheme isEqualToString:@"mailto"]) {
                                               [self wmf_openExternalUrl:URL];
                                           }
                                       }
                                   }];
}

- (void)showReferenceFromLastClickedReferencesGroupAtIndex:(NSInteger)index {
    if (index < 0 || index >= self.lastClickedReferencesGroup.count) {
        NSAssert(false, @"Expected index or reference group not found.");
        return;
    }
    if (UI_USER_INTERFACE_IDIOM() == UIUserInterfaceIdiomPhone) {
        [self showReferencePageViewControllerWithGroup:self.lastClickedReferencesGroup selectedIndex:index];
    } else {
        [self showReferencePopoverMessageViewControllerWithGroup:self.lastClickedReferencesGroup selectedIndex:index];
    }
}

- (void)showReferencePageViewControllerWithGroup:(NSArray<WMFReference *> *)referenceGroup selectedIndex:(NSInteger)selectedIndex {
    WMFReferencePageViewController *vc = [WMFReferencePageViewController wmf_viewControllerFromReferencePanelsStoryboard];
    vc.pageViewController.delegate = self;
    vc.appearanceDelegate = self;
    [vc applyTheme:self.theme];
    vc.modalPresentationStyle = UIModalPresentationOverFullScreen;
    vc.modalTransitionStyle = UIModalTransitionStyleCrossDissolve;
    vc.lastClickedReferencesIndex = selectedIndex;
    vc.lastClickedReferencesGroup = referenceGroup;
    [self presentViewController:vc
                       animated:NO
                     completion:^{
                         [self scrollTappedReferenceUpIfNecessaryWithReferencePageViewController:vc];
                     }];
}

- (void)scrollTappedReferenceUpIfNecessaryWithReferencePageViewController:(WMFReferencePageViewController *)controller {
    CGRect windowCoordsRefGroupRect = [self windowCoordsReferenceGroupRect];
    UIView *firstPanel = [controller firstPanelView];
    if (!CGRectIsEmpty(windowCoordsRefGroupRect) && firstPanel && controller.backgroundView) {

        CGRect panelRectInWindowCoords = [firstPanel convertRect:firstPanel.bounds toView:nil];
        CGRect panelRectInWebViewCoords = [firstPanel convertRect:firstPanel.bounds toView:self.webView];
        CGRect refGroupRectInWebViewCoords = [controller.backgroundView convertRect:windowCoordsRefGroupRect toView:self.webView];

        if (CGRectIntersectsRect(windowCoordsRefGroupRect, panelRectInWindowCoords)) {
            CGFloat distanceFromVerticalCenterAbovePanel = (panelRectInWebViewCoords.origin.y / 2.0) - refGroupRectInWebViewCoords.origin.y - (windowCoordsRefGroupRect.size.height / 2.0);
            CGPoint centeredOffset = CGPointMake(
                self.webView.scrollView.contentOffset.x,
                self.webView.scrollView.contentOffset.y - distanceFromVerticalCenterAbovePanel);
            [self.webView.scrollView wmf_safeSetContentOffset:centeredOffset
                                                     animated:YES
                                                   completion:^(BOOL finished) {
                                                       controller.backgroundView.clearRect = CGRectOffset(windowCoordsRefGroupRect, 0, distanceFromVerticalCenterAbovePanel);
                                                   }];
        } else {
            controller.backgroundView.clearRect = windowCoordsRefGroupRect;
        }
    }
}

- (CGRect)windowCoordsReferenceGroupRect {
    WMFReference *firstRef = self.lastClickedReferencesGroup.firstObject;
    if (firstRef) {
        CGRect rect = firstRef.rect;
        for (WMFReference *reference in self.lastClickedReferencesGroup) {
            rect = CGRectUnion(rect, reference.rect);
        }
        rect = [self.webView convertRect:rect toView:nil];
        rect = CGRectOffset(rect, 0, self.webView.scrollView.contentInset.top + 1);
        rect = CGRectInset(rect, -1, -3);
        return rect;
    }
    return CGRectNull;
}

- (void)showReferencePopoverMessageViewControllerWithGroup:(NSArray<WMFReference *> *)referenceGroup selectedIndex:(NSInteger)selectedIndex {
    if (selectedIndex < 0 || selectedIndex >= referenceGroup.count) {
        return;
    }
    WMFReference *selectedReference = [referenceGroup objectAtIndex:selectedIndex];
    CGFloat width = MIN(MIN(self.view.frame.size.width, self.view.frame.size.height) - 20, 355);
    [self wmf_presentReferencePopoverViewControllerForReference:selectedReference
                                                          width:width];
}

- (void)pageViewController:(UIPageViewController *)pageViewController willTransitionToViewControllers:(NSArray<WMFReferencePanelViewController *> *)pendingViewControllers {
    for (WMFReferencePanelViewController *panel in pageViewController.viewControllers) {
        [self.webView wmf_unHighlightLinkID:panel.reference.refId];
    }
}

- (void)pageViewController:(UIPageViewController *)pageViewController
         didFinishAnimating:(BOOL)finished
    previousViewControllers:(NSArray<WMFReferencePanelViewController *> *)previousViewControllers
        transitionCompleted:(BOOL)completed {

    WMFReferencePanelViewController *firstRefVC = pageViewController.viewControllers.firstObject;
    [self.webView wmf_highlightLinkID:firstRefVC.reference.refId];
}

- (void)referencePageViewControllerWillAppear:(WMFReferencePageViewController *)referencePageViewController {
    WMFReferencePanelViewController *firstRefVC = referencePageViewController.pageViewController.viewControllers.firstObject;
    [self.webView wmf_highlightLinkID:firstRefVC.reference.refId];
}

- (void)referencePageViewControllerWillDisappear:(WMFReferencePageViewController *)referencePageViewController {
    for (WMFReferencePanelViewController *panel in referencePageViewController.pageViewController.viewControllers) {
        [self.webView wmf_unHighlightLinkID:panel.reference.refId];
    }
}

#pragma mark - Share Actions

- (void)shareMenuItemTapped:(id)sender {
    [self.webView wmf_getSelectedText:^(NSString *_Nonnull text) {
        [self shareSnippet:text];
    }];
}

#pragma mark - Sharing

- (BOOL)canPerformAction:(SEL)action withSender:(id)sender {
    if ([[self findInPageKeyboardBar] isVisible]) {
        return NO;
    }

    if (action == @selector(shareSnippet:)) {
        [self.webView wmf_getSelectedText:^(NSString *_Nonnull text) {
            [self.delegate webViewController:self didSelectText:text];
        }];
        return YES;
    }
    return [super canPerformAction:action withSender:sender];
}

- (void)shareSnippet:(NSString *)snippet {
    [self.delegate webViewController:self didTapShareWithSelectedText:snippet];
}

- (void)editHistoryButtonPushed {
    UINavigationController *nc = [[UINavigationController alloc] initWithRootViewController:[PageHistoryViewController wmf_initialViewControllerFromClassStoryboard]];
    [self presentViewController:nc animated:YES completion:nil];
}

- (void)setFontSizeMultiplier:(NSNumber *)fontSize {
    if (fontSize == nil) {
        fontSize = @(100);
    }
    if ([_fontSizeMultiplier isEqual:fontSize]) {
        return;
    }
    _fontSizeMultiplier = fontSize;
    [self.webView wmf_setTextSize:fontSize.integerValue];
}

#pragma mark - UIScrollViewDelegate

- (void)scrollViewDidScroll:(UIScrollView *)scrollView {
    if ([self.delegate respondsToSelector:@selector(webViewController:scrollViewDidScroll:)]) {
        [self.delegate webViewController:self scrollViewDidScroll:scrollView];
    }
    [self minimizeFindInPage];
}

- (BOOL)scrollViewShouldScrollToTop:(UIScrollView *)scrollView {
    self.navBarHidden = NO;
    return YES;
}

- (void)setNavBarHidden:(BOOL)navBarHidden {
    _navBarHidden = navBarHidden;
    [self.navigationController setNavigationBarHidden:navBarHidden animated:YES];
}

- (void)scrollViewDidScrollToTop:(UIScrollView *)scrollView {
    if ([self.delegate respondsToSelector:@selector(webViewController:scrollViewDidScrollToTop:)]) {
        [self.delegate webViewController:self scrollViewDidScrollToTop:scrollView];
    }
}

- (void)scrollViewWillEndDragging:(UIScrollView *)scrollView withVelocity:(CGPoint)velocityPoint targetContentOffset:(inout CGPoint *)targetContentOffset {
    CGFloat velocity = velocityPoint.y;
    if (velocity == 0) { // don't hide or show on 0 velocity tap
        return;
    }
    self.navBarHidden = velocity > 0;
}

#pragma mark -

- (void)setContentWidthPercentage:(CGFloat)contentWidthPercentage {
    if (_contentWidthPercentage != contentWidthPercentage) {
        _contentWidthPercentage = contentWidthPercentage;
        [self updateWebContentMarginForSize:self.view.bounds.size force:NO];
    }
}

#pragma mark - WMFThemeable

- (void)applyTheme:(WMFTheme *)theme {
    self.theme = theme;
    if (self.viewIfLoaded == nil) {
        return;
    }

    self.webView.opaque = NO;
    self.webView.backgroundColor = [UIColor clearColor];
    self.webView.scrollView.backgroundColor = [UIColor clearColor];
    self.webView.scrollView.indicatorStyle = theme.scrollIndicatorStyle;
    self.containerView.backgroundColor = theme.colors.paperBackground;
    self.view.backgroundColor = theme.colors.paperBackground;
    self.statusBarUnderlayView.backgroundColor = theme.colors.chromeBackground;
    [self wmf_addBottomShadowWithView:self.statusBarUnderlayView theme:theme];
    [self.webView wmf_applyTheme:theme];
    [_inputAccessoryView applyTheme:theme];
}

@end<|MERGE_RESOLUTION|>--- conflicted
+++ resolved
@@ -610,7 +610,7 @@
 - (WKWebViewConfiguration *)configuration {
     WKUserContentController *userContentController = [[WKUserContentController alloc] init];
 
-<<<<<<< HEAD
+
     NSArray *lateTransformNames = @[
         @"addEditPencils",
         @"setPageProtected",
@@ -633,8 +633,6 @@
         [userContentController addUserScript:[[WKUserScript alloc] initWithSource:transformJS injectionTime:WKUserScriptInjectionTimeAtDocumentEnd forMainFrameOnly:YES]];
     }
 
-=======
->>>>>>> 5ebefbb9
     NSArray *handlerNames = @[
         @"peek",
         @"linkClicked",
