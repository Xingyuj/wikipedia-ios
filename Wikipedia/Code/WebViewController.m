--- conflicted
+++ resolved
@@ -13,12 +13,6 @@
 #import "MWKArticle.h"
 #import "MWKSection.h"
 #import "MWKSectionList.h"
-<<<<<<< HEAD
-#import "MWKImageList.h"
-=======
-#import "MWKSite.h"
-#import "MWKTitle.h"
->>>>>>> c70f17e2
 
 #import "UIBarButtonItem+WMFButtonConvenience.h"
 #import "UIViewController+WMFStoryboardUtilities.h"
@@ -93,46 +87,6 @@
 #pragma mark - WKScriptMessageHandler
 
 - (void)userContentController:(WKUserContentController*)userContentController didReceiveScriptMessage:(WKScriptMessage*)message {
-<<<<<<< HEAD
-    if ([message.name isEqualToString:@"peek"]) {
-        NSDictionary* peekElementDict = message.body[@"peekElement"];
-        if ([peekElementDict isMemberOfClass:[NSNull class]]) {
-            self.peekElement = nil;
-        } else {
-            self.peekElement =
-                [[WMFPeekHTMLElement alloc] initWithTagName:peekElementDict[@"tagName"]
-                                                        src:peekElementDict[@"src"]
-                                                       href:peekElementDict[@"href"]];
-        }
-    } else if ([message.name isEqualToString:@"lateJavascriptTransforms"]) {
-        if ([message.body isEqualToString:@"collapseTables"]) {
-            [self.webView wmf_collapseTablesForArticle:self.article];
-        } else if ([message.body isEqualToString:@"setLanguage"]) {
-            [self.webView wmf_setLanguage:[MWLanguageInfo languageInfoForCode:self.article.url.wmf_language]];
-        } else if ([message.body isEqualToString:@"setPageProtected"] && !self.article.editable) {
-            [self.webView wmf_setPageProtected];
-        }
-    } else if ([message.name isEqualToString:@"sendJavascriptConsoleLogMessageToXcodeConsole"]) {
-#if DEBUG
-        NSLog(@"\n\nMessage from Javascript console:\n\t%@\n\n", message.body[@"message"]);
-#endif
-    } else if ([message.name isEqualToString:@"articleState"]) {
-        if ([message.body isEqualToString:@"articleLoaded"]) {
-            //Need to introduce a delay here or the webview still might not be loaded.
-            //dispatchOnMainQueueAfterDelayInSeconds(0.1, ^{
-            NSAssert(self.article, @"Article not set - may need to use the old 0.1 second delay...");
-            [self.delegate webViewController:self didLoadArticle:self.article];
-
-            [UIView animateWithDuration:0.3
-                                  delay:0.5f
-                                options:UIViewAnimationOptionBeginFromCurrentState
-                             animations:^{
-                self.headerView.alpha = 1.f;
-                self.footerContainerView.alpha = 1.f;
-            } completion:^(BOOL done) {
-            }];
-=======
->>>>>>> c70f17e2
 
     WMFWKScriptMessageType messageType = [WKScriptMessage wmf_typeForMessageName:message.name];
     id safeMessageBody = [message wmf_safeMessageBodyForType:messageType];
@@ -185,34 +139,6 @@
     DDLogDebug(@"\n\nMessage from Javascript console:\n\t%@\n\n", messageDict[@"message"]);
 }
 
-<<<<<<< HEAD
-            if ([href wmf_isInternalLink]) {
-#warning Fix internal links by properly parsing the language code here
-                NSURL* url = [NSURL wmf_URLWithSiteURL:self.article.url escapedDenormalizedInternalLink:href];
-                [(self).delegate webViewController:(self) didTapOnLinkForArticleURL:url];
-            } else {
-                // A standard external link, either explicitly http(s) or left protocol-relative on web meaning http(s)
-                if ([href hasPrefix:@"#"]) {
-                    [self scrollToFragment:[href substringFromIndex:1]];
-                } else if ([href hasPrefix:@"//"]) {
-                    // Expand protocol-relative link to https -- secure by default!
-                    href = [@"https:" stringByAppendingString:href];
-                }
-                NSURL* url = [NSURL URLWithString:href];
-                NSCAssert(url, @"Failed to from URL from link %@", href);
-                if (url) {
-                    [self wmf_openExternalUrl:url];
-                }
-            }
-        } else if (message.body[@"imageClicked"]) {
-            NSDictionary* imageClicked = message.body[@"imageClicked"];
-            NSNumber* imageWidth       = imageClicked[@"data-file-width"] ? : imageClicked[@"width"];
-            NSNumber* imageHeight      = imageClicked[@"data-file-height"] ? : imageClicked[@"height"];
-            
-            CGSize imageSize = CGSizeZero;
-            if ([imageWidth respondsToSelector:@selector(floatValue)] && [imageHeight respondsToSelector:@selector(floatValue)]) {
-                imageSize = CGSizeMake(imageWidth.floatValue, imageHeight.floatValue);
-=======
 - (void)handleClickLinkScriptMessage:(NSDictionary*)messageDict {
     if (self.isPeeking) {
         self.isPeeking = NO;
@@ -230,8 +156,9 @@
     }
     
     if ([href wmf_isInternalLink]) {
-        MWKTitle* pageTitle = [self.article.site titleWithInternalLink:href];
-        [(self).delegate webViewController:(self) didTapOnLinkForTitle:pageTitle];
+#warning Fix internal links by properly parsing the language code here
+        NSURL* url = [NSURL wmf_URLWithSiteURL:self.article.url escapedDenormalizedInternalLink:href];
+        [(self).delegate webViewController:(self) didTapOnLinkForArticleURL:url];
     } else {
         // A standard external link, either explicitly http(s) or left protocol-relative on web meaning http(s)
         if ([href hasPrefix:@"#"]) {
@@ -240,7 +167,6 @@
             if ([href hasPrefix:@"//"]) {
                 // Expand protocol-relative link to https -- secure by default!
                 href = [@"https:" stringByAppendingString:href];
->>>>>>> c70f17e2
             }
             NSURL* url = [NSURL URLWithString:href];
             NSCAssert(url, @"Failed to from URL from link %@", href);
@@ -251,18 +177,6 @@
     }
 }
 
-<<<<<<< HEAD
-            NSString* selectedImageURLString = message.body[@"imageClicked"][@"url"];
-            NSCParameterAssert(selectedImageURLString.length);
-            if (!selectedImageURLString.length) {
-                DDLogError(@"Image clicked callback invoked with empty URL: %@", message.body[@"imageClicked"]);
-                return;
-            }
-
-            NSURL* selectedImageURL = [NSURL URLWithString:selectedImageURLString];
-
-            selectedImageURL = [selectedImageURL wmf_imageProxyOriginalSrcURL];
-=======
 - (void)handleClickImageScriptMessage:(NSDictionary*)messageDict {
     WMFImageTag* imageTagClicked = [[WMFImageTag alloc] initWithSrc:messageDict[@"src"]
                                                              srcset:nil
@@ -293,7 +207,6 @@
 - (void)handleClickReferenceScriptMessage:(NSDictionary*)messageDict {
     [self referencesShow:messageDict];
 }
->>>>>>> c70f17e2
 
 - (void)handleClickEditScriptMessage:(NSDictionary*)messageDict {
     NSUInteger sectionIndex = (NSUInteger)[messageDict[@"sectionId"] integerValue];
@@ -310,7 +223,7 @@
     if ([messageString isEqualToString:@"collapseTables"]) {
         [self.webView wmf_collapseTablesForArticle:self.article];
     } else if ([messageString isEqualToString:@"setLanguage"]) {
-        [self.webView wmf_setLanguage:[MWLanguageInfo languageInfoForCode:self.article.site.language]];
+        [self.webView wmf_setLanguage:[MWLanguageInfo languageInfoForCode:self.article.url.wmf_language]];
     } else if ([messageString isEqualToString:@"setPageProtected"] && !self.article.editable) {
         [self.webView wmf_setPageProtected];
     }
@@ -830,11 +743,7 @@
     CGFloat headerHeight = [self headerHeightForCurrentArticle];
     [self.headerHeight setOffset:headerHeight];
 
-<<<<<<< HEAD
-    [self.webView loadHTML:[self.article articleHTML] withAssetsFile:@"index.html" scrolledToFragment:self.article.url.fragment topPadding:headerHeight];
-=======
-    [self.webView loadHTML:[self.article articleHTML] baseURL:self.article.title.URL withAssetsFile:@"index.html" scrolledToFragment:self.article.title.fragment topPadding:headerHeight];
->>>>>>> c70f17e2
+    [self.webView loadHTML:[self.article articleHTML] baseURL:self.article.url withAssetsFile:@"index.html" scrolledToFragment:self.article.url.fragment topPadding:headerHeight];
 
     UIMenuItem* shareSnippet = [[UIMenuItem alloc] initWithTitle:MWLocalizedString(@"share-a-fact-share-menu-item", nil)
                                                           action:@selector(shareMenuItemTapped:)];
