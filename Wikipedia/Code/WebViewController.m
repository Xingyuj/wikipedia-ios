//  Created by Brion on 10/27/13.
//  Copyright (c) 2013 Wikimedia Foundation. Provided under MIT-style license; please copy and modify!

#import "WebViewController_Private.h"

#import "Wikipedia-Swift.h"

@import WebKit;
#import <Masonry/Masonry.h>
#import <BlocksKit/BlocksKit+UIKit.h>
#import "NSString+WMFHTMLParsing.h"

#import "MWKArticle.h"
#import "MWKSection.h"
#import "MWKSectionList.h"
#import "MWKSite.h"
#import "MWKImageList.h"
#import "MWKTitle.h"

#import "UIBarButtonItem+WMFButtonConvenience.h"
#import "UIViewController+WMFStoryboardUtilities.h"

#import "WMFShareCardViewController.h"
#import "WKWebView+WMFSuppressSelection.h"
#import "PageHistoryViewController.h"

#import "WKWebView+ElementLocation.h"
#import "UIViewController+WMFOpenExternalUrl.h"
#import "UIScrollView+WMFContentOffsetUtils.h"
#import "NSURL+WMFExtras.h"

#import "WMFZeroMessage.h"
#import "WKWebView+LoadAssetsHtml.h"
#import "WKWebView+WMFWebViewControllerJavascript.h"
#import "WKProcessPool+WMFSharedProcessPool.h"
#import "WMFPeekHTMLElement.h"
#import "NSURL+WMFProxyServer.h"

typedef NS_ENUM (NSInteger, WMFWebViewAlertType) {
    WMFWebViewAlertZeroWebPage,
    WMFWebViewAlertZeroCharged,
    WMFWebViewAlertZeroInterstitial
};

NSString* const WMFCCBySALicenseURL =
    @"https://creativecommons.org/licenses/by-sa/3.0/";

@interface WebViewController () <ReferencesVCDelegate, WKScriptMessageHandler>

@property (nonatomic, strong) MASConstraint* headerHeight;
@property (nonatomic, strong) UIView* footerContainerView;
@property (nonatomic, strong) NSMutableDictionary* footerViewHeadersByIndex;
@property (nonatomic, strong) WMFArticleFooterView* footerLicenseView;
@property (nonatomic, strong) IBOutlet UIView* containerView;

@property (strong, nonatomic) MASConstraint* footerContainerViewTopConstraint;

@end

@implementation WebViewController

- (void)dealloc {
    [[NSNotificationCenter defaultCenter] removeObserver:self];
    [self unobserveFooterContainerViewBounds];
    [self unobserveScrollViewContentSize];
}

- (instancetype)initWithCoder:(NSCoder*)aDecoder {
    self = [super initWithCoder:aDecoder];
    if (self) {
        self.session = [SessionSingleton sharedInstance];
    }
    return self;
}

- (instancetype)init {
    return [self initWithSession:[SessionSingleton sharedInstance]];
}

- (instancetype)initWithSession:(SessionSingleton*)aSession {
    NSParameterAssert(aSession);
    self = [super init];
    if (self) {
        self.session = aSession;
    }
    return self;
}

#pragma mark - WebView Javascript configuration

- (void)userContentController:(WKUserContentController*)userContentController didReceiveScriptMessage:(WKScriptMessage*)message {
    if ([message.name isEqualToString:@"peek"]) {
        NSDictionary* peekElementDict = message.body[@"peekElement"];
        if ([peekElementDict isMemberOfClass:[NSNull class]]) {
            self.peekElement = nil;
        }else{
            self.peekElement =
            [[WMFPeekHTMLElement alloc] initWithTagName:peekElementDict[@"tagName"]
                                                    src:peekElementDict[@"src"]
                                                   href:peekElementDict[@"href"]];
        }
    } else if ([message.name isEqualToString:@"lateJavascriptTransforms"]) {
        if ([message.body isEqualToString:@"collapseTables"]) {
            [self.webView wmf_collapseTablesForArticle:self.article];
        } else if ([message.body isEqualToString:@"setLanguage"]) {
            [self.webView wmf_setLanguage:[MWLanguageInfo languageInfoForCode:self.article.site.language]];
        } else if ([message.body isEqualToString:@"setPageProtected"] && !self.article.editable) {
            [self.webView wmf_setPageProtected];
        }
    } else if ([message.name isEqualToString:@"sendJavascriptConsoleLogMessageToXcodeConsole"]) {
#if DEBUG
        NSLog(@"\n\nMessage from Javascript console:\n\t%@\n\n", message.body[@"message"]);
#endif
    } else if ([message.name isEqualToString:@"articleState"]) {
        if ([message.body isEqualToString:@"articleLoaded"]) {
            //Need to introduce a delay here or the webview still might not be loaded.
            //dispatchOnMainQueueAfterDelayInSeconds(0.1, ^{
            NSAssert(self.article, @"Article not set - may need to use the old 0.1 second delay...");
            [self.delegate webViewController:self didLoadArticle:self.article];

            [UIView animateWithDuration:0.3
                                  delay:0.5f
                                options:UIViewAnimationOptionBeginFromCurrentState
                             animations:^{
                self.headerView.alpha = 1.f;
                self.footerContainerView.alpha = 1.f;
            } completion:^(BOOL done) {
            }];

            // Force the footer bounds observers to fire - otherwise the html body tag's bottom-padding isn't updated on article refresh.
            self.footerContainerView.bounds = self.footerContainerView.bounds;
        }
    } else if ([message.name isEqualToString:@"clicks"]) {
        if (message.body[@"linkClicked"]) {
            if (self.isPeeking) {
                self.isPeeking = NO;
                return;
            }

            NSString* href = message.body[@"linkClicked"][@"href"]; //payload[@"href"];

            if (!(self).referencesHidden) {
                [(self) referencesHide];
            }

            if ([href wmf_isInternalLink]) {
                MWKTitle* pageTitle = [self.article.site titleWithInternalLink:href];
                [(self).delegate webViewController:(self) didTapOnLinkForTitle:pageTitle];
            } else {
                // A standard external link, either explicitly http(s) or left protocol-relative on web meaning http(s)
                if ([href hasPrefix:@"#"]) {
                    [self scrollToFragment:[href substringFromIndex:1]];
                } else if ([href hasPrefix:@"//"]) {
                    // Expand protocol-relative link to https -- secure by default!
                    href = [@"https:" stringByAppendingString:href];
                }
                NSURL* url = [NSURL URLWithString:href];
                NSCAssert(url, @"Failed to from URL from link %@", href);
                if (url) {
                    [self wmf_openExternalUrl:url];
                }
            }
        } else if (message.body[@"imageClicked"]) {
            NSDictionary* imageClicked = message.body[@"imageClicked"];
            NSNumber* imageWidth       = imageClicked[@"data-file-width"] ? : imageClicked[@"width"];
            NSNumber* imageHeight      = imageClicked[@"data-file-height"] ? : imageClicked[@"height"];
            
            CGSize imageSize = CGSizeZero;
            if ([imageWidth respondsToSelector:@selector(floatValue)] && [imageHeight respondsToSelector:@selector(floatValue)]) {
                imageSize = CGSizeMake(imageWidth.floatValue, imageHeight.floatValue);
            }
            
            if (![MWKImage isSizeLargeEnoughForGalleryInclusion:imageSize]) {
                return;
            }

            NSString* selectedImageURLString = message.body[@"imageClicked"][@"url"];
            NSCParameterAssert(selectedImageURLString.length);
            if (!selectedImageURLString.length) {
                DDLogError(@"Image clicked callback invoked with empty URL: %@", message.body[@"imageClicked"]);
                return;
            }
            
<<<<<<< HEAD
            NSURLComponents* selectedImageURLComponents = [NSURLComponents componentsWithString:selectedImageURLString];
            for (NSURLQueryItem* item in selectedImageURLComponents.queryItems) {
                if ([item.name.lowercaseString isEqualToString:@"originalsrc"]) {
                    selectedImageURLString = item.value;
                    break;
                }
            }

            [self.delegate webViewController:self didTapImageWithSourceURLString:selectedImageURLString];
=======
            NSURL* selectedImageURL = [NSURL URLWithString:selectedImageURLString];
            
            selectedImageURL = [selectedImageURL wmf_imageProxyOriginalSrcURL];

            [self.delegate webViewController:self didTapImageWithSourceURL:selectedImageURL];
>>>>>>> 027486f0
        } else if (message.body[@"referenceClicked"]) {
            [self referencesShow:message.body[@"referenceClicked"]];
        } else if (message.body[@"editClicked"]) {
            NSUInteger sectionIndex = (NSUInteger)[message.body[@"editClicked"][@"sectionId"] integerValue];
            if (sectionIndex < [self.article.sections count]) {
                [self.delegate webViewController:self didTapEditForSection:self.article.sections[sectionIndex]];
            }
        } else if (message.body[@"nonAnchorTouchEndedWithoutDragging"]) {
            [self referencesHide];
        }
    }
}

- (WKWebViewConfiguration*)configuration {
    WKUserContentController* userContentController = [[WKUserContentController alloc] init];

    [userContentController addUserScript:[[WKUserScript alloc] initWithSource:@"window.webkit.messageHandlers.lateJavascriptTransforms.postMessage('collapseTables');" injectionTime:WKUserScriptInjectionTimeAtDocumentEnd forMainFrameOnly:YES]];

    [userContentController addUserScript:[[WKUserScript alloc] initWithSource:@"window.webkit.messageHandlers.lateJavascriptTransforms.postMessage('setPageProtected');" injectionTime:WKUserScriptInjectionTimeAtDocumentEnd forMainFrameOnly:YES]];

    [userContentController addUserScript:[[WKUserScript alloc] initWithSource:@"window.webkit.messageHandlers.lateJavascriptTransforms.postMessage('setLanguage');" injectionTime:WKUserScriptInjectionTimeAtDocumentEnd forMainFrameOnly:YES]];

    [userContentController addScriptMessageHandler:[[WeakScriptMessageDelegate alloc] initWithDelegate:self] name:@"lateJavascriptTransforms"];

    [userContentController addScriptMessageHandler:[[WeakScriptMessageDelegate alloc] initWithDelegate:self] name:@"peek"];

    [userContentController addScriptMessageHandler:[[WeakScriptMessageDelegate alloc] initWithDelegate:self] name:@"clicks"];

    [userContentController addScriptMessageHandler:[[WeakScriptMessageDelegate alloc] initWithDelegate:self] name:@"sendJavascriptConsoleLogMessageToXcodeConsole"];

    [userContentController addScriptMessageHandler:[[WeakScriptMessageDelegate alloc] initWithDelegate:self] name:@"articleState"];

    NSString* earlyJavascriptTransforms = @""
                                          "window.wmf.transformer.transform( 'hideRedlinks', document );"
                                          "window.wmf.transformer.transform( 'disableFilePageEdit', document );"
                                          "window.wmf.transformer.transform( 'addImageOverflowXContainers', document );"
                                          // 'addImageOverflowXContainers' needs to happen before 'widenImages'.
                                          // See "enwiki > Counties of England > Scope and structure > Local government"
                                          "window.wmf.transformer.transform( 'widenImages', document );"
                                          "window.wmf.transformer.transform( 'moveFirstGoodParagraphUp', document );"
                                          "window.webkit.messageHandlers.articleState.postMessage('articleLoaded');"
                                          "console.log = function(message){window.webkit.messageHandlers.sendJavascriptConsoleLogMessageToXcodeConsole.postMessage({'message': message});};";

    [userContentController addUserScript:
     [[WKUserScript alloc] initWithSource:earlyJavascriptTransforms
                            injectionTime:WKUserScriptInjectionTimeAtDocumentEnd
                         forMainFrameOnly:YES]];

    WKWebViewConfiguration* configuration = [[WKWebViewConfiguration alloc] init];
    configuration.userContentController = userContentController;
    configuration.processPool           = [WKProcessPool wmf_sharedProcessPool];
    return configuration;
}

- (WKWebView*)webView {
    if (!_webView) {
        _webView = [[WKWebView alloc] initWithFrame:CGRectZero configuration:[self configuration]];
    }
    return _webView;
}

#pragma mark - UIViewController

- (void)viewDidLoad {
    [super viewDidLoad];

    self.isPeeking = NO;

    [self addFooterContainerView];
    [self addHeaderView];
    [self addFooterView];

    self.referencesHidden = YES;

    self.view.clipsToBounds = NO;

    self.webView.translatesAutoresizingMaskIntoConstraints = NO;
    [self.containerView insertSubview:self.webView atIndex:0];
    [self.webView mas_makeConstraints:^(MASConstraintMaker* make) {
        make.leading.trailing.top.and.bottom.equalTo(self.containerView);
    }];
    self.webView.clipsToBounds            = NO;
    self.webView.scrollView.clipsToBounds = NO;

    self.webView.scrollView.decelerationRate = UIScrollViewDecelerationRateNormal;
    self.webView.scrollView.backgroundColor  = [UIColor wmf_articleBackgroundColor];

    self.zeroStatusLabel.font = [UIFont systemFontOfSize:ALERT_FONT_SIZE];
    self.zeroStatusLabel.text = @"";

    self.webView.backgroundColor = [UIColor whiteColor];

    self.view.backgroundColor = CHROME_COLOR;

    [self observeFooterContainerViewBounds];
    [self observeScrollViewContentSize];

    [self displayArticle];
}

- (void)viewDidAppear:(BOOL)animated {
    [super viewDidAppear:animated];
    [self.webView.scrollView wmf_shouldScrollToTopOnStatusBarTap:YES];
}

- (void)viewWillAppear:(BOOL)animated {
    self.webView.scrollView.delegate = self;
    [super viewWillAppear:animated];
    [[NSNotificationCenter defaultCenter] addObserver:self
                                             selector:@selector(updateZeroStateWithNotification:)
                                                 name:WMFZeroDispositionDidChange
                                               object:nil];
    // should happen in will appear to prevent bar from being incorrect during transitions
    [self updateZeroState];

    [[NSNotificationCenter defaultCenter] addObserver:self
                                             selector:@selector(saveOpenArticleTitleWithCurrentlyOnscreenFragment)
                                                 name:UIApplicationWillResignActiveNotification
                                               object:nil];
}

- (void)saveOpenArticleTitleWithCurrentlyOnscreenFragment {
    if (self.navigationController.topViewController == self.parentViewController) { // Ensure only the topmost article is recorded.
        [self getCurrentVisibleSectionCompletion:^(MWKSection* visibleSection, NSError* error){
            MWKTitle* articleTitleWithCurrentlyOnScreenFragment =
                [[MWKTitle alloc] initWithSite:self.article.title.site
                               normalizedTitle:self.article.title.text
                                      fragment:visibleSection.anchor];
            [[NSUserDefaults standardUserDefaults] wmf_setOpenArticleTitle:articleTitleWithCurrentlyOnScreenFragment];
        }];
    }
}

- (void)viewWillDisappear:(BOOL)animated {
    self.webView.scrollView.delegate = nil;
    [super viewWillDisappear:animated];
    [[NSNotificationCenter defaultCenter] removeObserver:self name:WMFZeroDispositionDidChange object:nil];
    [[NSNotificationCenter defaultCenter] removeObserver:self name:UIApplicationWillResignActiveNotification object:nil];
}

- (BOOL)prefersStatusBarHidden {
    return NO;
}

#pragma mark - Observations

/**
 *  Observe changes to the native footer bounds so we can message back to the html to
 *  add bottom padding to html body tag to make room for the native footerContainerView overlay.
 */
- (void)unobserveFooterContainerViewBounds {
    [self.KVOControllerNonRetaining unobserve:self.footerContainerView
                                      keyPath:WMF_SAFE_KEYPATH(self.footerContainerView, bounds)];
}

- (void)observeFooterContainerViewBounds {
    [self.KVOControllerNonRetaining observe:self.footerContainerView
                                    keyPath:WMF_SAFE_KEYPATH(self.footerContainerView, bounds)
                                    options:NSKeyValueObservingOptionInitial
                                      block:^(WebViewController* observer, UIView* view, NSDictionary* change) {
        if (view && observer.webView) {
            [observer.webView wmf_setBottomPadding:(NSInteger)(ceil(view.bounds.size.height))];
        }
    }];
}

/**
 *  Observe changes to web view scroll view's content size so we can set the top constraint
 *  of the native footerContainerView. Reminder: we constrain to top of footerContainerView
 *  because constraining its bottom to the WKContentView's bottom is flakey - ie doesn't
 *  always work.
 */
- (void)unobserveScrollViewContentSize {
    [self.KVOControllerNonRetaining unobserve:self.webView.scrollView
                                      keyPath:WMF_SAFE_KEYPATH(self.webView.scrollView, contentSize)];
}

- (void)observeScrollViewContentSize {
    @weakify(self);
    [self.KVOControllerNonRetaining observe:self.webView.scrollView
                                    keyPath:WMF_SAFE_KEYPATH(self.webView.scrollView, contentSize)
                                    options:NSKeyValueObservingOptionInitial
                                      block:^(WebViewController* observer, UIScrollView* scrollView, NSDictionary* change) {
        @strongify(self);
        [self setTopOfFooterContainerViewForContentSize:scrollView.contentSize];
    }];
}

- (void)setTopOfFooterContainerViewForContentSize:(CGSize)contentSize {
    self.footerContainerViewTopConstraint.offset = contentSize.height - self.footerContainerView.bounds.size.height;
}

#pragma mark - UIScrollViewDelegate

/**
 *  This must be done to work around a bug in WKWebview that
 *  resets the deceleration rate each time dragging begins
 *  http://stackoverflow.com/questions/31369538/cannot-change-wkwebviews-scroll-rate-on-ios-9-beta
 */
- (void)scrollViewWillBeginDragging:(UIScrollView*)scrollView {
    self.webView.scrollView.decelerationRate = UIScrollViewDecelerationRateNormal;
    [self referencesHide];
}

#pragma mark - Zero

- (void)updateZeroStateWithNotification:(NSNotification*)notification {
    [self updateZeroState];
}

- (void)updateZeroState {
    if ([[SessionSingleton sharedInstance] zeroConfigState].disposition) {
        [self showZeroBannerWithMessage:[[[SessionSingleton sharedInstance] zeroConfigState] zeroMessage]];
    } else {
        self.zeroStatusLabel.text = @"";
    }
}

- (void)showZeroBannerWithMessage:(WMFZeroMessage*)zeroMessage {
    self.zeroStatusLabel.text            = zeroMessage.message;
    self.zeroStatusLabel.textColor       = zeroMessage.foreground;
    self.zeroStatusLabel.backgroundColor = zeroMessage.background;
}

#pragma mark - Headers & Footers

- (UIView*)footerAtIndex:(NSUInteger)index {
    UIView* footerView       = self.footerViewControllers[index].view;
    UIView* footerViewHeader = self.footerViewHeadersByIndex[@(index)];
    return footerViewHeader ? : footerView;
}

- (void)scrollToFooterAtIndex:(NSUInteger)index {
    UIView* viewToScrollTo   = [self footerAtIndex:index];
    CGPoint footerViewOrigin = [self.webView.scrollView convertPoint:viewToScrollTo.frame.origin
                                                            fromView:self.footerContainerView];
    footerViewOrigin.y -= self.webView.scrollView.contentInset.top;
    [self.webView.scrollView setContentOffset:footerViewOrigin animated:YES];
}

- (void)accessibilityCursorToFooterAtIndex:(NSUInteger)index {
    UIView* viewToScrollTo = [self footerAtIndex:index];
    UIAccessibilityPostNotification(UIAccessibilityScreenChangedNotification, viewToScrollTo);
}

- (NSInteger)visibleFooterIndex {
    CGRect const scrollViewContentFrame = self.webView.scrollView.wmf_contentFrame;
    if (!CGRectIntersectsRect(scrollViewContentFrame, self.footerContainerView.frame)) {
        return NSNotFound;
    }
    return
        [self.footerContainerView.subviews indexOfObjectPassingTest:^BOOL (__kindof UIView* _Nonnull footerView,
                                                                           NSUInteger idx,
                                                                           BOOL* _Nonnull stop) {
        CGRect absoluteFooterViewFrame = [self.webView.scrollView convertRect:footerView.frame
                                                                     fromView:self.footerContainerView];
        if (CGRectIntersectsRect(scrollViewContentFrame, absoluteFooterViewFrame)) {
            *stop = YES;
            return YES;
        }
        return NO;
    }];
}

- (void)addHeaderView {
    if (!self.headerView) {
        return;
    }
    self.headerView.translatesAutoresizingMaskIntoConstraints = NO;
    [self.webView.scrollView addSubview:self.headerView];
    [self.headerView mas_makeConstraints:^(MASConstraintMaker* make) {
        // lead/trail must be constained to webview, the scrollview doesn't define a width
        make.leading.and.trailing.equalTo(self.webView);
        make.top.equalTo(self.webView.scrollView);
        self.headerHeight = make.height.equalTo(@(0));
    }];
}

- (UIView*)footerContainerView {
    if (!_footerContainerView) {
        _footerContainerView                 = [UIView new];
        _footerContainerView.backgroundColor = [UIColor wmf_articleBackgroundColor];
    }
    return _footerContainerView;
}

- (WMFArticleFooterView*)footerLicenseView {
    if (!_footerLicenseView) {
        _footerLicenseView = [WMFArticleFooterView wmf_viewFromClassNib];
        @weakify(self);
        [_footerLicenseView.showLicenseButton bk_addEventHandler:^(id sender) {
            @strongify(self);
            [self wmf_openExternalUrl:[NSURL URLWithString:WMFCCBySALicenseURL]];
        } forControlEvents:UIControlEventTouchUpInside];
    }
    return _footerLicenseView;
}

- (void)addFooterView {
    if (!self.article) {
        return;
    }
    if ([self.article.title isNonStandardTitle]) {
        return;
    }
    self.footerViewHeadersByIndex = [NSMutableDictionary dictionary];
    [self addFooterContentViews];
    [self.footerContainerView wmf_recursivelyDisableScrollsToTop];
}

- (void)addFooterContainerView {
    self.footerContainerView.translatesAutoresizingMaskIntoConstraints = NO;
    [self.webView.scrollView addSubview:self.footerContainerView];
    [self.footerContainerView mas_makeConstraints:^(MASConstraintMaker* make) {
        // lead/trail must be constained to webview, the scrollview doesn't define a width
        make.leading.and.trailing.equalTo(self.webView);

        // Note: Can't constrain bottom to webView's WKContentView bottom
        // because its bottom constraint doesnt' seem to always track with
        // the actual bottom of the page. This was causing the footer to
        // *sometimes* not be at the bottom - was flakey on large pages.
        self.footerContainerViewTopConstraint = make.top.equalTo(self.webView.scrollView);
    }];
}

- (void)addFooterContentViews {
    if ([self.article.title isNonStandardTitle]) {
        return;
    }
    NSParameterAssert(self.isViewLoaded);
    MASViewAttribute* lastAnchor = [self.footerViewControllers bk_reduce:self.footerContainerView.mas_top
                                                               withBlock:^MASViewAttribute*(MASViewAttribute* topAnchor,
                                                                                            UIViewController* childVC) {
        NSString* footerTitle = [self.delegate webViewController:self titleForFooterViewController:childVC];
        if (footerTitle) {
            WMFArticleFooterViewHeader* header = [WMFArticleFooterViewHeader wmf_viewFromClassNib];
            self.footerViewHeadersByIndex[@([self.footerViewControllers indexOfObject:childVC])] = header;
            header.headerLabel.text = footerTitle;
            header.translatesAutoresizingMaskIntoConstraints = NO;
            [self.footerContainerView addSubview:header];
            [header mas_remakeConstraints:^(MASConstraintMaker* make) {
                make.leading.and.trailing.equalTo(self.footerContainerView);
                make.top.equalTo(topAnchor);
            }];
            topAnchor = header.mas_bottom;
        }

        childVC.view.translatesAutoresizingMaskIntoConstraints = NO;
        [self.footerContainerView addSubview:childVC.view];
        [childVC.view mas_remakeConstraints:^(MASConstraintMaker* make) {
            make.leading.and.trailing.equalTo(self.footerContainerView);
            make.top.equalTo(topAnchor);
        }];
        [childVC didMoveToParentViewController:self];
        return childVC.view.mas_bottom;
    }];

    if (!lastAnchor) {
        lastAnchor = self.footerContainerView.mas_top;
    }

    self.footerLicenseView.translatesAutoresizingMaskIntoConstraints = NO;
    [self.footerContainerView addSubview:self.footerLicenseView];
    [self.footerLicenseView mas_remakeConstraints:^(MASConstraintMaker* make) {
        make.top.equalTo(lastAnchor);
        make.leading.and.trailing.equalTo(self.footerContainerView);
        make.bottom.equalTo(self.footerContainerView);
    }];
}

- (void)setFooterViewControllers:(NSArray<UIViewController*>*)footerViewControllers {
    if (WMF_EQUAL(self.footerViewControllers, isEqualToArray:, footerViewControllers)) {
        return;
    }
    [_footerViewControllers bk_each:^(UIViewController* childVC) {
        [childVC willMoveToParentViewController:nil];
        [childVC.view removeFromSuperview];
        [childVC removeFromParentViewController];
    }];
    _footerViewControllers = [footerViewControllers copy];
    [_footerViewControllers bk_each:^(UIViewController* childVC) {
        [self addChildViewController:childVC];
        // didMoveToParent is called when they are added to the view
    }];

    [self addFooterView];
}

- (void)setHeaderView:(UIView*)headerView {
    NSAssert(!self.headerView, @"Dynamic/re-configurable header view is not supported.");
    NSAssert(!self.isViewLoaded, @"Expected header to be configured before viewDidLoad.");
    _headerView = headerView;
}

- (CGFloat)headerHeightForCurrentArticle {
    if (self.article.isMain || !self.article.imageURL || [self.article.title isNonStandardTitle]) {
        return 0;
    } else {
        return 210;
    }
}

#pragma mark - Scrolling

- (void)scrollToFragment:(NSString*)fragment {
    [self scrollToFragment:fragment animated:YES];
}

- (void)scrollToFragment:(NSString*)fragment animated:(BOOL)animated {
    if (fragment.length == 0) {
        // No section so scroll to top. (Used when "Introduction" is selected.)
        [self.webView.scrollView scrollRectToVisible:CGRectMake(0, 1, 1, 1) animated:animated];
    } else {
        if (!animated) {
            [self.webView wmf_scrollToFragment:fragment];
            return;
        }
        [self.webView getScrollViewRectForHtmlElementWithId:fragment completion:^(CGRect rect) {
            if (!CGRectIsNull(rect)) {
                [self.webView.scrollView wmf_safeSetContentOffset:CGPointMake(self.webView.scrollView.contentOffset.x, rect.origin.y)
                                                         animated:YES];
            }
        }];
    }
}

- (void)scrollToSection:(MWKSection*)section animated:(BOOL)animated {
    [self scrollToFragment:section.anchor animated:animated];
}

- (void)accessibilityCursorToSection:(MWKSection*)section {
    // This might shift the visual scroll position. To prevent it affecting other users,
    // we will only do it when we detect than an assistive technology which actually needs this is running.
    [self.webView wmf_accessibilityCursorToFragment:section.anchor];
}

- (void)getCurrentVisibleSectionCompletion:(void (^)(MWKSection* _Nullable, NSError* __nullable error))completion {
    [self.webView getIndexOfTopOnScreenElementWithPrefix:@"section_heading_and_content_block_" count:self.article.sections.count completion:^(id obj, NSError* error){
        if (error) {
            completion(nil, error);
        } else {
            NSInteger indexOfFirstOnscreenSection = ((NSNumber*)obj).integerValue;
            completion(indexOfFirstOnscreenSection == -1 ? nil : self.article.sections[indexOfFirstOnscreenSection], error);
        }
    }];
}

- (void)scrollToVerticalOffset:(CGFloat)offset {
    [self.webView.scrollView wmf_safeSetContentOffset:CGPointMake(0, offset) animated:NO];
}

- (CGFloat)currentVerticalOffset {
    return self.webView.scrollView.contentOffset.y;
}

- (void)tocScrollWebViewToPoint:(CGPoint)point
                       duration:(CGFloat)duration
                    thenHideTOC:(BOOL)hideTOC {
    if (isnan(point.x) || isnan(point.y)) {
        return;
        DDLogError(@"Attempted to scroll ToC to Nan value, ignoring");
    }
    [UIView animateWithDuration:duration
                          delay:0.0f
                        options:UIViewAnimationOptionBeginFromCurrentState
                     animations:^{
        [self.webView.scrollView wmf_safeSetContentOffset:point animated:NO];
    } completion:^(BOOL done) {
    }];
}

#pragma mark UIContainerViewControllerCallbacks

- (BOOL)shouldAutomaticallyForwardAppearanceMethods {
    return YES;
}

- (BOOL)shouldAutomaticallyForwardRotationMethods {
    return YES;
}

#pragma mark - Display article

- (void)setArticle:(MWKArticle*)article {
    _article = article;

    WMF_TECH_DEBT_TODO(remove dependency on session current article)
    self.session.currentArticle = article;

    if ([self isViewLoaded]) {
        [self displayArticle];
    }
}

- (void)displayArticle {
    if (!self.article) {
        return;
    }

    self.headerView.alpha          = 0.f;
    self.footerContainerView.alpha = 0.f;
    CGFloat headerHeight = [self headerHeightForCurrentArticle];
    [self.headerHeight setOffset:headerHeight];

    [self.webView loadHTML:[self.article articleHTML] withAssetsFile:@"index.html" scrolledToFragment:self.article.title.fragment topPadding:headerHeight];

    UIMenuItem* shareSnippet = [[UIMenuItem alloc] initWithTitle:MWLocalizedString(@"share-a-fact-share-menu-item", nil)
                                                          action:@selector(shareMenuItemTapped:)];
    [UIMenuController sharedMenuController].menuItems = @[shareSnippet];

    [self.footerLicenseView setLicenseTextForSite:self.article.site];
}

#pragma mark Bottom menu bar

- (void)showProtectedDialog {
    UIAlertView* alert = [[UIAlertView alloc] init];
    alert.title   = MWLocalizedString(@"page_protected_can_not_edit_title", nil);
    alert.message = MWLocalizedString(@"page_protected_can_not_edit", nil);
    [alert addButtonWithTitle:@"OK"];
    alert.cancelButtonIndex = 0;
    [alert show];
}

#pragma mark Refs

- (void)setReferencesHidden:(BOOL)referencesHidden {
    if (self.referencesHidden == referencesHidden) {
        return;
    }

    _referencesHidden = referencesHidden;

    [self updateReferencesHeightAndBottomConstraints];

    if (referencesHidden) {
        // Cause the highlighted ref link in the webView to no longer be highlighted.
        [self.referencesVC reset];
    }

    // Fade out refs when hidden.
    CGFloat alpha = referencesHidden ? 0.0 : 1.0;

    self.referencesContainerView.alpha = alpha;
}

- (void)updateReferencesHeightAndBottomConstraints {
    CGFloat refsHeight = [self getRefsPanelHeight];
    self.referencesContainerViewBottomConstraint.constant = self.referencesHidden ? refsHeight : 0.0;
    self.referencesContainerViewHeightConstraint.constant = refsHeight;
}

- (CGFloat)getRefsPanelHeight {
    WMF_TECH_DEBT_WARN(use size classes instead of interfaceOrientation)
#pragma clang diagnostic push
#pragma clang diagnostic ignored "-Wdeprecated-declarations"
    CGFloat percentOfHeight = UIInterfaceOrientationIsPortrait(self.interfaceOrientation) ? 0.4 : 0.6;
#pragma clang diagnostic pop
    if (UI_USER_INTERFACE_IDIOM() == UIUserInterfaceIdiomPad) {
        percentOfHeight *= 0.5;
    }
    NSNumber* refsHeight = @((self.view.frame.size.height * MENUS_SCALE_MULTIPLIER) * percentOfHeight);
    return (CGFloat)refsHeight.integerValue;
}

- (void)willAnimateRotationToInterfaceOrientation:(UIInterfaceOrientation)toInterfaceOrientation duration:(NSTimeInterval)duration {
    [self updateReferencesHeightAndBottomConstraints];
}

- (BOOL)didFindReferencesInPayload:(NSDictionary*)payload {
    NSArray* refs = payload[@"refs"];
    if (!refs || (refs.count == 0)) {
        return NO;
    }
    if (refs.count == 1) {
        NSString* firstRef = refs[0];
        if ([firstRef isEqualToString:@""]) {
            return NO;
        }
    }
    return YES;
}

- (void)referencesShow:(NSDictionary*)payload {
    if (!self.referencesHidden) {
        self.referencesVC.panelHeight = [self getRefsPanelHeight];
        self.referencesVC.payload     = payload;
        return;
    }

    // Don't show refs panel if reference data has yet to be retrieved. The
    // reference parsing javascript can't parse until the reference section html has
    // been retrieved. If user taps a reference link while the non-lead sections are
    // still being retrieved we need to just not show the panel rather than showing a
    // useless blank panel.
    if (![self didFindReferencesInPayload:payload]) {
        return;
    }

    self.referencesVC = [ReferencesVC wmf_initialViewControllerFromClassStoryboard];

    self.referencesVC.delegate = self;
    [self addChildViewController:self.referencesVC];
    self.referencesVC.view.translatesAutoresizingMaskIntoConstraints = NO;
    [self.referencesContainerView addSubview:self.referencesVC.view];

    [self.referencesContainerView addConstraints:
     [NSLayoutConstraint constraintsWithVisualFormat:@"V:|[view]|"
                                             options:0
                                             metrics:nil
                                               views:@{ @"view": self.referencesVC.view }]];
    [self.referencesContainerView addConstraints:
     [NSLayoutConstraint constraintsWithVisualFormat:@"H:|[view]|"
                                             options:0
                                             metrics:nil
                                               views:@{ @"view": self.referencesVC.view }]];

    [self.referencesVC didMoveToParentViewController:self];

    [self.referencesContainerView layoutIfNeeded];

    self.referencesVC.panelHeight = [self getRefsPanelHeight];
    self.referencesVC.payload     = payload;

    [UIView animateWithDuration:0.16
                          delay:0.0f
                        options:UIViewAnimationOptionBeginFromCurrentState
                     animations:^{
        self.referencesHidden = NO;
        [self.view layoutIfNeeded];
    } completion:nil];
}

- (void)referencesHide {
    if (self.referencesHidden) {
        return;
    }
    [UIView animateWithDuration:0.16
                          delay:0.0f
                        options:UIViewAnimationOptionBeginFromCurrentState
                     animations:^{
        self.referencesHidden = YES;

        [self.view layoutIfNeeded];
    } completion:^(BOOL done) {
        [self.referencesVC willMoveToParentViewController:nil];
        [self.referencesVC.view removeFromSuperview];
        [self.referencesVC removeFromParentViewController];
        self.referencesVC = nil;
    }];
}

- (void)referenceViewController:(ReferencesVC*)referenceViewController didShowReferenceWithLinkID:(NSString*)linkID {
    // Highlight the tapped reference.
    [self.webView wmf_highlightLinkID:linkID];

    // Scroll the tapped reference up if the panel would cover it.
    [self.webView getScreenRectForHtmlElementWithId:linkID completion:^(CGRect rect) {
        if (!CGRectIsNull(rect)) {
            CGFloat vSpaceAboveRefsPanel = self.view.bounds.size.height - referenceViewController.panelHeight;
            // Only scroll up if the refs link would be below the refs panel.
            if ((rect.origin.y + rect.size.height) > (vSpaceAboveRefsPanel)) {
                // Calculate the distance needed to scroll the refs link to the vertical center of the
                // part of the article web view not covered by the refs panel.
                CGFloat distanceFromVerticalCenter = ((vSpaceAboveRefsPanel) / 2.0) - (rect.size.height / 2.0);
                [self.webView.scrollView wmf_safeSetContentOffset:
                 CGPointMake(
                     self.webView.scrollView.contentOffset.x,
                     self.webView.scrollView.contentOffset.y + (rect.origin.y - distanceFromVerticalCenter)
                     )
                                                         animated:YES];
            }
        }
    }];
}

- (void)referenceViewController:(ReferencesVC*)referenceViewController didFinishShowingReferenceWithLinkID:(NSString*)linkID {
    [self.webView wmf_unHighlightLinkID:linkID];
}

- (void)referenceViewControllerCloseReferences:(ReferencesVC*)referenceViewController {
    [self referencesHide];
}

- (void)referenceViewController:(ReferencesVC*)referenceViewController didSelectInternalReferenceWithFragment:(NSString*)fragment {
    [self scrollToFragment:fragment];
}

- (void)referenceViewController:(ReferencesVC*)referenceViewController didSelectReferenceWithTitle:(MWKTitle*)title {
    [self.delegate webViewController:self didTapOnLinkForTitle:title];
}

- (void)referenceViewController:(ReferencesVC*)referenceViewController didSelectExternalReferenceWithURL:(NSURL*)url {
    [self wmf_openExternalUrl:url];
}

#pragma mark - Share Actions

- (void)shareMenuItemTapped:(id)sender {
    [self.webView wmf_getSelectedText:^(NSString* _Nonnull text) {
        [self shareSnippet:text];
    }];
}

#pragma mark - Sharing

- (BOOL)canPerformAction:(SEL)action withSender:(id)sender {
    if (action == @selector(shareSnippet:)) {
        [self.webView wmf_getSelectedText:^(NSString* _Nonnull text) {
            [self.delegate webViewController:self didSelectText:text];
        }];
        return YES;
    }
    return [super canPerformAction:action withSender:sender];
}

- (void)shareSnippet:(NSString*)snippet {
    [self.webView wmf_suppressSelection];
    [self.delegate webViewController:self didTapShareWithSelectedText:snippet];
}

- (void)editHistoryButtonPushed {
    UINavigationController* nc = [[UINavigationController alloc] initWithRootViewController:[PageHistoryViewController wmf_initialViewControllerFromClassStoryboard]];
    [self presentViewController:nc animated:YES completion:nil];
}

- (void)setFontSizeMultiplier:(NSNumber*)fontSize {
    if (fontSize == nil) {
        fontSize = @(100);
    }
    [self.webView wmf_setTextSize:fontSize.integerValue];
    [[NSUserDefaults standardUserDefaults] wmf_setReadingFontSize:fontSize];
    [[NSUserDefaults standardUserDefaults] synchronize];
}

@end




@interface WMFWebView : WKWebView

@end


@implementation WMFWebView

//Disable OS share menu when selecting text
- (BOOL)canPerformAction:(SEL)action withSender:(id)sender {
    if (action == NSSelectorFromString(@"_share:")) {
        return NO;
    }
    return [super canPerformAction:action withSender:sender];
}

@end
<|MERGE_RESOLUTION|>--- conflicted
+++ resolved
@@ -181,23 +181,13 @@
                 return;
             }
             
-<<<<<<< HEAD
-            NSURLComponents* selectedImageURLComponents = [NSURLComponents componentsWithString:selectedImageURLString];
-            for (NSURLQueryItem* item in selectedImageURLComponents.queryItems) {
-                if ([item.name.lowercaseString isEqualToString:@"originalsrc"]) {
-                    selectedImageURLString = item.value;
-                    break;
-                }
-            }
-
-            [self.delegate webViewController:self didTapImageWithSourceURLString:selectedImageURLString];
-=======
+
             NSURL* selectedImageURL = [NSURL URLWithString:selectedImageURLString];
             
             selectedImageURL = [selectedImageURL wmf_imageProxyOriginalSrcURL];
 
             [self.delegate webViewController:self didTapImageWithSourceURL:selectedImageURL];
->>>>>>> 027486f0
+
         } else if (message.body[@"referenceClicked"]) {
             [self referencesShow:message.body[@"referenceClicked"]];
         } else if (message.body[@"editClicked"]) {
