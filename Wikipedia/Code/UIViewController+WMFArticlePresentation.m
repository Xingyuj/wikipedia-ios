--- conflicted
+++ resolved
@@ -42,20 +42,13 @@
     }
     [[PiwikTracker wmf_configuredInstance] wmf_logView:viewController];
 
-<<<<<<< HEAD
-    dispatchOnMainQueueAfterDelayInSeconds(0.5, ^{
-        MWKHistoryList *historyList = viewController.dataStore.historyList;
-        [historyList addPageToHistoryWithURL:viewController.articleURL];
-    });
-=======
     if(viewController.isAddingArticleToHistoryListEnabled){
         // Use slight delay so history interface doesn't try to re-order items during push animation when you select item from history.
         dispatchOnMainQueueAfterDelayInSeconds(0.5, ^{
-            MWKHistoryList *historyList = viewController.dataStore.userDataStore.historyList;
+            MWKHistoryList *historyList = viewController.dataStore.historyList;
             [historyList addPageToHistoryWithURL:viewController.articleURL];
         });
     }
->>>>>>> a609dae1
 }
 
 - (void)wmf_pushViewController:(UIViewController *)viewController animated:(BOOL)animated {
