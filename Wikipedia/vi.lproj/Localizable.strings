// Messages for Vietnamese (Tiếng Việt)
// Exported from translatewiki.net
// Author: Brion
// Author: Darcy Le
// Author: Dinhxuanduyet
// Author: KhangND
// Author: Macofe
// Author: Max20091
// Author: Minh Nguyen
// Author: Vinhtantran

"languages-title" = "Ngôn ngữ";
"article-languages-label" = "Chọn ngôn ngữ";
"article-languages-cancel" = "Hủy bỏ";
"article-languages-downloading" = "Đang tải các ngôn ngữ của bài…";
"article-languages-filter-placeholder" = "Lọc Ngôn ngữ";
"article-read-more-title" = "Đọc tiếp";
"article-unable-to-load-section" = "Không thể tải lên phần này. Hãy thử tải lại bài để xem lỗi có được khắc phục hay không.";
"article-unable-to-load-article" = "Không thể tải bài này.";
"info-box-title" = "Thông tin nhanh";
"info-box-close-text" = "Đóng";
"table-title-other" = "Thêm thông tin";
"history-label" = "Gần đây";
"history-section-today" = "Hôm nay";
"history-section-yesterday" = "Hôm qua";
"history-section-lastweek" = "Tuần trước";
"history-section-lastmonth" = "Tháng trước";
"history-clear-confirmation-heading" = "Xóa tất cả các mục gần đây?";
"history-clear-confirmation-sub-heading" = "Không thể hoàn tác tác vụ này!";
"history-clear-cancel" = "Hủy bỏ";
"history-clear-delete-all" = "Xóa Toàn bộ";
"zero-free-verbiage" = "Truy cập Wikipedia miễn phí qua nhà điều hành điện thoại di động (miễn phí dữ liệu)";
"zero-charged-verbiage" = "Wikipedia Miễn phí đang tắt";
"zero-charged-verbiage-extended" = "Nếu tải các bài khác, bạn có thể phải trả phí dữ liệu. Các bài được lưu ngoại tuyến không tốn dữ liệu và được xem miễn phí.";
"zero-webpage-url" = "https://wikimediafoundation.org/wiki/Wikipedia_Zero_App_FAQ";
"zero-interstitial-title" = "Sắp ra khỏi Wikipedia Miễn phí";
"zero-interstitial-leave-app" = "Có thể phải trả phí dữ liệu. Tiếp tục đi vào trang ngoài?";
"zero-interstitial-continue" = "Tiếp tục đi";
"zero-interstitial-cancel" = "Ở lại đây";
"zero-learn-more" = "Không phải trả các chi phí dữ liệu khi sử dụng ứng dụng Wikipedia này.";
"zero-learn-more-learn-more" = "Đọc thêm";
"zero-learn-more-no-thanks" = "Bỏ qua";
"zero-wikipedia-zero-heading" = "Wikipedia Miễn phí";
"zero-warn-when-leaving" = "Cảnh báo khi ra khỏi Wikipedia Miễn phí";
"zero-settings-devmode" = "Chế độ phát triển Miễn phí";
"account-creation-captcha-required" = "Cần xác nhận bằng CAPTCHA.";
"account-creation-captcha-obtaining" = "Đang lấy CAPTCHA mới.";
"account-creation-logging-in" = "Đang đăng nhập…";
"account-creation-passwords-mismatched" = "Mật khẩu không khớp.";
"account-creation-saving" = "Đang lưu…";
"account-creation-login" = "Đã có tài khoản? Đăng nhập.";
"account-creation-username-placeholder-text" = "Tên người dùng";
"account-creation-password-placeholder-text" = "Mật khẩu";
"account-creation-password-confirm-placeholder-text" = "Xác nhận mật khẩu";
"account-creation-email-placeholder-text" = "Thư điện tử (tùy chọn)";
"account-creation-missing-fields" = "Bạn phải nhập một tên người dùng và mật khẩu và xác nhận mật khẩu để mở tài khoản.";
"login-name-not-found" = "Cần tên người dùng để đăng nhập.";
"login-name-illegal" = "Bạn đã cung cấp một tên người dùng không hợp lệ.";
"login-name-does-not-exist" = "Bạn đã cung cấp một tên người dùng không tồn tại.";
"login-password-empty" = "Cần mật khẩu để đăng nhập.";
"login-password-wrong" = "Bạn đã cung cấp mật khẩu sai.";
"login-throttled" = "Bạn đã thử đăng nhập quá nhiều lần trong một thời gian ngắn.";
"login-user-blocked" = "Thành viên này đã bị cấm.";
"login-account-creation" = "Chưa có tài khoản? Hãy tham gia Wikipedia.";
"login-username-placeholder-text" = "Tên người dùng";
"login-password-placeholder-text" = "Mật khẩu";
"wikitext-downloading" = "Đang tải nội dung…";
"wikitext-download-failed" = "Không lấy được phiên bản hiện tại.";
"wikitext-download-success" = "Đã tải nội dung.";
"wikitext-preview-changes" = "Đang lấy bản xem trước các thay đổi của bạn…";
"wikitext-preview-changes-none" = "Không có thay đổi để xem trước.";
"wikitext-upload-result-unknown" = "Không thể xác định kết quả tải lên mã wiki.";
"wikitext-upload-captcha-error" = "Lỗi khi xác nhận bằng CAPTCHA.";
"wikitext-upload-captcha-needed" = "Cần xác nhận bằng CAPTCHA.";
"wikitext-upload-save" = "Đang lưu…";
"wikitext-upload-save-sign-in" = "Đăng nhập";
"wikitext-upload-save-sign-in-benefits" = "Để cho những người dùng sửa đổi có thể liên lạc với bạn & bạn có thể xem những bài bạn đã sửa đổi.";
"wikitext-upload-save-anonymously" = "Lưu vô danh";
"wikitext-upload-save-anonymously-warning" = "Các sửa đổi sẽ ghi rõ địa chỉ IP của thiết bị của bạn. Bạn có thể $1 để bảo vệ quyền riêng tư của bạn một chút hơn.";
"wikitext-upload-save-terms-and-license" = "Với việc lưu trang, bạn chấp nhận các $1 và phát hành, một cách không thể hủy bỏ, các đóng góp của bạn theo giấy phép $2.";
"wikitext-upload-save-terms-name" = "Điều khoản Sử dụng";
"wikitext-upload-save-license-name" = "CC BY-SA 3.0";
"open-link-title" = "Mở liên kết";
"open-link-cancel" = "Hủy bỏ";
"search-searching" = "Đang tìm…";
"search-no-matches" = "Không tìm thấy kết quả cho truy vấn này.";
"search-field-placeholder-text" = "Tìm trong Wikipedia";
"search-field-placeholder-text-zero" = "Tìm trong Wikipedia Miễn phí";
"search-loading-section-zero" = "Đang tải phần mở đầu bài…";
"search-loading-section-remaining" = "Đang tải những phần còn lại của bài…";
"search-loading-article-loaded" = "Đã tải bài.";
"search-cancel" = "Hủy bỏ";
"search-titles" = "Tên trang";
"search-within-articles" = "Nội dung bài";
"search-did-you-mean" = "Có phải bạn muốn tìm “$1”?";
"search-recent-title" = "Tìm kiếm gần đây";
"search-recent-clear-confirmation-heading" = "Xóa các tìm kiếm gần đây?";
"search-recent-clear-confirmation-sub-heading" = "Không thể hoàn tác tác vụ này!";
"search-recent-clear-cancel" = "Hủy bỏ";
"search-recent-clear-delete-all" = "Xóa Toàn bộ";
"main-menu-title" = "Khác";
"main-menu-heading-about" = "Giới thiệu";
"main-menu-language-title" = "Tìm kiếm trong phiên bản ngôn ngữ $1";
"main-menu-faq" = "Câu hỏi thường gặp";
"main-menu-language-toggle-show" = "Xem các ngôn ngữ";
"main-menu-language-toggle-hide" = "Ẩn các ngôn ngữ";
"main-menu-language-selection-saved" = "Đã lưu phiên bản ngôn ngữ để tìm kiếm";
"main-menu-account-title-logged-out" = "Tài khoản";
"main-menu-account-title-logged-in" = "Đã đăng nhập là: $1.";
"main-menu-account-login" = "Đăng nhập";
"main-menu-account-logout" = "Đăng xuất";
"main-menu-show-title" = "Cho tôi xem…";
"main-menu-show-history" = "Gần đây";
"main-menu-show-saved" = "Các trang đã lưu";
"main-menu-current-article-save" = "Lưu $1 để đọc ngoại tuyến";
"main-menu-random" = "Ngẫu nhiên";
"main-menu-feedback-heading" = "Phản hồi";
"main-menu-send-feedback" = "Gửi phản hồi về ứng dụng";
"main-menu-show-page-history" = "Lịch sử các thay đổi vào $1";
"main-menu-credits" = "Ghi công";
"main-menu-about" = "Giới thiệu về ứng dụng Wikipedia";
"main-menu-zero-faq" = "Câu thường hỏi về Wikipedia Miễn phí";
"main-menu-privacy-policy" = "Quy định về quyền riêng tư";
"main-menu-terms-of-use" = "Điều khoản Sử dụng";
"main-menu-rate-app" = "Đánh giá ứng dụng";
"main-menu-heading-zero" = "Wikipedia Miễn phí";
"main-menu-heading-legal" = "Thông tin pháp luật";
"main-menu-show-today" = "Hôm nay";
"main-menu-nearby" = "Lân cận";
"main-menu-more" = "Thêm…";
"main-menu-heading-debug" = "Gỡ lỗi";
"main-menu-debug-crash" = "Gây Sự cố";
"saved-pages-title" = "Trang đã Lưu";
"saved-pages-clear-confirmation-heading" = "Xóa tất cả các mục đã lưu?";
"saved-pages-clear-confirmation-sub-heading" = "Không thể hoàn tác tác vụ này!";
"saved-pages-clear-cancel" = "Hủy bỏ";
"saved-pages-clear-delete-all" = "Xóa Toàn bộ";
"saved-pages-refresh-cancel-alert-title" = "Đã hủy cập nhật";
"saved-pages-refresh-cancel-alert-message" = "Các bài viết Wikipedia được cập nhật rất thường xuyên. Chạm vào Tải lại để lấy bản mới nhất của các bài.";
"saved-pages-refresh-cancel-alert-button" = "Được rồi";
"page-history-title" = "Lịch sử trang";
"page-history-downloading" = "Đang tải lịch sử trang…";
"navbar-title-mode-edit-wikitext" = "Sửa đổi";
"navbar-title-mode-login" = "Đăng nhập";
"navbar-title-mode-login-and-save" = "Đăng nhập";
"navbar-title-mode-create-account" = "Mở Tài khoản";
"navbar-title-mode-create-account-and-save" = "Mở tài khoản và lưu giữ";
"navbar-title-mode-edit-wikitext-warning" = "Vấn đề Sửa đổi";
"navbar-title-mode-edit-wikitext-disallow" = "Vấn đề Sửa đổi";
"navbar-title-mode-edit-wikitext-preview" = "Xem trước";
"navbar-title-mode-edit-wikitext-captcha" = "Cần Xác nhận Nhanh chóng";
"navbar-title-mode-edit-wikitext-summary" = "Miêu tả sửa đổi của bạn";
"navbar-title-mode-edit-wikitext-save" = "Lưu";
"edit-summary-choice-linked-words" = "Đặt liên kết";
"edit-summary-choice-fixed-grammar" = "Sửa ngữ pháp";
"edit-summary-choice-fixed-inaccuracy" = "Sửa thông tin sai";
"edit-summary-choice-fixed-styling" = "Sửa định dạng";
"edit-summary-choice-fixed-typos" = "Sửa chính tả";
"edit-summary-choice-added-category" = "Xếp vào thể loại";
"edit-summary-choice-added-missing-info" = "Bổ sung thông tin bị thiếu";
"edit-summary-choice-added-clarification" = "Làm rõ nghĩa hơn";
"edit-summary-choice-other" = "Khác";
"edit-summary-description" = "Hãy tóm lược rõ ràng để giúp những người sửa đổi khác dễ xem qua các sửa đổi của bạn. Bạn cũng có thể chọn một thẻ bên dưới.";
"edit-summary-field-placeholder-text" = "Bạn đã cải thiện trang này như thế nào?";
"edit-summary-title" = "Bạn đã cải thiện bài này như thế nào?";
"fetching-random-article" = "Đang lấy bài ngẫu nhiên";
"article-pull-to-refresh-prompt" = "Kéo để làm mới bài";
"article-pull-to-refresh-is-refreshing" = "Đang làm mới bài";
"credits-title" = "Kho phần mềm mã nguồn mở";
"credits-wikimedia-repos" = "Wikipedia";
"credits-gerrit-repo" = "Kho chính của ứng dụng (Gerrit)";
"credits-github-mirror" = "Kho sao của ứng dụng (GitHub)";
"credits-external-libraries" = "Bên ngoài";
"about-title" = "Giới thiệu";
"about-wikipedia" = "Wikipedia";
"about-contributors" = "người đóng góp";
"about-testers" = "kiểm thử viên";
"about-testers-details" = "Do kiểm thử viên tại $1 đảm bảo chất lượng";
"about-translators" = "biên dịch viên";
"about-translators-details" = "Biên dịch bởi những tình nguyện viên tại $1";
"about-libraries" = "thư viện được sử dụng";
"about-libraries-license" = "Giấy phép";
"about-repositories" = "kho mã nguồn";
"about-send-feedback" = "Gửi phản hồi về ứng dụng";
"about-product-of" = "Sản phẩm của $1";
"about-wikimedia-foundation" = "Quỹ Wikimedia";
"share-menu-save-page" = "Lưu Bài";
"share-menu-page-saved" = "Đã Lưu Bài";
"share-menu-page-saved-access" = "Mẹo: Để truy cập các trang đã lưu của bạn, chạm vào $1 bên trên hoặc bấm lâu $2 bên dưới.";
"share-custom-menu-item" = "Chia sẻ";
"share-article-name-on-wikipedia" = "“$1” trên @Wikipedia:";
"share-article-name-on-wikipedia-with-selected-text" = "“$1” trên @Wikipedia: “$2”";
"share-as-image" = "Chia sẻ hình ảnh";
"share-as-text" = "Chia sẻ văn bản";
"timestamp-just-now" = "hồi nãy";
"timestamp-minutes" = "%d phút trước";
"timestamp-hours" = "%d giờ trước";
"timestamp-days" = "%d ngày trước";
"timestamp-months" = "%d tháng trước";
"timestamp-years" = "%d năm trước";
"lastmodified-by-user" = "Được sửa đổi $1 bởi $2";
"lastmodified-by-anon" = "Được sửa đổi $1 bởi người dùng vô danh";
"button-next" = "Tiếp";
"button-done" = "Xong";
"button-save" = "Lưu";
"onboarding-create-account" = "Mở tài khoản";
"onboarding-login" = "Đăng nhập";
"onboarding-already-have-account" = "Đã mở tài khoản rồi? $1";
"onboarding-skip" = "Bỏ qua";
"onboarding-wikipedia" = "Wikipedia";
"onboarding-free-encyclopedia" = "Bách khoa toàn thư mở";
"preference_title_eventlogging_opt_in" = "Gửi báo cáo sử dụng";
"preference_summary_eventlogging_opt_in" = "Cho phép Wikimedia thu thập thông tin về cách bạn sử dụng ứng dụng để giúp cải thiện ứng dụng";
"page_protected_autoconfirmed" = "Trang này đã bị bán khóa.";
"page_protected_sysop" = "Trang này đã bị khóa hẳn.";
"page_protected_other" = "Trang này đã bị khóa ở các mức độ sau: %1";
"page_protected_can_not_edit" = "Bạn không có quyền sửa đổi trang này.";
"page_protected_can_not_edit_title" = "Trang này bị khóa";
"license-footer-text" = "Nội dung được phát hành theo $1";
"license-footer-name" = "CC BY-SA 3.0";
"table-of-contents-heading" = "Mục lục";
"abuse-filter-warning-heading" = "Sửa đổi này có vẻ không có tính xây dựng. Bạn có chắc chắn muốn lưu nó?";
"abuse-filter-warning-subheading" = "Sửa đổi của bạn có thể có những vấn đề sau:";
"abuse-filter-warning-caps" = "Viết TOÀN CHỮ HOA";
"abuse-filter-warning-blanking" = "Tẩy trống bài hoặc thêm rác (spam)";
"abuse-filter-warning-irrelevant" = "Đặt liên kết ngoài hoặc tập tin không có liên quan";
"abuse-filter-warning-repeat" = "Ký tự lặp đi lặp lại";
"abuse-filter-disallow-heading" = "Bạn không thể lưu sửa đổi này. Vui lòng quay lại và thay đổi nó.";
"abuse-filter-disallow-unconstructive" = "Một bộ lọc tự động đã xác định rằng sửa đổi này có thể không có tính xây dựng hoặc là một âm mưu phá hoại.";
"abuse-filter-disallow-notable" = "Wikipedia là một bách khoa toàn thư; chỉ có nội dung trung lập và đủ nổi bật được trình bày tại đây.";
"menu-edit-accessibility-label" = "Sửa đổi";
"menu-close-accessibility-label" = "Đóng";
"menu-preview-accessibility-label" = "Xem trước";
"menu-back-accessibility-label" = "Lùi";
"menu-forward-accessibility-label" = "Tiến";
"menu-w-accessibility-label" = "Trình đơn";
"menu-toc-accessibility-label" = "Mục lục";
"menu-search-accessibility-label" = "Tìm kiếm";
"menu-reload-accessibility-label" = "Tải lại";
"menu-cancel-accessibility-label" = "Hủy bỏ";
"menu-share-accessibility-label" = "Chia sẻ";
"menu-more-accessibility-label" = "Thêm tùy chọn";
"menu-trash-accessibility-label" = "Xóa";
"menu-language-accessibility-label" = "Ngôn ngữ";
"nearby-title" = "Lân cận";
"nearby-distance-label-meters" = "$1 m";
"nearby-distance-label-km" = "$1 km";
"nearby-distance-label-feet" = "$1 foot";
"nearby-distance-label-miles" = "$1 dặm";
"nearby-pull-to-refresh-prompt" = "Kéo xuống để làm mới";
"nearby-pull-to-refresh-is-refreshing" = "Đang làm mới";
"nearby-loading" = "Đang tải bài lân cận…";
"nearby-loaded" = "Đã tải các bài lân cận";
"nearby-none" = "Không tìm thấy bài lân cận. Kéo xuống để làm mới hoặc thử lại sau.";
"nearby-open-in-maps" = "Mở trong Bản đồ";
"nearby-cancel" = "Hủy bỏ";
"nearby-location-updates-denied" = "Ứng dụng này không được quyền nhận các cập nhật vị trí.";
"nearby-location-updates-enable" = "Để kích hoạt các cập nhật vị trí, mở ứng dụng Cài đặt và chọn các mục sau:";
"nearby-location-updates-settings-menu" = "Bảo mật > Địa điểm > Wikipedia";
"nearby-location-general-error" = "Không thể xác định vị trí. Kéo xuống để làm mới hoặc thử lại sau.";
"nearby-wifi" = "Bật lên Wi-Fi để giúp thiết bị của bạn xác định vị trí của bạn một cách chính xác hơn.";
"migration-update-progress-label" = "Đang nâng cấp dữ liệu địa phương";
"migration-update-progress-count-label" = "Đang chuyển đổi bài $1 trên $2";
"migration-prompt-title" = "Trông giống như chúng ta có một lịch sử!";
"migration-prompt-message" = "Chúng tôi cần di chuyển các trang mới lưu và đã lưu gần đây. Thao tác này có thể sẽ mất một phút...";
"migration-confirm-button-title" = "Chuyển nội dung";
"migration-skip-button-title" = "Xóa dữ liệu";
"image-gallery-unknown-owner" = "Người tải lên không rõ.";
"image-gallery-fetch-image-info-error-title" = "Không thể tải hình ảnh về";
"image-gallery-fetch-image-info-error-message" = "Không thể tải về các hình ảnh cho bài này. Hãy tải lại bài và thử lại.";
"image-gallery-fetch-image-info-error-ok" = "OK";
"hockeyapp-alert-question" = "Bạn có muốn gửi bản báo cáo sự cố cho $1 để Wikimedia có thể xem lại sự cố của bạn?";
"hockeyapp-alert-question-with-response-field" = "Bạn có muốn gửi bản báo cáo sự cố cho $1 để chúng tôi sửa lỗi này? Vui lòng miêu tả những gì đã xảy ra vào lúc sự cố:";
"hockeyapp-alert-title" = "Rất tiếc, ứng dụng gặp sự cố lần vừa rồi";
"hockeyapp-alert-send-report" = "Gửi báo cáo";
"hockeyapp-alert-always-send" = "Luôn gửi";
"hockeyapp-alert-do-not-send" = "Đừng gửi";
"hockeyapp-alert-privacy" = "Quyền riêng tư $1";
<<<<<<< HEAD
"page-issues" = "Những sự cố của trang";
"page-similar-titles" = "Những trang tương tự";
"captcha-reload" = "Hiển thị CAPTCHA khác";
"saved-pages-description" = "Các trang đã lưu là giống như các dấu trang có thể đọc ngay cả khi ngoại tuyến.";
"saved-pages-none" = "Chưa lưu trang nào.";
"history-none" = "Đây không có trang gần đây.";
"captcha-prompt" = "Nhập văn bản CAPTCHA theo hình bên trên";
"history-description" = "Có lẽ bạn đã xóa toàn bộ. Lần sau xem một trang, trang sẽ xuất hiện tại đây để truy cập sau.";
=======
"page-issues" = "Vấn đề trang";
"page-similar-titles" = "Trang tương tự";
>>>>>>> f28ae447
<|MERGE_RESOLUTION|>--- conflicted
+++ resolved
@@ -276,16 +276,11 @@
 "hockeyapp-alert-always-send" = "Luôn gửi";
 "hockeyapp-alert-do-not-send" = "Đừng gửi";
 "hockeyapp-alert-privacy" = "Quyền riêng tư $1";
-<<<<<<< HEAD
-"page-issues" = "Những sự cố của trang";
-"page-similar-titles" = "Những trang tương tự";
 "captcha-reload" = "Hiển thị CAPTCHA khác";
 "saved-pages-description" = "Các trang đã lưu là giống như các dấu trang có thể đọc ngay cả khi ngoại tuyến.";
 "saved-pages-none" = "Chưa lưu trang nào.";
 "history-none" = "Đây không có trang gần đây.";
 "captcha-prompt" = "Nhập văn bản CAPTCHA theo hình bên trên";
 "history-description" = "Có lẽ bạn đã xóa toàn bộ. Lần sau xem một trang, trang sẽ xuất hiện tại đây để truy cập sau.";
-=======
 "page-issues" = "Vấn đề trang";
-"page-similar-titles" = "Trang tương tự";
->>>>>>> f28ae447
+"page-similar-titles" = "Trang tương tự";