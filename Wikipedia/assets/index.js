--- conflicted
+++ resolved
@@ -14,11 +14,8 @@
 wmf.images = require('./js/transforms/widenImages')
 
 window.wmf = wmf
-<<<<<<< HEAD
-
-},{"./js/elementLocation":2,"./js/findInPage":3,"./js/transforms/collapseTables":6,"./js/transforms/disableFilePageEdit":7,"./js/transforms/footerLegal":8,"./js/transforms/footerMenu":9,"./js/transforms/footerReadMore":10,"./js/transforms/relocateFirstParagraph":11,"./js/transforms/widenImages":12,"./js/utilities":13,"wikimedia-page-library":14}],2:[function(require,module,exports){
-=======
-},{"./js/elementLocation":3,"./js/findInPage":4,"./js/transforms/collapseTables":6,"./js/transforms/disableFilePageEdit":7,"./js/transforms/footerLegal":8,"./js/transforms/footerMenu":9,"./js/transforms/footerReadMore":10,"./js/transforms/hideRedlinks":12,"./js/transforms/relocateFirstParagraph":13,"./js/transforms/widenImages":14,"./js/utilities":15}],2:[function(require,module,exports){
+
+},{"./js/elementLocation":3,"./js/findInPage":4,"./js/transforms/collapseTables":6,"./js/transforms/disableFilePageEdit":7,"./js/transforms/footerLegal":8,"./js/transforms/footerMenu":9,"./js/transforms/footerReadMore":10,"./js/transforms/relocateFirstParagraph":11,"./js/transforms/widenImages":12,"./js/utilities":13,"wikimedia-page-library":14}],2:[function(require,module,exports){
 const refs = require('./refs')
 const utilities = require('./utilities')
 const tableCollapser = require('wikimedia-page-library').CollapseTable
@@ -147,8 +144,7 @@
   event.preventDefault()
   handleClickEvent(event)
 }, false)
-},{"./refs":5,"./utilities":15,"wikimedia-page-library":16}],3:[function(require,module,exports){
->>>>>>> c9eadb32
+},{"./refs":5,"./utilities":13,"wikimedia-page-library":14}],3:[function(require,module,exports){
 //  Created by Monte Hurd on 12/28/13.
 //  Used by methods in "UIWebView+ElementLocation.h" category.
 //  Copyright (c) 2013 Wikimedia Foundation. Provided under MIT-style license; please copy and modify!
@@ -314,119 +310,7 @@
 exports.findAndHighlightAllMatchesForSearchTerm = findAndHighlightAllMatchesForSearchTerm
 exports.useFocusStyleForHighlightedSearchTermWithId = useFocusStyleForHighlightedSearchTermWithId
 exports.removeSearchTermHighlights = removeSearchTermHighlights
-<<<<<<< HEAD
-},{}],4:[function(require,module,exports){
-(function () {
-  var refs = require('./refs')
-  var utilities = require('./utilities')
-  var tableCollapser = require('wikimedia-page-library').CollapseTable
-
-  document.onclick = function() {
-    // Reminder: resist adding any click/tap handling here - they can
-    // "fight" with items in the touchEndedWithoutDragging handler.
-    // Add click/tap handling to touchEndedWithoutDragging instead.
-    event.preventDefault() // <-- Do not remove!
-  }
-
-  // track where initial touches start
-  var touchDownY = 0.0
-  document.addEventListener(
-            'touchstart',
-            function (event) {
-              touchDownY = parseInt(event.changedTouches[0].clientY)
-            }, false)
-
-/**
- * Attempts to send message which corresponds to `hrefTarget`, based on various attributes.
- * @return `true` if a message was sent, otherwise `false`.
- */
-  function maybeSendMessageForTarget(event, hrefTarget){
-    if (!hrefTarget) {
-      return false
-    }
-
-    /*
-    "touchstart" is fired when you do a peek in WKWebView, but when the peek view controller
-    is presented, it appears the JS for the then covered webview more or less pauses, and
-    the matching "touchend" does't get called until the view is again shown and touched (the
-    hanging "touchend" seems to fire just before that new touch's "touchstart").
-    This is troublesome because that delayed call to "touchend" ends up causing the image or
-    link click handling to be called when the user touches the article again, even though
-    that image or link is probably not what the user is interacting with now. Thankfully we
-    can check for this weird condition because when it happens the number of touches hasn't
-    gone to 0 yet. So we check here and bail if that's the case.
-    */
-    var didDetectHangingTouchend = event.touches.length > 0
-    if(didDetectHangingTouchend){
-      return false
-    }
-
-    var href = hrefTarget.getAttribute( 'href' )
-    if (hrefTarget.getAttribute( 'data-action' ) === 'edit_section') {
-      window.webkit.messageHandlers.editClicked.postMessage({ sectionId: hrefTarget.getAttribute( 'data-id' ) })
-    } else if (href && refs.isCitation(href)) {
-      // Handle reference links with a popup view instead of scrolling about!
-      refs.sendNearbyReferences( hrefTarget )
-    } else if (href && href[0] === '#') {
-
-      tableCollapser.expandCollapsedTableIfItContainsElement(document.getElementById(href.substring(1)))
-
-      // If it is a link to an anchor in the current page, use existing link handling
-      // so top floating native header height can be taken into account by the regular
-      // fragment handling logic.
-      window.webkit.messageHandlers.linkClicked.postMessage({ 'href': href })
-    } else if (event.target.tagName === 'IMG' && event.target.getAttribute( 'data-image-gallery' ) === 'true') {
-      window.webkit.messageHandlers.imageClicked.postMessage({
-        'src': event.target.getAttribute('src'),
-        'width': event.target.naturalWidth,   // Image should be fetched by time it is tapped, so naturalWidth and height should be available.
-        'height': event.target.naturalHeight,
-        'data-file-width': event.target.getAttribute('data-file-width'),
-        'data-file-height': event.target.getAttribute('data-file-height')
-      })
-    } else if (href) {
-      window.webkit.messageHandlers.linkClicked.postMessage({ 'href': href })
-    } else {
-      return false
-    }
-    return true
-  }
-
-  function touchEndedWithoutDragging(event){
-    /*
-     there are certain elements which don't have an <a> ancestor, so if we fail to find it,
-     specify the event's target instead
-     */
-    var didSendMessage = maybeSendMessageForTarget(event, utilities.findClosest(event.target, 'A') || event.target)
-
-    var hasSelectedText = window.getSelection().rangeCount > 0
-
-    if (!didSendMessage && !hasSelectedText) {
-      // Do NOT prevent default behavior -- this is needed to for instance
-      // handle deselection of text.
-      window.webkit.messageHandlers.nonAnchorTouchEndedWithoutDragging.postMessage({
-        id: event.target.getAttribute( 'id' ),
-        tagName: event.target.tagName
-      })
-
-    }
-  }
-
-  function handleTouchEnded(event){
-    var touchobj = event.changedTouches[0]
-    var touchEndY = parseInt(touchobj.clientY)
-    if (touchDownY - touchEndY === 0 && event.changedTouches.length === 1) {
-      // None of our tap events should fire if the user dragged vertically.
-      touchEndedWithoutDragging(event)
-    }
-  }
-
-  document.addEventListener('touchend', handleTouchEnded, false)
-
-})()
-},{"./refs":5,"./utilities":13,"wikimedia-page-library":14}],5:[function(require,module,exports){
-=======
 },{}],5:[function(require,module,exports){
->>>>>>> c9eadb32
 var elementLocation = require('./elementLocation')
 
 function isCitation( href ) {
@@ -586,11 +470,7 @@
 }
 
 exports.hideTables = hideTables
-<<<<<<< HEAD
-},{"../elementLocation":2,"wikimedia-page-library":14}],7:[function(require,module,exports){
-=======
-},{"../elementLocation":3,"wikimedia-page-library":16}],7:[function(require,module,exports){
->>>>>>> c9eadb32
+},{"../elementLocation":3,"wikimedia-page-library":14}],7:[function(require,module,exports){
 
 function disableFilePageEdit( content ) {
   var filetoc = content.querySelector( '#filetoc' )
