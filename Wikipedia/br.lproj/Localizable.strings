// Messages for Breton (brezhoneg)
// Exported from translatewiki.net
// Author: Fohanno
// Author: Fulup
// Author: Gwenn-Ael
// Author: Y-M D

"languages-title" = "Yezhoù";
"article-languages-label" = "Dibab ar yezh";
"article-languages-cancel" = "Nullañ";
"article-languages-downloading" = "O kargañ yezhoù ar pennad...";
"article-languages-filter-placeholder" = "Sil yezh";
"article-read-more-title" = "Lenn muioc'h";
"article-unable-to-load-section" = "Ne c'haller ket kargañ ar rannskrid-se. Klaskit freskaat ar pennad evit gwelet hag-eñ e vo reizhet ar gudenn.";
"article-unable-to-load-article" = "Ne c'haller ket kargañ ar pennad-mañ.";
"info-box-title" = "Graet buan";
"info-box-close-text" = "Serriñ";
"table-title-other" = "Muioc'h a ditouroù";
"history-label" = "Nevez zo";
"history-section-today" = "Hiziv";
"history-section-yesterday" = "Dec'h";
"history-section-lastweek" = "Er sizhun paseet";
"history-section-lastmonth" = "Er miz paseet";
"history-clear-confirmation-heading" = "Lemel an holl elfennoù nevez ?";
"history-clear-confirmation-sub-heading" = "Ne c'hall ket an ober-mañ bezañ nullet !";
"history-clear-cancel" = "Nullañ";
"history-clear-delete-all" = "Lemel pep tra";
"zero-free-verbiage" = "Moned frank da Wikipedia eus hoc'h oberataer hezoug (mizoù roadennoù null)";
"zero-charged-verbiage" = "Wikipedia Zero n'a ket en-dro";
"zero-charged-verbiage-extended" = "Kargañ pennadoù all a c'hallfe kreskiñ ar mizoù. Ne vez ket bevezet roadennoù gant ar pennadoù enrollet ezlinenn ha digoust int.";
"zero-webpage-url" = "https://wikimediafoundation.org/wiki/Wikipedia_Zero_App_FAQ";
"zero-interstitial-title" = "O kuitaat Wikipedia Zero";
"zero-interstitial-leave-app" = "Gallout a ra bezañ mizoù da baeañ evit ar roadennoù. Mont d'al lec'hienn diavaez ?";
"zero-interstitial-continue" = "Mont kuit";
"zero-interstitial-cancel" = "Chom amañ";
"zero-learn-more" = "N'eus ket mizoù da baeañ evit ar roadennoù an arolad Wikipedia-mañ.";
"zero-learn-more-learn-more" = "Gouzout hiroc'h";
"zero-learn-more-no-thanks" = "Disteurel";
"zero-wikipedia-zero-heading" = "Wikipedia Zero";
"zero-warn-when-leaving" = "Roit da c'houzout ma kuitait Wikipedia Zero";
"zero-settings-devmode" = "Mod diorren zero";
"account-creation-captcha-required" = "Rekis eo gwiriañ ar C'HAPTCHA";
"account-creation-captcha-obtaining" = "Kaout ur C'HAPTCHA nevez.";
"account-creation-logging-in" = "O kevreañ ouzh...";
"account-creation-passwords-mismatched" = "Maeziennoù ar gerioù-tremen ne glotont ket an eil gant egile";
"account-creation-saving" = "Oc'h enrollañ...";
"account-creation-login" = "Ur gont ho peus dija ? Kevreit.";
"account-creation-username-placeholder-text" = "Anv implijer";
"account-creation-password-placeholder-text" = "Ger-tremen";
"account-creation-password-confirm-placeholder-text" = "Kadarnaat ar ger-tremen";
"account-creation-email-placeholder-text" = "Postel (diret)";
"account-creation-missing-fields" = "Rankout a rit ebarzhiñ un anv implijer, ur ger-tremen, hag ur ger-tremen kadarnaat evit krouiñ ur gont.";
"login-name-not-found" = "Rekis eo an anv implijer evit kevreañ.";
"login-name-illegal" = "Roet ho peus un anv implijer dilezenn.";
"login-name-does-not-exist" = "N'eus ket eus an anv implijer roet";
"login-password-empty" = "Rekis eo ar ger-tremen evit kevreañ.";
"login-password-wrong" = "Direizh eo ar ger-tremen pourchaset.";
"login-throttled" = "Kevreet ho peus meur a wech e berr amzer.";
"login-user-blocked" = "Prennet eo an implijer";
"login-account-creation" = "N'ho peus kont ebet ? Deuit da-gaout Wikipedia";
"login-username-placeholder-text" = "Anv implijer";
"login-password-placeholder-text" = "Ger-tremen";
"wikitext-downloading" = "O kargañ un endalc'had...";
"wikitext-download-failed" = "N'haller ket kaout an azgweladenn ziwezhañ";
"wikitext-download-success" = "Endalc'had karget";
"wikitext-preview-changes" = "Adtapout an alberz eus ho kemmoù";
"wikitext-preview-changes-none" = "N'eus bet graet kemm ebet evit an alberz.";
"wikitext-upload-result-unknown" = "N'haller ket termenañ disoc'h pellgargañ ar wikitestenn.";
"wikitext-upload-captcha-error" = "Fazi gwiriañ Captcha";
"wikitext-upload-captcha-needed" = "Ezhomm gwiriañ captcha";
"wikitext-upload-save" = "Oc'h enrollañ...";
"wikitext-upload-save-sign-in" = "Kevreañ";
"wikitext-upload-save-sign-in-benefits" = "Evel-se e c'hall ar genembannerien labourat war-eeun ganeoc'h ha gallout a reot gwelet peseurt pennadoù ho peus kemmet.";
"wikitext-upload-save-anonymously" = "Enrollañ ent dianav";
"wikitext-upload-save-anonymously-warning" = "Ar c'hemmoù a vo roet da chomlec'h IP hoc'h ardivink. M'ho peus $1 ho po muioc'h a zegasadennoù e kuzhut.";
"wikitext-upload-save-terms-and-license" = "Pa'z enrollit e tegemerit ar $1, ha lakait ho tegasadennoù dindan an aotre-implijout $2 en un doare didorradus.";
"wikitext-upload-save-terms-name" = "Termenoù implijout";
"wikitext-upload-save-license-name" = "CC BY-SA 3.0";
"open-link-title" = "Digeriñ al liamm";
"open-link-cancel" = "Nullañ";
"search-searching" = "O klask...";
"search-no-matches" = "N'eus bet kavet tra hag a glot gant an termen da glask.";
"search-field-placeholder-text" = "Klask e Wikipedia";
"search-field-placeholder-text-zero" = "Klask e Wikipedia Zero";
"search-loading-section-zero" = "O klask rannskrid kentañ ar pennad...";
"search-loading-section-remaining" = "O kargañ ar peurrest eus ar rannskrid...";
"search-loading-article-loaded" = "Pennad karget.";
"search-cancel" = "Nullañ";
"search-titles" = "Titloù";
"search-within-articles" = "Er pennadoù";
"search-did-you-mean" = "N'ho poa ket soñjet kentoc'h e : $1";
"search-recent-title" = "Enklaskoù nevez";
"search-recent-clear-confirmation-heading" = "Lemel an holl enklaskoù nevez";
"search-recent-clear-confirmation-sub-heading" = "Ne c'hall ket an ober-mañ bezañ nullet !";
"search-recent-clear-cancel" = "Nullañ";
"search-recent-clear-delete-all" = "Lemel pep tra";
"main-menu-title" = "Muioc'h";
"main-menu-heading-about" = "Diwar-benn";
"main-menu-language-title" = "Furchal $1 Wikipedia";
"main-menu-faq" = "FAG";
"main-menu-language-toggle-show" = "Diskouez ar yezhoù";
"main-menu-language-toggle-hide" = "Kuzhat ar yezhoù";
"main-menu-language-selection-saved" = "Enrollet eo bet an dibab eus ar yezh";
"main-menu-account-title-logged-out" = "Kont";
"main-menu-account-title-logged-in" = "Kevreañ evel : $1";
"main-menu-account-login" = "Kevreañ";
"main-menu-account-logout" = "Digevreañ";
"main-menu-show-title" = "Diskouezit din";
"main-menu-show-history" = "Nevez zo";
"main-menu-show-saved" = "Pajennoù enrollet";
"main-menu-current-article-save" = "Saveteiñ $1 evit lenn ezlinenn";
"main-menu-random" = "Dre zegouezh";
"main-menu-feedback-heading" = "Sonjoù";
"main-menu-send-feedback" = "Kasit hoc'h evezhiadennoù diwar-benn an arload";
"main-menu-show-page-history" = "Istor ar c'hemmoù da $1";
"main-menu-credits" = "Kredoù";
"main-menu-about" = "Diwar-benn an arload Wikipedia";
"main-menu-zero-faq" = "FAG Wikipedia Zero";
"main-menu-privacy-policy" = "Reolennoù prevezded";
"main-menu-terms-of-use" = "Termenoù implijout";
"main-menu-rate-app" = "Notañ an arload";
"main-menu-heading-zero" = "Wikipedia Zero";
"main-menu-heading-legal" = "Prevezded ha Termenoù";
"main-menu-show-today" = "Hiziv";
"main-menu-nearby" = "Tostik";
"main-menu-more" = "Muioc'h...";
"main-menu-heading-debug" = "Dizreinañ";
"main-menu-debug-crash" = "Sac'hañ";
"saved-pages-title" = "Pajennoù saveteet";
"saved-pages-clear-confirmation-heading" = "Lemel an holl elfennoù enrollet ?";
"saved-pages-clear-confirmation-sub-heading" = "Ne c'hall ket an ober-mañ bezañ nullet !";
"saved-pages-clear-cancel" = "Nullañ";
"saved-pages-clear-delete-all" = "Lemel pep tra";
"saved-pages-refresh-cancel-alert-title" = "Hizivadur nullet";
"saved-pages-refresh-cancel-alert-message" = "Hizivaet e vez pennadoù Wikepedia dizehan. Pouezit war freskaat evit kaout doare diwezhañ an holl bennadoù.";
"saved-pages-refresh-cancel-alert-button" = "Mat eo";
"page-history-title" = "Istor ar pennad";
"page-history-downloading" = "O kargañ istor ar pennad...";
"navbar-title-mode-edit-wikitext" = "Kemmañ";
"navbar-title-mode-login" = "Kevreañ";
"navbar-title-mode-login-and-save" = "Kevreañ hag enrollañ";
"navbar-title-mode-create-account" = "Krouiñ ur gont";
"navbar-title-mode-create-account-and-save" = "Krouiñ ur gont hag enrollañ";
"navbar-title-mode-edit-wikitext-warning" = "Kemmañ ar c'hudennoù";
"navbar-title-mode-edit-wikitext-disallow" = "Kemmañ ar c'hudennoù";
"navbar-title-mode-edit-wikitext-preview" = "Rakwelet";
"navbar-title-mode-edit-wikitext-captcha" = "Gwiriañ buan zo ezhomm";
"navbar-title-mode-edit-wikitext-summary" = "Deskrivit ho kemm";
"navbar-title-mode-edit-wikitext-save" = "Enrollañ";
"edit-summary-choice-linked-words" = "Liammoù ouzhpennet";
"edit-summary-choice-fixed-grammar" = "Fazi yezhadur reizhet";
"edit-summary-choice-fixed-inaccuracy" = "Direizhded reizhet";
"edit-summary-choice-fixed-styling" = "Reizhañ ar stil";
"edit-summary-choice-fixed-typos" = "Vi-koukoug reizhet";
"edit-summary-choice-added-category" = "Rummad ouzhpennet";
"edit-summary-choice-added-missing-info" = "Ouzhpennet eo bet an titour a vanke";
"edit-summary-choice-added-clarification" = "Resisadur bet ouzhpennet";
"edit-summary-choice-other" = "All";
"edit-summary-description" = "Un diverradenn a-ziforc'h a sikour ar genembannerien da adlenn buan ho kemmoù. Gallout a reot ivez dibab e-touez ar balizennoù amañ dindan.";
"edit-summary-field-placeholder-text" = "Doareoù all evit gwellaat ar pennad";
"edit-summary-title" = "Penaos eo bet gwellaet ar pennad-mañ ganeoc'h ?";
"fetching-random-article" = "Tapout ur pennad evel ma teu e teu";
"article-pull-to-refresh-prompt" = "Sachañ evit freskaat ar pennad";
"article-pull-to-refresh-is-refreshing" = "O freskaat ar pennad";
"credits-title" = "Dastumlec'hioù Open source";
"credits-wikimedia-repos" = "Wikimedia";
"credits-gerrit-repo" = "Arload pennañ (Gerrit)";
"credits-github-mirror" = "Arload melezour (GitHub)";
"credits-external-libraries" = "Diavaez";
"about-title" = "Diwar-benn";
"about-wikipedia" = "Wikipedia";
"about-contributors" = "kenlabourerien";
"about-testers" = "prouaderioù";
"about-testers-details" = "AQ prouet gant $1";
"about-translators" = "troerien";
"about-translators-details" = "Troet eo bet an arload-mañ gant troerien a-youl vat e $1";
"about-libraries" = "levraouegoù implijet";
"about-libraries-license" = "Aotre-implijout";
"about-repositories" = "Reizhiadoù daveiñ";
"about-send-feedback" = "Kas un ali diwar-benn an arload";
"about-product-of" = "Ur produ eus an $1";
"about-wikimedia-foundation" = "Diazezadur Wikimedia";
"share-menu-save-page" = "Enrollañ ar pennad";
"share-menu-page-saved" = "Pennad enrollet";
"share-menu-page-saved-access" = "Ali : evit monet d'ho pajennoù enrollet, bizskrivañ $1 amañ a-us pe pouezit pell war $2 amañ dindan.";
"share-custom-menu-item" = "Rannañ";
"share-article-name-on-wikipedia" = "\"$1\" war @Wikipedia:";
"share-article-name-on-wikipedia-with-selected-text" = "\"$1\" war @Wikipedia: \"$2\"";
"share-as-image" = "Rannañ evel skeudenn";
"share-as-text" = "Rannañ evel testenn";
"timestamp-just-now" = "bremañ end-eeun";
"timestamp-minutes" = "%d munut zo";
"timestamp-hours" = "%d eur zo";
"timestamp-days" = "%d deiz zo";
"timestamp-months" = "%d miz zo";
"timestamp-years" = "%d vloaz zo";
"lastmodified-by-user" = "Kemmet eo bet $1 gant $2";
"lastmodified-by-anon" = "Kemmet eo bet $1 gant un implijer dizanv";
"button-next" = "War-lerc'h";
"button-done" = "Echu";
"button-save" = "Enrollañ";
"onboarding-create-account" = "Krouiñ ur gont";
"onboarding-login" = "Kevreañ";
"onboarding-already-have-account" = "Ur gont hoc'h eus c'hoazh ? $1";
"onboarding-skip" = "Lezel a-gostez";
"onboarding-wikipedia" = "Wikipedia";
"onboarding-free-encyclopedia" = "An Holloueziadur digor";
"preference_title_eventlogging_opt_in" = "Kas danevelloù implij";
"preference_summary_eventlogging_opt_in" = "Aotren Wikipedia da zastum titouroù diwar-benn an doare ma implijit an arload evit gwellaat anezhañ";
"page_protected_autoconfirmed" = "Damwarezet eo bet ar bajenn-mañ.";
"page_protected_sysop" = "Gwarezet penn-da-benn eo bet ar bajenn-mañ.";
"page_protected_other" = "Gwarezet eo bet ar bajenn-mañ gant al liveoù-mañ : $1";
"page_protected_can_not_edit" = "N'ho peus ket gwir da aozañ ar bajenn-mañ";
"page_protected_can_not_edit_title" = "Gwarezet eo ar bajenn-mañ";
"license-footer-text" = "An endalc'had a c'haller kavout dindan $1";
"license-footer-name" = "CC-BY-SA 3.0";
"table-of-contents-heading" = "Endalc'had";
"abuse-filter-warning-heading" = "War a seblant ne vez ket degaset kalz a dra gant an aozadenn-mañ. Ha sur oc'h e fell deoc'h enrollañ anezhi ?";
"abuse-filter-warning-subheading" = "E-barzh hoc'h aozadenn e c'hall bezañ unan eus an elfennoù-mañ :";
"abuse-filter-warning-caps" = "Testenn e PENNLIZHERENNOÙ";
"abuse-filter-warning-blanking" = "Pennadoù goullo pe posteloù strobus";
"abuse-filter-warning-irrelevant" = "Liammoù pe skeudennoù diavaez diazaz";
"abuse-filter-warning-repeat" = "Arouezennoù adskriiiiivet";
"abuse-filter-disallow-heading" = "Ne c'hallit ket enrollañ ar c'hemm-mañ. Distroit ha kemmit anezhañ.";
"abuse-filter-disallow-unconstructive" = "Ur sil emgefreek en deus anavezet ar c'hemm-mañ evel unan na zegaso ket kalz a dra, pe evel unan a glask degas drast.";
"abuse-filter-disallow-notable" = "Un holloueziadur eo Wikipedia. N'eus nemet traoù neptu pe traoù a dalvouegezh a c'haller lakaat e-barzh.";
"menu-edit-accessibility-label" = "Kemmañ";
"menu-close-accessibility-label" = "Serriñ";
"menu-preview-accessibility-label" = "Rakwelet";
"menu-back-accessibility-label" = "Distreiñ";
"menu-forward-accessibility-label" = "Treuzkas";
"menu-w-accessibility-label" = "Lañser";
"menu-toc-accessibility-label" = "Endalc'had";
"menu-search-accessibility-label" = "Klask";
"menu-reload-accessibility-label" = "Adkargañ";
"menu-cancel-accessibility-label" = "Nullañ";
"menu-share-accessibility-label" = "Rannañ";
"menu-more-accessibility-label" = "Muioc'h a arventennoù";
"menu-trash-accessibility-label" = "Lemel";
"menu-language-accessibility-label" = "Yezhoù";
"nearby-title" = "Tostik";
"nearby-distance-label-meters" = "$1 metr";
"nearby-distance-label-km" = "$1 km";
"nearby-distance-label-feet" = "$1 troad";
"nearby-distance-label-miles" = "$1 mil saoz";
"nearby-pull-to-refresh-prompt" = "Sachañ evit freskaat";
"nearby-pull-to-refresh-is-refreshing" = "O freskaat";
"nearby-loading" = "Kargañ pennadoù tostik...";
"nearby-loaded" = "Pennadoù tostik karget";
"nearby-none" = "Pennad tostik ebet karget. Sachañ evit freskaat pe evit klask diwezhatoc'h";
"nearby-open-in-maps" = "Digeriñ er gartenn";
"nearby-cancel" = "Nullañ";
"nearby-location-updates-denied" = "N'eo ket aotreet an arload-mañ da resev hizivadurioù al lec'hiadurioù.";
"nearby-location-updates-enable" = "Evit gweredekaat hizivaat al lec'hiadurioù, digeriñ Arload an Arventennoù ha dibab ar pezh zo da-heul :";
"nearby-location-updates-settings-menu" = "Prevezded> Servijoù lec'hiadurioù - Wikipedia";
"nearby-location-general-error" = "N'haller termenañ al lec'hiadur. Sachañ evit freskaat pe klask en-dro diwezhatoc'h.";
"nearby-wifi" = "Gweredekaat ar wifi a c'hall sikour hoc'h ardivink da dermenañ gwelloc'h ho lec'hiadur.";
"migration-update-progress-label" = "Emdizhañ ar roadennoù lec'hel";
"migration-update-progress-count-label" = "Emdizhañ ar pennad $1 war-zu $2";
"migration-prompt-title" = "Un istor hon eus, war a seblant!";
"migration-prompt-message" = "Ezhomm hon eus da zilec'hiañ ho pajennadoù enrollet ha nevez. Gallout a ra kemer amzer...";
"migration-confirm-button-title" = "Dilec'hiañ ma zraoù";
"migration-skip-button-title" = "Diverkañ anezho";
"image-gallery-unknown-owner" = "Pellgarger dianav.";
"image-gallery-fetch-image-info-error-title" = "Ne c'haller ket pellgargañ skeudennoù";
"image-gallery-fetch-image-info-error-message" = "Ne c'haller ket pellgargañ ar skeudennoù evit ar pennad-mañ. Klaskit freskaat ar pennad ha klaskit en-dro, mar plij.";
"image-gallery-fetch-image-info-error-ok" = "Mat eo";
"hockeyapp-alert-question" = "C'hoant ho peus da gas un danevell sac'hañ da $1 evit ma c'hallo Wikipedia studiañ anezhi ?";
"hockeyapp-alert-question-with-response-field" = "C'hoant ho peus da gas un danevell sac'hañ da $1 evit ma c'hallo Wikipedia studiañ anezhi ? Deskrivit, mar plij, ar pezh zo c'hoarvezet p'eo chomet sac'het ar produ :";
"hockeyapp-alert-title" = "Ho tigarez, chomet eo sac'het an arload ar wech diwezhañ";
"hockeyapp-alert-send-report" = "Kas un danevell";
"hockeyapp-alert-always-send" = "Kas atav";
"hockeyapp-alert-do-not-send" = "Chom hep kas";
"hockeyapp-alert-privacy" = "Prevezded $1";
<<<<<<< HEAD
"captcha-reload" = "Diskwel ur c'haptcha all";
"saved-pages-description" = "Mat-tre eo enrollañ pajennoù. Gallout a rit ober ganto evel sinedoù hag a c'hallit lenn pa vezit ezlinenn.";
"saved-pages-none" = "Pajenn ebet enrollet c'hoazh.";
"history-none" = "Pajenn nevez ebet aze.";
"captcha-prompt" = "Ebarzhit an destenn CAPTCHA er skeudenn amañ a-us";
"history-description" = "Lamet ho peus pep tra moarvat. Ar wech kentañ ma'z eot war ur bajenn e c'hallot distreiñ warni ac'halese.";
=======
"page-issues" = "Kudennoù war ar bajenn";
"page-similar-titles" = "Pajennoù damheñvel";
>>>>>>> fa08cf6b
<|MERGE_RESOLUTION|>--- conflicted
+++ resolved
@@ -272,14 +272,11 @@
 "hockeyapp-alert-always-send" = "Kas atav";
 "hockeyapp-alert-do-not-send" = "Chom hep kas";
 "hockeyapp-alert-privacy" = "Prevezded $1";
-<<<<<<< HEAD
 "captcha-reload" = "Diskwel ur c'haptcha all";
 "saved-pages-description" = "Mat-tre eo enrollañ pajennoù. Gallout a rit ober ganto evel sinedoù hag a c'hallit lenn pa vezit ezlinenn.";
 "saved-pages-none" = "Pajenn ebet enrollet c'hoazh.";
 "history-none" = "Pajenn nevez ebet aze.";
 "captcha-prompt" = "Ebarzhit an destenn CAPTCHA er skeudenn amañ a-us";
 "history-description" = "Lamet ho peus pep tra moarvat. Ar wech kentañ ma'z eot war ur bajenn e c'hallot distreiñ warni ac'halese.";
-=======
 "page-issues" = "Kudennoù war ar bajenn";
-"page-similar-titles" = "Pajennoù damheñvel";
->>>>>>> fa08cf6b
+"page-similar-titles" = "Pajennoù damheñvel";