--- conflicted
+++ resolved
@@ -36,11 +36,7 @@
             <constraints>
                 <constraint firstItem="I6f-Vm-XuX" firstAttribute="top" secondItem="iN0-l3-epB" secondAttribute="top" constant="100" id="0L5-I0-Yi9"/>
                 <constraint firstItem="I6f-Vm-XuX" firstAttribute="leading" secondItem="iN0-l3-epB" secondAttribute="leading" constant="20" symbolic="YES" id="2k3-u8-8nA"/>
-<<<<<<< HEAD
-                <constraint firstAttribute="trailing" relation="greaterThanOrEqual" secondItem="l6E-b6-poB" secondAttribute="trailing" constant="20" symbolic="YES" id="K6P-qF-bWO"/>
-=======
                 <constraint firstAttribute="trailing" relation="greaterThanOrEqual" secondItem="l6E-b6-poB" secondAttribute="trailing" constant="20" symbolic="YES" id="7RJ-RE-3u1"/>
->>>>>>> fa08cf6b
                 <constraint firstAttribute="bottom" secondItem="l6E-b6-poB" secondAttribute="bottom" constant="8" id="PWz-xR-vOr"/>
                 <constraint firstItem="l6E-b6-poB" firstAttribute="leading" secondItem="iN0-l3-epB" secondAttribute="leading" constant="20" symbolic="YES" id="e6B-Lc-WcL"/>
                 <constraint firstItem="l6E-b6-poB" firstAttribute="top" secondItem="I6f-Vm-XuX" secondAttribute="bottom" constant="8" symbolic="YES" id="eSj-hx-LwA"/>
