--- conflicted
+++ resolved
@@ -303,7 +303,6 @@
 "home-nearby-check-again" = "Text for button letting user re-check for nearby articles.";
 "home-featured-article-heading" = "Heading above today's featured article. $1 will be replaced with today's date.";
 "home-main-page-heading" = "Heading above Main page.";
-<<<<<<< HEAD
 "home-nearby-check-again" = "Text for button letting user re-check for nearby articles.";
 "welcome-whats-new-title" = "Welcome screen title - shown when a user opens the app for the first time (or first opens version 5.0) literally: Welcome to Wikipedia";
 "welcome-whats-new-whats-new" = "Header title above what's new on the welcome screen. literally: whats' new. Note that in english this text is all caps for design purposes. Please make all caps in other languages if appropriate";
@@ -324,9 +323,7 @@
 "welcome-usage-reports-switch-text" = "Text below the switch that enables usage reports. The text explains what happens if you turn the switch on - Sending usage reports will be enabled";
 "welcome-usage-reports-button-title" = "Button title for finishing the welcome process. In english this is 'Done'";
 "welcome-usage-reports-privacy-policy-button-text" = "Button for showing the privacy policy from the usage reports welcome step";
-=======
+
 "home-potd-heading" = "Heading above the Wikimedia Commons Picture of the Day. $1 will be replaced with the date for the picture of the day.";
-
 "potd-empty-error-description" = "Error message when app fails to download Commons Picture of the Day. $1 will be substitued with the date which the app attempted to retrieve.";
-"potd-description-prefix" = "Prefix to picture of the day description which states it was the picture of the day for a specific date. The $1 token is subtituted for the date.";
->>>>>>> 0735c777
+"potd-description-prefix" = "Prefix to picture of the day description which states it was the picture of the day for a specific date. The $1 token is subtituted for the date.";