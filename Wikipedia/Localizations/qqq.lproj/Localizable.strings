--- conflicted
+++ resolved
@@ -335,13 +335,10 @@
 "empty-no-article-message" = "Shown when an article cant be loaded in place of an article";
 "empty-no-search-results-message" = "Shown when there are no search results";
 "alert-no-internet" = "Message shown in an alert banner when there is no connection to the internet.";
-<<<<<<< HEAD
 "empty-no-saved-pages-title" = "Title of a blank screen shown when a user has no saved pages";
 "empty-no-saved-pages-message" = "Message of a blank screen shown when a user has no saved pages";
 "empty-no-history-title" = "Title of a blank screen shown when a user has no history";
 "empty-no-history-message" = "Message of a blank screen shown when a user has no history";
-=======
 "history-title" = "Title of the history screen shown on history tab";
 "saved-title" = "Title of the saved screen shown on the saved tab";
 
->>>>>>> 4025a43e
