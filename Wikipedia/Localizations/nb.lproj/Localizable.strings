// Messages for Norwegian Bokmål (norsk bokmål)
// Exported from translatewiki.net
// Author: Chameleon222
// Author: Danmichaelo
// Author: Jeblad
// Author: Jon Harald Søby
// Author: Kingu
// Author: Laaknor
// Author: Macofe
// Author: Mhurd
// Author: Nemo bis
// Author: SuperPotato
// Author: Tsaetre

"about-content-license" = "Innholdslisens";
"about-content-license-details" = "Om ikke annet er angitt, er innhold tilgjengelig under $1.";
"about-content-license-details-share-alike-license" = "lisensen Creative Commons Navngivelse-DelPåSammeVilkår";
"about-contributors" = "Bidragsytere";
"about-libraries" = "Bibliotek brukt";
"about-libraries-complete-list" = "Fullstendig liste";
"about-libraries-license" = "Lisens";
"about-libraries-licenses-title" = "Vi elsker åpen kildekode-programvare $1";
"about-product-of" = "Laget av $1 med hjelp fra frivillige som deg";
"about-repositories" = "Lagre";
"about-repositories-app-source-license" = "Kildekode tilgjengelig under $1.";
"about-repositories-app-source-license-mit" = "MIT-lisensen";
"about-send-feedback" = "Gi tilbakemelding på appen";
"about-testers" = "Testere";
"about-testers-details" = "Kvalitetssikret av $1";
"about-title" = "Om";
"about-translators" = "Oversettere";
"about-translators-details" = "Oversatt av frivillige på $1";
"about-wikimedia-foundation" = "Wikimedia Foundation";
"about-wikipedia" = "Wikipedia";
"abuse-filter-disallow-heading" = "Du kan ikke publisere denne endringen. Gå tilbake og endre den.";
"abuse-filter-disallow-notable" = "Wikipedia er en encyklopedi og kun nøytralt og relevant innhold hører hjemme her.";
"abuse-filter-disallow-unconstructive" = "Redigeringen har blitt automatisk identifisert som potensielt destruktiv eller et forsøk på vandalisme.";
"abuse-filter-warning-blanking" = "Tømming av artikkelen eller spamming";
"abuse-filter-warning-caps" = "Tekst skrevet med STORE BOKSTAVER";
"abuse-filter-warning-heading" = "Dette ser ut som en mindre konstruktiv redigering. Er du sikker på at du vil publisere den?";
"abuse-filter-warning-irrelevant" = "Irrelevante eksterne lenker eller bilder";
"abuse-filter-warning-repeat" = "Gjentaaaaagende tegn";
"abuse-filter-warning-subheading" = "Den kan inneholde en eller flere av følgende ting:";
"account-creation-captcha-cannot-see-image" = "Ser du ikke bildet? $1";
"account-creation-captcha-obtaining" = "Henter en ny CAPTCHA…";
"account-creation-captcha-request-account" = " Opprett konto.";
"account-creation-captcha-title" = "CAPTCHA sikkerhetssjekk";
"account-creation-create-account" = "Opprett konto";
"account-creation-have-account" = "Har du allerede en konto? $1";
"account-creation-log-in" = "Logg inn.";
"account-creation-logging-in" = "Logger inn…";
"account-creation-missing-fields" = "Du må skrive inn brukernavn, passord og passordbekreftelse for å opprette en konto.";
"account-creation-passwords-mismatched" = "Passordfeltene stemmer ikke overens.";
"account-creation-saving" = "Lagrer…";
"account-creation-title" = "Opprett ny konto";
"action-read" = "Les";
"action-save" = "Lagre";
"action-saved" = "Lagret";
"action-share" = "Del";
"alert-no-internet" = "Ingen internettforbindelse";
"announcements-dismiss" = "Nei takk";
"article-about-title" = "Om artikkelen";
"article-languages-filter-placeholder" = "Finn språk";
"article-languages-label" = "Velg språk";
"article-languages-others" = "Andre språk";
"article-languages-yours" = "Dine språk";
"article-read-more-title" = "Les mer";
"article-unable-to-load-article" = "Artikkelen kunne ikke lastes inn.";
"article-unable-to-load-section" = "Kunne ikke laste dette avsnittet. Prøv å oppdatere artikkelen for å se om det løser problemet.";
"back" = "Tilbake";
"back-button-accessibility-label" = "Tilbake";
"button-done" = "Ferdig";
"button-next" = "Neste";
"button-ok" = "OK";
"button-publish" = "Publiser";
"button-read-now" = "Les nå";
"button-report-a-bug" = "Meld fra om en feil";
"button-save-for-later" = "Lagre til senere";
"button-saved-for-later" = "Lagret til senere";
"button-saved-remove" = "Fjern fra lagrede";
"cc-by-sa-3.0" = "CC BY-SA 3.0";
"close-button-accessibility-label" = "Lukk";
"compass-direction" = "mot kl. $1";
"continue-reading-empty-description" = "Utforsk Wikipedia for flere artikler å lese";
"continue-reading-empty-title" = "Ingen nylig leste artikler";
"edit-summary-choice-fixed-grammar" = "Korrigerte grammatikk";
"edit-summary-choice-fixed-typos" = "Fikset typo";
"edit-summary-choice-linked-words" = "La til lenker";
"edit-summary-choice-other" = "Annet";
"edit-summary-field-placeholder-text" = "Andre måter du kan forbedre denne artikkelen på";
"edit-summary-title" = "Hvordan forbedret du artikkelen?";
"empty-no-article-message" = "Artikkelen kunne ikke lastes";
"empty-no-feed-action-message" = "Du kan fremdeles lese lagrede sider";
"empty-no-feed-message" = "Du kan se de anbefalte artiklene dine når du ikke har internett";
"empty-no-feed-title" = "Ingen internettforbindelse";
"empty-no-history-message" = "Her kan du holde styr på hva du har lest";
"empty-no-history-title" = "Ingen historikk å vise";
"empty-no-saved-pages-message" = "Lagre sider for senere visning, også offline.";
"empty-no-saved-pages-title" = "Ingen sider lagret enda";
"empty-no-search-results-message" = "Ingen resultater ble funnet";
"explore-another-random" = "En annen tilfeldig artikkel";
"explore-continue-reading-heading" = "Fortsett å lese";
"explore-featured-article-heading" = "Fremhevede artikler";
"explore-main-page-heading" = "I dag på Wikipedia";
"explore-most-read-footer-for-date" = "Alle mest leste artikler på $1";
"explore-most-read-generic-heading" = "Mest lest";
"explore-most-read-heading" = "Mest lest på Wikipedia på $1";
"explore-most-read-more-list-title-for-date" = "Mest lest på $1";
"explore-nearby-heading" = "Steder i nærheten";
"explore-nearby-placeholder-cancel" = "Avbryt";
"explore-nearby-placeholder-dismiss" = "Lukk";
"explore-nearby-placeholder-heading" = "Steder";
"explore-nearby-placeholder-sub-heading-on-language-wikipedia" = "På Wikipedia på $1";
"explore-nearby-placeholder-sub-heading-on-wikipedia" = "På Wikipedia";
"explore-nearby-sub-heading-your-location" = "Din posisjon";
"explore-potd-heading" = "Dagens bilde";
"explore-random-article-heading" = "Tilfeldig artikkel";
"explore-randomizer" = "Tilfeldighetsgenerator";
"feed-news-notification-button-text" = "Slå på notifikasjoner";
"feed-news-notification-text" = "Du kan nå motta notifikasjoner om Wikipedia artikler som er populære i nyhetene.";
"field-alert-captcha-invalid" = "Ugyldig CAPTCHA";
"field-alert-password-confirm-mismatch" = "Passordene er ikke like";
"field-alert-password-invalid" = "Ugyldig passord";
"field-alert-token-invalid" = "Ugyldig kode";
"field-alert-username-unavailable" = "Brukernavnet er ikke tilgjengelig";
"field-backup-token-title" = "Reservekode";
"field-captcha-placeholder" = "CAPTCHA-tekst";
"field-captcha-title" = "Fyll inn teksten du ser ovenfor";
"field-email-placeholder" = "eksempel@eksempel.org";
"field-email-title" = "Epost";
"field-email-title-optional" = "Epost (valgfritt)";
"field-new-password-confirm-placeholder" = "gjenta nytt passord";
"field-new-password-confirm-title" = "Bekreeft nytt passord";
"field-new-password-placeholder" = "fyll inn nytt passord";
"field-new-password-title" = "Nytt passord";
"field-password-confirm-placeholder" = "gjenta passord";
"field-password-confirm-title" = "Bekreft passord";
"field-password-placeholder" = "fyll inn passord";
"field-password-title" = "Passord";
"field-token-title" = "Bekreftelseskode";
"field-username-placeholder" = "fyll inn brukernavn";
"field-username-title" = "Brukernavn";
"find-in-page-button-label" = "Finn på siden";
"find-in-page-number-matches" = "$1 / $2";
"find-in-page-popover-description" = "Søk etter tekst i artikler";
"forgot-password-button-title" = "Tilbakestill";
"forgot-password-email-sent" = "Epost med instruksjoner for å tilbakestille passordet har blitt sendt deg";
"forgot-password-instructions" = "Fyll inn et av feltene under for å motta instruksjoner for tilbakestilling av passord per epost";
"forgot-password-title" = "Tilbakestill passord";
"forgot-password-username-or-email-title" = "Eller";
"history-clear-all" = "Tøm";
"history-clear-cancel" = "Avbryt";
"history-clear-confirmation-heading" = "Er du sikker på at du vil tømme loggen din?";
"history-clear-delete-all" = "Ja, slett alt";
"history-section-today" = "I dag";
"history-section-yesterday" = "I går";
"history-title" = "Historikk";
"hockeyapp-alert-always-send" = "Alltid send";
"hockeyapp-alert-do-not-send" = "Ikke send";
"hockeyapp-alert-privacy" = "$1 personvern";
"hockeyapp-alert-question" = "Ønsker du å sende en krasjrapport til $1 slik at Wikimedia Foundation kan undersøke hva som skjedde?";
"hockeyapp-alert-question-with-response-field" = "Ønsker du å sende en krasjrapport til $1 slik at Wikimedia Foundation kan undersøke hva som skjedde? Beskriv hva som skjedde da appen krasjet:";
"hockeyapp-alert-send-report" = "Send rapport";
"hockeyapp-alert-title" = "Beklager, app-en krasjet forrige gang";
"home-button-explore-accessibility-label" = "Wikipedia, vend tilbake til Utforsk";
"home-button-history-accessibility-label" = "Wikipedia, vend tilbake til Historikk";
"home-button-saved-accessibility-label" = "Wikipedia, vend tilbake til Lagret";
"home-hide-suggestion-cancel" = "Avbryt";
"home-hide-suggestion-prompt" = "Skjul dette forslaget";
"home-more-like-footer" = "Mer som ligner $1";
"home-nearby-footer" = "Mer i nærheten av din plassering";
"home-nearby-location-footer" = "Mer i nærheten av $1";
"home-title" = "Utforsk";
"home-title-accessibility-label" = "Wikipedia, rull til begynnelsen av Utforsk";
"icon-shortcut-continue-reading-title" = "Fortsett å lese";
"icon-shortcut-nearby-title" = "Nære artikler";
"icon-shortcut-random-title" = "Tilfeldig artikkel";
"icon-shortcut-search-title" = "Søk i Wikipedia";
"image-gallery-unknown-owner" = "Ukjent forfatter.";
"in-the-news-currently-trending" = "Populært nå";
"in-the-news-notification-read-now-action-title" = "Les nå";
"in-the-news-notification-save-for-later-action-title" = "Lagre til senere";
"in-the-news-notification-share-action-title" = "Del...";
"in-the-news-title" = "I nyhetene";
"in-the-news-title-for-date" = "Nyheter på $1";
"info-box-close-text" = "Lukk";
"info-box-title" = "Kjappe fakta";
"languages-title" = "Endre språk";
"license-footer-name" = "CC BY-SA 3.0";
"license-footer-text" = "Innholdet er tilgjengelig under $1 med mindre annet er angitt.";
"login-forgot-password" = "Glemt passordet?";
"login-join-wikipedia" = "Registrer deg på Wikipedia.";
"login-no-account" = "Mangler du konto? $1";
"login-title" = "Logg inn med kontoen din";
"main-menu-about" = "Om appen";
"main-menu-account-login" = "Logg inn";
"main-menu-account-logout" = "Logg ut";
"main-menu-account-logout-are-you-sure" = "Er du sikker på at du vil logge ut?";
"main-menu-account-logout-cancel" = "Avbryt";
"main-menu-account-title-logged-in" = "Innlogget som $1";
"main-menu-debug-crash" = "Kræsj";
"main-menu-debug-tweaks" = "Utviklers innstillinger";
"main-menu-heading-debug" = "Feilsøking";
"main-menu-heading-legal" = "Personvern og vilkår";
"main-menu-heading-zero" = "Wikipedia Zero";
"main-menu-nearby" = "I nærheten";
"main-menu-privacy-policy" = "Personvernpolitikk";
"main-menu-rate-app" = "Vurder appen";
"main-menu-terms-of-use" = "Bruksvilkår";
"main-menu-title" = "Mer";
"main-menu-zero-faq" = "Wikipedia Zero-FAQ";
"menu-cancel-accessibility-label" = "Avbryt";
"menu-trash-accessibility-label" = "Slett";
"navbar-title-mode-edit-wikitext-preview" = "Forhåndsvis";
"nearby-distance-label-feet" = "$1 fot";
"nearby-distance-label-km" = "$1 km";
"nearby-distance-label-meters" = "$1 m";
"nearby-distance-label-miles" = "$1 amerikanske miles";
"new-password-instructions" = "Du ble logget inn med et midlertidig passord. For å fullføre registreringen må du lage deg et nytt passord her.";
"new-password-title" = "Lag passord";
"no-email-account-alert" = "Legg til en epostkonto på enheten din og prøv igjen.";
"number-billions" = "$1 mrd.";
"number-millions" = "$1 mill.";
"number-thousands" = "$1 tusen";
"onboarding-wikipedia" = "Wikipedia";
"open-link-cancel" = "Avbryt";
"page-edit-history" = "Fullstendig redigeringshistorikk";
"page-history-title" = "Artikkelhistorikk";
"page-issues" = "Merknader for siden";
"page-last-edited" = "Redigert for $1 dager siden";
"page-location" = "Vis på kart";
"page-protected-autoconfirmed" = "Denne siden er delvis beskyttet.";
"page-protected-can-not-edit" = "Du har ikke rettigheter til å redigere denne siden";
"page-protected-can-not-edit-title" = "Denne siden er beskyttet";
"page-protected-other" = "Denne siden har blitt beskyttet til følgende nivåer: $1";
"page-protected-sysop" = "Denne siden er beskyttet.";
"page-read-in-other-languages" = "Tilgjengelig på $1 annet språk";
"page-similar-titles" = "Lignende sider";
"places-accessibility-clear-saved-searches" = "Tøm lagrede søk";
"places-accessibility-close-search" = "Lukk søk";
"places-accessibility-group" = "$1 artikler";
"places-accessibility-recenter-map-on-user-location" = "Sentrer på din plassering";
"places-accessibility-show-as-list" = "Vis som liste";
"places-accessibility-show-as-map" = "Vis på kart";
"places-accessibility-show-more" = "Vis flere artikler";
"places-empty-search-description" = "Utforsk byer, land, kontinenter, landemerker, historiske hendelser, bygninger og mer.";
"places-empty-search-title" = "Søk etter Wikipedia-artikler med geografiske steder";
"places-enable-location-action-button-title" = "Skru på plassering";
"places-enable-location-description" = "Tilgang til posisjonen din er bare tilgjengelig når appen eller en av funksjonene dens er synlige på skjermen.";
"places-enable-location-title" = "Les om ting i nærheten av din posisjon ved å gi tilgang til stedstjenester";
"places-filter-list-title" = "Søkefiltre";
"places-filter-no-saved-places" = "Du har ingen lagrede steder";
"places-filter-saved-articles" = "Lagrede artikler";
"places-filter-saved-articles-count" = "{{PLURAL:$1|$1 sted|$1 steder}} ble funnet";
"places-filter-top-articles" = "Mest lest";
"places-filter-top-articles-count" = "{{PLURAL:$1|$1 artikkel|$1 artikler}}";
"places-no-saved-articles-have-location" = "Ingen av dine lagrede artikler har stedsinformasjon";
"places-search-articles-that-match" = "$1 matcher «$2»";
// Fuzzy
"places-search-default-text" = "Søk";
"places-search-recently-searched-header" = "Siste søk";
"places-search-saved-articles" = "Alle lagrede artikler";
"places-search-suggested-searches-header" = "Foreslåtte søk";
"places-search-this-area" = "Resultater i dette området";
"places-search-top-articles" = "Alle populære artikler";
"places-search-top-articles-that-match-scope" = "I nærheten";
"places-unknown-distance" = "ukjent avstand";
"potd-description-prefix" = "Dagens bilde $1";
"potd-empty-error-description" = "Klarte ikke hente dagens bilde $1";
"preference-summary-eventlogging-opt-in" = "Tillatt at Wikimedia Foundation samler informasjon om hvordan du bruker appen for å gjøre den bedre";
"preference-title-eventlogging-opt-in" = "Send bruksrapporter";
"rank-accessibility-label" = "Nummer $1";
"readers-accessibility-label" = "$1 lesere";
"reference-title" = "Referanse $1";
"request-feedback-on-error" = "Appen har støtt på et problem som utviklerne våre gjerne vil vite mer om. Trykk her for å sende oss en epost med informasjon om feilen.";
"save-action" = "Lagre";
"saved-clear-all" = "Tøm";
"saved-pages-clear-cancel" = "Avbryt";
"saved-pages-clear-confirmation-heading" = "Er du sikker på at du ønsker å fjerne alle dine lagrede sider?";
"saved-pages-clear-delete-all" = "Ja, slett alt";
"saved-pages-image-download-error" = "Klarte ikke laste ned bilder for den lagrede siden.";
"saved-title" = "Lagret";
"search-did-you-mean" = "Mente du $1?";
"search-field-placeholder-text" = "Søk i Wikipedia";
"search-recent-clear-cancel" = "Avbryt";
"search-recent-clear-confirmation-heading" = "Slette alle nylige søk?";
"search-recent-clear-confirmation-sub-heading" = "Handlingen kan ikke omgjøres!";
"search-recent-clear-delete-all" = "Slett alt";
"search-recent-title" = "Siste søk";
"search-result-redirected-from" = "Omdirigert fra: $1";
"search-title" = "Søk";
"settings-clear-cache" = "Tøm mellomlager";
"settings-clear-cache-are-you-sure-message" = "Ved å tømme mellomlageret frigjør du rundt $1 med plass. Eventuelle lagrede sider vil ikke bli fjernet.";
"settings-clear-cache-are-you-sure-title" = "Tøm mellomlager?";
"settings-clear-cache-cancel" = "Avbryt";
"settings-clear-cache-ok" = "Tøm mellomlager";
"settings-help-and-feedback" = "Hjelp og tilbakemelding";
"settings-language-bar" = "Vis språk ved søkefeltet";
"settings-my-languages" = "Mine språk";
"settings-notifications" = "Varsler";
"settings-notifications-info" = "Få meldinger om populære og trendende artikler på Wikipedia med våre push-notifikasjoner. Alt er levert med respekt for privatliv og siste nye data.";
"settings-notifications-learn-more" = "Lær mer om varsler";
"settings-notifications-push-notifications" = "Pushvarsler";
"settings-notifications-system-turn-on" = "Slå på varsler";
"settings-notifications-trending" = "Tendende aktuelle hendelser";
"settings-primary-language" = "Primær";
"settings-primary-language-details" = "Det første språket i denne lista brukes som primærspråk for appen. Dette påvirker hvilket innhold som vises under Utforsk (f.eks. hvilken utmerket artikkel).";
"settings-support" = "Støtt Wikipedia";
"settings-title" = "Innstillinger";
"share-a-fact-share-menu-item" = "Del-et-faktum";
"share-article-name-on-wikipedia" = "«$1» på @Wikipedia:";
"share-article-name-on-wikipedia-with-selected-text" = "«$1» på @Wikipedia: «$2»";
"share-as-image" = "Del som bilde";
"share-as-text" = "Del som tekst";
"share-cancel" = "Avbryt";
"share-custom-menu-item" = "Del ...";
"share-get-directions-in-maps" = "Veibeskrivelse";
"share-on-twitter-sign-off" = "via @Wikipedia";
"share-open-in-maps" = "Vis på kart";
"status-saved-for-later" = "Lagret til senere";
"status-saving-for-later" = "Lagre til senere...";
"table-of-contents-button-label" = "Innholdsfortegnelse";
"table-of-contents-close-accessibility-hint" = "Lukk";
"table-of-contents-close-accessibility-label" = "Lukk innholdsfortegnelsen";
"table-of-contents-heading" = "Innhold";
"table-of-contents-popover-description" = "Få en oversikt over artikler";
"table-title-other" = "Mer informasjon";
"top-read-header-generic" = "Wikipedia";
"top-read-header-with-language" = "Wikipedia på $1";
"top-read-see-more" = "Se flere populære artikler";
"two-factor-login-continue" = "Fortsett innlogging";
"two-factor-login-instructions" = "Fyll inn tofaktorautentiseringskode";
"two-factor-login-title" = "Logg inn med kontoen din";
"two-factor-login-with-backup-code" = "Bruk en av reservekodene dine";
"two-factor-login-with-regular-code" = "Bruk bekreftelseskode";
"unsave-action" = "Lagre ikke";
"welcome-explore-continue-button" = "Kom igang";
"welcome-explore-new-ways-sub-title" = "Nye notifikasjoner og widgets hjelper deg med å oppdage interessante artikler";
"welcome-explore-new-ways-title" = "Nye måter å utforske";
"welcome-explore-tell-me-more" = "Fortell mer";
"welcome-explore-tell-me-more-done-button" = "Skjønner";
"welcome-languages-add-button" = "Legg til et annet språk";
"welcome-languages-continue-button" = "Fortsett";
"welcome-languages-sub-title" = "Velg foretrukne språk å søke på i Wikipedia";
"welcome-languages-title" = "Språk";
"welcome-notifications-tell-me-more-creation" = "Notifikasjoner skapes og leveres på din enhet ved hjelp av appen, ikke fra vår (eller tredjeparters) servere.";
"welcome-notifications-tell-me-more-storage" = "Innstillinger for notifikasjoner lagres på enheten og er ikke basert på personlige informasjoner eller aktivitet.";
"welcome-notifications-tell-me-more-title" = "Mer om notifikasjoner";
"welcome-send-data-sub-title" = "Hjelp Wikipedia Foundation med å gjøre appen bedre ved å opplyse oss om hvordan du bruker den. Data samles inn anonymt.";
"welcome-send-data-title" = "Send anonyme data";
"welcome-volunteer-send-usage-reports" = "Send bruksrapporter";
"welcome-volunteer-thanks" = "$1 Takk!";
"wikitext-download-failed" = "Klarte ikke hente siste revisjon.";
"wikitext-download-success" = "Innhold lastet inn.";
"wikitext-downloading" = "Laster innhold ...";
"wikitext-preview-changes" = "Laster forhåndsvisning av endringene dine…";
"wikitext-preview-changes-none" = "Ingen endringer ble gjort som kunne forhåndsvises.";
"wikitext-upload-captcha-error" = "CAPTCHA-verifikasjonsfeil";
"wikitext-upload-captcha-needed" = "Trenger CAPTCHA-verifikasjon.";
"wikitext-upload-result-unknown" = "Kunne ikke avgjøre resultatet av oppdateringen.";
"wikitext-upload-save" = "Publiserer...";
"wikitext-upload-save-anonymously-warning" = "Redigeringer vil bli tilskrevet IP-adressen til enheten din. Hvis du $1 vil du få bedre personvern.";
<<<<<<< HEAD
"cc-by-sa-3.0" = "CC BY-SA 3.0";
=======
>>>>>>> 6c317155
"wikitext-upload-save-sign-in" = "Logg inn";
"wikitext-upload-save-terms-name" = "Bruksvilkår";
"zero-charged-verbiage" = "Wikipedia Zero er skrudd av";
"zero-charged-verbiage-extended" = "Innlasting av artikler kan føre til at datakostnader påløper. Visning av lagrede artikler fører imidlertid ikke til databruk og er gratis.";
"zero-free-verbiage" = "Gratis Wikipedia-tilgang fra mobiloperatøren din (datakostnader dekkes)";
"zero-interstitial-cancel" = "Forbli her";
"zero-interstitial-continue" = "Forlat appen";
"zero-interstitial-leave-app" = "Datakostnader kan påløpe. Fortsette til eksternt nettsted?";
"zero-interstitial-title" = "Du forlater nå Wikipedia Zero";
"zero-learn-more" = "Datakostnader påløper ikke for denne Wikipedia-appen.";
"zero-learn-more-learn-more" = "Lær mer";
"zero-learn-more-no-thanks" = "Lukk";
"zero-warn-when-leaving" = "Advar meg hvis jeg forlater Zero";<|MERGE_RESOLUTION|>--- conflicted
+++ resolved
@@ -360,10 +360,7 @@
 "wikitext-upload-result-unknown" = "Kunne ikke avgjøre resultatet av oppdateringen.";
 "wikitext-upload-save" = "Publiserer...";
 "wikitext-upload-save-anonymously-warning" = "Redigeringer vil bli tilskrevet IP-adressen til enheten din. Hvis du $1 vil du få bedre personvern.";
-<<<<<<< HEAD
 "cc-by-sa-3.0" = "CC BY-SA 3.0";
-=======
->>>>>>> 6c317155
 "wikitext-upload-save-sign-in" = "Logg inn";
 "wikitext-upload-save-terms-name" = "Bruksvilkår";
 "zero-charged-verbiage" = "Wikipedia Zero er skrudd av";
