// Messages for Icelandic (íslenska)
// Exported from translatewiki.net
// Author: Fitoschido
// Author: Macofe
// Author: Maxí
// Author: MyraMidnight
// Author: Nemo bis
// Author: Sveinn í Felli

"about-content-license" = "Notkunarleyfi efnis";
"about-content-license-details" = "Ef ekki er annað tekið fram, er efnið gefið út með $1.";
"about-content-license-details-share-alike-license" = "Creative Commons Attribution-Deilist-áfram notkunarleyfinu";
"about-contributors" = "framleggjendur";
"about-libraries" = "notuð söfn";
"about-libraries-complete-list" = "Fullur listi";
"about-libraries-license" = "Leyfi";
"about-libraries-licenses-title" = "Við styðjum opinn og frjálsan hugbúnað $1";
// Fuzzy
"about-product-of" = "Vara frá $1";
"about-repositories" = "söfn";
"about-repositories-app-source-license" = "Upprunakóði er tiltækur með $1.";
"about-repositories-app-source-license-mit" = "MIT notkunarleyfi";
"about-send-feedback" = "Senda ábendingar um appið";
"about-testers" = "prófarar";
"about-testers-details" = "Gæðaprófað af $1";
"about-title" = "Um";
"about-translators" = "þýðendur";
"about-translators-details" = "Þýtt af sjálfboðaaðilum á $1";
"about-wikimedia-foundation" = "Wikimedia Foundation";
"about-wikipedia" = "Wikipedia";
// Fuzzy
"abuse-filter-disallow-heading" = "Þú getur ekki vistað þessa breytingu. Vinsamlegast breyttu henni.";
"abuse-filter-disallow-notable" = "Wikipedia er alfræðirit og í því tilheyrir aðeins hlutlaust og markvert efni.";
"abuse-filter-disallow-unconstructive" = "Sjálfvirk sía hefur greint þessa breytingu sem eyðileggjandi eða sem tilraun á skemmdarverki.";
"abuse-filter-warning-blanking" = "Tæming greina eða þvaður";
"abuse-filter-warning-caps" = "Textinn er í STÓRUM BÓKSTÖFUM";
// Fuzzy
"abuse-filter-warning-heading" = "Þetta lítur ekki út fyrir að vera uppbyggileg breyting, ert þú viss um að þú viljir vista hana?";
"abuse-filter-warning-irrelevant" = "Óviðeigandi ytri tenglar eða myndir";
"abuse-filter-warning-repeat" = "Enduuuurteknir bókstafir";
"abuse-filter-warning-subheading" = "Breyting þín gæti innihaldið eitt eða fleira af eftirfarandi:";
// Fuzzy
"account-creation-captcha-obtaining" = "Hleður nýja CAPTCHA-mynd.";
"account-creation-logging-in" = "Skrár inn...";
"account-creation-missing-fields" = "Það verður að slá inn notandanafn, lykilorð og staðfesting á lykilorðinu til að stofna aðgang.";
"account-creation-passwords-mismatched" = "Lykilorðin passa ekki saman.";
"account-creation-saving" = "Vistar...";
"alert-no-internet" = "Það er engin internettenging";
"article-about-title" = "Um þessa grein";
// Fuzzy
"article-languages-filter-placeholder" = "Tungumálasía";
"article-languages-label" = "Velja tungumál";
"article-read-more-title" = "Lesa meira";
"article-unable-to-load-article" = "Gat ekki hlaðið inn grein!";
"article-unable-to-load-section" = "Gat ekki hlaðið þessum hluta inn. Reyndu að endurhlaða inn greininni til að sjá hvort það lagi vandamálið.";
"back-button-accessibility-label" = "Til baka";
"button-done" = "Búið";
"button-next" = "Áfram";
"button-save-for-later" = "Vista til síðari tíma";
"button-saved-for-later" = "Vistað til síðari tíma brúks";
"cc-by-sa-3.0" = "CC BY-SA 3.0";
"close-button-accessibility-label" = "Loka";
"compass-direction" = "klukkan $1 á áttavita";
"edit-summary-choice-fixed-grammar" = "Lagaði málfræði";
"edit-summary-choice-fixed-typos" = "Lagaði innsláttarvillu";
"edit-summary-choice-linked-words" = "Viðbættir tenglar";
"edit-summary-choice-other" = "Annað";
"edit-summary-field-placeholder-text" = "Aðrar leiðir sem þú notaðir til að bæta greinina";
"edit-summary-title" = "Hvernig bættir þú greinina?";
"empty-no-article-message" = "Því miður, gat ekki hlaðið greininni inn";
"empty-no-feed-action-message" = "Þú getur lesið vistaðar síður á meðan";
"empty-no-feed-message" = "Þú getur séð þær greinar sem mælt er með fyrir þig þegar þú ert með virka nettengingu";
"empty-no-feed-title" = "Engin internettenging";
"empty-no-history-message" = "Haltu utan um það sem þú hefur verið að lesa hérna";
"empty-no-history-title" = "Enginn ferill sem hægt er að birta";
"empty-no-saved-pages-message" = "Vista síður til að skoða þær síðar, jafnvel án nettengingar";
"empty-no-saved-pages-title" = "Engar síður vistaðar ennþá";
"empty-no-search-results-message" = "Því miður, gat ekki hlaðið inn niðurstöðum";
"explore-continue-reading-heading" = "Halda lestri áfram";
"explore-featured-article-heading" = "Aðalgrein";
"explore-main-page-heading" = "Í dag á Wikipedia";
"explore-most-read-footer-for-date" = "Allar mest lesnu greinar á $1";
"explore-most-read-heading" = "Mest lesið á $1 Wikipedia";
"explore-most-read-more-list-title-for-date" = "Mest lesið á $1";
"explore-nearby-heading" = "Staðir í nágrenninu";
"explore-potd-heading" = "Mynd dagsins";
"explore-random-article-heading" = "Handahófsvalin grein";
"history-clear-all" = "Hreinsa";
"history-clear-cancel" = "Hætta við";
"history-clear-confirmation-heading" = "Á að eyða öllum nýlegum atriðum?";
"history-clear-delete-all" = "Eyða öllu";
"history-section-today" = "Í dag";
"history-section-yesterday" = "Í gær";
"history-title" = "Ferill";
"hockeyapp-alert-always-send" = "Alltaf senda";
"hockeyapp-alert-do-not-send" = "Ekki senda";
"hockeyapp-alert-privacy" = "$1 friðhelgi";
// Fuzzy
"hockeyapp-alert-question" = "Viltu senda tilkynningu um hrunið til $1 þannig að Wikimedia geti skoðað hvað fór úrskeiðis?";
// Fuzzy
"hockeyapp-alert-question-with-response-field" = "Viltu senda tilkynningu um hrunið til $1 þannig að Wikimedia geti skoðað hvað fór úrskeiðis? Endilega lýstu því sem var í gangi þegar hrunið átti sér stað:";
"hockeyapp-alert-send-report" = "Senda villuskýrslu";
"hockeyapp-alert-title" = "Því miður, appið hrundi síðast";
"home-hide-suggestion-cancel" = "Hætta við";
"home-hide-suggestion-prompt" = "Fela þessa tillögu";
"home-more-like-footer" = "Fleira í líkingu við $1";
"home-nearby-footer" = "Fleira frá stöðum í nágrenninu";
"home-nearby-location-footer" = "Fleira frá nágrenni $1";
"home-title" = "Könnun";
"icon-shortcut-continue-reading-title" = "Halda lestri áfram";
"icon-shortcut-nearby-title" = "Greinar í nágrenninu";
"icon-shortcut-random-title" = "Handahófsvalin grein";
"icon-shortcut-search-title" = "Leita á Wikipedia";
// Fuzzy
"image-gallery-unknown-owner" = "Sendandi óþekktur.";
"info-box-close-text" = "Loka";
// Fuzzy
"info-box-title" = "Staðreyndir í einum hvelli";
// Fuzzy
"languages-title" = "Tungumál";
"license-footer-name" = "CC BY-SA 3.0";
// Fuzzy
"license-footer-text" = "Efnið er gefið út undir $1";
"main-menu-about" = "Um Wikipedia-appið";
"main-menu-account-login" = "Skrá inn á Wikipedia";
"main-menu-account-logout" = "Útskrá";
"main-menu-account-logout-are-you-sure" = "Ertu viss að þú viljir skrá þig út?";
"main-menu-account-logout-cancel" = "Hætta við";
"main-menu-account-title-logged-in" = "Innskráð(ur) sem: $1";
"main-menu-debug-crash" = "Hrun";
"main-menu-debug-tweaks" = "Stillingar fyrir forritara";
"main-menu-heading-debug" = "Aflúsa";
"main-menu-heading-legal" = "Gagnaleynd og skilmálar";
"main-menu-heading-zero" = "Wikipedia Zero";
"main-menu-nearby" = "Í nágrenni";
"main-menu-privacy-policy" = "Persónuvernd";
"main-menu-rate-app" = "Meta appið";
"main-menu-terms-of-use" = "Notkunarskilmálar";
"main-menu-title" = "Fleira";
"main-menu-zero-faq" = "Algengar spurningar um Wikipedia Zero";
"menu-cancel-accessibility-label" = "Hætta við";
"menu-trash-accessibility-label" = "Eyða";
"navbar-title-mode-edit-wikitext-preview" = "Forskoðun";
"nearby-distance-label-feet" = "$1 fet";
"nearby-distance-label-km" = "$1 km";
"nearby-distance-label-meters" = "$1 m";
"nearby-distance-label-miles" = "$1 mílur";
"onboarding-wikipedia" = "Wikipedia";
"open-link-cancel" = "Hætta við";
"page-edit-history" = "Öll breytingaskráin";
"page-history-title" = "Breytingaskrá greinar";
"page-issues" = "Vandamál varðandi síðu";
"page-last-edited" = "Breytt fyrir $1 dögum";
"page-protected-autoconfirmed" = "Þessi síða er varin að hluta til.";
"page-protected-can-not-edit" = "Þú hefur ekki réttindi á að breyta þessari síðu";
"page-protected-can-not-edit-title" = "Þessi síða er varin";
"page-protected-other" = "Þessi síða er varin upp á eftirfarandi stig: $1";
"page-protected-sysop" = "Þessi síða er varin í heild.";
// Fuzzy
"page-read-in-other-languages" = "Lesa á $1 tungumálum";
"page-similar-titles" = "Áþekkar síður";
// Fuzzy
"places-search-default-text" = "Leita";
"potd-description-prefix" = "Mynd dagsins þann $1";
"potd-empty-error-description" = "Mistókst að ná í mynd dagsins fyrir $1";
// Fuzzy
"preference-summary-eventlogging-opt-in" = "Leyfa Wikimedia til að safna upplýsingum um hvernig þú notar appið til að gera það betra";
"preference-title-eventlogging-opt-in" = "Senda notkunarskýrslur";
"saved-clear-all" = "Hreinsa";
"saved-pages-clear-cancel" = "Hætta við";
"saved-pages-clear-confirmation-heading" = "Á að eyða öllum nýlegum atriðum?";
"saved-pages-clear-delete-all" = "Eyða öllu";
"saved-pages-image-download-error" = "Tókst ekki að sækja myndir fyrir þessa vistuðu síðu.";
"saved-title" = "Vistað";
"search-did-you-mean" = "Áttir þú við $1?";
"search-field-placeholder-text" = "Leita í Wikipedia";
"search-recent-clear-cancel" = "Hætta við";
"search-recent-clear-confirmation-heading" = "Á að eyða öllum nýlegum leitum?";
"search-recent-clear-confirmation-sub-heading" = "Þessa aðgerð er ekki hægt að afturkalla!";
"search-recent-clear-delete-all" = "Eyða öllu";
"search-recent-title" = "Nýlega leitað";
"search-result-redirected-from" = "Endurbeint frá: $1";
"search-title" = "Leita";
"settings-language-bar" = "Sýna tungumál við leit";
"settings-support" = "Styðja Wikipedia";
"settings-title" = "Stillingar";
"share-a-fact-share-menu-item" = "Deila-staðreynd";
"share-article-name-on-wikipedia" = "„$1“ á @Wikipedia:";
"share-article-name-on-wikipedia-with-selected-text" = "„$1“ á @Wikipedia: „$2“";
"share-as-image" = "Deila sem mynd";
"share-as-text" = "Deila sem texta";
"share-cancel" = "Hætta við";
// Fuzzy
"share-custom-menu-item" = "Deila";
"share-on-twitter-sign-off" = "með @Wikipedia";
// Fuzzy
"table-of-contents-button-label" = "Efnisyfirlit";
"table-of-contents-close-accessibility-hint" = "Loka";
// Fuzzy
"table-of-contents-close-accessibility-label" = "Loka efnisyfirliti";
"table-of-contents-heading" = "Efni";
"table-title-other" = "Nánari upplýsingar";
"welcome-explore-continue-button" = "Komast í gang";
"welcome-explore-tell-me-more" = "Segðu mér fleira";
"welcome-explore-tell-me-more-done-button" = "Náði því";
// Fuzzy
"welcome-languages-add-button" = "Bæta við öðru";
"welcome-languages-continue-button" = "Halda áfram";
"welcome-languages-sub-title" = "Veldu þau tungumál sem þú vilt fyrst og fremst nota við leit á Wikipedia";
"welcome-languages-title" = "Tungumál sem á að leita í";
"welcome-volunteer-send-usage-reports" = "Senda notkunarskýrslur";
"welcome-volunteer-thanks" = "Þakka þér $1 !";
"wikitext-download-failed" = "Tókst ekki að ná í seinustu útgáfu.";
"wikitext-download-success" = "Efnið hlaðið.";
"wikitext-downloading" = "Hleður efni...";
"wikitext-preview-changes" = "Sækir forskoðun á breytingum þínum...";
"wikitext-preview-changes-none" = "Engar breytingar voru gerðar sem geta verið forskoðaðar.";
"wikitext-upload-captcha-error" = "Villa með CAPTCHA-staðfestingu.";
"wikitext-upload-captcha-needed" = "CAPTCHA-staðfesting krefst.";
"wikitext-upload-result-unknown" = "Tókst ekki að greina niðurstöðu upphlöðu wikitexta.";
// Fuzzy
"wikitext-upload-save" = "Vistar...";
"wikitext-upload-save-anonymously-warning" = "Breytingar verða skráðar undir IP-tölu tækisins þíns. Til að tryggja öryggi þitt er best að $1.";
<<<<<<< HEAD
"cc-by-sa-3.0" = "CC BY-SA 3.0";
=======
>>>>>>> 6c317155
"wikitext-upload-save-sign-in" = "Innskrá";
"wikitext-upload-save-terms-name" = "Notkunarskilmálar";
"zero-charged-verbiage" = "Slökkt er á Wikipedia Zero";
"zero-charged-verbiage-extended" = "Að hlaða aðrar greinar gæti stofnað til gagnakostnaðs. Vistaðar greinar, sem eru aðgengilegar án nettengingar, nota ekki gagnamagn og eru þá ókeypis.";
"zero-free-verbiage" = "Ókeyps aðgangur að Wikipedia á vegum símafyrirtækis þíns (enginn gagnakostnaður)";
"zero-interstitial-cancel" = "Verða hér";
"zero-interstitial-continue" = "Fara burt";
"zero-interstitial-leave-app" = "Gagnakostnaður eigi kannski við. Halda áfram á ytri síðu?";
"zero-interstitial-title" = "Fer burt af Wikipedia Zero";
"zero-learn-more" = "Gagnakostnaður á ekki við fyrir þetta Wikipedia-app.";
"zero-learn-more-learn-more" = "Lesa meira";
"zero-learn-more-no-thanks" = "Loka";
"zero-warn-when-leaving" = "Áminna mig ef ég fer burt af Wikipedia Zero";<|MERGE_RESOLUTION|>--- conflicted
+++ resolved
@@ -221,10 +221,7 @@
 // Fuzzy
 "wikitext-upload-save" = "Vistar...";
 "wikitext-upload-save-anonymously-warning" = "Breytingar verða skráðar undir IP-tölu tækisins þíns. Til að tryggja öryggi þitt er best að $1.";
-<<<<<<< HEAD
 "cc-by-sa-3.0" = "CC BY-SA 3.0";
-=======
->>>>>>> 6c317155
 "wikitext-upload-save-sign-in" = "Innskrá";
 "wikitext-upload-save-terms-name" = "Notkunarskilmálar";
 "zero-charged-verbiage" = "Slökkt er á Wikipedia Zero";
