"languages-title" = "Change language";
"article-languages-label" = "Choose language";
"article-languages-cancel" = "Cancel";
"article-languages-downloading" = "Loading article languages...";
"article-languages-filter-placeholder" = "Find language";
"article-read-more-title" = "Read more";
"article-about-title" = "About this article";
"article-unable-to-load-section" = "Unable to load this section. Try refreshing the article to see if it fixes the problem.";
"article-unable-to-load-article" = "Unable to load article.";
"article-related-articles-title" = "Related articles";
"article-languages-yours" = "Your languages";
"article-languages-others" = "Other languages";

"info-box-title" = "Quick facts";
"info-box-close-text" = "Close";

"table-title-other" = "More information";

"saved-clear-all" = "Clear";
"history-clear-all" = "Clear";

"history-label" = "Recent";
"history-section-today" = "Today";
"history-section-yesterday" = "Yesterday";
"history-section-lastweek" = "Last week";
"history-section-lastmonth" = "Last month";

"history-clear-confirmation-heading" = "Are you sure you want to delete all your recent items?";
"history-clear-confirmation-sub-heading" = "This action cannot be undone!";
"history-clear-cancel" = "Cancel";
"history-clear-delete-all" = "Yes, delete all";
"history-description" = "You probably deleted all of them. Next time you go to a page you can get back to it from here.";
"history-none" = "No recent pages here.";

"zero-free-verbiage" = "Free Wikipedia access from your mobile operator (data charges waived)";
"zero-charged-verbiage" = "Wikipedia Zero is off";
"zero-charged-verbiage-extended" = "Loading other articles may incur data charges. Saved articles stored offline do not use data and are free.";
"zero-interstitial-title" = "Leaving Wikipedia Zero";
"zero-interstitial-leave-app" = "Data charges may apply. Continue to external site?";
"zero-interstitial-continue" = "Leave";
"zero-interstitial-cancel" = "Stay here";
"zero-learn-more" = "Data charges are waived for this Wikipedia app.";
"zero-learn-more-learn-more" = "Read more";
"zero-learn-more-no-thanks" = "Dismiss";
"zero-wikipedia-zero-heading" = "Wikipedia Zero";
"zero-warn-when-leaving" = "Warn if leaving Zero";
"zero-settings-devmode" = "Zero devmode";

"account-creation-captcha-required" = "CAPTCHA verification required.";
"account-creation-captcha-obtaining" = "Obtaining a new CAPTCHA...";
"account-creation-logging-in" = "Logging in...";
"account-creation-passwords-mismatched" = "Password fields do not match.";
"account-creation-saving" = "Saving...";
"account-creation-login" = "Already have an account? Log in.";
"account-creation-username-placeholder-text" = "Username";
"account-creation-password-placeholder-text" = "Password";
"account-creation-password-confirm-placeholder-text" = "Confirm password";
"account-creation-email-placeholder-text" = "Email (optional)";
"account-creation-missing-fields" = "You must enter a username, password, and password confirmation to create an account.";


"login-name-not-found" = "Username is required to login.";
"login-name-illegal" = "You provided an illegal username.";
"login-name-does-not-exist" = "The username you provided doesn't exist.";
"login-password-empty" = "Password is required to login.";
"login-password-wrong" = "The password you provided is incorrect.";
"login-throttled" = "You've logged in too many times in a short time.";
"login-user-blocked" = "User is blocked.";
"login-account-creation" = "Don't have an account? Join Wikipedia.";
"login-username-placeholder-text" = "Username";
"login-password-placeholder-text" = "Password";

"wikitext-downloading" = "Loading content...";
"wikitext-download-failed" = "Unable to obtain latest revision.";
"wikitext-download-success" = "Content loaded.";
"wikitext-preview-changes" = "Retrieving preview of your changes...";
"wikitext-preview-changes-none" = "No changes were made to be previewed.";
"wikitext-upload-result-unknown" = "Unable to determine wikitext upload result.";
"wikitext-upload-captcha-error" = "CAPTCHA verification error.";
"wikitext-upload-captcha-needed" = "Need CAPTCHA verification.";
"wikitext-upload-save" = "Publishing...";

"wikitext-upload-save-sign-in" = "Log in";
"wikitext-upload-save-sign-in-benefits" = "So co-editors can connect with you & you can see what articles you edited.";
"wikitext-upload-save-anonymously" = "Publish anonymously";
"wikitext-upload-save-anonymously-warning" = "Edits will be attributed to the IP address of your device. If you $1 you will have more privacy.";
"wikitext-upload-save-terms-and-license" = "By publishing, you agree to the $1, and to irrevocably release your contributions under the $2 license.";
"wikitext-upload-save-terms-name" = "Terms of Use";
"wikitext-upload-save-license-name" = "CC BY-SA 3.0";

"open-link-title" = "Open link";
"open-link-cancel" = "Cancel";

"search-title" = "Search";
"search-searching" = "Searching...";
"search-no-matches" = "No matches found for search term.";
"search-field-placeholder-text" = "Search Wikipedia";
"search-field-placeholder-text-zero" = "Search Wikipedia Zero";
"search-loading-section-zero" = "Loading first section of the article...";
"search-loading-section-remaining" = "Loading the rest of the article...";
"search-loading-article-loaded" = "Article loaded.";
"search-cancel" = "Cancel";
"search-titles" = "Titles";
"search-within-articles" = "Within articles";
"search-did-you-mean" = "Did you mean $1?";

"search-recent-title" = "Recently searched";
"search-recent-clear-confirmation-heading" = "Delete all recent searches?";
"search-recent-clear-confirmation-sub-heading" = "This action cannot be undone!";
"search-recent-clear-cancel" = "Cancel";
"search-recent-clear-delete-all" = "Delete All";

"search-result-redirected-from" = "Redirected from: $1";

"settings-title" = "Settings";
"settings-language" = "Wikipedia language";
"settings-support" = "Support Wikipedia";
"settings-language-bar" = "Show languages on search";
"settings-my-languages" = "My languages";
"settings-notifications" = "Notifications";
"settings-help-and-feedback" = "Help and feedback";
"settings-primary-language" = "Primary";
"settings-primary-language-details" = "The first language in this list is used as the primary language for the app. Changing this language will change daily content (such as Featured Article) shown on Explore.";
"settings-notifications-system-off" = "Notifications are currently turned off for Wikipedia. Go to your iOS Settings to turn on notifications";
"settings-notifications-system-turn-on" = "Turn on Notifications";
"settings-notifications-info" = "Be alerted to trending and top read articles on Wikipedia with our push notifications. All provided with respect to privacy and up to the minute data.";
"settings-notifications-learn-more" = "Learn more about notifications";
"settings-notifications-system-turn-on" = "Turn on Notifications";
"settings-notifications-trending" = "Trending current events";
"settings-notifications-push-notifications" = "Push notifications";

"main-menu-title" = "More";
"main-menu-heading-about" = "About";
"main-menu-language-title" = "Search $1 Wikipedia";
"main-menu-faq" = "Frequently asked questions";
"main-menu-language-toggle-show" = "Show languages";
"main-menu-language-toggle-hide" = "Hide languages";
"main-menu-language-selection-saved" = "Language selection saved";
"main-menu-account-title-logged-out" = "Account";
"main-menu-account-title-logged-in" = "Logged in as $1";
"main-menu-account-login" = "Log in";
"main-menu-account-logout" = "Log out";
"main-menu-account-logout-are-you-sure" = "Are you sure you want to log out?";
"main-menu-account-logout-cancel" = "Cancel";
"main-menu-show-title" = "Show me...";
"main-menu-show-history" = "Recent";
"main-menu-show-saved" = "Saved pages";
"main-menu-current-article-save" = "Save $1 for offline reading";
"main-menu-random" = "Random";
"main-menu-feedback-heading" = "Feedback";
"main-menu-send-feedback" = "Write to us";
"main-menu-show-page-history" = "History of changes to $1";
"main-menu-credits" = "Credits";
"main-menu-about" = "About the app";
"main-menu-zero-faq" = "Wikipedia Zero FAQ";
"main-menu-privacy-policy" = "Privacy policy";
"main-menu-terms-of-use" = "Terms of Use";
"main-menu-rate-app" = "Rate the app";
"main-menu-heading-zero" = "Wikipedia Zero";
"main-menu-heading-legal" = "Privacy and Terms";
"main-menu-show-today" = "Today";
"main-menu-nearby" = "Nearby";
"main-menu-more" = "More...";
"main-menu-heading-debug" = "Debug";
"main-menu-debug-crash" = "Crash";
"main-menu-debug-tweaks" = "Developer settings";

"saved-title" = "Saved";
"saved-pages-title" = "Saved pages";
"saved-pages-clear-confirmation-heading" = "Are you sure you want to delete all your saved pages?";
"saved-pages-clear-confirmation-sub-heading" = "This action cannot be undone!";
"saved-pages-clear-cancel" = "Cancel";
"saved-pages-clear-delete-all" = "Yes, delete all";
"saved-pages-refresh-cancel-alert-title" = "Update cancelled";
"saved-pages-refresh-cancel-alert-message" = "Wikipedia articles are updated all the time. Tap refresh to get the latest versions of all the articles.";
"saved-pages-refresh-cancel-alert-button" = "Got it";
"saved-pages-description" = "Saved pages are pretty awesome. Think of them as bookmarks that you can read even when you are offline.";
"saved-pages-none" = "No saved pages yet.";
"saved-pages-image-download-error" = "Failed to download images for this saved page.";

"history-title" = "History";
"page-history-title" = "Article history";
"page-history-downloading" = "Loading article history...";

"navbar-title-mode-edit-wikitext" = "Edit";
"navbar-title-mode-login" = "Log in";
"navbar-title-mode-login-and-save" = "Log in and publish";
"navbar-title-mode-create-account" = "Create account";
"navbar-title-mode-create-account-and-save" = "Create account and publish";
"navbar-title-mode-edit-wikitext-warning" = "Edit issues";
"navbar-title-mode-edit-wikitext-disallow" = "Edit issues";
"navbar-title-mode-edit-wikitext-preview" = "Preview";
"navbar-title-mode-edit-wikitext-captcha" = "Quick verification needed";
"navbar-title-mode-edit-wikitext-summary" = "Describe your edit";
"navbar-title-mode-edit-wikitext-save" = "Publish";

"edit-summary-choice-linked-words" = "Added links";
"edit-summary-choice-fixed-grammar" = "Fixed grammar";
"edit-summary-choice-fixed-inaccuracy" = "Fixed inaccuracy";
"edit-summary-choice-fixed-styling" = "Fixed styling";
"edit-summary-choice-fixed-typos" = "Fixed typo";
"edit-summary-choice-added-category" = "Added category";
"edit-summary-choice-added-missing-info" = "Added missing info";
"edit-summary-choice-added-clarification" = "Added clarification";
"edit-summary-choice-other" = "Other";

"edit-summary-description" = "A specific summary helps co-editors quickly review your edits. You can also pick from tags below.";
"edit-summary-field-placeholder-text" = "Other ways you improved the article";
"edit-summary-title" = "How did you improve the article?";

"fetching-random-article" = "Fetching random article";

"article-pull-to-refresh-prompt" = "Pull to refresh article";
"article-pull-to-refresh-is-refreshing" = "Refreshing article";

"credits-title" = "Open source repositories";
"credits-wikimedia-repos" = "Wikimedia repositories";
"credits-gerrit-repo" = "App main (Gerrit)";
"credits-github-mirror" = "App mirror (GitHub)";
"credits-external-libraries" = "External repositories";

"about-title" = "About";
"about-wikipedia" = "Wikipedia";
"about-contributors" = "Contributors";
"about-testers" = "Testers";
"about-testers-details" = "QA tested by $1";
"about-translators" = "Translators";
"about-translators-details" = "Translated by volunteers at $1";
"about-libraries" = "Libraries used";
"about-libraries-license" = "License";
"about-libraries-licenses" = "Licenses";
"about-content-license" = "Content license";
"about-content-license-details" = "Unless otherwise specified, content is available under a $1.";
"about-content-license-details-share-alike-license" = "Creative Commons Attribution-ShareAlike License";
"about-libraries-licenses-title" = "We love open source software $1";
"about-libraries-complete-list" = "Complete list";
"about-repositories" = "Repositories";
"about-repositories-app-source-license" = "Source code available under the $1.";
"about-repositories-app-source-license-mit" = "MIT License";
"about-send-feedback" = "Send app feedback";
"about-product-of" = "Made by the $1 with the help of volunteers like you";
"about-wikimedia-foundation" = "Wikimedia Foundation";

"share-menu-save-page" = "Save page";
"share-menu-page-saved" = "Saved for offline reading.";
"share-menu-page-saved-access" = "Tip: to access your saved pages, tap $1 above or long-press $2 below.";

"share-custom-menu-item" = "Share";
"share-a-fact-share-menu-item" = "Share-a-fact";
"share-on-twitter-sign-off" = "via @Wikipedia";
"share-article-name-on-wikipedia" = "\"$1\" on @Wikipedia:";
"share-article-name-on-wikipedia-with-selected-text" = "\"$1\" on @Wikipedia: \"$2\"";
"share-as-image" = "Share as image";
"share-as-text" = "Share as text";
"share-cancel" = "Cancel";

"timestamp-just-now" = "just now";
"timestamp-minutes" = "%d minutes ago";
"timestamp-hours" = "%d hours ago";
"timestamp-days" = "%d days ago";
"timestamp-months" = "%d months ago";
"timestamp-years" = "%d years ago";

"lastmodified-by-user" = "Edited $1 by $2";
"lastmodified-by-anon" = "Edited $1 by an anonymous user";

"button-edit" = "Edit";
"button-next" = "Next";
"button-done" = "Done";
"button-save" = "Save";
"button-publish" = "Publish";
"button-ok" = "OK";
"button-save-for-later" = "Save for later";
"button-saved-for-later" = "Saved for later";
"button-saved-remove" = "Remove from saved";
"button-read-now" = "Read now";

"button-report-a-bug" = "Report a bug";

"onboarding-create-account" = "Create account";
"onboarding-login" = "Log in";
"onboarding-already-have-account" = "Already have an account? $1";
"onboarding-skip" = "Skip";
"onboarding-wikipedia" = "Wikipedia";
"onboarding-free-encyclopedia" = "The Free Encyclopedia";

"preference_title_eventlogging_opt_in" = "Send usage reports";
"preference_summary_eventlogging_opt_in" = "Allow Wikimedia to collect information about how you use the app to make the app better";

"page_protected_autoconfirmed" = "This page has been semi-protected.";
"page_protected_sysop" = "This page has been fully protected.";
"page_protected_other" = "This page has been protected to the following levels: $1";
"page_protected_can_not_edit" = "You do not have the rights to edit this page";
"page_protected_can_not_edit_title" = "This page is protected";

"license-footer-text" = "Content is available under $1 unless otherwise noted.";
"license-footer-name" = "CC BY-SA 3.0";

"table-of-contents-heading" = "Contents";
"table-of-contents-button-label" = "Table of contents";
"table-of-contents-close-accessibility-label" = "Close Table of contents";
"table-of-contents-close-accessibility-hint" = "Close";
"table-of-contents-popover-description" = "Get an overview of articles";

"abuse-filter-warning-heading" = "This looks like an unconstructive edit, are you sure you want to publish it?";
"abuse-filter-warning-subheading" = "Your edit may contain one or more of the following:";
"abuse-filter-warning-caps" = "Typing in ALL CAPS";
"abuse-filter-warning-blanking" = "Blanking articles or spamming";
"abuse-filter-warning-irrelevant" = "Irrelevant external links or images";
"abuse-filter-warning-repeat" = "Repeeeeating characters";

"abuse-filter-disallow-heading" = "You cannot publish this edit. Please go back and change it.";
"abuse-filter-disallow-unconstructive" = "An automated filter has identified this edit as potentially unconstructive or a vandalism attempt.";
"abuse-filter-disallow-notable" = "Wikipedia is an encyclopedia and only neutral, notable content belongs here.";

"menu-edit-accessibility-label" = "Edit";
"menu-close-accessibility-label" = "Close";
"menu-preview-accessibility-label" = "Preview";
"menu-back-accessibility-label" = "Back";
"menu-forward-accessibility-label" = "Forward";
"menu-w-accessibility-label" = "Menu";
"menu-toc-accessibility-label" = "Contents";
"menu-search-accessibility-label" = "Search";
"menu-reload-accessibility-label" = "Reload";
"menu-cancel-accessibility-label" = "Cancel";
"menu-share-accessibility-label" = "Share";
"menu-more-accessibility-label" = "More settings";
"menu-trash-accessibility-label" = "Delete";
"menu-language-accessibility-label" = "Languages";

"nearby-title" = "Nearby";
"nearby-distance-label-meters" = "$1 m";
"nearby-distance-label-km" = "$1 km";
"nearby-distance-label-feet" = "$1 feet";
"nearby-distance-label-miles" = "$1 miles";
"nearby-pull-to-refresh-prompt" = "Pull to refresh";
"nearby-pull-to-refresh-is-refreshing" = "Refreshing";
"nearby-none" = "No nearby articles found. Pull to refresh or try again later.";
"nearby-open-in-maps" = "Open in Maps";
"nearby-cancel" = "Cancel";
"nearby-location-updates-denied" = "This app does not have permission to receive location updates.";
"nearby-location-updates-enable" = "To enable location updates open the Settings App and select the following:";
"nearby-location-updates-settings-menu" = "Privacy > Location Services > Wikipedia";
"nearby-location-general-error" = "Unable to determine location. Pull to refresh or try again later.";
"nearby-wifi" = "Enabling Wi-Fi can help your device better determine your location.";

"migration-update-progress-label" = "Migrating local data";
"migration-update-progress-count-label" = "Migrating article $1 of $2";
"migration-prompt-title" = "Looks like we have a history!";
"migration-prompt-message" = "We need to move your saved and recent pages over. This may take a minute…";
"migration-confirm-button-title" = "Move my stuff over";
"migration-skip-button-title" = "Delete it";


"image-gallery-unknown-owner" = "Uploader unknown.";
"image-gallery-fetch-image-info-error-title" = "Unable to download images";
"image-gallery-fetch-image-info-error-message" = "Unable to download the images for this article. Please refresh the article and try again.";
"image-gallery-fetch-image-info-error-ok" = "OK";

"hockeyapp-alert-question" = "Would you like to send a crash report to $1 so Wikimedia can review your crash?";
"hockeyapp-alert-question-with-response-field" = "Would you like to send a crash report to $1 so Wikimedia can review your crash? Please describe what happened when the crash occurred:";
"hockeyapp-alert-title" = "Sorry, app crashed last time";
"hockeyapp-alert-send-report" = "Send report";
"hockeyapp-alert-always-send" = "Always send";
"hockeyapp-alert-do-not-send" = "Do not send";
"hockeyapp-alert-privacy" = "$1 privacy";

"page-issues" = "Page issues";
"page-similar-titles" = "Similar pages";
"page-read-in-other-languages" = "Available in $1 other languages";
"page-last-edited" = "Edited $1 days ago";
"page-edit-history" = "Full edit history";

"captcha-reload" = "Show another captcha";
"captcha-prompt" = "Enter CAPTCHA text";

"mwk-empty-title-error" = "Unable to perform operation with empty title.";

"home-title" = "Explore";
"home-empty-section" = "No results";
"home-empty-section-check-again" = "Try again";
"home-continue-reading-heading" = "Continue Reading";
"home-continue-related-heading" = "Because you read $1";
"home-more-like-footer" = "More like $1";
"home-nearby-footer" = "More from nearby your location";
"home-nearby-location-footer" = "More nearby $1";
"home-nearby-nothing" = "Nothing nearby";
"home-nearby-check-again" = "Check again";
"home-featured-article-heading" = "Featured article for $1";
"home-main-page-heading" = "Today on Wikipedia";
"home-potd-heading" = "Picture of the day for $1";
"home-last-update-label" = "Last updated: $1";
"home-last-update-never-label" = "Last updated: Never";
"home-updating-label" = "Updating…";
"home-hide-suggestion-prompt" = "Hide this suggestion";
"home-hide-suggestion-cancel" = "Cancel";
"home-accessibility-label" = "Wikipedia, Explore";
"home-button-accessibility-label" = "Home";

"potd-empty-error-description" = "Failed to retrieve picture of the day for $1";
"potd-description-prefix" = "Picture of the day for $1";

"welcome-explore-title" = "Explore";
"welcome-explore-sub-title" = "A new way to discover interesting articles every day";
"welcome-explore-new-ways-title" = "New ways to explore";
"welcome-explore-new-ways-sub-title" = "New notifications and widgets to help you discover interesting articles";
"welcome-explore-tell-me-more" = "Tell me more";
"welcome-explore-tell-me-more-about-explore" = "More about Explore";
"welcome-explore-tell-me-more-details" = "When you read an article, related articles are automatically added to your Explore feed. This doesn’t change how we collect your information, and your reading history is still private.";
"welcome-explore-tell-me-more-related" = "The Explore feed shows you articles related to articles you have read.";
"welcome-explore-tell-me-more-privacy" = "No reading list or profile is stored on our servers.";
"welcome-explore-tell-me-more-done-button" = "Got it";
"welcome-explore-continue-button" = "Get started";

"welcome-notifications-tell-me-more-title" = "More about notifications";
"welcome-notifications-tell-me-more-storage" = "Notification preferences are stored on device and not based on personal information or activity.";
"welcome-notifications-tell-me-more-creation" = "Notifications are created and delivered on your device by the app, not from our (or third party) servers.";

"welcome-languages-title" = "Languages";
"welcome-languages-sub-title" = "Choose your preferred languages to search Wikipedia";
"welcome-languages-add-button" = "Add another language";
"welcome-languages-continue-button" = "Continue";

"welcome-volunteer-title" = "Volunteer";
"welcome-volunteer-sub-title" = "Help improve the Wikipedia app by sharing how you use it";
"welcome-volunteer-send-usage-reports" = "Send usage reports";
"welcome-volunteer-continue-button" = "Continue";
"welcome-volunteer-thanks" = "$1 Thank you!";

"empty-no-feed-title" = "No Internet Connection";
"empty-no-feed-message" = "You can see your recommended articles when you have internet";
"empty-no-feed-action-message" = "You can still read saved pages";

"empty-no-article-message" = "Sorry, could not load the article";
"empty-no-search-results-message" = "No results found";

"empty-no-saved-pages-title" = "No saved pages yet";
"empty-no-saved-pages-message" = "Save pages to view them later, even offline";

"empty-no-history-title" = "No history to show";
"empty-no-history-message" = "Keep track of what you've been reading here";

"alert-no-internet" = "There's no internet connection";

"icon-shortcut-search-title" = "Search Wikipedia";
"icon-shortcut-continue-reading-title" = "Continue reading";
"icon-shortcut-random-title" = "Random article";
"icon-shortcut-nearby-title" = "Nearby articles";

"close-button-accessibility-label" = "Close";
"back-button-accessibility-label" = "Back";

"compass-direction" = "at $1 o'clock";

"explore-featured-article-heading" = "Featured article";
"explore-continue-reading-heading" = "Continue reading";
"explore-nearby-heading" = "Places near";
"explore-nearby-sub-heading-your-location" = "Your location";
"explore-continue-related-heading" = "Because you read";
"explore-main-page-heading" = "Today on Wikipedia";
"explore-random-article-heading" = "Random article";
"explore-random-article-sub-heading" = "English Wikipedia";
"explore-potd-heading" = "Picture of the day";
"explore-most-read-heading" = "Top read on $1 Wikipedia";
"explore-most-read-generic-heading" = "Top read";
"explore-most-read-footer" = "All top read articles";
"explore-most-read-footer-for-date" = "All top read articles on $1";
"explore-most-read-more-list-title" = "Top articles";
"explore-most-read-more-list-title-for-date" = "Top on $1";

"no-email-account-alert" = "Please setup an email account on your device and try again.";

"request-feedback-on-error" = "The app has encountered a problem that our developers would like to know more about. Please tap here to send us an email with the error details.";

"explore-another-random" = "Another random article";

"find-in-page-no-matches" = "0 matches";
"find-in-page-button-label" = "Find in page";
"find-in-page-popover-description" = "Search text in articles";

"continue-reading-empty-title" = "No recently read articles";
"continue-reading-empty-description" = "Explore Wikipedia for more articles to read";

"top-read-see-more" = "See more top read";
"top-read-see-more-trending" = "See more trending";
"top-read-header-with-language" = "$1 Wikipedia";
"top-read-header-generic" = "Wikipedia";

"reference-title" = "Reference $1";

"in-the-news-notification-read-now-action-title" = "Read Now";
"in-the-news-notification-share-action-title" = "Share";
"in-the-news-notification-save-for-later-action-title" = "Save for later";
"in-the-news-currently-trending" = "Currently trending";

"in-the-news-title" = "In the news";
"in-the-news-title-for-date" = "News on $1";

"explore-in-the-news-footer" = "All in the news";
"explore-in-the-news-footer-for-date" = "All in the news on $1";

"number-thousands" = "$1K";
"number-millions" = "$1M";
"number-billions" = "$1B";

"feed-news-notification-text" = "You can now turn on notifications from Wikipedia articles trending in the news.";
<<<<<<< HEAD
"feed-news-notification-button-text" = "Notifiy me about trending news";

"back" = "Back";
=======
"feed-news-notification-button-text" = "Notify me about trending news";
>>>>>>> 8c3db54d
<|MERGE_RESOLUTION|>--- conflicted
+++ resolved
@@ -504,10 +504,6 @@
 "number-billions" = "$1B";
 
 "feed-news-notification-text" = "You can now turn on notifications from Wikipedia articles trending in the news.";
-<<<<<<< HEAD
-"feed-news-notification-button-text" = "Notifiy me about trending news";
-
-"back" = "Back";
-=======
 "feed-news-notification-button-text" = "Notify me about trending news";
->>>>>>> 8c3db54d
+
+"back" = "Back";