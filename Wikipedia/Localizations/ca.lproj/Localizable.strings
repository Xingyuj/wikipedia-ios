// Messages for Catalan (català)
// Exported from translatewiki.net
// Author: Alvaro Vidal-Abarca
// Author: Brion
// Author: Fitoschido
// Author: Gerardduenas
// Author: Jaumeortola
// Author: Joan manel
// Author: Kippelboy
// Author: Lluis tgn
// Author: Maceleiro
// Author: Macofe
// Author: Nemo bis
// Author: SMP
// Author: Ssola
// Author: Toniher
// Author: Vriullop
// Author: Xavier Dengra

"about-content-license" = "Contingut de la llicència";
"about-content-license-details" = "Llevat que s'especifiqui el contrari, el contingut és disponible sota $1.";
"about-content-license-details-share-alike-license" = "Creative Commons Reconeixement-Compartir Igual";
"about-contributors" = "Col·laboradors";
"about-libraries" = "Biblioteques utilitzades";
"about-libraries-complete-list" = "Llista completa";
"about-libraries-license" = "Llicència";
"about-libraries-licenses-title" = "Ens encanta el programari de codi obert $1";
"about-product-of" = "Feta per l' $1 amb l'ajuda de voluntaris com tu";
"about-repositories" = "Repositoris";
"about-repositories-app-source-license" = "Codi font disponible sota la $1.";
"about-repositories-app-source-license-mit" = "Llicència MIT";
"about-send-feedback" = "Enviar comentaris sobre l'aplicació";
"about-testers" = "Provadors";
"about-testers-details" = "Provat per $1";
"about-title" = "Quant a";
"about-translators" = "Traductors";
"about-translators-details" = "Traduït per voluntaris a $1";
"about-wikimedia-foundation" = "Fundació Wikimedia";
"about-wikipedia" = "Viquipèdia";
"abuse-filter-disallow-heading" = "No podeu desar la modificació. Aneu enrere i canvieu-ho.";
"abuse-filter-disallow-notable" = "La Viquipèdia és una enciclopèdia, i només conté informació neutral i notable.";
"abuse-filter-disallow-unconstructive" = "Un filtre automàtic ha identificat la modificació com a potencialment inconstructiva o bé com a intent de vandalisme.";
"abuse-filter-warning-blanking" = "Blanqueig d'articles o brossa";
"abuse-filter-warning-caps" = "Escrivint en MAJÚSCULES";
"abuse-filter-warning-heading" = "Això sembla una modificació no constructiva. Esteu segur que voleu desar-la?";
"abuse-filter-warning-irrelevant" = "Enllaços externs o imatges no rellevants";
"abuse-filter-warning-repeat" = "Caràcters repeeetits";
"abuse-filter-warning-subheading" = "La vostra modificació pot contenir un o més dels següents problemes:";
"account-creation-captcha-cannot-see-image" = "No podeu veure la imatge? $1";
"account-creation-captcha-obtaining" = "Obtenint un CAPTCHA nou...";
"account-creation-captcha-request-account" = "Sol·licita un compte.";
"account-creation-captcha-title" = "Comprovació de seguretat CAPTCHA";
"account-creation-create-account" = "Creeu un compte";
"account-creation-have-account" = "Ja teniu un compte? $1";
"account-creation-log-in" = "Inici de sessió.";
"account-creation-logging-in" = "Iniciant sessió...";
"account-creation-missing-fields" = "Heu d'introduir un nom d'usuari, contrasenya i confirmació de contrasenya per a crear un compte.";
"account-creation-passwords-mismatched" = "Les contrasenyes no coincideixen.";
"account-creation-saving" = "S’està desant…";
"account-creation-title" = "Crea un compte nou";
"action-read" = "Llegeix";
"action-save" = "Desa";
"action-saved" = "Desat";
"action-share" = "Comparteix";
"alert-no-internet" = "No hi ha connexió a internet";
"announcements-dismiss" = "No, gràcies";
"article-about-title" = "Sobre aquest article";
"article-languages-filter-placeholder" = "Cerca una llengua";
"article-languages-label" = "Trieu un idioma";
"article-languages-others" = "Altres llengües";
"article-languages-yours" = "Les vostres llengües";
"article-read-more-title" = "Més informació";
"article-unable-to-load-article" = "No s'ha pogut carregar l'article.";
"article-unable-to-load-section" = "No s'ha pogut carregar la secció. Proveu de refrescar l'article per veure si així se soluciona el problema.";
"back" = "Enrere";
"back-button-accessibility-label" = "Enrere";
"button-done" = "Fet";
"button-next" = "Següent";
"button-ok" = "D’acord";
"button-publish" = "Desa";
"button-read-now" = "Llegeix-ho ara";
"button-report-a-bug" = "Informa d'un error";
"button-save-for-later" = "Desa-ho per a més tard";
"button-saved-for-later" = "Desat per a més tard";
"button-saved-remove" = "Suprimeix dels desats";
"cc-by-sa-3.0" = "CC BY-SA 3.0";
"close-button-accessibility-label" = "Tanca";
"compass-direction" = "a les $1 en punt";
"continue-reading-empty-description" = "Exploreu la Viquipèdia per a llegir més articles";
"continue-reading-empty-title" = "No hi ha cap article llegit recentment";
"edit-summary-choice-fixed-grammar" = "Correcció gramatical";
"edit-summary-choice-fixed-typos" = "Correcció d'un error tipogràfic";
"edit-summary-choice-linked-words" = "Enllaços afegits";
"edit-summary-choice-other" = "Altres";
"edit-summary-field-placeholder-text" = "Altres formes com heu millorat l'article";
"edit-summary-title" = "Com heu millorat l'article?";
"empty-no-article-message" = "Ho sentim, no s'ha pogut carregar l'article";
"empty-no-feed-action-message" = "Encara podeu llegir les pàgines desades";
"empty-no-feed-message" = "Podeu veure els vostres articles recomanats quan tingueu Internet";
"empty-no-feed-title" = "Sense Connexió a Internet";
"empty-no-history-message" = "Mantén un registre del que he llegit aquí";
"empty-no-history-title" = "No hi ha historial per mostrar";
"empty-no-saved-pages-message" = "Desa les pàgines per visualitzar-les més tard, fins i tot fora de línia";
"empty-no-saved-pages-title" = "Encara no teniu pàgines desades";
"empty-no-search-results-message" = "No s'han trobat resultats";
"error-unknown" = "S'ha produït un error desconegut";
"explore-another-random" = "Un altre article a l'atzar";
"explore-because-you-read" = "Perquè vau llegir";
"explore-continue-reading-heading" = "Continua llegint";
"explore-featured-article-heading" = "Article destacat";
"explore-main-page-description" = "Pàgina principal dels projectes Wikimedia";
"explore-main-page-heading" = "Avui a la Viquipèdia";
"explore-most-read-footer-for-date" = "Tots els articles més llegits el $1";
"explore-most-read-generic-heading" = "El més llegit";
"explore-most-read-heading" = "Els més llegits a la Viquipèdia en $1";
"explore-most-read-more-list-title-for-date" = "Primers el $1";
"explore-nearby-heading" = "Llocs propers";
"explore-nearby-placeholder-cancel" = "Cancel·la";
"explore-nearby-placeholder-dismiss" = "Descarta";
"explore-nearby-placeholder-heading" = "Llocs";
"explore-nearby-placeholder-sub-heading-on-language-wikipedia" = "A la Viquipèdia en $1";
"explore-nearby-placeholder-sub-heading-on-wikipedia" = "A la Viquipèdia";
"explore-nearby-sub-heading-your-location" = "La vostra ubicació";
"explore-potd-heading" = "Foto del dia";
"explore-random-article-heading" = "Article a l’atzar";
"explore-randomizer" = "Article a l’atzar";
"feed-news-notification-button-text" = "Activa les notificacions";
"feed-news-notification-text" = "Ara podeu rebre notificacions d'articles de la Viquipèdia en tendència durant l'actualitat.";
"field-alert-captcha-invalid" = "CAPTCHA incorrecte";
"field-alert-password-confirm-mismatch" = "Les contrasenyes no coincideixen";
"field-alert-password-invalid" = "Paraula de pas incorrecta";
"field-alert-token-invalid" = "El codi no és vàlid";
"field-alert-username-unavailable" = "El nom d'usuari no és disponible";
"field-backup-token-title" = "Codi de còpia de seguretat";
"field-captcha-placeholder" = "Text del CAPTCHA";
"field-captcha-title" = "Escriviu el text que veieu a sobre";
"field-email-placeholder" = "exemple@exemple.org";
"field-email-title" = "Adreça electrònica";
"field-email-title-optional" = "Adreça electrònica (opcional)";
"field-new-password-confirm-placeholder" = "torneu a introduir la contrasenya nova";
"field-new-password-confirm-title" = "Confirmeu la contrasenya nova";
"field-new-password-placeholder" = "introduïu una contrasenya nova";
"field-new-password-title" = "Contrasenya nova";
"field-password-confirm-placeholder" = "torneu a introduir la contrasenya";
"field-password-confirm-title" = "Confirmeu la contrasenya";
"field-password-placeholder" = "introduïu una contrasenya";
"field-password-title" = "Contrasenya";
"field-token-title" = "Codi de verificació";
"field-username-placeholder" = "introduïu un nom d'usuari";
"field-username-title" = "Nom d'usuari";
"find-in-page-button-label" = "Busca una pàgina";
"find-in-page-number-matches" = "$1 / $2";
"find-in-page-popover-description" = "Cerca text als articles";
"forgot-password-button-title" = "Restableix";
"forgot-password-email-sent" = "S'ha enviat un missatge de correu electrònic amb instruccions de restabliment de contrasenya";
"forgot-password-title" = "Restablir contrasenya";
"forgot-password-username-or-email-title" = "O";
"history-clear-all" = "Neteja";
"history-clear-cancel" = "Cancel·la";
"history-clear-confirmation-heading" = "Esteu segurs que voleu eliminar els elements recents?";
"history-clear-delete-all" = "Sí, esborra-ho tot";
"history-section-today" = "Avui";
"history-section-yesterday" = "Ahir";
"history-title" = "Historial";
"hockeyapp-alert-always-send" = "Envia sempre";
"hockeyapp-alert-do-not-send" = "No enviïs";
"hockeyapp-alert-privacy" = "Privadesa de $1";
"hockeyapp-alert-question" = "Voldríeu enviar un informe de fallada a $1 perquè la Fundació Wikimedia el revisi?";
"hockeyapp-alert-question-with-response-field" = "Voleu enviar un informe de fallada a $1 perquè la Fundació Wikimedia el revisi? Descriviu què ha passat quan s'ha produït la fallada:";
"hockeyapp-alert-send-report" = "Envia l'informe";
"hockeyapp-alert-title" = "Ho sentim, l'aplicació va fallar la darrera vegada";
"home-button-explore-accessibility-label" = "Viquipèdia, torna a Exploreu";
"home-button-history-accessibility-label" = "Viquipèdia, torna a l'historial";
"home-button-saved-accessibility-label" = "Viquipèdia, torna a Desats";
"home-hide-suggestion-cancel" = "Cancel·la";
"home-hide-suggestion-prompt" = "Amaga el suggeriment";
"home-more-like-footer" = "Més com $1";
"home-nearby-footer" = "Més propers a la vostra ubicació";
"home-nearby-location-footer" = "Més propers a $1";
"home-news-footer" = "Novetats";
"home-title" = "Exploreu!";
"home-title-accessibility-label" = "Viquipèdia, desplaceu-vos amunt a Exploreu";
"icon-shortcut-continue-reading-title" = "Continua llegint";
"icon-shortcut-nearby-title" = "Articles propers";
"icon-shortcut-random-title" = "Article a l’atzar";
"icon-shortcut-search-title" = "Cerca a la Viquipèdia";
"image-gallery-unknown-owner" = "Autor desconegut.";
"in-the-news-currently-trending" = "En tendència";
"in-the-news-notification-read-now-action-title" = "Llegeix-ho ara";
"in-the-news-notification-save-for-later-action-title" = "Desa-ho per a més tard";
"in-the-news-notification-share-action-title" = "Comparteix...";
"in-the-news-title" = "Actualitat";
"in-the-news-title-for-date" = "Actualitat sobre $1";
"info-box-close-text" = "Tanca";
"info-box-title" = "Dades ràpides";
"languages-title" = "Canvia la llengua";
"license-footer-name" = "CC-BY-SA 3.0";
"license-footer-text" = "El contingut està disponible sota $1 a menys que s'indiqui el contrari.";
"login-forgot-password" = "Heu perdut la contrasenya?";
"login-join-wikipedia" = "Uniu-vos a Viquipèdia";
"login-no-account" = "No teniu un compte? $1";
"login-title" = "Inicieu una sessió amb el vostre compte";
"main-menu-about" = "Sobre l'aplicació";
"main-menu-account-login" = "Inicia la sessió";
"main-menu-account-logout" = "Finalitza la sessió";
"main-menu-account-logout-are-you-sure" = "Esteu segur que voleu finalitzar la sessió?";
"main-menu-account-logout-cancel" = "Cancel·la";
"main-menu-account-title-logged-in" = "Sessió iniciada com a $1";
"main-menu-debug-crash" = "Fallada";
"main-menu-debug-tweaks" = "Paràmetres de desenvolupament";
"main-menu-heading-debug" = "Depuració";
"main-menu-heading-legal" = "Privadesa i condicions";
"main-menu-heading-zero" = "Viquipèdia Zero";
"main-menu-nearby" = "A prop";
"main-menu-privacy-policy" = "Política de privadesa";
"main-menu-rate-app" = "Puntua l'aplicació";
"main-menu-terms-of-use" = "Condicions d’ús";
"main-menu-title" = "Més";
"main-menu-zero-faq" = "Preguntes més freqüents sobre Viquipèdia Zero";
"menu-cancel-accessibility-label" = "Cancel·la";
"menu-trash-accessibility-label" = "Esborra";
"navbar-title-mode-edit-wikitext-preview" = "Previsualitza";
"nearby-distance-label-feet" = "$1 peus";
"nearby-distance-label-km" = "$1 km";
"nearby-distance-label-meters" = "$1 m";
"nearby-distance-label-miles" = "$1 milles";
"new-password-instructions" = "Heu iniciat una sessió amb una contrasenya temporal. Per a finalitzar la sessió definiu una altra contrasenya aquí.";
"new-password-title" = "Definiu una contrasenya";
"no-email-account-alert" = "Configureu un compte de correu en el vostre dispositiu i torneu-ho a provar.";
"number-billions" = "$1B";
"number-millions" = "$1M";
"number-thousands" = "$1k";
"onboarding-wikipedia" = "Viquipèdia";
"open-link-cancel" = "Cancel·la";
"page-edit-history" = "Historial complet";
"page-history-title" = "Historial de l'article";
"page-issues" = "Problemes de la pàgina";
"page-last-edited" = "Modificat fa $1 dies";
"page-location" = "Mostra en un mapa";
"page-protected-autoconfirmed" = "La pàgina ha estat semiprotegida.";
"page-protected-can-not-edit" = "No teniu permisos per modificar la pàgina";
"page-protected-can-not-edit-title" = "La pàgina està protegida";
"page-protected-other" = "La pàgina ha estat protegida als nivells següents: $1";
"page-protected-sysop" = "La pàgina està protegida.";
"page-read-in-other-languages" = "Disponible en $1 altres llengües";
"page-similar-titles" = "Pàgines similars";
"pictured" = "retratat";
"places-accessibility-close-search" = "Tanca la cerca";
"places-accessibility-group" = "$1 articles";
"places-accessibility-recenter-map-on-user-location" = "Torneu a centrar en la vostra ubicació";
"places-accessibility-show-as-list" = "Mostra com a llista";
"places-accessibility-show-as-map" = "Mostra com a mapa";
"places-accessibility-show-more" = "Mostra més articles";
"places-dismiss-filter-list-accessibility-label" = "Descarta els filtres de cerca";
"places-enable-location-action-button-title" = "Habilitar geolocalització";
"places-enable-location-description" = "L'accés a la vostra ubicació és disponible només quan l'aplicació o un dels seus serveis és visible a la vostra pantalla";
"places-enable-location-title" = "Exploreu articles propers a la vostra ubicació habilitant la geolocalització";
"places-filter-list-title" = "Filtres de cerca";
"places-filter-no-saved-places" = "No teniu cap lloc desat";
"places-filter-saved-articles" = "Articles desats";
"places-filter-saved-articles-count" = "{{PLURAL:$1|$1 lloc trobat|$1 llocs trobats}}";
"places-filter-top-articles" = "Més llegits";
"places-filter-top-articles-count" = "{{PLURAL:$1|$1 article|$1 articles}}";
"places-no-saved-articles-have-location" = "Cap dels vostres articles desats té informació d'ubicació";
"places-search-articles-that-match" = "$1 coincideix amb «$2»";
"places-search-default-text" = "Cerca llocs";
"places-search-did-you-mean" = "Volíeu dir $1?";
"places-search-recently-searched-header" = "Cercat recentment";
"places-search-saved-articles" = "Tots els articles desats";
"places-search-suggested-searches-header" = "Cerques suggerides";
"places-search-this-area" = "Resultats en aquesta àrea";
"places-search-top-articles" = "Tots els millors articles";
"places-search-top-articles-that-match-scope" = "A prop";
"places-search-your-current-location" = "La vostra ubicació actual";
"places-show-filter-list-accessibility-label" = "Mostra els filtres de cerca";
"places-title" = "Llocs";
"places-unknown-distance" = "distància desconeguda";
"potd-description-prefix" = "Imatge del dia per a $1";
"potd-empty-error-description" = "Ha fallat en recuperar la imatge del dia per a $1";
"preference-summary-eventlogging-opt-in" = "Permeteu a la Fundació Wikimedia recollir informació sobre com utilitzeu l'aplicació per poder-la millorar";
"preference-title-eventlogging-opt-in" = "Envia informes d'ús";
"rank-accessibility-label" = "Número $1";
"readers-accessibility-label" = "$1 lectors";
"reference-title" = "Referència $1";
"request-feedback-on-error" = "L'aplicació s'ha trobat amb un problema que els nostres desenvolupadors voldrien conèixer més en detall. Toqueu aquí per enviar-nos un correu amb els detalls de l'error.";
"save-action" = "Desa";
"saved-clear-all" = "Neteja";
"saved-pages-clear-cancel" = "Cancel·la";
"saved-pages-clear-confirmation-heading" = "Esteu segur que voleu suprimir totes les pàgines desades?";
"saved-pages-clear-delete-all" = "Sí, esborra-ho tot";
"saved-pages-image-download-error" = "Error en descarregar les imatges d'aquesta pàgina desada.";
"saved-title" = "Desat";
"search-did-you-mean" = "Volíeu dir: $1?";
"search-field-placeholder-text" = "Cerca a la Viquipèdia";
"search-recent-clear-cancel" = "Cancel·la";
"search-recent-clear-confirmation-heading" = "Voleu suprimir totes les cerques recents?";
"search-recent-clear-confirmation-sub-heading" = "No es pot desfer l'acció!";
"search-recent-clear-delete-all" = "Suprimeix-ho tot";
"search-recent-title" = "Cerques recents";
"search-result-redirected-from" = "Redirigit de: $1";
"search-title" = "Cerca";
"settings-clear-cache" = "Neteja les dades en cau";
"settings-clear-cache-are-you-sure-title" = "Voleu netejar les dades en cau?";
"settings-clear-cache-cancel" = "Cancel·la";
"settings-clear-cache-ok" = "Neteja la memòria cau";
"settings-help-and-feedback" = "Ajuda i comentaris";
"settings-language-bar" = "Mostra llengües a la cerca";
"settings-my-languages" = "Les meves llengües";
"settings-notifications" = "Notificacions";
"settings-notifications-info" = "Estigueu avisat de les tendències i articles més llegits a la Viquipèdia amb les nostres notificacions. Tot està proporcionat amb respecte a la privadesa i actualitzades al minut.";
"settings-notifications-learn-more" = "Més quant a les notificacions";
"settings-notifications-push-notifications" = "Notificacions enviades";
"settings-notifications-system-turn-on" = "Activa les notificacions";
"settings-notifications-trending" = "Tendències actuals";
"settings-primary-language" = "Principal";
"settings-primary-language-details" = "La primera llengua de la llista s'utilitza com a llengua primària de l'aplicació. En canviar l'aplicació canviarà el contingut diari (com ara l'article destacat) que es mostra a 'Explora'.";
"settings-support" = "Doneu suport a la Viquipèdia";
"settings-title" = "Configuració";
"share-a-fact-share-menu-item" = "Compateix-un-fet";
"share-article-name-on-wikipedia" = "«$1» a la @Viquipedia:";
"share-article-name-on-wikipedia-with-selected-text" = "«$1» a @Viquipedia: «$2»";
"share-as-image" = "Comparteix com a imatge";
"share-as-text" = "Comparteix com a text";
"share-cancel" = "Cancel·la";
"share-custom-menu-item" = "Comparteix...";
"share-get-directions-in-maps" = "Aconsegueix direccions";
"share-on-twitter-sign-off" = "via @Viquipedia";
"share-open-in-maps" = "Obre a Mapes";
"status-saved-for-later" = "Desat per a més endavant";
"status-saving-for-later" = "Es desa per més endavant...";
"table-of-contents-button-label" = "Taula de continguts";
"table-of-contents-close-accessibility-hint" = "Tanca";
"table-of-contents-close-accessibility-label" = "Tanca la taula de continguts";
"table-of-contents-heading" = "Continguts";
"table-of-contents-popover-description" = "Mostra la previsualització dels articles";
"table-title-other" = "Més informació";
"top-read-header-generic" = "Viquipèdia";
"top-read-header-with-language" = "Viquipèdia en $1";
"top-read-see-more" = "Vegeu-ne més";
"two-factor-login-continue" = "Continua l'inici de sessió";
"two-factor-login-instructions" = "Introduïu el codi de verificació de dos factors";
"two-factor-login-title" = "Inicieu una sessió amb el vostre compte";
"two-factor-login-with-backup-code" = "Utilitza un dels vostres codis de seguretat";
"two-factor-login-with-regular-code" = "Utilitza un codi de verificació";
"unsave-action" = "No desis";
"welcome-explore-continue-button" = "Primers passos";
"welcome-explore-new-ways-sub-title" = "Les notificacions i ginys nous us ajuden a descobrir articles interessants";
"welcome-explore-new-ways-title" = "Noves formes d'explorar";
"welcome-explore-tell-me-more" = "Més informació";
"welcome-explore-tell-me-more-done-button" = "Ho he entès";
"welcome-languages-add-button" = "Afegeix una altra llengua";
"welcome-languages-continue-button" = "Continua";
"welcome-languages-sub-title" = "Trieu les vostres llengües preferides per cercar a la Viquipèdia";
"welcome-languages-title" = "Llengües";
"welcome-notifications-tell-me-more-creation" = "Les notificacions es creen i es lliure en el vostre dispositiu per la mateixa aplicació, i no pas pels nostres servidors (o de tercers).";
"welcome-notifications-tell-me-more-storage" = "Les preferències de notificació s'emmagatzemen al dispositiu i no es basen en informació personal o activitat.";
"welcome-notifications-tell-me-more-title" = "Quant a les notificacions";
"welcome-send-data-sub-title" = "Ajudeu la Fundació Wikimedia a millorar l'aplicació fent saber com la feu servir. Les dades que es recullen són anònimes.";
"welcome-send-data-title" = "Enviament de dades anònimes";
"welcome-volunteer-send-usage-reports" = "Envia informes d'ús";
"welcome-volunteer-thanks" = "$1 Gràcies!";
"wikitext-download-failed" = "No s'ha pogut obtenir la darrera revisió.";
"wikitext-download-success" = "S'ha carregat el contingut.";
"wikitext-downloading" = "S'està carregant el contingut...";
"wikitext-preview-changes" = "S'està recuperant una vista prèvia dels canvis...";
"wikitext-preview-changes-none" = "No s'ha fet cap canvi per previsualitzar.";
"wikitext-preview-link-preview-description" = "L'enllaç porta a «$1»";
"wikitext-preview-link-preview-title" = "Previsualització de l'enllaç";
"wikitext-upload-captcha-error" = "Error de verificació de CAPTCHA.";
"wikitext-upload-captcha-needed" = "Cal verificació de CAPTCHA.";
"wikitext-upload-result-unknown" = "No s'ha pogut determinar el resultat de la càrrega del viquitext.";
"wikitext-upload-save" = "S'està desant...";
"wikitext-upload-save-anonymously-warning" = "Les edicions seran atribuïdes a l'adreça IP del dispositiu. Si vostè $1 disposarà de més privadesa.";
<<<<<<< HEAD
"cc-by-sa-3.0" = "CC BY-SA 3.0";
=======
>>>>>>> 6c317155
"wikitext-upload-save-sign-in" = "Inicia una sessió";
"wikitext-upload-save-terms-name" = "Condicions d'ús";
"zero-charged-verbiage" = "Viquipèdia Zero desactivat";
"zero-charged-verbiage-extended" = "Carregar articles addicionals pot implicar costos per transmissió de dades. Els articles emmagatzemats sense connexió no impliquen transmissió de dades i són gratuïts.";
"zero-free-verbiage" = "Accés lliure a la Viquipèdia des del vostre operador mòbil (sense càrrecs per transmissió de dades)";
"zero-interstitial-cancel" = "Roman aquí";
"zero-interstitial-continue" = "Sortir";
"zero-interstitial-leave-app" = "Us poden cobrar per l'ús de dades. Segur que voleu anar al lloc extern?";
"zero-interstitial-title" = "Sortida de Viquipèdia Zero";
"zero-learn-more" = "S'aplicaran costos de dades per a aquesta aplicació de la Viquipèdia.";
"zero-learn-more-learn-more" = "Més informació";
"zero-learn-more-no-thanks" = "Descarta";
"zero-warn-when-leaving" = "Avisa'm si se surt de Viquipèdia Zero";<|MERGE_RESOLUTION|>--- conflicted
+++ resolved
@@ -371,10 +371,7 @@
 "wikitext-upload-result-unknown" = "No s'ha pogut determinar el resultat de la càrrega del viquitext.";
 "wikitext-upload-save" = "S'està desant...";
 "wikitext-upload-save-anonymously-warning" = "Les edicions seran atribuïdes a l'adreça IP del dispositiu. Si vostè $1 disposarà de més privadesa.";
-<<<<<<< HEAD
 "cc-by-sa-3.0" = "CC BY-SA 3.0";
-=======
->>>>>>> 6c317155
 "wikitext-upload-save-sign-in" = "Inicia una sessió";
 "wikitext-upload-save-terms-name" = "Condicions d'ús";
 "zero-charged-verbiage" = "Viquipèdia Zero desactivat";
