--- conflicted
+++ resolved
@@ -370,10 +370,7 @@
 "wikitext-upload-result-unknown" = "Не можам да го определам исходот од измените.";
 "wikitext-upload-save" = "Објавувам...";
 "wikitext-upload-save-anonymously-warning" = "Уредувањата ќе ѝ бидат припишани на IP-адресата на вашиот уред. Ако направите $1, тогаш ќе имате повеќе приватност.";
-<<<<<<< HEAD
 "cc-by-sa-3.0" = "CC BY-SA 3.0";
-=======
->>>>>>> 6c317155
 "wikitext-upload-save-sign-in" = "Најава";
 "wikitext-upload-save-terms-cc-by-sa-and-gdfl" = "Објавувајќи ги промените, се согласувате со $1 и со објавувањето вашите придонеси под лиценците $2 и $3 license.";
 "wikitext-upload-save-terms-name" = "Услови на употреба";
