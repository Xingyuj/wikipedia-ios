//  Created by Monte Hurd on 10/9/14.
//  Copyright (c) 2014 Wikimedia Foundation. Provided under MIT-style license; please copy and modify!

#import "ArticleFetcher.h"
#import "WMFNetworkUtilities.h"
#import "Defines.h"
#import "SessionSingleton.h"
#import "NSString+Extras.h"
#import "AFHTTPRequestOperationManager.h"
#import "ReadingActionFunnel.h"
#import "NSString+Extras.h"
#import "NSObject+Extras.h"
#import "MWNetworkActivityIndicatorManager.h"
#import <CoreTelephony/CTCarrier.h>
#import <CoreTelephony/CTTelephonyNetworkInfo.h>
#import <SystemConfiguration/SystemConfiguration.h>
#import "WMFArticleParsing.h"
#import "ZeroConfigState.h"
#import "MediaWikiKit.h"

// Reminder: For caching reasons, don't do "(scale * 320)" here.
#define LEAD_IMAGE_WIDTH (([UIScreen mainScreen].scale > 1) ? 640 : 320)

@interface ArticleFetcher ()

@property (nonatomic, assign, readwrite) BOOL sendUsageReports;

@end

@implementation ArticleFetcher

- (AFHTTPRequestOperation*)fetchSectionsForTitle:(MWKTitle*)title
                                     inDataStore:(MWKDataStore*)store
                                     withManager:(AFHTTPRequestOperationManager*)manager
                                   progressBlock:(WMFProgressHandler)progress
                                 completionBlock:(WMFArticleHandler)completion
                                      errorBlock:(WMFErrorHandler)errorHandler {
    NSAssert(title.text != nil, @"Title text nil");
    NSAssert(store != nil, @"Store nil");
    NSAssert(manager != nil, @"Manager nil");

    if (!title.text) {
        return nil;
    }
    if (!title.site.language) {
        return nil;
    }

    NSURL* url = [[SessionSingleton sharedInstance] urlForLanguage:title.site.language];

    NSDictionary* params = [self getParamsForTitle:title];

    [[MWNetworkActivityIndicatorManager sharedManager] push];

    [self addMCCMNCHeaderToRequestSerializer:manager.requestSerializer ifAppropriateForURL:url];

    AFHTTPRequestOperation* operation = [manager GET:url.absoluteString parameters:params success:^(AFHTTPRequestOperation* operation, id responseObject) {
        __block NSData* localResponseObject = responseObject;

        dispatch_async(dispatch_get_global_queue(DISPATCH_QUEUE_PRIORITY_LOW, 0), ^{
            //NSLog(@"JSON: %@", responseObject);
            [[MWNetworkActivityIndicatorManager sharedManager] pop];
            // Clear any MCCMNC header - needed because manager is a singleton.
            [self removeMCCMNCHeaderFromRequestSerializer:manager.requestSerializer];

            MWKArticle* article = [store articleWithTitle:title];
            // Convert the raw NSData response to a dictionary.
            NSDictionary* responseDictionary = [self dictionaryFromDataResponse:localResponseObject];
<<<<<<< HEAD
=======
            id error = responseDictionary[@"error"];
            if (error) {
                NSError* apiError = WMFErrorForApiErrorObject(error);
                [self finishWithError:apiError fetchedData:nil];
                return;
            }
>>>>>>> fa08cf6b

            @try {
                [article importMobileViewJSON:responseDictionary[@"mobileview"]];
                [article save];
            }@catch (NSException* e) {
                NSLog(@"%@", e);
                NSError* error = [NSError errorWithDomain:@"ArticleFetcher" code:666 userInfo:@{ @"exception": e }];
                if (errorHandler) {
                    errorHandler(error);
                }
                return;
            }

            for (int section = 0; section < [article.sections count]; section++) {
                (void)article.sections[section].images;             // hack
                WMFInjectArticleWithImagesFromSection(article, article.sections[section].text, section);
            }

            // Update article and section image data.
            // Reminder: don't recall article save here as it expensively re-writes all section html.
            [article saveWithoutSavingSectionText];

            if (completion) {
                completion(article);
            }
        });
    } failure:^(AFHTTPRequestOperation* operation, NSError* error) {
        NSLog(@"Error: %@", error);
        [[MWNetworkActivityIndicatorManager sharedManager] pop];

        if (errorHandler) {
            errorHandler(error);
        }
    }];

    __block CGFloat downloadProgress = 0.0;

    [operation setDownloadProgressBlock:^(NSUInteger bytesRead, long long totalBytesRead, long long totalBytesExpectedToRead) {
        if (totalBytesExpectedToRead > 0) {
            downloadProgress = (CGFloat)(totalBytesRead / totalBytesExpectedToRead);
        } else {
            downloadProgress += 0.05;
        }

        if (progress) {
            progress(downloadProgress);
        }
    }];

    return operation;
}

- (NSDictionary*)getParamsForTitle:(MWKTitle*)title {
    NSMutableDictionary* params = @{
        @"format": @"json",
        @"action": @"mobileview",
        @"sectionprop": WMFJoinedPropertyParameters(@[@"toclevel", @"line", @"anchor", @"level", @"number",
                                                      @"fromtitle", @"index"]),
        @"noheadings": @"true",
        @"sections": @"all",
        @"page": title.text,
        @"thumbwidth": @(LEAD_IMAGE_WIDTH),
        @"prop": WMFJoinedPropertyParameters(@[@"sections", @"text", @"lastmodified", @"lastmodifiedby",
                                               @"languagecount", @"id", @"protection", @"editable", @"displaytitle",
                                               @"thumb", @"description", @"image"])
    }.mutableCopy;

    return params;
}

// Add the MCC-MNC code asn HTTP (protocol) header once per session when user using cellular data connection.
// Logging will be done in its own file with specific fields. See the following URL for details.
// http://lists.wikimedia.org/pipermail/wikimedia-l/2014-April/071131.html

- (void)addMCCMNCHeaderToRequestSerializer:(AFHTTPRequestSerializer*)requestSerializer
                       ifAppropriateForURL:(NSURL*)url {
    /* MCC-MNC logging is only turned with an API hook */
    if (
        ![SessionSingleton sharedInstance].shouldSendUsageReports
        ||
        [SessionSingleton sharedInstance].zeroConfigState.sentMCCMNC
        ||
        ([url.host rangeOfString:@".m.wikipedia.org"].location == NSNotFound)
        ||
        ([url.relativePath rangeOfString:@"/w/api.php"].location == NSNotFound)
        ) {
        [requestSerializer setValue:nil forHTTPHeaderField:@"X-MCCMNC"];

        return;
    } else {
        CTCarrier* mno = [[[CTTelephonyNetworkInfo alloc] init] subscriberCellularProvider];
        if (mno) {
            SCNetworkReachabilityRef reachabilityRef =
                SCNetworkReachabilityCreateWithName(NULL, [[url host] UTF8String]);
            SCNetworkReachabilityFlags reachabilityFlags;
            SCNetworkReachabilityGetFlags(reachabilityRef, &reachabilityFlags);

            // The following is a good functioning mask in practice for the case where
            // cellular is being used, with wifi not on / there are no known wifi APs.
            // When wifi is on with a known wifi AP connection, kSCNetworkReachabilityFlagsReachable
            // is present, but kSCNetworkReachabilityFlagsIsWWAN is not present.
            if (reachabilityFlags == (
                    kSCNetworkReachabilityFlagsIsWWAN
                    |
                    kSCNetworkReachabilityFlagsReachable
                    |
                    kSCNetworkReachabilityFlagsTransientConnection
                    )
                ) {
                // In iOS disentangling network MCC-MNC from SIM MCC-MNC not in API yet.
                // So let's use the same value for both parts of the field.
                NSString* mcc    = mno.mobileCountryCode ? mno.mobileCountryCode : @"000";
                NSString* mnc    = mno.mobileNetworkCode ? mno.mobileNetworkCode : @"000";
                NSString* mccMnc = [[NSString alloc] initWithFormat:@"%@-%@,%@-%@", mcc, mnc, mcc, mnc];

                [SessionSingleton sharedInstance].zeroConfigState.sentMCCMNC = true;

                [requestSerializer setValue:mccMnc forHTTPHeaderField:@"X-MCCMNC"];
            }
        }
    }
}

@end<|MERGE_RESOLUTION|>--- conflicted
+++ resolved
@@ -60,21 +60,16 @@
         dispatch_async(dispatch_get_global_queue(DISPATCH_QUEUE_PRIORITY_LOW, 0), ^{
             //NSLog(@"JSON: %@", responseObject);
             [[MWNetworkActivityIndicatorManager sharedManager] pop];
-            // Clear any MCCMNC header - needed because manager is a singleton.
-            [self removeMCCMNCHeaderFromRequestSerializer:manager.requestSerializer];
 
             MWKArticle* article = [store articleWithTitle:title];
             // Convert the raw NSData response to a dictionary.
             NSDictionary* responseDictionary = [self dictionaryFromDataResponse:localResponseObject];
-<<<<<<< HEAD
-=======
             id error = responseDictionary[@"error"];
             if (error) {
                 NSError* apiError = WMFErrorForApiErrorObject(error);
                 [self finishWithError:apiError fetchedData:nil];
                 return;
             }
->>>>>>> fa08cf6b
 
             @try {
                 [article importMobileViewJSON:responseDictionary[@"mobileview"]];
@@ -163,7 +158,6 @@
         ) {
         [requestSerializer setValue:nil forHTTPHeaderField:@"X-MCCMNC"];
 
-        return;
     } else {
         CTCarrier* mno = [[[CTTelephonyNetworkInfo alloc] init] subscriberCellularProvider];
         if (mno) {
