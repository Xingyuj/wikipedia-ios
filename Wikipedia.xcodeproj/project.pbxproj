// !$*UTF8*$!
{
	archiveVersion = 1;
	classes = {
	};
	objectVersion = 46;
	objects = {

/* Begin PBXBuildFile section */
		04016E1A1B3264C700D732FE /* UIViewController+WMFStoryboardUtilities.m in Sources */ = {isa = PBXBuildFile; fileRef = 04016E191B3264C700D732FE /* UIViewController+WMFStoryboardUtilities.m */; };
		04016E1C1B3285B700D732FE /* AboutViewController.storyboard in Resources */ = {isa = PBXBuildFile; fileRef = 04016E1B1B3285B700D732FE /* AboutViewController.storyboard */; };
		04016E1E1B328E8B00D732FE /* OnboardingViewController.storyboard in Resources */ = {isa = PBXBuildFile; fileRef = 04016E1D1B328E8B00D732FE /* OnboardingViewController.storyboard */; };
		04016E201B329D4500D732FE /* PageHistoryViewController.storyboard in Resources */ = {isa = PBXBuildFile; fileRef = 04016E1F1B329D4500D732FE /* PageHistoryViewController.storyboard */; };
		04016E241B335F0200D732FE /* WMFArticlePresenter.m in Sources */ = {isa = PBXBuildFile; fileRef = 04016E231B335F0200D732FE /* WMFArticlePresenter.m */; };
		04090A3B187FB7D000577EDF /* UIView+Debugging.m in Sources */ = {isa = PBXBuildFile; fileRef = 04090A3A187FB7D000577EDF /* UIView+Debugging.m */; };
		040D83591AB0ECFD000896D5 /* WMFCenteredPathView.m in Sources */ = {isa = PBXBuildFile; fileRef = 040D83581AB0ECFD000896D5 /* WMFCenteredPathView.m */; };
		040D835E1AB0EE45000896D5 /* WMFGeometry.c in Sources */ = {isa = PBXBuildFile; fileRef = 040D835C1AB0EE45000896D5 /* WMFGeometry.c */; };
		04142A8F184F974E006EF779 /* NSDate-Utilities.m in Sources */ = {isa = PBXBuildFile; fileRef = 04142A8E184F974E006EF779 /* NSDate-Utilities.m */; };
		0415581C18ADFA5D00B81A59 /* UIImage+ColorMask.m in Sources */ = {isa = PBXBuildFile; fileRef = 0415581B18ADFA5C00B81A59 /* UIImage+ColorMask.m */; };
		041A3B5E18E11ED90079FF1C /* LanguageCell.m in Sources */ = {isa = PBXBuildFile; fileRef = 041A3B5918E11ED90079FF1C /* LanguageCell.m */; };
		041A3B6218E11ED90079FF1C /* LanguagesViewController.m in Sources */ = {isa = PBXBuildFile; fileRef = 041A3B5D18E11ED90079FF1C /* LanguagesViewController.m */; };
		041C55D21950B27D006CE0EF /* EditSummaryViewController.m in Sources */ = {isa = PBXBuildFile; fileRef = 041C55D11950B27D006CE0EF /* EditSummaryViewController.m */; };
		041C6206199ED2A20061516F /* MWKSection+TOC.m in Sources */ = {isa = PBXBuildFile; fileRef = 041C6205199ED2A20061516F /* MWKSection+TOC.m */; };
		041E32371B72AB9A001D0E28 /* WMFSectionHeadersViewController.m in Sources */ = {isa = PBXBuildFile; fileRef = 041E32311B72AB9A001D0E28 /* WMFSectionHeadersViewController.m */; };
		041E32381B72AB9A001D0E28 /* WMFSectionHeader.m in Sources */ = {isa = PBXBuildFile; fileRef = 041E32331B72AB9A001D0E28 /* WMFSectionHeader.m */; };
		041E32391B72AB9A001D0E28 /* WMFSectionHeader.xib in Resources */ = {isa = PBXBuildFile; fileRef = 041E32341B72AB9A001D0E28 /* WMFSectionHeader.xib */; };
		041E323A1B72AB9A001D0E28 /* WMFSectionHeaderModel.m in Sources */ = {isa = PBXBuildFile; fileRef = 041E32361B72AB9A001D0E28 /* WMFSectionHeaderModel.m */; };
		041E32401B736CCF001D0E28 /* UIWebView+WMFJavascriptContext.m in Sources */ = {isa = PBXBuildFile; fileRef = 041E323F1B736CCF001D0E28 /* UIWebView+WMFJavascriptContext.m */; };
		041EFC371996A1F800B2CB28 /* MapKit.framework in Frameworks */ = {isa = PBXBuildFile; fileRef = 041EFC361996A1F800B2CB28 /* MapKit.framework */; };
		04224500197F5E09005DD0BF /* AbuseFilterAlert.m in Sources */ = {isa = PBXBuildFile; fileRef = 042244FC197F5E09005DD0BF /* AbuseFilterAlert.m */; };
		04224501197F5E09005DD0BF /* BulletedLabel.m in Sources */ = {isa = PBXBuildFile; fileRef = 042244FE197F5E09005DD0BF /* BulletedLabel.m */; };
		04224502197F5E09005DD0BF /* BulletedLabel.xib in Resources */ = {isa = PBXBuildFile; fileRef = 042244FF197F5E09005DD0BF /* BulletedLabel.xib */; };
		042258521B33EAD400FDD0C6 /* ShareMenuSavePageActivity.m in Sources */ = {isa = PBXBuildFile; fileRef = 042258511B33EAD400FDD0C6 /* ShareMenuSavePageActivity.m */; };
		042258561B34A29800FDD0C6 /* PreviewAndSaveViewController.storyboard in Resources */ = {isa = PBXBuildFile; fileRef = 042258551B34A29800FDD0C6 /* PreviewAndSaveViewController.storyboard */; };
		042258581B34A2C100FDD0C6 /* EditSummaryViewController.storyboard in Resources */ = {isa = PBXBuildFile; fileRef = 042258571B34A2C100FDD0C6 /* EditSummaryViewController.storyboard */; };
		04272E7B1940EEBC00CC682F /* WMFAssetsFile.m in Sources */ = {isa = PBXBuildFile; fileRef = 04272E791940EEBC00CC682F /* WMFAssetsFile.m */; };
		0429300A18604898002A13FC /* SavedPagesResultCell.m in Sources */ = {isa = PBXBuildFile; fileRef = 0429300418604898002A13FC /* SavedPagesResultCell.m */; };
		0429301018604898002A13FC /* SavedPagesViewController.m in Sources */ = {isa = PBXBuildFile; fileRef = 0429300918604898002A13FC /* SavedPagesViewController.m */; };
		042950D41A9D3BA7009BE784 /* UIColor+WMFHexColor.m in Sources */ = {isa = PBXBuildFile; fileRef = 042950D31A9D3BA7009BE784 /* UIColor+WMFHexColor.m */; };
		042BEAEF1A92EE66002CF320 /* UIWebView+WMFTrackingView.m in Sources */ = {isa = PBXBuildFile; fileRef = 042BEAEE1A92EE66002CF320 /* UIWebView+WMFTrackingView.m */; };
		042E3B931AA16D6700BF8D66 /* UIViewController+WMFChildViewController.m in Sources */ = {isa = PBXBuildFile; fileRef = 042E3B921AA16D6700BF8D66 /* UIViewController+WMFChildViewController.m */; };
		0433263F1B0D3574009DB316 /* WMFArticleImageProtocol.m in Sources */ = {isa = PBXBuildFile; fileRef = 0433263E1B0D3574009DB316 /* WMFArticleImageProtocol.m */; };
		0433542218A023FE009305F0 /* UIViewController+WMFHideKeyboard.m in Sources */ = {isa = PBXBuildFile; fileRef = 0433542118A023FE009305F0 /* UIViewController+WMFHideKeyboard.m */; };
		0433542618A093C5009305F0 /* UIView+RemoveConstraints.m in Sources */ = {isa = PBXBuildFile; fileRef = 0433542518A093C5009305F0 /* UIView+RemoveConstraints.m */; };
		0436998E1B45B673002FD81D /* WMFArticleTableHeaderView.m in Sources */ = {isa = PBXBuildFile; fileRef = 0436998D1B45B673002FD81D /* WMFArticleTableHeaderView.m */; };
		043699911B45B68D002FD81D /* WMFArticleSectionCell.m in Sources */ = {isa = PBXBuildFile; fileRef = 043699901B45B68D002FD81D /* WMFArticleSectionCell.m */; };
		0439317619FB092600386E8F /* UIWebView+LoadAssetsHtml.m in Sources */ = {isa = PBXBuildFile; fileRef = 0439317519FB092600386E8F /* UIWebView+LoadAssetsHtml.m */; };
		043B6E8E1ACDE0CF0005C60B /* NSAttributedString+WMFSavedPagesAttributedStrings.m in Sources */ = {isa = PBXBuildFile; fileRef = 043B6E8D1ACDE0CF0005C60B /* NSAttributedString+WMFSavedPagesAttributedStrings.m */; };
		043B6E8F1ACDE0CF0005C60B /* NSAttributedString+WMFSavedPagesAttributedStrings.m in Sources */ = {isa = PBXBuildFile; fileRef = 043B6E8D1ACDE0CF0005C60B /* NSAttributedString+WMFSavedPagesAttributedStrings.m */; };
		043C69211B85689F00941051 /* NSAttributedString+WMFTrim.m in Sources */ = {isa = PBXBuildFile; fileRef = 043C69201B85689F00941051 /* NSAttributedString+WMFTrim.m */; };
		043C69231B8569FA00941051 /* NSAttributedString+WMFTrimTests.m in Sources */ = {isa = PBXBuildFile; fileRef = 043C69221B8569FA00941051 /* NSAttributedString+WMFTrimTests.m */; };
		043C69261B856C2A00941051 /* XCTestCase+WMFVisualTestConvenience.m in Sources */ = {isa = PBXBuildFile; fileRef = 043C69251B856C2A00941051 /* XCTestCase+WMFVisualTestConvenience.m */; };
		043C69291B86502F00941051 /* NSCharacterSet+WMFExtras.m in Sources */ = {isa = PBXBuildFile; fileRef = 043C69281B86502F00941051 /* NSCharacterSet+WMFExtras.m */; };
		043F18E118D9691D00D8489A /* TopActionSheetLabel.m in Sources */ = {isa = PBXBuildFile; fileRef = 043F18DC18D9691D00D8489A /* TopActionSheetLabel.m */; };
		043F18E518D9691D00D8489A /* UINavigationController+TopActionSheet.m in Sources */ = {isa = PBXBuildFile; fileRef = 043F18E018D9691D00D8489A /* UINavigationController+TopActionSheet.m */; };
		043F8BF21A11699A00D1AE44 /* UIView+WMFRoundCorners.m in Sources */ = {isa = PBXBuildFile; fileRef = 043F8BF11A11699A00D1AE44 /* UIView+WMFRoundCorners.m */; };
		04414DDF1A1420EB00A41B4E /* WikiDataShortDescriptionFetcher.m in Sources */ = {isa = PBXBuildFile; fileRef = 04414DDE1A1420EB00A41B4E /* WikiDataShortDescriptionFetcher.m */; };
		0442F57B19006DCC00F55DF9 /* PageHistoryLabel.m in Sources */ = {isa = PBXBuildFile; fileRef = 0442F57A19006DCC00F55DF9 /* PageHistoryLabel.m */; };
		044396231A3D33030081557D /* UICollectionViewCell+DynamicCellHeight.m in Sources */ = {isa = PBXBuildFile; fileRef = 044396221A3D33030081557D /* UICollectionViewCell+DynamicCellHeight.m */; };
		0447862F185145090050563B /* HistoryResultCell.m in Sources */ = {isa = PBXBuildFile; fileRef = 04478621185145090050563B /* HistoryResultCell.m */; };
		04478631185145090050563B /* HistoryResultPrototypeView.xib in Resources */ = {isa = PBXBuildFile; fileRef = 04478622185145090050563B /* HistoryResultPrototypeView.xib */; };
		04478633185145090050563B /* HistoryViewController.m in Sources */ = {isa = PBXBuildFile; fileRef = 04478624185145090050563B /* HistoryViewController.m */; };
		0447863D185145090050563B /* WebViewController.m in Sources */ = {isa = PBXBuildFile; fileRef = 0447862E185145090050563B /* WebViewController.m */; };
		0447866F1852B5010050563B /* SessionSingleton.m in Sources */ = {isa = PBXBuildFile; fileRef = 0447866E1852B5010050563B /* SessionSingleton.m */; };
		04490FD51AF16A83009FAB52 /* WMFBundledImageProtocol.m in Sources */ = {isa = PBXBuildFile; fileRef = 04490FD41AF16A83009FAB52 /* WMFBundledImageProtocol.m */; };
		0449D1421B83D9370036A9C8 /* NSAttributedString+WMFModifyTests.m in Sources */ = {isa = PBXBuildFile; fileRef = 0449D1411B83D9370036A9C8 /* NSAttributedString+WMFModifyTests.m */; };
		0449E63518A9845C00D51524 /* LoginViewController.m in Sources */ = {isa = PBXBuildFile; fileRef = 0449E63418A9845C00D51524 /* LoginViewController.m */; };
		0449E63918AAA26A00D51524 /* NSHTTPCookieStorage+CloneCookie.m in Sources */ = {isa = PBXBuildFile; fileRef = 0449E63818AAA26A00D51524 /* NSHTTPCookieStorage+CloneCookie.m */; };
		044BD6B618849AD000FFE4BE /* SectionEditorViewController.m in Sources */ = {isa = PBXBuildFile; fileRef = 044BD6B418849AD000FFE4BE /* SectionEditorViewController.m */; };
		045AB8C31B1E15D9002839D7 /* NSURL+Extras.m in Sources */ = {isa = PBXBuildFile; fileRef = 045AB8C21B1E15D9002839D7 /* NSURL+Extras.m */; };
		045D872119FAD2FA0035C1F9 /* AboutViewController.m in Sources */ = {isa = PBXBuildFile; fileRef = 045D872019FAD2FA0035C1F9 /* AboutViewController.m */; };
		045DB3441B9930EB0095940D /* WMFArticleViewLoadingView.xib in Resources */ = {isa = PBXBuildFile; fileRef = 045DB3431B9930EB0095940D /* WMFArticleViewLoadingView.xib */; };
		04616DFC1AE706C600815BCE /* WMFLocalizationProtocol.m in Sources */ = {isa = PBXBuildFile; fileRef = 04616DFB1AE706C600815BCE /* WMFLocalizationProtocol.m */; };
		04627C981B91989200414AC6 /* WMFSaveButtonController.m in Sources */ = {isa = PBXBuildFile; fileRef = 04627C971B91989200414AC6 /* WMFSaveButtonController.m */; };
		0463639818A844570049EE4F /* KeychainCredentials.m in Sources */ = {isa = PBXBuildFile; fileRef = 0463639718A844570049EE4F /* KeychainCredentials.m */; };
		04661DC81B4346C90045E970 /* WMFArticleViewController.storyboard in Resources */ = {isa = PBXBuildFile; fileRef = 04661DC71B4346C90045E970 /* WMFArticleViewController.storyboard */; };
		046A4B9D1B38DC5400440F67 /* UIView+WMFRTLMirroring.m in Sources */ = {isa = PBXBuildFile; fileRef = 046A4B9C1B38DC5400440F67 /* UIView+WMFRTLMirroring.m */; };
		046D3CA01B8BDFB3004F2B92 /* UIWebView+WMFJavascriptToXcodeConsoleLogging.m in Sources */ = {isa = PBXBuildFile; fileRef = 046D3C9F1B8BDFB3004F2B92 /* UIWebView+WMFJavascriptToXcodeConsoleLogging.m */; };
		046E2B6B1B31ED94008A99A6 /* UIButton+WMFButton.m in Sources */ = {isa = PBXBuildFile; fileRef = 046E2B6A1B31ED94008A99A6 /* UIButton+WMFButton.m */; };
		046E2B6F1B3213BE008A99A6 /* UIBarButtonItem+WMFButtonConvenience.m in Sources */ = {isa = PBXBuildFile; fileRef = 046E2B6E1B3213BE008A99A6 /* UIBarButtonItem+WMFButtonConvenience.m */; };
		04709B5E1B829E3C0086B978 /* NSAttributedString+WMFModify.m in Sources */ = {isa = PBXBuildFile; fileRef = 04709B5D1B829E3C0086B978 /* NSAttributedString+WMFModify.m */; };
		0472BC18193AD88C00C40BDA /* MWKSection+DisplayHtml.m in Sources */ = {isa = PBXBuildFile; fileRef = 0472BC17193AD88C00C40BDA /* MWKSection+DisplayHtml.m */; };
		047801BE18AE987900DBB747 /* UIButton+ColorMask.m in Sources */ = {isa = PBXBuildFile; fileRef = 047801BD18AE987900DBB747 /* UIButton+ColorMask.m */; };
		047E74141860509000916964 /* SavedPagesResultPrototypeView.xib in Resources */ = {isa = PBXBuildFile; fileRef = 047E74131860509000916964 /* SavedPagesResultPrototypeView.xib */; };
		047ED63918C13E4900442BE3 /* PreviewWebView.m in Sources */ = {isa = PBXBuildFile; fileRef = 047ED63818C13E4900442BE3 /* PreviewWebView.m */; };
		0480AEA01AA4F4DA00A9950C /* WMFIntrinsicContentSizeAwareTableView.m in Sources */ = {isa = PBXBuildFile; fileRef = 0480AE9F1AA4F4DA00A9950C /* WMFIntrinsicContentSizeAwareTableView.m */; };
		04821CD119895EDC007558F6 /* ReferenceGradientView.m in Sources */ = {isa = PBXBuildFile; fileRef = 04821CD019895EDC007558F6 /* ReferenceGradientView.m */; };
		0484411E19FF15AF00FD26C5 /* AboutViewController.plist in Resources */ = {isa = PBXBuildFile; fileRef = 0484411D19FF15AF00FD26C5 /* AboutViewController.plist */; };
		0484B9061ABB50FA00874073 /* WMFArticleParsing.m in Sources */ = {isa = PBXBuildFile; fileRef = 0484B9051ABB50FA00874073 /* WMFArticleParsing.m */; };
		0484B9071ABB50FA00874073 /* WMFArticleParsing.m in Sources */ = {isa = PBXBuildFile; fileRef = 0484B9051ABB50FA00874073 /* WMFArticleParsing.m */; };
		0484E3DE19D9D19B0085D18D /* UIView+ConstraintsScale.m in Sources */ = {isa = PBXBuildFile; fileRef = 0484E3DD19D9D19B0085D18D /* UIView+ConstraintsScale.m */; };
		0487045519F824D700B7D307 /* QueuesSingleton.m in Sources */ = {isa = PBXBuildFile; fileRef = 0487044119F824D700B7D307 /* QueuesSingleton.m */; };
		0487047E19F8262600B7D307 /* AccountCreationTokenFetcher.m in Sources */ = {isa = PBXBuildFile; fileRef = 0487045819F8262600B7D307 /* AccountCreationTokenFetcher.m */; };
		0487047F19F8262600B7D307 /* AccountCreator.m in Sources */ = {isa = PBXBuildFile; fileRef = 0487045A19F8262600B7D307 /* AccountCreator.m */; };
		0487048019F8262600B7D307 /* AccountLogin.m in Sources */ = {isa = PBXBuildFile; fileRef = 0487045C19F8262600B7D307 /* AccountLogin.m */; };
		0487048219F8262600B7D307 /* AssetsFileFetcher.m in Sources */ = {isa = PBXBuildFile; fileRef = 0487046019F8262600B7D307 /* AssetsFileFetcher.m */; };
		0487048319F8262600B7D307 /* FetcherBase.m in Sources */ = {isa = PBXBuildFile; fileRef = 0487046319F8262600B7D307 /* FetcherBase.m */; };
		0487048419F8262600B7D307 /* CaptchaResetter.m in Sources */ = {isa = PBXBuildFile; fileRef = 0487046519F8262600B7D307 /* CaptchaResetter.m */; };
		0487048519F8262600B7D307 /* EditTokenFetcher.m in Sources */ = {isa = PBXBuildFile; fileRef = 0487046719F8262600B7D307 /* EditTokenFetcher.m */; };
		0487048619F8262600B7D307 /* MWKLanguageLinkFetcher.m in Sources */ = {isa = PBXBuildFile; fileRef = 0487046919F8262600B7D307 /* MWKLanguageLinkFetcher.m */; };
		0487048719F8262600B7D307 /* LoginTokenFetcher.m in Sources */ = {isa = PBXBuildFile; fileRef = 0487046B19F8262600B7D307 /* LoginTokenFetcher.m */; };
		0487048919F8262600B7D307 /* PageHistoryFetcher.m in Sources */ = {isa = PBXBuildFile; fileRef = 0487046F19F8262600B7D307 /* PageHistoryFetcher.m */; };
		0487048A19F8262600B7D307 /* PreviewHtmlFetcher.m in Sources */ = {isa = PBXBuildFile; fileRef = 0487047119F8262600B7D307 /* PreviewHtmlFetcher.m */; };
		0487048B19F8262600B7D307 /* RandomArticleFetcher.m in Sources */ = {isa = PBXBuildFile; fileRef = 0487047319F8262600B7D307 /* RandomArticleFetcher.m */; };
		0487048C19F8262600B7D307 /* SearchResultFetcher.m in Sources */ = {isa = PBXBuildFile; fileRef = 0487047519F8262600B7D307 /* SearchResultFetcher.m */; };
		0487048D19F8262600B7D307 /* ThumbnailFetcher.m in Sources */ = {isa = PBXBuildFile; fileRef = 0487047719F8262600B7D307 /* ThumbnailFetcher.m */; };
		0487048E19F8262600B7D307 /* WikipediaZeroMessageFetcher.m in Sources */ = {isa = PBXBuildFile; fileRef = 0487047919F8262600B7D307 /* WikipediaZeroMessageFetcher.m */; };
		0487048F19F8262600B7D307 /* WikiTextSectionFetcher.m in Sources */ = {isa = PBXBuildFile; fileRef = 0487047B19F8262600B7D307 /* WikiTextSectionFetcher.m */; };
		0487049019F8262600B7D307 /* WikiTextSectionUploader.m in Sources */ = {isa = PBXBuildFile; fileRef = 0487047D19F8262600B7D307 /* WikiTextSectionUploader.m */; };
		048830D21AB775E3005BF3A1 /* UIScrollView+WMFScrollsToTop.m in Sources */ = {isa = PBXBuildFile; fileRef = 048830D11AB775E3005BF3A1 /* UIScrollView+WMFScrollsToTop.m */; };
		048830D31AB775E3005BF3A1 /* UIScrollView+WMFScrollsToTop.m in Sources */ = {isa = PBXBuildFile; fileRef = 048830D11AB775E3005BF3A1 /* UIScrollView+WMFScrollsToTop.m */; };
		049289291B1FBC1800BE4B21 /* WMFURLCache.m in Sources */ = {isa = PBXBuildFile; fileRef = 049289281B1FBC1800BE4B21 /* WMFURLCache.m */; };
		0493C2CC1952373100EBB973 /* DataHousekeeping.m in Sources */ = {isa = PBXBuildFile; fileRef = 0493C2CB1952373100EBB973 /* DataHousekeeping.m */; };
		0493C2D419526A0100EBB973 /* WikiFont-Glyphs.ttf in Resources */ = {isa = PBXBuildFile; fileRef = 0493C2D319526A0100EBB973 /* WikiFont-Glyphs.ttf */; };
		049566C218F5F4CB0058EA12 /* ZeroConfigState.m in Sources */ = {isa = PBXBuildFile; fileRef = 049566C118F5F4CB0058EA12 /* ZeroConfigState.m */; };
		04A1C4FC1B94F10600B47788 /* WMFSaveButtonControllerTests.m in Sources */ = {isa = PBXBuildFile; fileRef = 04A1C4FB1B94F10600B47788 /* WMFSaveButtonControllerTests.m */; };
		04A807311B757880007F4EDD /* UIButton+WMFMultiLineHeight.swift in Sources */ = {isa = PBXBuildFile; fileRef = 04A807301B757880007F4EDD /* UIButton+WMFMultiLineHeight.swift */; };
		04A807331B76BF36007F4EDD /* NSArray+WMFPredicate.swift in Sources */ = {isa = PBXBuildFile; fileRef = 04A807321B76BF36007F4EDD /* NSArray+WMFPredicate.swift */; };
		04A807341B7738C6007F4EDD /* NSArray+PredicateTests.m in Sources */ = {isa = PBXBuildFile; fileRef = BCA6764A1AC05FAD00A16160 /* NSArray+PredicateTests.m */; };
		04A97E8718B81D5D0046B166 /* AccountCreationViewController.m in Sources */ = {isa = PBXBuildFile; fileRef = 04A97E8618B81D5D0046B166 /* AccountCreationViewController.m */; };
		04A9C2931B4B51E0008B996F /* WMFArticleSectionHeaderView.m in Sources */ = {isa = PBXBuildFile; fileRef = 04A9C2921B4B51E0008B996F /* WMFArticleSectionHeaderView.m */; };
		04A9C2A21B4F326D008B996F /* WMFArticleReadMoreCell.m in Sources */ = {isa = PBXBuildFile; fileRef = 04A9C2A11B4F326D008B996F /* WMFArticleReadMoreCell.m */; };
		04AE1C701891B302002D5487 /* NSObject+Extras.m in Sources */ = {isa = PBXBuildFile; fileRef = 04AE1C6F1891B302002D5487 /* NSObject+Extras.m */; };
		04AE520519DB5E0900F89B92 /* NSObject+ConstraintsScale.m in Sources */ = {isa = PBXBuildFile; fileRef = 04AE520419DB5E0900F89B92 /* NSObject+ConstraintsScale.m */; };
		04AEF0F01B2E87A800EFE858 /* WebViewController.storyboard in Resources */ = {isa = PBXBuildFile; fileRef = 04AEF0EF1B2E87A800EFE858 /* WebViewController.storyboard */; };
		04AEF0F41B2E8CA100EFE858 /* SectionEditorViewController.storyboard in Resources */ = {isa = PBXBuildFile; fileRef = 04AEF0F31B2E8CA100EFE858 /* SectionEditorViewController.storyboard */; };
		04AEF0F61B2E8F6300EFE858 /* ReferencesVC.storyboard in Resources */ = {isa = PBXBuildFile; fileRef = 04AEF0F51B2E8F6300EFE858 /* ReferencesVC.storyboard */; };
		04AEF0FB1B2F703700EFE858 /* PrimaryMenuViewController.storyboard in Resources */ = {isa = PBXBuildFile; fileRef = 04AEF0FA1B2F703700EFE858 /* PrimaryMenuViewController.storyboard */; };
		04B0E3EA1AE8252800379AE0 /* NSURL+WMFRest.m in Sources */ = {isa = PBXBuildFile; fileRef = 04B0E3E91AE8252800379AE0 /* NSURL+WMFRest.m */; };
		04B0EA47190B2319007458AF /* PreviewLicenseView.xib in Resources */ = {isa = PBXBuildFile; fileRef = 04B0EA46190B2319007458AF /* PreviewLicenseView.xib */; };
		04B0EA4A190B2348007458AF /* PreviewLicenseView.m in Sources */ = {isa = PBXBuildFile; fileRef = 04B0EA49190B2348007458AF /* PreviewLicenseView.m */; };
		04B501F81B7AEB03007BE332 /* NSArray+WMFExtensions.swift in Sources */ = {isa = PBXBuildFile; fileRef = 04B501F71B7AEB03007BE332 /* NSArray+WMFExtensions.swift */; };
		04B501FA1B7AF16C007BE332 /* NSArray+WMFExtensionsTests.m in Sources */ = {isa = PBXBuildFile; fileRef = 04B501F91B7AF16C007BE332 /* NSArray+WMFExtensionsTests.m */; };
		04B7B9BD18B5570E00A63551 /* CaptchaViewController.m in Sources */ = {isa = PBXBuildFile; fileRef = 04B7B9BC18B5570E00A63551 /* CaptchaViewController.m */; };
		04B91AA718E34BBC00FFAA1C /* UIView+TemporaryAnimatedXF.m in Sources */ = {isa = PBXBuildFile; fileRef = 04B91AA618E34BBC00FFAA1C /* UIView+TemporaryAnimatedXF.m */; };
		04B91AAB18E3D9E200FFAA1C /* NSString+FormattedAttributedString.m in Sources */ = {isa = PBXBuildFile; fileRef = 04B91AAA18E3D9E200FFAA1C /* NSString+FormattedAttributedString.m */; };
		04BA48A11A80062F00CB5CAE /* UIFont+WMFStyle.m in Sources */ = {isa = PBXBuildFile; fileRef = 04BA48A01A80062E00CB5CAE /* UIFont+WMFStyle.m */; };
		04C43AA4183440C1006C643B /* MWNetworkActivityIndicatorManager.m in Sources */ = {isa = PBXBuildFile; fileRef = 04C43AA1183440C1006C643B /* MWNetworkActivityIndicatorManager.m */; };
		04C43AAE18344131006C643B /* CommunicationBridge.m in Sources */ = {isa = PBXBuildFile; fileRef = 04C43AAB18344131006C643B /* CommunicationBridge.m */; };
		04C43AC0183442FC006C643B /* NSString+Extras.m in Sources */ = {isa = PBXBuildFile; fileRef = 04C43ABB183442FC006C643B /* NSString+Extras.m */; };
		04C695CE18ED08D900D9F2DA /* UIView+WMFSearchSubviews.m in Sources */ = {isa = PBXBuildFile; fileRef = 04C695CD18ED08D900D9F2DA /* UIView+WMFSearchSubviews.m */; };
		04C695D218ED213000D9F2DA /* UIScrollView+NoHorizontalScrolling.m in Sources */ = {isa = PBXBuildFile; fileRef = 04C695D118ED213000D9F2DA /* UIScrollView+NoHorizontalScrolling.m */; };
		04C7576E1A1AA2D00084AC39 /* RecentSearchCell.m in Sources */ = {isa = PBXBuildFile; fileRef = 04C7576C1A1AA2D00084AC39 /* RecentSearchCell.m */; };
		04C7576F1A1AA2D00084AC39 /* RecentSearchCell.xib in Resources */ = {isa = PBXBuildFile; fileRef = 04C7576D1A1AA2D00084AC39 /* RecentSearchCell.xib */; };
		04C91CEB195517250035ED1B /* OnboardingViewController.m in Sources */ = {isa = PBXBuildFile; fileRef = 04C91CEA195517250035ED1B /* OnboardingViewController.m */; };
		04C9509D19EF02980013F3C0 /* EventLogger.m in Sources */ = {isa = PBXBuildFile; fileRef = 04C9509C19EF02980013F3C0 /* EventLogger.m */; };
		04CB603D1B5053120052B6EF /* UITableViewCell+WMFEdgeToEdgeSeparator.m in Sources */ = {isa = PBXBuildFile; fileRef = 04CB603C1B5053120052B6EF /* UITableViewCell+WMFEdgeToEdgeSeparator.m */; };
		04CCA0C01983086D000E982A /* ReferencesVC.m in Sources */ = {isa = PBXBuildFile; fileRef = 04CCA0BF1983086D000E982A /* ReferencesVC.m */; };
		04CCA0C319830A44000E982A /* ReferenceVC.m in Sources */ = {isa = PBXBuildFile; fileRef = 04CCA0C219830A44000E982A /* ReferenceVC.m */; };
		04CCCFEE1935093A00E3F60C /* SecondaryMenuRowView.m in Sources */ = {isa = PBXBuildFile; fileRef = 04CCCFEA1935093A00E3F60C /* SecondaryMenuRowView.m */; };
		04CCCFEF1935093A00E3F60C /* SecondaryMenuRowView.xib in Resources */ = {isa = PBXBuildFile; fileRef = 04CCCFEB1935093A00E3F60C /* SecondaryMenuRowView.xib */; };
		04CCCFF01935093A00E3F60C /* WMFSettingsViewController.m in Sources */ = {isa = PBXBuildFile; fileRef = 04CCCFED1935093A00E3F60C /* WMFSettingsViewController.m */; };
		04CCCFF61935094000E3F60C /* PrimaryMenuViewController.m in Sources */ = {isa = PBXBuildFile; fileRef = 04CCCFF31935094000E3F60C /* PrimaryMenuViewController.m */; };
		04CCCFF71935094000E3F60C /* PrimaryMenuTableViewCell.m in Sources */ = {isa = PBXBuildFile; fileRef = 04CCCFF51935094000E3F60C /* PrimaryMenuTableViewCell.m */; };
		04D149DD18877343006B4104 /* AlertLabel.m in Sources */ = {isa = PBXBuildFile; fileRef = 04D149DA18877343006B4104 /* AlertLabel.m */; };
		04D149DF18877343006B4104 /* UIViewController+Alert.m in Sources */ = {isa = PBXBuildFile; fileRef = 04D149DC18877343006B4104 /* UIViewController+Alert.m */; };
		04D2F0D11B88330700E42A76 /* FBSnapshotTestCase+WMFConvenience.m in Sources */ = {isa = PBXBuildFile; fileRef = 04D2F0CF1B8832FB00E42A76 /* FBSnapshotTestCase+WMFConvenience.m */; };
		04D34DB21863D39000610A87 /* libxml2.dylib in Frameworks */ = {isa = PBXBuildFile; fileRef = 04D34DB11863D39000610A87 /* libxml2.dylib */; };
		04D686C91AB28FE40009B44A /* UIImage+WMFFocalImageDrawing.m in Sources */ = {isa = PBXBuildFile; fileRef = 04D686C81AB28FE40009B44A /* UIImage+WMFFocalImageDrawing.m */; };
		04D686F41AB2949C0009B44A /* MenuButton.m in Sources */ = {isa = PBXBuildFile; fileRef = 04D686E91AB2949C0009B44A /* MenuButton.m */; };
		04D686F61AB2949C0009B44A /* MenuLabel.m in Sources */ = {isa = PBXBuildFile; fileRef = 04D686EB1AB2949C0009B44A /* MenuLabel.m */; };
		04D686F81AB2949C0009B44A /* PaddedLabel.m in Sources */ = {isa = PBXBuildFile; fileRef = 04D686ED1AB2949C0009B44A /* PaddedLabel.m */; };
		04D686FA1AB2949C0009B44A /* TabularScrollView.m in Sources */ = {isa = PBXBuildFile; fileRef = 04D686EF1AB2949C0009B44A /* TabularScrollView.m */; };
		04D686FC1AB2949C0009B44A /* WikiGlyphButton.m in Sources */ = {isa = PBXBuildFile; fileRef = 04D686F11AB2949C0009B44A /* WikiGlyphButton.m */; };
		04D686FE1AB2949C0009B44A /* WikiGlyphLabel.m in Sources */ = {isa = PBXBuildFile; fileRef = 04D686F31AB2949C0009B44A /* WikiGlyphLabel.m */; };
		04DA87701B2FF5B200C948F8 /* WMFSettingsViewController.storyboard in Resources */ = {isa = PBXBuildFile; fileRef = 04DA876F1B2FF5B200C948F8 /* WMFSettingsViewController.storyboard */; };
		04DA87751B30A03600C948F8 /* LoginViewController.storyboard in Resources */ = {isa = PBXBuildFile; fileRef = 04DA87741B30A03600C948F8 /* LoginViewController.storyboard */; };
		04DA87771B30A9D600C948F8 /* AccountCreationViewController.storyboard in Resources */ = {isa = PBXBuildFile; fileRef = 04DA87761B30A9D600C948F8 /* AccountCreationViewController.storyboard */; };
		04DA87791B30B99300C948F8 /* CaptchaViewController.storyboard in Resources */ = {isa = PBXBuildFile; fileRef = 04DA87781B30B99300C948F8 /* CaptchaViewController.storyboard */; };
		04DA877F1B30D29800C948F8 /* SavedPagesViewController.storyboard in Resources */ = {isa = PBXBuildFile; fileRef = 04DA877C1B30D29800C948F8 /* SavedPagesViewController.storyboard */; };
		04DA87811B30E0C600C948F8 /* HistoryViewController.storyboard in Resources */ = {isa = PBXBuildFile; fileRef = 04DA87801B30E0C600C948F8 /* HistoryViewController.storyboard */; };
		04DA87861B310E7D00C948F8 /* RecentSearchesViewController.m in Sources */ = {isa = PBXBuildFile; fileRef = 04C757651A1A9E1B0084AC39 /* RecentSearchesViewController.m */; };
		04DB0BEA18BD37F900B4BCF3 /* UIScrollView+ScrollSubviewToLocation.m in Sources */ = {isa = PBXBuildFile; fileRef = 04DB0BE918BD37F900B4BCF3 /* UIScrollView+ScrollSubviewToLocation.m */; };
		04DD89B118BFE63A00DD5DAD /* PreviewAndSaveViewController.m in Sources */ = {isa = PBXBuildFile; fileRef = 04DD89B018BFE63A00DD5DAD /* PreviewAndSaveViewController.m */; };
		04EDEE2A1A215DBC00798076 /* UITableView+DynamicCellHeight.m in Sources */ = {isa = PBXBuildFile; fileRef = 04EDEE291A215DBC00798076 /* UITableView+DynamicCellHeight.m */; };
		04EDEE311A21CB4100798076 /* UIScreen+Extras.m in Sources */ = {isa = PBXBuildFile; fileRef = 04EDEE301A21CB4100798076 /* UIScreen+Extras.m */; };
		04F0E2EA186EDC1A00468738 /* UIWebView+ElementLocation.m in Sources */ = {isa = PBXBuildFile; fileRef = 04F0E2E9186EDC1A00468738 /* UIWebView+ElementLocation.m */; };
		04F0E2EE186FB2D100468738 /* TOCSectionCellView.m in Sources */ = {isa = PBXBuildFile; fileRef = 04F0E2ED186FB2D100468738 /* TOCSectionCellView.m */; };
		04F122671ACB818F002FC3B5 /* NSString+FormattedAttributedString.m in Sources */ = {isa = PBXBuildFile; fileRef = 04B91AAA18E3D9E200FFAA1C /* NSString+FormattedAttributedString.m */; };
		04F1226A1ACB822D002FC3B5 /* NSString+FormattedAttributedStringTests.m in Sources */ = {isa = PBXBuildFile; fileRef = 04F122691ACB822D002FC3B5 /* NSString+FormattedAttributedStringTests.m */; };
		04F27B7518FE0F2E00EDD838 /* PageHistoryResultCell.m in Sources */ = {isa = PBXBuildFile; fileRef = 04F27B6F18FE0F2E00EDD838 /* PageHistoryResultCell.m */; };
		04F27B7618FE0F2E00EDD838 /* PageHistoryResultPrototypeView.xib in Resources */ = {isa = PBXBuildFile; fileRef = 04F27B7018FE0F2E00EDD838 /* PageHistoryResultPrototypeView.xib */; };
		04F27B7818FE0F2E00EDD838 /* PageHistoryViewController.m in Sources */ = {isa = PBXBuildFile; fileRef = 04F27B7418FE0F2E00EDD838 /* PageHistoryViewController.m */; };
		04F39590186CF80100B0D6FC /* TOCViewController.m in Sources */ = {isa = PBXBuildFile; fileRef = 04F3958F186CF80100B0D6FC /* TOCViewController.m */; };
		08D631F71A69B1AB00D87AD0 /* WMFImageGalleryViewController.m in Sources */ = {isa = PBXBuildFile; fileRef = 08D631F61A69B1AB00D87AD0 /* WMFImageGalleryViewController.m */; };
		0E03E28D1B83DA7300C1FBD7 /* WMFHomeNearbyCell.m in Sources */ = {isa = PBXBuildFile; fileRef = 0E03E28B1B83DA7300C1FBD7 /* WMFHomeNearbyCell.m */; };
		0E03E28E1B83DA7300C1FBD7 /* WMFHomeNearbyCell.xib in Resources */ = {isa = PBXBuildFile; fileRef = 0E03E28C1B83DA7300C1FBD7 /* WMFHomeNearbyCell.xib */; };
		0E03E2911B8430FE00C1FBD7 /* WMFNearbySectionController.m in Sources */ = {isa = PBXBuildFile; fileRef = 0E03E2901B8430FE00C1FBD7 /* WMFNearbySectionController.m */; };
		0E03E2991B845F2F00C1FBD7 /* SSSectionedDataSource+WMFSectionConvenience.m in Sources */ = {isa = PBXBuildFile; fileRef = 0E03E2981B845F2F00C1FBD7 /* SSSectionedDataSource+WMFSectionConvenience.m */; };
		0E03E29C1B84E88A00C1FBD7 /* WMFCompassView.m in Sources */ = {isa = PBXBuildFile; fileRef = 0E03E29B1B84E88A00C1FBD7 /* WMFCompassView.m */; };
		0E03E2A01B85310000C1FBD7 /* WMFNearbySectionEmptyCell.m in Sources */ = {isa = PBXBuildFile; fileRef = 0E03E29E1B85310000C1FBD7 /* WMFNearbySectionEmptyCell.m */; };
		0E03E2A11B85310000C1FBD7 /* WMFNearbySectionEmptyCell.xib in Resources */ = {isa = PBXBuildFile; fileRef = 0E03E29F1B85310000C1FBD7 /* WMFNearbySectionEmptyCell.xib */; };
		0E03E2A71B8574F800C1FBD7 /* WMFHomeSectionHeader.xib in Resources */ = {isa = PBXBuildFile; fileRef = 0E03E2A61B8574F800C1FBD7 /* WMFHomeSectionHeader.xib */; };
		0E03E2A91B85750C00C1FBD7 /* WMFHomeSectionFooter.xib in Resources */ = {isa = PBXBuildFile; fileRef = 0E03E2A81B85750C00C1FBD7 /* WMFHomeSectionFooter.xib */; };
		0E2690F91B86A9DB009B8605 /* WMFRelatedSectionController.m in Sources */ = {isa = PBXBuildFile; fileRef = 0E2690F81B86A9DB009B8605 /* WMFRelatedSectionController.m */; };
		0E2690FC1B86AB9D009B8605 /* WMFRelatedSearchFetcher.m in Sources */ = {isa = PBXBuildFile; fileRef = 0E2690FB1B86AB9D009B8605 /* WMFRelatedSearchFetcher.m */; };
		0E2690FF1B86B002009B8605 /* WMFRelatedSearchResults.m in Sources */ = {isa = PBXBuildFile; fileRef = 0E2690FE1B86B002009B8605 /* WMFRelatedSearchResults.m */; };
		0E2691071B86C3FC009B8605 /* WMFArticlePreviewCell.xib in Resources */ = {isa = PBXBuildFile; fileRef = 0E2691061B86C3FC009B8605 /* WMFArticlePreviewCell.xib */; };
		0E2B06F61B2CE45800EA2F53 /* WMFSavedPagesDataSource.m in Sources */ = {isa = PBXBuildFile; fileRef = 0E2B06F51B2CE45800EA2F53 /* WMFSavedPagesDataSource.m */; };
		0E2B07021B2D1DE200EA2F53 /* WMFBottomStackLayout.m in Sources */ = {isa = PBXBuildFile; fileRef = 0E2B07011B2D1DE200EA2F53 /* WMFBottomStackLayout.m */; };
		0E34AC571B45DC9500475A1A /* WMFArticleFetcher.m in Sources */ = {isa = PBXBuildFile; fileRef = 0E34AC561B45DC9500475A1A /* WMFArticleFetcher.m */; };
		0E366B361B2F176700ABFB86 /* WMFOffScreenFlowLayout.m in Sources */ = {isa = PBXBuildFile; fileRef = 0E366B351B2F176700ABFB86 /* WMFOffScreenFlowLayout.m */; };
		0E366B3A1B2F33BC00ABFB86 /* WMFSearchResults.m in Sources */ = {isa = PBXBuildFile; fileRef = 0E366B391B2F33BC00ABFB86 /* WMFSearchResults.m */; };
		0E366B3F1B2F5C4500ABFB86 /* WMFSearchFetcher.m in Sources */ = {isa = PBXBuildFile; fileRef = 0E366B3E1B2F5C4500ABFB86 /* WMFSearchFetcher.m */; };
		0E366B471B2F614E00ABFB86 /* PromiseKit.m in Sources */ = {isa = PBXBuildFile; fileRef = 0E366B451B2F614E00ABFB86 /* PromiseKit.m */; };
		0E366B481B2F614E00ABFB86 /* PromiseKit.swift in Sources */ = {isa = PBXBuildFile; fileRef = 0E366B461B2F614E00ABFB86 /* PromiseKit.swift */; };
		0E366B4B1B308A2600ABFB86 /* UIStoryboard+WMFExtensions.m in Sources */ = {isa = PBXBuildFile; fileRef = 0E366B4A1B308A2600ABFB86 /* UIStoryboard+WMFExtensions.m */; };
		0E36C2271AE0B59D00C58CFF /* Images.xcassets in Resources */ = {isa = PBXBuildFile; fileRef = D4991453181D51DE00E6073C /* Images.xcassets */; };
		0E43C31B1B87830200C58861 /* MWKSearchResult.m in Sources */ = {isa = PBXBuildFile; fileRef = 0E43C31A1B87830200C58861 /* MWKSearchResult.m */; };
		0E43C31E1B87852C00C58861 /* WMFSearchResponseSerializer.m in Sources */ = {isa = PBXBuildFile; fileRef = 0E43C31D1B87852C00C58861 /* WMFSearchResponseSerializer.m */; };
		0E466E551B42D9DD00E91992 /* WMFScrollViewTopPanGestureRecognizer.m in Sources */ = {isa = PBXBuildFile; fileRef = 0E466E541B42D9DD00E91992 /* WMFScrollViewTopPanGestureRecognizer.m */; };
		0E582D351B82258300B2645B /* WMFArticlePreviewCell.m in Sources */ = {isa = PBXBuildFile; fileRef = 0E582D341B82258300B2645B /* WMFArticlePreviewCell.m */; };
		0E5F28601B6719AF008885A2 /* MWKArticlePreview.m in Sources */ = {isa = PBXBuildFile; fileRef = 0E5F285F1B6719AF008885A2 /* MWKArticlePreview.m */; };
		0E6FAFB51B7D5740000E5A46 /* WMFHomeViewController.m in Sources */ = {isa = PBXBuildFile; fileRef = 0E6FAFB41B7D5740000E5A46 /* WMFHomeViewController.m */; };
		0E7955C71B2B389800B055A2 /* TGLStackedLayout.m in Sources */ = {isa = PBXBuildFile; fileRef = 0E7955C31B2B389800B055A2 /* TGLStackedLayout.m */; };
		0E7955D01B2B659500B055A2 /* WMFArticleListTransition.m in Sources */ = {isa = PBXBuildFile; fileRef = 0E7955CD1B2B659500B055A2 /* WMFArticleListTransition.m */; };
		0E7E602D1B7CFA9500ED1C69 /* MWKTitle+WMFAnalyticsLogging.m in Sources */ = {isa = PBXBuildFile; fileRef = 0E7E602C1B7CFA9500ED1C69 /* MWKTitle+WMFAnalyticsLogging.m */; };
		0E7E60311B7CFAB900ED1C69 /* MWKArticle+WMFAnalyticsLogging.m in Sources */ = {isa = PBXBuildFile; fileRef = 0E7E60301B7CFAB900ED1C69 /* MWKArticle+WMFAnalyticsLogging.m */; };
		0E7E60341B7CFB1400ED1C69 /* MWKSite+WMFAnalyticsLogging.m in Sources */ = {isa = PBXBuildFile; fileRef = 0E7E60331B7CFB1400ED1C69 /* MWKSite+WMFAnalyticsLogging.m */; };
		0E869F121B56B83F002604C3 /* MWKList.m in Sources */ = {isa = PBXBuildFile; fileRef = 0E869F111B56B83F002604C3 /* MWKList.m */; };
		0E869F151B582297002604C3 /* MWKListTests.m in Sources */ = {isa = PBXBuildFile; fileRef = 0E869F131B58228D002604C3 /* MWKListTests.m */; };
		0E869F4B1B5FDD24002604C3 /* WMFHamburgerMenuFunnel.m in Sources */ = {isa = PBXBuildFile; fileRef = 0E869F4A1B5FDD24002604C3 /* WMFHamburgerMenuFunnel.m */; };
		0E87265B1B8CC9E7008EA2AC /* UIView+WMFShadow.m in Sources */ = {isa = PBXBuildFile; fileRef = 0E87265A1B8CC9E7008EA2AC /* UIView+WMFShadow.m */; };
		0E87265E1B8E22B3008EA2AC /* WMFPreviewController.m in Sources */ = {isa = PBXBuildFile; fileRef = 0E87265D1B8E22B3008EA2AC /* WMFPreviewController.m */; };
		0E9008E81B715E64001A600A /* WMFCollectionViewExtensionTests.m in Sources */ = {isa = PBXBuildFile; fileRef = 0E9008E61B715E2E001A600A /* WMFCollectionViewExtensionTests.m */; };
		0E9008E91B717A97001A600A /* WMFMinimalArticleContentCell.m in Sources */ = {isa = PBXBuildFile; fileRef = 04A9C2951B4B59E3008B996F /* WMFMinimalArticleContentCell.m */; };
		0E94AFEA1B209721000BC5EA /* iPhone_Root.storyboard in Resources */ = {isa = PBXBuildFile; fileRef = 0E94AFE91B209721000BC5EA /* iPhone_Root.storyboard */; };
		0E94AFED1B20976A000BC5EA /* WMFAppViewController.m in Sources */ = {isa = PBXBuildFile; fileRef = 0E94AFEC1B20976A000BC5EA /* WMFAppViewController.m */; };
		0E94AFF01B209792000BC5EA /* WMFArticleListCollectionViewController.m in Sources */ = {isa = PBXBuildFile; fileRef = 0E94AFEF1B209792000BC5EA /* WMFArticleListCollectionViewController.m */; };
		0E94AFF31B209857000BC5EA /* WMFSearchViewController.m in Sources */ = {isa = PBXBuildFile; fileRef = 0E94AFF21B209857000BC5EA /* WMFSearchViewController.m */; };
		0E94AFF61B209882000BC5EA /* WMFArticleViewController.m in Sources */ = {isa = PBXBuildFile; fileRef = 0E94AFF51B209882000BC5EA /* WMFArticleViewController.m */; };
		0E94AFFB1B20A22C000BC5EA /* WMFStyleManager.m in Sources */ = {isa = PBXBuildFile; fileRef = 0E94AFFA1B20A22C000BC5EA /* WMFStyleManager.m */; };
		0E9824981B8FF618003F9B84 /* WMFSelfSizingWaterfallCollectionViewLayout.m in Sources */ = {isa = PBXBuildFile; fileRef = 0E9824971B8FF618003F9B84 /* WMFSelfSizingWaterfallCollectionViewLayout.m */; };
		0EA0BF3C1B8AAB6300BA423E /* WMFSaveableTitleCollectionViewCell.m in Sources */ = {isa = PBXBuildFile; fileRef = 0EA0BF3B1B8AAB6300BA423E /* WMFSaveableTitleCollectionViewCell.m */; };
		0EA35C4A1B6BB85100D9CFE6 /* WMFArticleContainerViewController.m in Sources */ = {isa = PBXBuildFile; fileRef = 0EA35C491B6BB85100D9CFE6 /* WMFArticleContainerViewController.m */; };
		0EA4402E1AA6281200B09DBA /* NSDateFormatter+WMFExtensions.m in Sources */ = {isa = PBXBuildFile; fileRef = 0EA4402D1AA6281200B09DBA /* NSDateFormatter+WMFExtensions.m */; };
		0EB101C81B69C8E1001BE1FB /* MWKSectionMetaData.m in Sources */ = {isa = PBXBuildFile; fileRef = 0EB101C71B69C8E1001BE1FB /* MWKSectionMetaData.m */; };
		0EBB287C1B70350C00D8E1D8 /* UIView+WMFShapshotting.m in Sources */ = {isa = PBXBuildFile; fileRef = 0EBB287B1B70350C00D8E1D8 /* UIView+WMFShapshotting.m */; };
		0EBC56681AD3656900E82CDD /* WMFAsyncTestCase.m in Sources */ = {isa = PBXBuildFile; fileRef = BC7ACB631AB34C9C00791497 /* WMFAsyncTestCase.m */; };
		0EBC567F1AD442CC00E82CDD /* BITHockeyManager+WMFExtensions.m in Sources */ = {isa = PBXBuildFile; fileRef = 0EBC567E1AD442CC00E82CDD /* BITHockeyManager+WMFExtensions.m */; };
		0EBC56971AD5B69300E82CDD /* BITHockeyManager+WMFExtensions.m in Sources */ = {isa = PBXBuildFile; fileRef = 0EBC567E1AD442CC00E82CDD /* BITHockeyManager+WMFExtensions.m */; };
		0ECC99EF1B67D43500004E47 /* WMFArticleRequestSerializer.m in Sources */ = {isa = PBXBuildFile; fileRef = 0ECC99EE1B67D43500004E47 /* WMFArticleRequestSerializer.m */; };
		0ECC99F21B67DDB600004E47 /* WMFArticleResponseSerializer.m in Sources */ = {isa = PBXBuildFile; fileRef = 0ECC99F11B67DDB600004E47 /* WMFArticleResponseSerializer.m */; };
		0ED44D781B28DA4D00F284BA /* UICollectionView+WMFExtensions.m in Sources */ = {isa = PBXBuildFile; fileRef = 0ED44D771B28DA4D00F284BA /* UICollectionView+WMFExtensions.m */; };
		0ED689721B822D3B00B30427 /* WMFHomeSectionFooter.m in Sources */ = {isa = PBXBuildFile; fileRef = 0ED689711B822D3B00B30427 /* WMFHomeSectionFooter.m */; };
		0ED689781B8234B000B30427 /* WMFLocationManager.m in Sources */ = {isa = PBXBuildFile; fileRef = 0ED689771B8234B000B30427 /* WMFLocationManager.m */; };
		0ED6897B1B82422C00B30427 /* MWKLocationSearchResult.m in Sources */ = {isa = PBXBuildFile; fileRef = 0ED6897A1B82422C00B30427 /* MWKLocationSearchResult.m */; };
		0ED6897F1B82470900B30427 /* WMFLocationSearchFetcher.m in Sources */ = {isa = PBXBuildFile; fileRef = 0ED6897E1B82470900B30427 /* WMFLocationSearchFetcher.m */; };
		0ED689881B82559E00B30427 /* WMFLocationSearchResults.m in Sources */ = {isa = PBXBuildFile; fileRef = 0ED689871B82559E00B30427 /* WMFLocationSearchResults.m */; };
		0EE7687B1AF982C100A5D046 /* WMFArticleProtocol.m in Sources */ = {isa = PBXBuildFile; fileRef = 0EE7687A1AF982C100A5D046 /* WMFArticleProtocol.m */; };
		0EE768811AFD25CC00A5D046 /* WMFSearchFunnel.m in Sources */ = {isa = PBXBuildFile; fileRef = 0EE768801AFD25CC00A5D046 /* WMFSearchFunnel.m */; };
		0EEAF0F51B8229D9000D4232 /* WMFHomeSectionHeader.m in Sources */ = {isa = PBXBuildFile; fileRef = 0EEAF0F41B8229D9000D4232 /* WMFHomeSectionHeader.m */; };
		0EF451F31B5458F700D621BD /* UITabBarController+WMFExtensions.m in Sources */ = {isa = PBXBuildFile; fileRef = 0EF451F21B5458F700D621BD /* UITabBarController+WMFExtensions.m */; };
		0EF451F61B545ED100D621BD /* WMFRecentPagesDataSource.m in Sources */ = {isa = PBXBuildFile; fileRef = 0EF451F51B545ED100D621BD /* WMFRecentPagesDataSource.m */; };
		0EFB0EF51B31DE7200D05C08 /* NSError+WMFExtensions.m in Sources */ = {isa = PBXBuildFile; fileRef = 0EFB0EF41B31DE7200D05C08 /* NSError+WMFExtensions.m */; };
		0EFB0F191B31EE2D00D05C08 /* Article.m in Sources */ = {isa = PBXBuildFile; fileRef = 0EFB0EFB1B31EE2D00D05C08 /* Article.m */; };
		0EFB0F1A1B31EE2D00D05C08 /* ArticleData.xcdatamodeld in Sources */ = {isa = PBXBuildFile; fileRef = 0EFB0EFD1B31EE2D00D05C08 /* ArticleData.xcdatamodeld */; };
		0EFB0F1B1B31EE2D00D05C08 /* ArticleDataContextSingleton.m in Sources */ = {isa = PBXBuildFile; fileRef = 0EFB0F011B31EE2D00D05C08 /* ArticleDataContextSingleton.m */; };
		0EFB0F1C1B31EE2D00D05C08 /* NSManagedObject+WMFModelFactory.m in Sources */ = {isa = PBXBuildFile; fileRef = 0EFB0F041B31EE2D00D05C08 /* NSManagedObject+WMFModelFactory.m */; };
		0EFB0F1D1B31EE2D00D05C08 /* NSManagedObjectContext+SimpleFetch.m in Sources */ = {isa = PBXBuildFile; fileRef = 0EFB0F061B31EE2D00D05C08 /* NSManagedObjectContext+SimpleFetch.m */; };
		0EFB0F1E1B31EE2D00D05C08 /* NSManagedObjectModel+LegacyCoreData.m in Sources */ = {isa = PBXBuildFile; fileRef = 0EFB0F081B31EE2D00D05C08 /* NSManagedObjectModel+LegacyCoreData.m */; };
		0EFB0F1F1B31EE2D00D05C08 /* DiscoveryContext.m in Sources */ = {isa = PBXBuildFile; fileRef = 0EFB0F0A1B31EE2D00D05C08 /* DiscoveryContext.m */; };
		0EFB0F201B31EE2D00D05C08 /* GalleryImage.m in Sources */ = {isa = PBXBuildFile; fileRef = 0EFB0F0C1B31EE2D00D05C08 /* GalleryImage.m */; };
		0EFB0F211B31EE2D00D05C08 /* History.m in Sources */ = {isa = PBXBuildFile; fileRef = 0EFB0F0E1B31EE2D00D05C08 /* History.m */; };
		0EFB0F221B31EE2D00D05C08 /* Image.m in Sources */ = {isa = PBXBuildFile; fileRef = 0EFB0F101B31EE2D00D05C08 /* Image.m */; };
		0EFB0F231B31EE2D00D05C08 /* ImageData.m in Sources */ = {isa = PBXBuildFile; fileRef = 0EFB0F121B31EE2D00D05C08 /* ImageData.m */; };
		0EFB0F241B31EE2D00D05C08 /* Saved.m in Sources */ = {isa = PBXBuildFile; fileRef = 0EFB0F141B31EE2D00D05C08 /* Saved.m */; };
		0EFB0F251B31EE2D00D05C08 /* Section.m in Sources */ = {isa = PBXBuildFile; fileRef = 0EFB0F161B31EE2D00D05C08 /* Section.m */; };
		0EFB0F261B31EE2D00D05C08 /* SectionImage.m in Sources */ = {isa = PBXBuildFile; fileRef = 0EFB0F181B31EE2D00D05C08 /* SectionImage.m */; };
		701FF5EE601DEA3FCAB7EFD3 /* libPods.a in Frameworks */ = {isa = PBXBuildFile; fileRef = D82982ED992F47428037BDF2 /* libPods.a */; };
		954BA118838BF8BA6B01C34A /* libPods-WikipediaUnitTests.a in Frameworks */ = {isa = PBXBuildFile; fileRef = 8CE61C6963F825760822A28A /* libPods-WikipediaUnitTests.a */; };
		BC060B3A1B456D030086EBFB /* AnyPromise+WMFExtensions.m in Sources */ = {isa = PBXBuildFile; fileRef = BC060B391B456D030086EBFB /* AnyPromise+WMFExtensions.m */; };
		BC092B961B18E89200093C59 /* NSString+WMFPageUtilities.m in Sources */ = {isa = PBXBuildFile; fileRef = BC092B951B18E89200093C59 /* NSString+WMFPageUtilities.m */; };
		BC092B9C1B18F8D700093C59 /* MWKSiteInfo.m in Sources */ = {isa = PBXBuildFile; fileRef = BC092B9B1B18F8D700093C59 /* MWKSiteInfo.m */; };
		BC092B9F1B1907FC00093C59 /* MWKSiteInfoFetcher.m in Sources */ = {isa = PBXBuildFile; fileRef = BC092B9E1B1907FC00093C59 /* MWKSiteInfoFetcher.m */; };
		BC092BA21B19135700093C59 /* WMFApiJsonResponseSerializer.m in Sources */ = {isa = PBXBuildFile; fileRef = BC092BA11B19135700093C59 /* WMFApiJsonResponseSerializer.m */; };
		BC092BA71B19189100093C59 /* MWKSiteInfoFetcherTests.m in Sources */ = {isa = PBXBuildFile; fileRef = BC092BA61B19189100093C59 /* MWKSiteInfoFetcherTests.m */; };
		BC0FED621AAA0263002488D7 /* WMFCodingStyle.m in Sources */ = {isa = PBXBuildFile; fileRef = BC6FEAE01A9B7EFD00A1D890 /* WMFCodingStyle.m */; };
		BC0FED631AAA0263002488D7 /* MWKTestCase.m in Sources */ = {isa = PBXBuildFile; fileRef = BCB669BB1A83F6D300C7B1FE /* MWKTestCase.m */; };
		BC0FED641AAA0263002488D7 /* MWKArticleStoreTestCase.m in Sources */ = {isa = PBXBuildFile; fileRef = BCB669BD1A83F6D300C7B1FE /* MWKArticleStoreTestCase.m */; };
		BC0FED661AAA0268002488D7 /* MWKSiteTests.m in Sources */ = {isa = PBXBuildFile; fileRef = BCB669C91A83F6D300C7B1FE /* MWKSiteTests.m */; };
		BC0FED671AAA0268002488D7 /* MWKTitleTests.m in Sources */ = {isa = PBXBuildFile; fileRef = BCB669CA1A83F6D300C7B1FE /* MWKTitleTests.m */; };
		BC0FED681AAA0268002488D7 /* MWKUserTests.m in Sources */ = {isa = PBXBuildFile; fileRef = BCB669CB1A83F6D300C7B1FE /* MWKUserTests.m */; };
		BC0FED691AAA0268002488D7 /* MWKProtectionStatusTests.m in Sources */ = {isa = PBXBuildFile; fileRef = BCB669CC1A83F6D300C7B1FE /* MWKProtectionStatusTests.m */; };
		BC0FED6A1AAA0268002488D7 /* MWKDataStorePathTests.m in Sources */ = {isa = PBXBuildFile; fileRef = BCB669CD1A83F6D300C7B1FE /* MWKDataStorePathTests.m */; };
		BC0FED6B1AAA0268002488D7 /* MWKDataStoreStorageTests.m in Sources */ = {isa = PBXBuildFile; fileRef = BCB669CE1A83F6D300C7B1FE /* MWKDataStoreStorageTests.m */; };
		BC0FED6C1AAA0268002488D7 /* MWKImageStorageTests.m in Sources */ = {isa = PBXBuildFile; fileRef = BCB669CF1A83F6D300C7B1FE /* MWKImageStorageTests.m */; };
		BC0FED6D1AAA0268002488D7 /* MWKHistoryListTests.m in Sources */ = {isa = PBXBuildFile; fileRef = BCB669D01A83F6D300C7B1FE /* MWKHistoryListTests.m */; };
		BC0FED6E1AAA0268002488D7 /* MWKImageListTests.m in Sources */ = {isa = PBXBuildFile; fileRef = BCB66A0F1A851C9B00C7B1FE /* MWKImageListTests.m */; };
		BC0FED6F1AAA0268002488D7 /* MWKImageInfo+MWKImageComparisonTests.m in Sources */ = {isa = PBXBuildFile; fileRef = BCB58F7D1A8D1B8400465627 /* MWKImageInfo+MWKImageComparisonTests.m */; };
		BC0FED711AAA026C002488D7 /* WMFJoinedPropertyParametersTests.m in Sources */ = {isa = PBXBuildFile; fileRef = BC50C3821A83C88F006DC7AF /* WMFJoinedPropertyParametersTests.m */; };
		BC0FED721AAA026C002488D7 /* WMFErrorForApiErrorObjectTests.m in Sources */ = {isa = PBXBuildFile; fileRef = BCB669601A83D7B300C7B1FE /* WMFErrorForApiErrorObjectTests.m */; };
		BC0FED731AAA026C002488D7 /* NSMutableDictionary+MaybeSetTests.m in Sources */ = {isa = PBXBuildFile; fileRef = BCB669751A83F59300C7B1FE /* NSMutableDictionary+MaybeSetTests.m */; };
		BC0FED741AAA026C002488D7 /* CircularBitwiseRotationTests.m in Sources */ = {isa = PBXBuildFile; fileRef = BCB669FC1A84158200C7B1FE /* CircularBitwiseRotationTests.m */; };
		BC0FED751AAA026C002488D7 /* NSArray+BKIndexTests.m in Sources */ = {isa = PBXBuildFile; fileRef = BCB58F7B1A8D0C8E00465627 /* NSArray+BKIndexTests.m */; };
		BC0FED761AAA026C002488D7 /* NSString+WMFHTMLParsingTests.m in Sources */ = {isa = PBXBuildFile; fileRef = C983151B1AA5205700E25EE1 /* NSString+WMFHTMLParsingTests.m */; };
		BC0FED771AAA026C002488D7 /* WMFImageURLParsingTests.m in Sources */ = {isa = PBXBuildFile; fileRef = BCBDE0AB1AA76EAC006BD29A /* WMFImageURLParsingTests.m */; };
		BC12F2461B7A8EEB0042DB3C /* WMFImageControllerTests.swift in Sources */ = {isa = PBXBuildFile; fileRef = BC12F2451B7A8EEB0042DB3C /* WMFImageControllerTests.swift */; };
		BC23759A1AB78D8A00B0BAA8 /* NSParagraphStyle+WMFParagraphStyles.m in Sources */ = {isa = PBXBuildFile; fileRef = BC2375991AB78D8A00B0BAA8 /* NSParagraphStyle+WMFParagraphStyles.m */; };
		BC23759E1AB8928600B0BAA8 /* WMFDateFormatterTests.m in Sources */ = {isa = PBXBuildFile; fileRef = BC23759D1AB8928600B0BAA8 /* WMFDateFormatterTests.m */; };
		BC2375C11ABB14CC00B0BAA8 /* WMFArticleImageInjectionTests.m in Sources */ = {isa = PBXBuildFile; fileRef = BC2375C01ABB14CC00B0BAA8 /* WMFArticleImageInjectionTests.m */; };
		BC2CBB8E1AA10F400079A313 /* UIView+WMFFrameUtils.m in Sources */ = {isa = PBXBuildFile; fileRef = BC2CBB8D1AA10F400079A313 /* UIView+WMFFrameUtils.m */; };
		BC3047C21B45E65400D7DF1A /* SDWebImageManager+WMFCacheRemoval.m in Sources */ = {isa = PBXBuildFile; fileRef = BC3047C11B45E65400D7DF1A /* SDWebImageManager+WMFCacheRemoval.m */; };
		BC3059B41B69416E00AA5703 /* MWKImageFaceDetectionTests.m in Sources */ = {isa = PBXBuildFile; fileRef = BC3059B31B69416E00AA5703 /* MWKImageFaceDetectionTests.m */; };
		BC3059B91B6948C800AA5703 /* XCTestCase+PromiseKit.m in Sources */ = {isa = PBXBuildFile; fileRef = BC3059B81B6948C800AA5703 /* XCTestCase+PromiseKit.m */; };
		BC3166B21B279AC30096EE8E /* WikipediaAppUtils.m in Sources */ = {isa = PBXBuildFile; fileRef = C9180EC318AED30C006C1DCA /* WikipediaAppUtils.m */; };
		BC31B2521AB1D9DC008138CA /* WMFImageInfoControllerTests.m in Sources */ = {isa = PBXBuildFile; fileRef = BC31B2511AB1D9DC008138CA /* WMFImageInfoControllerTests.m */; };
		BC32A1D71B4B14C000A286DE /* WMFBackgroundTaskManager.swift in Sources */ = {isa = PBXBuildFile; fileRef = BC32A1D61B4B14C000A286DE /* WMFBackgroundTaskManager.swift */; };
		BC32A1D91B4B1B8A00A286DE /* WMFLegacyImageDataMigration.swift in Sources */ = {isa = PBXBuildFile; fileRef = BC32A1D81B4B1B8A00A286DE /* WMFLegacyImageDataMigration.swift */; };
		BC34E46A1B31AD8B00258928 /* MWKLanguageLinkController.m in Sources */ = {isa = PBXBuildFile; fileRef = BC34E4691B31AD8B00258928 /* MWKLanguageLinkController.m */; };
		BC3863491B73E056003A2D38 /* NSURL+WMFLinkParsingTests.m in Sources */ = {isa = PBXBuildFile; fileRef = BC3863481B73E056003A2D38 /* NSURL+WMFLinkParsingTests.m */; };
		BC38634F1B7509E8003A2D38 /* WMFNavigationTransitionController.m in Sources */ = {isa = PBXBuildFile; fileRef = BC38634E1B7509E8003A2D38 /* WMFNavigationTransitionController.m */; };
		BC3863521B76A184003A2D38 /* UIScrollView+WMFContentOffsetUtils.m in Sources */ = {isa = PBXBuildFile; fileRef = BC3863511B76A184003A2D38 /* UIScrollView+WMFContentOffsetUtils.m */; };
		BC49B3641AEECFD8009F55BE /* ArticleLoadingTests.m in Sources */ = {isa = PBXBuildFile; fileRef = BC49B3631AEECFD8009F55BE /* ArticleLoadingTests.m */; };
		BC505EEB1B59461400537006 /* WMFCollectionViewPageLayout.m in Sources */ = {isa = PBXBuildFile; fileRef = BC505EEA1B59461400537006 /* WMFCollectionViewPageLayout.m */; };
		BC505EEE1B594B5700537006 /* WMFImageCollectionViewCell.m in Sources */ = {isa = PBXBuildFile; fileRef = BC505EED1B594B5700537006 /* WMFImageCollectionViewCell.m */; };
		BC505EF41B594E8E00537006 /* WMFArticleHeaderImageGalleryViewController.m in Sources */ = {isa = PBXBuildFile; fileRef = BC505EF31B594E8E00537006 /* WMFArticleHeaderImageGalleryViewController.m */; };
		BC505EF71B59643400537006 /* WMFPageCollectionViewController.m in Sources */ = {isa = PBXBuildFile; fileRef = BC505EF61B59643400537006 /* WMFPageCollectionViewController.m */; };
		BC505EFD1B5D462700537006 /* CIDetector+WMFFaceDetection.m in Sources */ = {isa = PBXBuildFile; fileRef = BC505EFC1B5D462700537006 /* CIDetector+WMFFaceDetection.m */; };
		BC505F031B5D4D9300537006 /* UIImageView+WMFContentOffset.m in Sources */ = {isa = PBXBuildFile; fileRef = BC505F021B5D4D9300537006 /* UIImageView+WMFContentOffset.m */; };
		BC505F061B5D683A00537006 /* NSArray+WMFLayoutDirectionUtilities.m in Sources */ = {isa = PBXBuildFile; fileRef = BC505F051B5D683A00537006 /* NSArray+WMFLayoutDirectionUtilities.m */; };
		BC50C37F1A83C784006DC7AF /* WMFNetworkUtilities.m in Sources */ = {isa = PBXBuildFile; fileRef = BC50C37E1A83C784006DC7AF /* WMFNetworkUtilities.m */; };
		BC50C3871A83CBDA006DC7AF /* MWKImageInfoResponseSerializer.m in Sources */ = {isa = PBXBuildFile; fileRef = BC50C3861A83CBDA006DC7AF /* MWKImageInfoResponseSerializer.m */; };
		BC550B071B97776D0082F298 /* DTCSSStylesheet+WMFStylesheets.m in Sources */ = {isa = PBXBuildFile; fileRef = BC550B061B97776D0082F298 /* DTCSSStylesheet+WMFStylesheets.m */; };
<<<<<<< HEAD
		BC550B181B9A75100082F298 /* WMFRelatedTitleListDataSource.m in Sources */ = {isa = PBXBuildFile; fileRef = BC550B171B9A75100082F298 /* WMFRelatedTitleListDataSource.m */; };
=======
		BC550B0B1B977C9D0082F298 /* WMFSearchResultCell.m in Sources */ = {isa = PBXBuildFile; fileRef = BC550B0A1B977C9D0082F298 /* WMFSearchResultCell.m */; };
		BC550B101B97949E0082F298 /* WMFSearchResultCell.xib in Resources */ = {isa = PBXBuildFile; fileRef = BC550B0F1B97949E0082F298 /* WMFSearchResultCell.xib */; };
		BC550B121B98908E0082F298 /* WMFSearchResultCellVisualTests.m in Sources */ = {isa = PBXBuildFile; fileRef = BC550B111B98908E0082F298 /* WMFSearchResultCellVisualTests.m */; };
		BC550B151B98936F0082F298 /* UIView+VisualTestSizingUtils.m in Sources */ = {isa = PBXBuildFile; fileRef = BC550B141B98936F0082F298 /* UIView+VisualTestSizingUtils.m */; };
>>>>>>> 54cb1473
		BC5620931B6970EE0013FFB0 /* 640px-President_Barack_Obama.jpg in Resources */ = {isa = PBXBuildFile; fileRef = BC5620921B6970EE0013FFB0 /* 640px-President_Barack_Obama.jpg */; };
		BC56209D1B6BAB910013FFB0 /* Exoplanet.mobileview.json in Resources */ = {isa = PBXBuildFile; fileRef = BC56209C1B6BAB910013FFB0 /* Exoplanet.mobileview.json */; };
		BC5620A81B6BEDAD0013FFB0 /* UIColor+WMFStyle.m in Sources */ = {isa = PBXBuildFile; fileRef = BC5620A71B6BEDAD0013FFB0 /* UIColor+WMFStyle.m */; };
		BC5FA1771B72859B005BE5BA /* NSURL+WMFLinkParsing.m in Sources */ = {isa = PBXBuildFile; fileRef = BC5FA1761B72859B005BE5BA /* NSURL+WMFLinkParsing.m */; };
		BC5FA1821B738DFB005BE5BA /* MWKCitation.m in Sources */ = {isa = PBXBuildFile; fileRef = BC5FA1811B738DFB005BE5BA /* MWKCitation.m */; };
		BC5FE5701B1DF02900273BC0 /* ENWikiSiteInfo.json in Resources */ = {isa = PBXBuildFile; fileRef = BC5FE56F1B1DF02900273BC0 /* ENWikiSiteInfo.json */; };
		BC5FE5721B1DF38A00273BC0 /* NOWikiSiteInfo.json in Resources */ = {isa = PBXBuildFile; fileRef = BC5FE5711B1DF38A00273BC0 /* NOWikiSiteInfo.json */; };
		BC5FE5751B1DFF5400273BC0 /* ArticleFetcherTests.m in Sources */ = {isa = PBXBuildFile; fileRef = BC5FE5741B1DFF5400273BC0 /* ArticleFetcherTests.m */; };
		BC69C3141AB0C1FF0090B039 /* WMFImageInfoController.m in Sources */ = {isa = PBXBuildFile; fileRef = BC69C3131AB0C1FF0090B039 /* WMFImageInfoController.m */; };
		BC6BF4001B19213600362968 /* XCTestCase+WMFLocaleTesting.m in Sources */ = {isa = PBXBuildFile; fileRef = BC6BF3FE1B19209900362968 /* XCTestCase+WMFLocaleTesting.m */; };
		BC6BFC5F1B680A410074D0DA /* NSString+WMFGlyphs.m in Sources */ = {isa = PBXBuildFile; fileRef = BC6BFC5E1B680A410074D0DA /* NSString+WMFGlyphs.m */; };
		BC6BFC611B684EF70074D0DA /* WMFArticleSummaryVisualTests.m in Sources */ = {isa = PBXBuildFile; fileRef = BC6BFC601B684EF70074D0DA /* WMFArticleSummaryVisualTests.m */; };
		BC6BFC681B685CD50074D0DA /* NSAttributedString+WMFHTMLForSite.m in Sources */ = {isa = PBXBuildFile; fileRef = BC6BFC671B685CD50074D0DA /* NSAttributedString+WMFHTMLForSite.m */; };
		BC6DEB251B8FA3B90016A3CE /* Serializers in Sources */ = {isa = PBXBuildFile; fileRef = BC6DEB241B8FA3B90016A3CE /* Serializers */; };
		BC6E8B921B5E8DB7003D9A39 /* CIContext+WMFImageProcessing.m in Sources */ = {isa = PBXBuildFile; fileRef = BC6E8B911B5E8DB7003D9A39 /* CIContext+WMFImageProcessing.m */; };
		BC6E8B951B5E90B1003D9A39 /* UIImage+WMFImageProcessing.m in Sources */ = {isa = PBXBuildFile; fileRef = BC6E8B941B5E90B1003D9A39 /* UIImage+WMFImageProcessing.m */; };
		BC6E8B981B5EB4B2003D9A39 /* UIImage+WMFNormalization.m in Sources */ = {isa = PBXBuildFile; fileRef = BC6E8B971B5EB4B2003D9A39 /* UIImage+WMFNormalization.m */; };
		BC6E8B9A1B5ED0F6003D9A39 /* WMFGeometryTests.m in Sources */ = {isa = PBXBuildFile; fileRef = BC6E8B991B5ED0F6003D9A39 /* WMFGeometryTests.m */; };
		BC6E8B9F1B5FE0C9003D9A39 /* UICollectionView+WMFKVOUpdatableList.m in Sources */ = {isa = PBXBuildFile; fileRef = BC6E8B9E1B5FE0C9003D9A39 /* UICollectionView+WMFKVOUpdatableList.m */; };
		BC725ECA1B617E1A00E0A64C /* WMFSafeAssignTests.m in Sources */ = {isa = PBXBuildFile; fileRef = BC725EC91B617E1A00E0A64C /* WMFSafeAssignTests.m */; };
		BC725ECC1B6182C800E0A64C /* MWKSavedPageListTests.m in Sources */ = {isa = PBXBuildFile; fileRef = BC725ECB1B6182C800E0A64C /* MWKSavedPageListTests.m */; };
		BC725ED21B62DADD00E0A64C /* MWKLanguageLinkResponseSerializerTests.m in Sources */ = {isa = PBXBuildFile; fileRef = BC725ED11B62DADD00E0A64C /* MWKLanguageLinkResponseSerializerTests.m */; };
		BC7925F41B9F2C55003C9522 /* CLLocation+WMFBearing.m in Sources */ = {isa = PBXBuildFile; fileRef = BC7925F31B9F2C55003C9522 /* CLLocation+WMFBearing.m */; };
		BC7925F61B9F31A9003C9522 /* CLLocation+WMFBearingTests.m in Sources */ = {isa = PBXBuildFile; fileRef = BC7925F51B9F31A9003C9522 /* CLLocation+WMFBearingTests.m */; };
		BC7B769E1B84CD2A00774FBC /* UIImageView+MWKImageTests.m in Sources */ = {isa = PBXBuildFile; fileRef = BC7B769D1B84CD2A00774FBC /* UIImageView+MWKImageTests.m */; };
		BC7B76A01B861F7100774FBC /* MWKSectionListHierarchyTests.m in Sources */ = {isa = PBXBuildFile; fileRef = BC7B769F1B861F7100774FBC /* MWKSectionListHierarchyTests.m */; };
		BC7DFCD61AA4E5FE000035C3 /* WMFImageURLParsing.m in Sources */ = {isa = PBXBuildFile; fileRef = BC7DFCD51AA4E5FE000035C3 /* WMFImageURLParsing.m */; };
		BC7E4A441B33812700EECD8B /* LanguagesViewController.storyboard in Resources */ = {isa = PBXBuildFile; fileRef = BC7E4A431B33812700EECD8B /* LanguagesViewController.storyboard */; };
		BC7E4A521B34B53E00EECD8B /* MWKLanguageLinkControllerTests.m in Sources */ = {isa = PBXBuildFile; fileRef = BC7E4A511B34B53E00EECD8B /* MWKLanguageLinkControllerTests.m */; };
		BC8210CC1B4EB2390010BF7B /* NSURLExtrasTests.m in Sources */ = {isa = PBXBuildFile; fileRef = BC8210CB1B4EB2390010BF7B /* NSURLExtrasTests.m */; };
		BC8210D01B4EE3FA0010BF7B /* ArticleWithoutImages.dataexport.json in Resources */ = {isa = PBXBuildFile; fileRef = BC8210CE1B4EE3F30010BF7B /* ArticleWithoutImages.dataexport.json */; };
		BC8210D31B4EEA190010BF7B /* SDImageCache+WMFPersistentCache.m in Sources */ = {isa = PBXBuildFile; fileRef = BC8210D21B4EEA190010BF7B /* SDImageCache+WMFPersistentCache.m */; };
		BC8210D51B4EEF2D0010BF7B /* WMFImageController+Testing.swift in Sources */ = {isa = PBXBuildFile; fileRef = BC8210D41B4EEF2D0010BF7B /* WMFImageController+Testing.swift */; };
		BC8210D71B4F048F0010BF7B /* Barack_Obama in Resources */ = {isa = PBXBuildFile; fileRef = BC8210D61B4F048F0010BF7B /* Barack_Obama */; };
		BC86B9361A92966B00B4C039 /* AFHTTPRequestOperationManager+UniqueRequests.m in Sources */ = {isa = PBXBuildFile; fileRef = BC86B9351A92966B00B4C039 /* AFHTTPRequestOperationManager+UniqueRequests.m */; };
		BC86B93D1A929CC500B4C039 /* UICollectionViewFlowLayout+NSCopying.m in Sources */ = {isa = PBXBuildFile; fileRef = BC86B93C1A929CC500B4C039 /* UICollectionViewFlowLayout+NSCopying.m */; };
		BC86B9401A929D7900B4C039 /* UICollectionViewFlowLayout+WMFItemSizeThatFits.m in Sources */ = {isa = PBXBuildFile; fileRef = BC86B93F1A929D7900B4C039 /* UICollectionViewFlowLayout+WMFItemSizeThatFits.m */; };
		BC905A111B447A8300523DFE /* NSURLRequest+WMFUtilities.m in Sources */ = {isa = PBXBuildFile; fileRef = BC905A101B447A8300523DFE /* NSURLRequest+WMFUtilities.m */; };
		BC905A131B44815900523DFE /* SDImageCache+PromiseKit.swift in Sources */ = {isa = PBXBuildFile; fileRef = BC905A121B44815900523DFE /* SDImageCache+PromiseKit.swift */; };
		BC92A7731AFA88D3003C4212 /* MWKSection+WMFSharingTests.m in Sources */ = {isa = PBXBuildFile; fileRef = BC92A7721AFA88D3003C4212 /* MWKSection+WMFSharingTests.m */; };
		BC955BC71A82BEFD000EF9E4 /* MWKImageInfoFetcher.m in Sources */ = {isa = PBXBuildFile; fileRef = BC955BC61A82BEFD000EF9E4 /* MWKImageInfoFetcher.m */; };
		BC955BCF1A82C2FA000EF9E4 /* AFHTTPRequestOperationManager+WMFConfig.m in Sources */ = {isa = PBXBuildFile; fileRef = BC955BCE1A82C2FA000EF9E4 /* AFHTTPRequestOperationManager+WMFConfig.m */; };
		BCA676561AC05FE200A16160 /* NSBundle+TestAssets.m in Sources */ = {isa = PBXBuildFile; fileRef = BCA676521AC05FE200A16160 /* NSBundle+TestAssets.m */; };
		BCA676571AC05FE200A16160 /* XCTestCase+WMFBundleConvenience.m in Sources */ = {isa = PBXBuildFile; fileRef = BCA676541AC05FE200A16160 /* XCTestCase+WMFBundleConvenience.m */; };
		BCA6765A1AC0600500A16160 /* MWKDataStore+TemporaryDataStore.m in Sources */ = {isa = PBXBuildFile; fileRef = BCA676591AC0600500A16160 /* MWKDataStore+TemporaryDataStore.m */; };
		BCA6765D1AC0686600A16160 /* Article+ConvenienceAccessors.m in Sources */ = {isa = PBXBuildFile; fileRef = BCA6765C1AC0686600A16160 /* Article+ConvenienceAccessors.m */; };
		BCA9575D1ABE473800B62AE8 /* LegacyCoreDataMigratorTests.m in Sources */ = {isa = PBXBuildFile; fileRef = BCA9575C1ABE473800B62AE8 /* LegacyCoreDataMigratorTests.m */; };
		BCA96E731AAA354D009A61FA /* WMFGradientView.m in Sources */ = {isa = PBXBuildFile; fileRef = BCA96E721AAA354D009A61FA /* WMFGradientView.m */; };
		BCA96E771AAA35EE009A61FA /* UIView+WMFDefaultNib.m in Sources */ = {isa = PBXBuildFile; fileRef = BCA96E761AAA35EE009A61FA /* UIView+WMFDefaultNib.m */; };
		BCA9AEAB1B82942000B49320 /* UIImageView+MWKImage.m in Sources */ = {isa = PBXBuildFile; fileRef = BCA9AEAA1B82942000B49320 /* UIImageView+MWKImage.m */; };
		BCA9AEAE1B83905D00B49320 /* MWKImage+FaceDetection.m in Sources */ = {isa = PBXBuildFile; fileRef = BCA9AEAD1B83905D00B49320 /* MWKImage+FaceDetection.m */; };
		BCAC50C11AF3F7460015936C /* NSBundle+WMFInfoUtils.m in Sources */ = {isa = PBXBuildFile; fileRef = BCAC50C01AF3F7460015936C /* NSBundle+WMFInfoUtils.m */; };
		BCAFC5D01AFD5E7D004615BA /* MWKArticleExtractionTests.m in Sources */ = {isa = PBXBuildFile; fileRef = BCAFC5CF1AFD5E7D004615BA /* MWKArticleExtractionTests.m */; };
		BCAFC5D31AFD5F7E004615BA /* MWKArticle+WMFSharing.m in Sources */ = {isa = PBXBuildFile; fileRef = BCAFC5D11AFD5F7E004615BA /* MWKArticle+WMFSharing.m */; };
		BCAFC5ED1B02490A004615BA /* WMFRandomFileUtilities.m in Sources */ = {isa = PBXBuildFile; fileRef = BCAFC5EC1B02490A004615BA /* WMFRandomFileUtilities.m */; };
		BCB3AE861AC11320004AD205 /* NSPersistentStoreCoordinator+WMFTempCoordinator.m in Sources */ = {isa = PBXBuildFile; fileRef = BCB3AE851AC11320004AD205 /* NSPersistentStoreCoordinator+WMFTempCoordinator.m */; };
		BCB3AE8A1AC11458004AD205 /* NSManagedObjectContext+WMFTempContext.m in Sources */ = {isa = PBXBuildFile; fileRef = BCB3AE891AC11458004AD205 /* NSManagedObjectContext+WMFTempContext.m */; };
		BCB4987F1B8FA47200BE4769 /* WMFMantleJSONResponseSerializer.m in Sources */ = {isa = PBXBuildFile; fileRef = BCB4987E1B8FA47200BE4769 /* WMFMantleJSONResponseSerializer.m */; };
		BCB498821B8FA7D800BE4769 /* MWKRelatedSearchResult.m in Sources */ = {isa = PBXBuildFile; fileRef = BCB498811B8FA7D800BE4769 /* MWKRelatedSearchResult.m */; };
		BCB58F441A890D9700465627 /* MWKImageInfo+MWKImageComparison.m in Sources */ = {isa = PBXBuildFile; fileRef = BCB58F431A890D9700465627 /* MWKImageInfo+MWKImageComparison.m */; };
		BCB58F481A891FDB00465627 /* WebViewController+ImageGalleryPresentation.m in Sources */ = {isa = PBXBuildFile; fileRef = BCB58F471A891FDB00465627 /* WebViewController+ImageGalleryPresentation.m */; };
		BCB58F541A894D3E00465627 /* WMFImageGalleryDetailOverlayView.m in Sources */ = {isa = PBXBuildFile; fileRef = BCB58F531A894D3E00465627 /* WMFImageGalleryDetailOverlayView.m */; };
		BCB58F591A89747400465627 /* WMFImageGalleryDetailOverlayView.xib in Resources */ = {isa = PBXBuildFile; fileRef = BCB58F581A89747400465627 /* WMFImageGalleryDetailOverlayView.xib */; };
		BCB58F631A8A9F1000465627 /* MWKLicense.m in Sources */ = {isa = PBXBuildFile; fileRef = BCB58F621A8A9F1000465627 /* MWKLicense.m */; };
		BCB58F671A8AA22200465627 /* MWKLicense+ToGlyph.m in Sources */ = {isa = PBXBuildFile; fileRef = BCB58F661A8AA22200465627 /* MWKLicense+ToGlyph.m */; };
		BCB58F781A8D081E00465627 /* NSArray+BKIndex.m in Sources */ = {isa = PBXBuildFile; fileRef = BCB58F771A8D081E00465627 /* NSArray+BKIndex.m */; };
		BCB669731A83F58600C7B1FE /* NSMutableDictionary+WMFMaybeSet.m in Sources */ = {isa = PBXBuildFile; fileRef = BCB669721A83F58600C7B1FE /* NSMutableDictionary+WMFMaybeSet.m */; };
		BCB669A41A83F6C400C7B1FE /* MWKSite.m in Sources */ = {isa = PBXBuildFile; fileRef = BCB669791A83F6C300C7B1FE /* MWKSite.m */; };
		BCB669A51A83F6C400C7B1FE /* MWKTitle.m in Sources */ = {isa = PBXBuildFile; fileRef = BCB6697B1A83F6C300C7B1FE /* MWKTitle.m */; };
		BCB669A61A83F6C400C7B1FE /* MWKDataObject.m in Sources */ = {isa = PBXBuildFile; fileRef = BCB6697E1A83F6C300C7B1FE /* MWKDataObject.m */; };
		BCB669A71A83F6C400C7B1FE /* MWKSiteDataObject.m in Sources */ = {isa = PBXBuildFile; fileRef = BCB669801A83F6C300C7B1FE /* MWKSiteDataObject.m */; };
		BCB669A81A83F6C400C7B1FE /* MWKUser.m in Sources */ = {isa = PBXBuildFile; fileRef = BCB669821A83F6C300C7B1FE /* MWKUser.m */; };
		BCB669A91A83F6C400C7B1FE /* MWKSection.m in Sources */ = {isa = PBXBuildFile; fileRef = BCB669841A83F6C300C7B1FE /* MWKSection.m */; };
		BCB669AA1A83F6C400C7B1FE /* MWKImage.m in Sources */ = {isa = PBXBuildFile; fileRef = BCB669861A83F6C300C7B1FE /* MWKImage.m */; };
		BCB669AB1A83F6C400C7B1FE /* MWKProtectionStatus.m in Sources */ = {isa = PBXBuildFile; fileRef = BCB669881A83F6C300C7B1FE /* MWKProtectionStatus.m */; };
		BCB669AC1A83F6C400C7B1FE /* MWKSavedPageEntry.m in Sources */ = {isa = PBXBuildFile; fileRef = BCB6698A1A83F6C300C7B1FE /* MWKSavedPageEntry.m */; };
		BCB669AD1A83F6C400C7B1FE /* MWKSavedPageList.m in Sources */ = {isa = PBXBuildFile; fileRef = BCB6698C1A83F6C300C7B1FE /* MWKSavedPageList.m */; };
		BCB669AE1A83F6C400C7B1FE /* MWKHistoryEntry.m in Sources */ = {isa = PBXBuildFile; fileRef = BCB6698E1A83F6C300C7B1FE /* MWKHistoryEntry.m */; };
		BCB669AF1A83F6C400C7B1FE /* MWKHistoryList.m in Sources */ = {isa = PBXBuildFile; fileRef = BCB669901A83F6C300C7B1FE /* MWKHistoryList.m */; };
		BCB669B01A83F6C400C7B1FE /* MWKRecentSearchEntry.m in Sources */ = {isa = PBXBuildFile; fileRef = BCB669921A83F6C300C7B1FE /* MWKRecentSearchEntry.m */; };
		BCB669B11A83F6C400C7B1FE /* MWKRecentSearchList.m in Sources */ = {isa = PBXBuildFile; fileRef = BCB669941A83F6C300C7B1FE /* MWKRecentSearchList.m */; };
		BCB669B21A83F6C400C7B1FE /* MWKImageInfo.m in Sources */ = {isa = PBXBuildFile; fileRef = BCB669971A83F6C300C7B1FE /* MWKImageInfo.m */; };
		BCB669B31A83F6C400C7B1FE /* MWKDataStore.m in Sources */ = {isa = PBXBuildFile; fileRef = BCB669991A83F6C300C7B1FE /* MWKDataStore.m */; };
		BCB669B41A83F6C400C7B1FE /* MWKArticle.m in Sources */ = {isa = PBXBuildFile; fileRef = BCB6699B1A83F6C300C7B1FE /* MWKArticle.m */; };
		BCB669B51A83F6C400C7B1FE /* MWKUserDataStore.m in Sources */ = {isa = PBXBuildFile; fileRef = BCB6699D1A83F6C300C7B1FE /* MWKUserDataStore.m */; };
		BCB669B61A83F6C400C7B1FE /* MWKImageList.m in Sources */ = {isa = PBXBuildFile; fileRef = BCB6699F1A83F6C300C7B1FE /* MWKImageList.m */; };
		BCB669B71A83F6C400C7B1FE /* MWKSectionList.m in Sources */ = {isa = PBXBuildFile; fileRef = BCB669A11A83F6C300C7B1FE /* MWKSectionList.m */; };
		BCB66A0C1A85183000C7B1FE /* NSString+WMFHTMLParsing.m in Sources */ = {isa = PBXBuildFile; fileRef = BCB66A0B1A85183000C7B1FE /* NSString+WMFHTMLParsing.m */; };
		BCB848781AAAABF80077EC24 /* WMFMath.m in Sources */ = {isa = PBXBuildFile; fileRef = BCB848771AAAABF80077EC24 /* WMFMath.m */; };
		BCB8487B1AAAADF90077EC24 /* WMFMathTests.m in Sources */ = {isa = PBXBuildFile; fileRef = BCB8487A1AAAADF90077EC24 /* WMFMathTests.m */; };
		BCB848831AAE0C5C0077EC24 /* WMFImageGalleryCollectionViewCell.m in Sources */ = {isa = PBXBuildFile; fileRef = 08D631F91A69B8CD00D87AD0 /* WMFImageGalleryCollectionViewCell.m */; };
		BCBDC8821B38E414003A6D17 /* SDWebImageManager+PromiseKit.swift in Sources */ = {isa = PBXBuildFile; fileRef = BCBDC8811B38E414003A6D17 /* SDWebImageManager+PromiseKit.swift */; };
		BCBDC8841B38E441003A6D17 /* WMFImageController.swift in Sources */ = {isa = PBXBuildFile; fileRef = BCBDC8831B38E441003A6D17 /* WMFImageController.swift */; };
		BCBDC88C1B3A0715003A6D17 /* Cancellable.swift in Sources */ = {isa = PBXBuildFile; fileRef = BCBDC88B1B3A0715003A6D17 /* Cancellable.swift */; };
		BCC185D81A9E5628005378F8 /* UILabel+WMFStyling.m in Sources */ = {isa = PBXBuildFile; fileRef = BCC185D71A9E5628005378F8 /* UILabel+WMFStyling.m */; };
		BCC185E01A9EC836005378F8 /* UIButton+FrameUtils.m in Sources */ = {isa = PBXBuildFile; fileRef = BCC185DF1A9EC836005378F8 /* UIButton+FrameUtils.m */; };
		BCC185E81A9FA498005378F8 /* UICollectionViewLayout+AttributeUtils.m in Sources */ = {isa = PBXBuildFile; fileRef = BCC185E71A9FA498005378F8 /* UICollectionViewLayout+AttributeUtils.m */; };
		BCCE8EBA1B4D5DD90009FBBC /* XCTestCase+PromiseKit.swift in Sources */ = {isa = PBXBuildFile; fileRef = BCCE8EB91B4D5DD90009FBBC /* XCTestCase+PromiseKit.swift */; };
		BCCE8EBC1B4D7F590009FBBC /* XCTestCase+SwiftDefaults.swift in Sources */ = {isa = PBXBuildFile; fileRef = BCCE8EBB1B4D7F590009FBBC /* XCTestCase+SwiftDefaults.swift */; };
		BCCEC1211B1F68CF00A8B522 /* golden-gate.jpg in Resources */ = {isa = PBXBuildFile; fileRef = BCD41DDE1B11CC5800231BB1 /* golden-gate.jpg */; };
		BCCEC1221B1F68CF00A8B522 /* MainPageMobileView.json in Resources */ = {isa = PBXBuildFile; fileRef = BCD41DDF1B11CC5800231BB1 /* MainPageMobileView.json */; };
		BCCEC1231B1F68CF00A8B522 /* Obama.json in Resources */ = {isa = PBXBuildFile; fileRef = BCD41DE01B11CC5800231BB1 /* Obama.json */; };
		BCCEC1241B1F68CF00A8B522 /* organization-anon.json in Resources */ = {isa = PBXBuildFile; fileRef = BCD41DE11B11CC5800231BB1 /* organization-anon.json */; };
		BCCEC1251B1F68CF00A8B522 /* protection-empty.json in Resources */ = {isa = PBXBuildFile; fileRef = BCD41DE21B11CC5800231BB1 /* protection-empty.json */; };
		BCCEC1261B1F68CF00A8B522 /* protection-obama.json in Resources */ = {isa = PBXBuildFile; fileRef = BCD41DE31B11CC5800231BB1 /* protection-obama.json */; };
		BCCEC1271B1F68CF00A8B522 /* section0.json in Resources */ = {isa = PBXBuildFile; fileRef = BCD41DE41B11CC5800231BB1 /* section0.json */; };
		BCCEC1281B1F68CF00A8B522 /* section1-end.json in Resources */ = {isa = PBXBuildFile; fileRef = BCD41DE51B11CC5800231BB1 /* section1-end.json */; };
		BCCEC1291B1F68CF00A8B522 /* TemplateIcon2x.png in Resources */ = {isa = PBXBuildFile; fileRef = BCD41DE61B11CC5800231BB1 /* TemplateIcon2x.png */; };
		BCCEC12A1B1F68CF00A8B522 /* test-notes.txt in Resources */ = {isa = PBXBuildFile; fileRef = BCD41DE71B11CC5800231BB1 /* test-notes.txt */; };
		BCCEC12B1B1F68CF00A8B522 /* user-anon.json in Resources */ = {isa = PBXBuildFile; fileRef = BCD41DE81B11CC5800231BB1 /* user-anon.json */; };
		BCCED2D01AE03BE20094EB7E /* MWKSectionListTests.m in Sources */ = {isa = PBXBuildFile; fileRef = BCCED2CF1AE03BE20094EB7E /* MWKSectionListTests.m */; };
		BCD41DF61B11CC5E00231BB1 /* user-loggedin.json in Resources */ = {isa = PBXBuildFile; fileRef = BCD41DE91B11CC5800231BB1 /* user-loggedin.json */; };
		BCD41E001B11D1B200231BB1 /* XCTestCase+MWKFixtures.m in Sources */ = {isa = PBXBuildFile; fileRef = BCD41DFE1B11D17100231BB1 /* XCTestCase+MWKFixtures.m */; };
		BCDB75C41AB0E8300005593F /* WMFSubstringUtilsTests.m in Sources */ = {isa = PBXBuildFile; fileRef = BCDB75C31AB0E8300005593F /* WMFSubstringUtilsTests.m */; };
		BCE24FDD1B0CF0C7003F054B /* LegacyCoreDataMigrator.m in Sources */ = {isa = PBXBuildFile; fileRef = BCE24FD51B0CF0C7003F054B /* LegacyCoreDataMigrator.m */; };
		BCE24FDE1B0CF0C7003F054B /* LegacyDataMigrator.m in Sources */ = {isa = PBXBuildFile; fileRef = BCE24FD81B0CF0C7003F054B /* LegacyDataMigrator.m */; };
		BCE24FDF1B0CF0C7003F054B /* LegacyPhoneGapDataMigrator.m in Sources */ = {isa = PBXBuildFile; fileRef = BCE24FDA1B0CF0C7003F054B /* LegacyPhoneGapDataMigrator.m */; };
		BCE24FE01B0CF0C7003F054B /* SQLiteHelper.m in Sources */ = {isa = PBXBuildFile; fileRef = BCE24FDC1B0CF0C7003F054B /* SQLiteHelper.m */; };
		BCE6EE101B2619E900AF603B /* MWKLanguageLink.m in Sources */ = {isa = PBXBuildFile; fileRef = BCE6EE0F1B2619E900AF603B /* MWKLanguageLink.m */; };
		BCE6EE131B2629ED00AF603B /* MWKLanguageLinkResponseSerializer.m in Sources */ = {isa = PBXBuildFile; fileRef = BCE6EE121B2629ED00AF603B /* MWKLanguageLinkResponseSerializer.m */; };
		BCE912BA1ACC5E6900B74B42 /* NSIndexSet+BKReduce.m in Sources */ = {isa = PBXBuildFile; fileRef = BCE912B91ACC5E6900B74B42 /* NSIndexSet+BKReduce.m */; };
		BCE912BD1ACC629B00B74B42 /* NSIndexSet+BKReduceTests.m in Sources */ = {isa = PBXBuildFile; fileRef = BCE912BC1ACC629B00B74B42 /* NSIndexSet+BKReduceTests.m */; };
		BCEC778F1AC9AEC800D9DDA5 /* MWKImage+AssociationTestUtils.m in Sources */ = {isa = PBXBuildFile; fileRef = BCEC778E1AC9AEC800D9DDA5 /* MWKImage+AssociationTestUtils.m */; };
		BCEC77921AC9B6AD00D9DDA5 /* HCIsCollectionContainingInAnyOrder+WMFCollectionMatcherUtils.m in Sources */ = {isa = PBXBuildFile; fileRef = BCEC77911AC9B6AD00D9DDA5 /* HCIsCollectionContainingInAnyOrder+WMFCollectionMatcherUtils.m */; };
		BCEC77951AC9C74700D9DDA5 /* NSArray+WMFShuffle.m in Sources */ = {isa = PBXBuildFile; fileRef = BCEC77941AC9C74700D9DDA5 /* NSArray+WMFShuffle.m */; };
		BCF012331AD2FA38008D3675 /* assets in Resources */ = {isa = PBXBuildFile; fileRef = BCF012321AD2FA38008D3675 /* assets */; };
		BCF1E20D1B4C5C7300B10877 /* WMFBackgroundTestManagerTests.swift in Sources */ = {isa = PBXBuildFile; fileRef = BCF1E20B1B4C590F00B10877 /* WMFBackgroundTestManagerTests.swift */; };
		BCF1E2131B4C783600B10877 /* WMFLegacyImageDataMigrationTests.swift in Sources */ = {isa = PBXBuildFile; fileRef = BCF1E2111B4C780C00B10877 /* WMFLegacyImageDataMigrationTests.swift */; };
		BCF7FC9B1B7B9ADE00CDFB8C /* WMFLogFormatter.m in Sources */ = {isa = PBXBuildFile; fileRef = BCF7FC9A1B7B9ADE00CDFB8C /* WMFLogFormatter.m */; };
		BCF7FCA01B7BDA4800CDFB8C /* MWKArticleEqualityCheckTests.m in Sources */ = {isa = PBXBuildFile; fileRef = BCF7FC9F1B7BDA4800CDFB8C /* MWKArticleEqualityCheckTests.m */; };
		BCF8DCA61B70055F00149C26 /* WMFFixtureRecording.m in Sources */ = {isa = PBXBuildFile; fileRef = BCF8DCA51B70055F00149C26 /* WMFFixtureRecording.m */; };
		BCF8DCA81B7009B100149C26 /* MobileView in Resources */ = {isa = PBXBuildFile; fileRef = BCF8DCA71B7009B100149C26 /* MobileView */; };
		BCFB090D1B445A720077955B /* UIImage+WMFSerialization.m in Sources */ = {isa = PBXBuildFile; fileRef = BCFB090C1B445A720077955B /* UIImage+WMFSerialization.m */; };
		BCFDB1401B3F3D9700F0C9F4 /* WMFImageDownload.swift in Sources */ = {isa = PBXBuildFile; fileRef = BCFDB13F1B3F3D9700F0C9F4 /* WMFImageDownload.swift */; };
		BCFDB1421B3F3F7E00F0C9F4 /* WMFImageController+Debug.swift in Sources */ = {isa = PBXBuildFile; fileRef = BCFDB1411B3F3F7E00F0C9F4 /* WMFImageController+Debug.swift */; };
		BCFDB1441B3F3FCB00F0C9F4 /* UIImage+Debug.swift in Sources */ = {isa = PBXBuildFile; fileRef = BCFDB1431B3F3FCB00F0C9F4 /* UIImage+Debug.swift */; };
		BCFE026A1B41ABB5003752B7 /* MWKHistoryListCorruptDataTests.m in Sources */ = {isa = PBXBuildFile; fileRef = BCFE02691B41ABB5003752B7 /* MWKHistoryListCorruptDataTests.m */; };
		BCFE026F1B41B482003752B7 /* MWKSavedPageListCorruptDataTests.m in Sources */ = {isa = PBXBuildFile; fileRef = BCFE026E1B41B482003752B7 /* MWKSavedPageListCorruptDataTests.m */; };
		BCFE02781B41FA12003752B7 /* MWKHistoryListPerformanceTests.m in Sources */ = {isa = PBXBuildFile; fileRef = BCFE02771B41FA12003752B7 /* MWKHistoryListPerformanceTests.m */; };
		C42D947E1A937DAC00A4871A /* SavedArticlesFetcher.m in Sources */ = {isa = PBXBuildFile; fileRef = C42D947D1A937DAC00A4871A /* SavedArticlesFetcher.m */; };
		C42D94861A937DE000A4871A /* WMFBorderButton.m in Sources */ = {isa = PBXBuildFile; fileRef = C42D94831A937DE000A4871A /* WMFBorderButton.m */; };
		C42D94871A937DE000A4871A /* WMFProgressLineView.m in Sources */ = {isa = PBXBuildFile; fileRef = C42D94851A937DE000A4871A /* WMFProgressLineView.m */; };
		C46FBA4B1A8530EE00C5730F /* Pods-acknowledgements.plist in Resources */ = {isa = PBXBuildFile; fileRef = C46FBA4A1A8530EE00C5730F /* Pods-acknowledgements.plist */; };
		C90799BA1A8564C60044E13C /* WMFShareOptionsViewController.m in Sources */ = {isa = PBXBuildFile; fileRef = C90799B91A8564C60044E13C /* WMFShareOptionsViewController.m */; };
		C913C89C1A94019A00BEEAF0 /* WMFSuggestedPagesFunnel.m in Sources */ = {isa = PBXBuildFile; fileRef = C913C89B1A94019A00BEEAF0 /* WMFSuggestedPagesFunnel.m */; };
		C91A86F41A8BCB680088A801 /* WMFShareCardImageContainer.m in Sources */ = {isa = PBXBuildFile; fileRef = C91A86F31A8BCB680088A801 /* WMFShareCardImageContainer.m */; };
		C94BE3EE1A8169ED00F2105B /* WMFShareFunnel.m in Sources */ = {isa = PBXBuildFile; fileRef = C94BE3ED1A8169ED00F2105B /* WMFShareFunnel.m */; };
		C96335911AA92AAC00A1EB2C /* WMFCrashAlertView.m in Sources */ = {isa = PBXBuildFile; fileRef = C96335901AA92AAC00A1EB2C /* WMFCrashAlertView.m */; };
		C979727A1A731EAA00C6ED7A /* ShareOptions.xib in Resources */ = {isa = PBXBuildFile; fileRef = C97972791A731EAA00C6ED7A /* ShareOptions.xib */; };
		C979727D1A731F2D00C6ED7A /* WMFShareOptionsView.m in Sources */ = {isa = PBXBuildFile; fileRef = C979727C1A731F2D00C6ED7A /* WMFShareOptionsView.m */; };
		C98990341A699DE000AF44FC /* WMFShareCardViewController.m in Sources */ = {isa = PBXBuildFile; fileRef = C98990331A699DE000AF44FC /* WMFShareCardViewController.m */; };
		C98990361A699DFB00AF44FC /* ShareCard.xib in Resources */ = {isa = PBXBuildFile; fileRef = C98990351A699DFB00AF44FC /* ShareCard.xib */; };
		C99844571A8C1F23001D58FD /* UIWebView+WMFSuppressSelection.m in Sources */ = {isa = PBXBuildFile; fileRef = C99844561A8C1F23001D58FD /* UIWebView+WMFSuppressSelection.m */; };
		D401C2C01A659E5000D4D127 /* DataMigrationProgressViewController.m in Sources */ = {isa = PBXBuildFile; fileRef = D401C2BE1A659E5000D4D127 /* DataMigrationProgressViewController.m */; };
		D401C2C11A659E5000D4D127 /* DataMigrationProgressViewController.xib in Resources */ = {isa = PBXBuildFile; fileRef = D401C2BF1A659E5000D4D127 /* DataMigrationProgressViewController.xib */; };
		D42E75EB18D11237002EA7E5 /* MWLanguageInfo.m in Sources */ = {isa = PBXBuildFile; fileRef = D42E75EA18D11237002EA7E5 /* MWLanguageInfo.m */; };
		D46CD8C418A1AC4F0042959E /* InfoPlist.strings in Resources */ = {isa = PBXBuildFile; fileRef = D46CD8C018A1AC4F0042959E /* InfoPlist.strings */; };
		D46CD8C518A1AC4F0042959E /* Localizable.strings in Resources */ = {isa = PBXBuildFile; fileRef = D46CD8C218A1AC4F0042959E /* Localizable.strings */; };
		D47BF5D4197870390067C3BC /* SavedPagesFunnel.m in Sources */ = {isa = PBXBuildFile; fileRef = D47BF5D3197870390067C3BC /* SavedPagesFunnel.m */; };
		D4991439181D51DE00E6073C /* Foundation.framework in Frameworks */ = {isa = PBXBuildFile; fileRef = D4991438181D51DE00E6073C /* Foundation.framework */; };
		D499143B181D51DE00E6073C /* CoreGraphics.framework in Frameworks */ = {isa = PBXBuildFile; fileRef = D499143A181D51DE00E6073C /* CoreGraphics.framework */; };
		D499143D181D51DE00E6073C /* UIKit.framework in Frameworks */ = {isa = PBXBuildFile; fileRef = D499143C181D51DE00E6073C /* UIKit.framework */; };
		D4991445181D51DE00E6073C /* main.m in Sources */ = {isa = PBXBuildFile; fileRef = D4991444181D51DE00E6073C /* main.m */; };
		D4991449181D51DE00E6073C /* AppDelegate.m in Sources */ = {isa = PBXBuildFile; fileRef = D4991448181D51DE00E6073C /* AppDelegate.m */; };
		D49B2ED2196C687C002F035D /* PullToRefreshViewController.m in Sources */ = {isa = PBXBuildFile; fileRef = D49B2ED1196C687C002F035D /* PullToRefreshViewController.m */; };
		D4B0AE0219365F7C00F0AC90 /* EventLoggingFunnel.m in Sources */ = {isa = PBXBuildFile; fileRef = D4B0AE0119365F7C00F0AC90 /* EventLoggingFunnel.m */; };
		D4B0AE051936604700F0AC90 /* EditFunnel.m in Sources */ = {isa = PBXBuildFile; fileRef = D4B0AE041936604700F0AC90 /* EditFunnel.m */; };
		D4B0AE0819366A0A00F0AC90 /* CreateAccountFunnel.m in Sources */ = {isa = PBXBuildFile; fileRef = D4B0AE0719366A0A00F0AC90 /* CreateAccountFunnel.m */; };
		D4B0AE0B19366A2C00F0AC90 /* ReadingActionFunnel.m in Sources */ = {isa = PBXBuildFile; fileRef = D4B0AE0A19366A2C00F0AC90 /* ReadingActionFunnel.m */; };
		D4B0AE0E19366A5400F0AC90 /* LoginFunnel.m in Sources */ = {isa = PBXBuildFile; fileRef = D4B0AE0D19366A5400F0AC90 /* LoginFunnel.m */; };
		D4BC22B4181E9E6300CAC673 /* empty.png in Resources */ = {isa = PBXBuildFile; fileRef = D4BC22B3181E9E6300CAC673 /* empty.png */; };
		D4E6D9121A5C65F9004916C1 /* CoreData.framework in Frameworks */ = {isa = PBXBuildFile; fileRef = 040E5C4E184566F4007AFE6F /* CoreData.framework */; };
		D4E8A8A919085CEA00DA4765 /* libsqlite3.dylib in Frameworks */ = {isa = PBXBuildFile; fileRef = D4E8A8A819085CEA00DA4765 /* libsqlite3.dylib */; };
		D4F277FB194235A00032BA38 /* ProtectedEditAttemptFunnel.m in Sources */ = {isa = PBXBuildFile; fileRef = D4F277FA194235A00032BA38 /* ProtectedEditAttemptFunnel.m */; };
		D4F277FE194235B50032BA38 /* ToCInteractionFunnel.m in Sources */ = {isa = PBXBuildFile; fileRef = D4F277FD194235B50032BA38 /* ToCInteractionFunnel.m */; };
/* End PBXBuildFile section */

/* Begin PBXContainerItemProxy section */
		BCBDE0AD1AA76F19006BD29A /* PBXContainerItemProxy */ = {
			isa = PBXContainerItemProxy;
			containerPortal = D499142D181D51DE00E6073C /* Project object */;
			proxyType = 1;
			remoteGlobalIDString = D4991434181D51DE00E6073C;
			remoteInfo = Wikipedia;
		};
/* End PBXContainerItemProxy section */

/* Begin PBXFileReference section */
		04016E181B3264C700D732FE /* UIViewController+WMFStoryboardUtilities.h */ = {isa = PBXFileReference; fileEncoding = 4; lastKnownFileType = sourcecode.c.h; path = "UIViewController+WMFStoryboardUtilities.h"; sourceTree = "<group>"; };
		04016E191B3264C700D732FE /* UIViewController+WMFStoryboardUtilities.m */ = {isa = PBXFileReference; fileEncoding = 4; lastKnownFileType = sourcecode.c.objc; path = "UIViewController+WMFStoryboardUtilities.m"; sourceTree = "<group>"; };
		04016E1B1B3285B700D732FE /* AboutViewController.storyboard */ = {isa = PBXFileReference; fileEncoding = 4; lastKnownFileType = file.storyboard; path = AboutViewController.storyboard; sourceTree = "<group>"; };
		04016E1D1B328E8B00D732FE /* OnboardingViewController.storyboard */ = {isa = PBXFileReference; fileEncoding = 4; lastKnownFileType = file.storyboard; path = OnboardingViewController.storyboard; sourceTree = "<group>"; };
		04016E1F1B329D4500D732FE /* PageHistoryViewController.storyboard */ = {isa = PBXFileReference; fileEncoding = 4; lastKnownFileType = file.storyboard; path = PageHistoryViewController.storyboard; sourceTree = "<group>"; };
		04016E221B335F0200D732FE /* WMFArticlePresenter.h */ = {isa = PBXFileReference; fileEncoding = 4; lastKnownFileType = sourcecode.c.h; path = WMFArticlePresenter.h; sourceTree = "<group>"; };
		04016E231B335F0200D732FE /* WMFArticlePresenter.m */ = {isa = PBXFileReference; fileEncoding = 4; lastKnownFileType = sourcecode.c.objc; path = WMFArticlePresenter.m; sourceTree = "<group>"; };
		04090A39187FB7D000577EDF /* UIView+Debugging.h */ = {isa = PBXFileReference; fileEncoding = 4; lastKnownFileType = sourcecode.c.h; path = "UIView+Debugging.h"; sourceTree = "<group>"; };
		04090A3A187FB7D000577EDF /* UIView+Debugging.m */ = {isa = PBXFileReference; fileEncoding = 4; lastKnownFileType = sourcecode.c.objc; path = "UIView+Debugging.m"; sourceTree = "<group>"; };
		040D83571AB0ECFD000896D5 /* WMFCenteredPathView.h */ = {isa = PBXFileReference; fileEncoding = 4; lastKnownFileType = sourcecode.c.h; path = WMFCenteredPathView.h; sourceTree = "<group>"; };
		040D83581AB0ECFD000896D5 /* WMFCenteredPathView.m */ = {isa = PBXFileReference; fileEncoding = 4; lastKnownFileType = sourcecode.c.objc; path = WMFCenteredPathView.m; sourceTree = "<group>"; };
		040D835C1AB0EE45000896D5 /* WMFGeometry.c */ = {isa = PBXFileReference; fileEncoding = 4; lastKnownFileType = sourcecode.c.c; path = WMFGeometry.c; sourceTree = "<group>"; };
		040D835D1AB0EE45000896D5 /* WMFGeometry.h */ = {isa = PBXFileReference; fileEncoding = 4; lastKnownFileType = sourcecode.c.h; path = WMFGeometry.h; sourceTree = "<group>"; };
		040E5C4E184566F4007AFE6F /* CoreData.framework */ = {isa = PBXFileReference; lastKnownFileType = wrapper.framework; name = CoreData.framework; path = System/Library/Frameworks/CoreData.framework; sourceTree = SDKROOT; };
		04142A8D184F974E006EF779 /* NSDate-Utilities.h */ = {isa = PBXFileReference; fileEncoding = 4; lastKnownFileType = sourcecode.c.h; path = "NSDate-Utilities.h"; sourceTree = "<group>"; };
		04142A8E184F974E006EF779 /* NSDate-Utilities.m */ = {isa = PBXFileReference; fileEncoding = 4; lastKnownFileType = sourcecode.c.objc; path = "NSDate-Utilities.m"; sourceTree = "<group>"; };
		0415581A18ADFA5C00B81A59 /* UIImage+ColorMask.h */ = {isa = PBXFileReference; fileEncoding = 4; lastKnownFileType = sourcecode.c.h; path = "UIImage+ColorMask.h"; sourceTree = "<group>"; };
		0415581B18ADFA5C00B81A59 /* UIImage+ColorMask.m */ = {isa = PBXFileReference; fileEncoding = 4; lastKnownFileType = sourcecode.c.objc; path = "UIImage+ColorMask.m"; sourceTree = "<group>"; };
		041A3B5818E11ED90079FF1C /* LanguageCell.h */ = {isa = PBXFileReference; fileEncoding = 4; lastKnownFileType = sourcecode.c.h; path = LanguageCell.h; sourceTree = "<group>"; };
		041A3B5918E11ED90079FF1C /* LanguageCell.m */ = {isa = PBXFileReference; fileEncoding = 4; lastKnownFileType = sourcecode.c.objc; lineEnding = 0; path = LanguageCell.m; sourceTree = "<group>"; xcLanguageSpecificationIdentifier = xcode.lang.objc; };
		041A3B5C18E11ED90079FF1C /* LanguagesViewController.h */ = {isa = PBXFileReference; fileEncoding = 4; lastKnownFileType = sourcecode.c.h; path = LanguagesViewController.h; sourceTree = "<group>"; };
		041A3B5D18E11ED90079FF1C /* LanguagesViewController.m */ = {isa = PBXFileReference; fileEncoding = 4; lastKnownFileType = sourcecode.c.objc; path = LanguagesViewController.m; sourceTree = "<group>"; };
		041C55D01950B27D006CE0EF /* EditSummaryViewController.h */ = {isa = PBXFileReference; fileEncoding = 4; lastKnownFileType = sourcecode.c.h; path = EditSummaryViewController.h; sourceTree = "<group>"; };
		041C55D11950B27D006CE0EF /* EditSummaryViewController.m */ = {isa = PBXFileReference; fileEncoding = 4; lastKnownFileType = sourcecode.c.objc; lineEnding = 0; path = EditSummaryViewController.m; sourceTree = "<group>"; xcLanguageSpecificationIdentifier = xcode.lang.objc; };
		041C6204199ED2A20061516F /* MWKSection+TOC.h */ = {isa = PBXFileReference; fileEncoding = 4; lastKnownFileType = sourcecode.c.h; path = "MWKSection+TOC.h"; sourceTree = "<group>"; };
		041C6205199ED2A20061516F /* MWKSection+TOC.m */ = {isa = PBXFileReference; fileEncoding = 4; lastKnownFileType = sourcecode.c.objc; path = "MWKSection+TOC.m"; sourceTree = "<group>"; };
		041E322F1B72AB9A001D0E28 /* WMFSectionHeaderEditProtocol.h */ = {isa = PBXFileReference; fileEncoding = 4; lastKnownFileType = sourcecode.c.h; path = WMFSectionHeaderEditProtocol.h; sourceTree = "<group>"; };
		041E32301B72AB9A001D0E28 /* WMFSectionHeadersViewController.h */ = {isa = PBXFileReference; fileEncoding = 4; lastKnownFileType = sourcecode.c.h; path = WMFSectionHeadersViewController.h; sourceTree = "<group>"; };
		041E32311B72AB9A001D0E28 /* WMFSectionHeadersViewController.m */ = {isa = PBXFileReference; fileEncoding = 4; lastKnownFileType = sourcecode.c.objc; path = WMFSectionHeadersViewController.m; sourceTree = "<group>"; };
		041E32321B72AB9A001D0E28 /* WMFSectionHeader.h */ = {isa = PBXFileReference; fileEncoding = 4; lastKnownFileType = sourcecode.c.h; path = WMFSectionHeader.h; sourceTree = "<group>"; };
		041E32331B72AB9A001D0E28 /* WMFSectionHeader.m */ = {isa = PBXFileReference; fileEncoding = 4; lastKnownFileType = sourcecode.c.objc; path = WMFSectionHeader.m; sourceTree = "<group>"; };
		041E32341B72AB9A001D0E28 /* WMFSectionHeader.xib */ = {isa = PBXFileReference; fileEncoding = 4; lastKnownFileType = file.xib; path = WMFSectionHeader.xib; sourceTree = "<group>"; };
		041E32351B72AB9A001D0E28 /* WMFSectionHeaderModel.h */ = {isa = PBXFileReference; fileEncoding = 4; lastKnownFileType = sourcecode.c.h; path = WMFSectionHeaderModel.h; sourceTree = "<group>"; };
		041E32361B72AB9A001D0E28 /* WMFSectionHeaderModel.m */ = {isa = PBXFileReference; fileEncoding = 4; lastKnownFileType = sourcecode.c.objc; path = WMFSectionHeaderModel.m; sourceTree = "<group>"; };
		041E323E1B736CCF001D0E28 /* UIWebView+WMFJavascriptContext.h */ = {isa = PBXFileReference; fileEncoding = 4; lastKnownFileType = sourcecode.c.h; path = "UIWebView+WMFJavascriptContext.h"; sourceTree = "<group>"; };
		041E323F1B736CCF001D0E28 /* UIWebView+WMFJavascriptContext.m */ = {isa = PBXFileReference; fileEncoding = 4; lastKnownFileType = sourcecode.c.objc; path = "UIWebView+WMFJavascriptContext.m"; sourceTree = "<group>"; };
		041EFC361996A1F800B2CB28 /* MapKit.framework */ = {isa = PBXFileReference; lastKnownFileType = wrapper.framework; name = MapKit.framework; path = System/Library/Frameworks/MapKit.framework; sourceTree = SDKROOT; };
		042244FB197F5E09005DD0BF /* AbuseFilterAlert.h */ = {isa = PBXFileReference; fileEncoding = 4; lastKnownFileType = sourcecode.c.h; path = AbuseFilterAlert.h; sourceTree = "<group>"; };
		042244FC197F5E09005DD0BF /* AbuseFilterAlert.m */ = {isa = PBXFileReference; fileEncoding = 4; lastKnownFileType = sourcecode.c.objc; path = AbuseFilterAlert.m; sourceTree = "<group>"; };
		042244FD197F5E09005DD0BF /* BulletedLabel.h */ = {isa = PBXFileReference; fileEncoding = 4; lastKnownFileType = sourcecode.c.h; path = BulletedLabel.h; sourceTree = "<group>"; };
		042244FE197F5E09005DD0BF /* BulletedLabel.m */ = {isa = PBXFileReference; fileEncoding = 4; lastKnownFileType = sourcecode.c.objc; path = BulletedLabel.m; sourceTree = "<group>"; };
		042244FF197F5E09005DD0BF /* BulletedLabel.xib */ = {isa = PBXFileReference; fileEncoding = 4; lastKnownFileType = file.xib; path = BulletedLabel.xib; sourceTree = "<group>"; };
		042258501B33EAD400FDD0C6 /* ShareMenuSavePageActivity.h */ = {isa = PBXFileReference; fileEncoding = 4; lastKnownFileType = sourcecode.c.h; name = ShareMenuSavePageActivity.h; path = ShareCard/ShareMenuSavePageActivity.h; sourceTree = "<group>"; };
		042258511B33EAD400FDD0C6 /* ShareMenuSavePageActivity.m */ = {isa = PBXFileReference; fileEncoding = 4; lastKnownFileType = sourcecode.c.objc; name = ShareMenuSavePageActivity.m; path = ShareCard/ShareMenuSavePageActivity.m; sourceTree = "<group>"; };
		042258551B34A29800FDD0C6 /* PreviewAndSaveViewController.storyboard */ = {isa = PBXFileReference; fileEncoding = 4; lastKnownFileType = file.storyboard; path = PreviewAndSaveViewController.storyboard; sourceTree = "<group>"; };
		042258571B34A2C100FDD0C6 /* EditSummaryViewController.storyboard */ = {isa = PBXFileReference; fileEncoding = 4; lastKnownFileType = file.storyboard; path = EditSummaryViewController.storyboard; sourceTree = "<group>"; };
		04272E781940EEBC00CC682F /* WMFAssetsFile.h */ = {isa = PBXFileReference; fileEncoding = 4; lastKnownFileType = sourcecode.c.h; lineEnding = 0; path = WMFAssetsFile.h; sourceTree = "<group>"; xcLanguageSpecificationIdentifier = xcode.lang.objcpp; };
		04272E791940EEBC00CC682F /* WMFAssetsFile.m */ = {isa = PBXFileReference; fileEncoding = 4; lastKnownFileType = sourcecode.c.objc; lineEnding = 0; path = WMFAssetsFile.m; sourceTree = "<group>"; xcLanguageSpecificationIdentifier = xcode.lang.objc; };
		04292FFC185FC026002A13FC /* Defines.h */ = {isa = PBXFileReference; fileEncoding = 4; lastKnownFileType = sourcecode.c.h; path = Defines.h; sourceTree = "<group>"; };
		0429300318604898002A13FC /* SavedPagesResultCell.h */ = {isa = PBXFileReference; fileEncoding = 4; lastKnownFileType = sourcecode.c.h; path = SavedPagesResultCell.h; sourceTree = "<group>"; };
		0429300418604898002A13FC /* SavedPagesResultCell.m */ = {isa = PBXFileReference; fileEncoding = 4; lastKnownFileType = sourcecode.c.objc; path = SavedPagesResultCell.m; sourceTree = "<group>"; };
		0429300818604898002A13FC /* SavedPagesViewController.h */ = {isa = PBXFileReference; fileEncoding = 4; lastKnownFileType = sourcecode.c.h; path = SavedPagesViewController.h; sourceTree = "<group>"; };
		0429300918604898002A13FC /* SavedPagesViewController.m */ = {isa = PBXFileReference; fileEncoding = 4; lastKnownFileType = sourcecode.c.objc; lineEnding = 0; path = SavedPagesViewController.m; sourceTree = "<group>"; xcLanguageSpecificationIdentifier = xcode.lang.objc; };
		042950D21A9D3BA7009BE784 /* UIColor+WMFHexColor.h */ = {isa = PBXFileReference; fileEncoding = 4; lastKnownFileType = sourcecode.c.h; path = "UIColor+WMFHexColor.h"; sourceTree = "<group>"; };
		042950D31A9D3BA7009BE784 /* UIColor+WMFHexColor.m */ = {isa = PBXFileReference; fileEncoding = 4; lastKnownFileType = sourcecode.c.objc; path = "UIColor+WMFHexColor.m"; sourceTree = "<group>"; };
		042BEAED1A92EE66002CF320 /* UIWebView+WMFTrackingView.h */ = {isa = PBXFileReference; fileEncoding = 4; lastKnownFileType = sourcecode.c.h; path = "UIWebView+WMFTrackingView.h"; sourceTree = "<group>"; };
		042BEAEE1A92EE66002CF320 /* UIWebView+WMFTrackingView.m */ = {isa = PBXFileReference; fileEncoding = 4; lastKnownFileType = sourcecode.c.objc; path = "UIWebView+WMFTrackingView.m"; sourceTree = "<group>"; };
		042E3B911AA16D6700BF8D66 /* UIViewController+WMFChildViewController.h */ = {isa = PBXFileReference; fileEncoding = 4; lastKnownFileType = sourcecode.c.h; path = "UIViewController+WMFChildViewController.h"; sourceTree = "<group>"; };
		042E3B921AA16D6700BF8D66 /* UIViewController+WMFChildViewController.m */ = {isa = PBXFileReference; fileEncoding = 4; lastKnownFileType = sourcecode.c.objc; path = "UIViewController+WMFChildViewController.m"; sourceTree = "<group>"; };
		0433263D1B0D3574009DB316 /* WMFArticleImageProtocol.h */ = {isa = PBXFileReference; fileEncoding = 4; lastKnownFileType = sourcecode.c.h; name = WMFArticleImageProtocol.h; path = Wikipedia/Protocols/WMFArticleImageProtocol.h; sourceTree = SOURCE_ROOT; };
		0433263E1B0D3574009DB316 /* WMFArticleImageProtocol.m */ = {isa = PBXFileReference; fileEncoding = 4; lastKnownFileType = sourcecode.c.objc; name = WMFArticleImageProtocol.m; path = Wikipedia/Protocols/WMFArticleImageProtocol.m; sourceTree = SOURCE_ROOT; };
		0433542018A023FE009305F0 /* UIViewController+WMFHideKeyboard.h */ = {isa = PBXFileReference; fileEncoding = 4; lastKnownFileType = sourcecode.c.h; path = "UIViewController+WMFHideKeyboard.h"; sourceTree = "<group>"; };
		0433542118A023FE009305F0 /* UIViewController+WMFHideKeyboard.m */ = {isa = PBXFileReference; fileEncoding = 4; lastKnownFileType = sourcecode.c.objc; path = "UIViewController+WMFHideKeyboard.m"; sourceTree = "<group>"; };
		0433542418A093C5009305F0 /* UIView+RemoveConstraints.h */ = {isa = PBXFileReference; fileEncoding = 4; lastKnownFileType = sourcecode.c.h; path = "UIView+RemoveConstraints.h"; sourceTree = "<group>"; };
		0433542518A093C5009305F0 /* UIView+RemoveConstraints.m */ = {isa = PBXFileReference; fileEncoding = 4; lastKnownFileType = sourcecode.c.objc; path = "UIView+RemoveConstraints.m"; sourceTree = "<group>"; };
		0436998C1B45B673002FD81D /* WMFArticleTableHeaderView.h */ = {isa = PBXFileReference; fileEncoding = 4; lastKnownFileType = sourcecode.c.h; path = WMFArticleTableHeaderView.h; sourceTree = "<group>"; };
		0436998D1B45B673002FD81D /* WMFArticleTableHeaderView.m */ = {isa = PBXFileReference; fileEncoding = 4; lastKnownFileType = sourcecode.c.objc; path = WMFArticleTableHeaderView.m; sourceTree = "<group>"; };
		0436998F1B45B68D002FD81D /* WMFArticleSectionCell.h */ = {isa = PBXFileReference; fileEncoding = 4; lastKnownFileType = sourcecode.c.h; path = WMFArticleSectionCell.h; sourceTree = "<group>"; };
		043699901B45B68D002FD81D /* WMFArticleSectionCell.m */ = {isa = PBXFileReference; fileEncoding = 4; lastKnownFileType = sourcecode.c.objc; path = WMFArticleSectionCell.m; sourceTree = "<group>"; };
		0439317419FB092600386E8F /* UIWebView+LoadAssetsHtml.h */ = {isa = PBXFileReference; fileEncoding = 4; lastKnownFileType = sourcecode.c.h; path = "UIWebView+LoadAssetsHtml.h"; sourceTree = "<group>"; };
		0439317519FB092600386E8F /* UIWebView+LoadAssetsHtml.m */ = {isa = PBXFileReference; fileEncoding = 4; lastKnownFileType = sourcecode.c.objc; path = "UIWebView+LoadAssetsHtml.m"; sourceTree = "<group>"; };
		043B6E8C1ACDE0CF0005C60B /* NSAttributedString+WMFSavedPagesAttributedStrings.h */ = {isa = PBXFileReference; fileEncoding = 4; lastKnownFileType = sourcecode.c.h; path = "NSAttributedString+WMFSavedPagesAttributedStrings.h"; sourceTree = "<group>"; };
		043B6E8D1ACDE0CF0005C60B /* NSAttributedString+WMFSavedPagesAttributedStrings.m */ = {isa = PBXFileReference; fileEncoding = 4; lastKnownFileType = sourcecode.c.objc; path = "NSAttributedString+WMFSavedPagesAttributedStrings.m"; sourceTree = "<group>"; };
		043C691F1B85689F00941051 /* NSAttributedString+WMFTrim.h */ = {isa = PBXFileReference; fileEncoding = 4; lastKnownFileType = sourcecode.c.h; path = "NSAttributedString+WMFTrim.h"; sourceTree = "<group>"; };
		043C69201B85689F00941051 /* NSAttributedString+WMFTrim.m */ = {isa = PBXFileReference; fileEncoding = 4; lastKnownFileType = sourcecode.c.objc; path = "NSAttributedString+WMFTrim.m"; sourceTree = "<group>"; };
		043C69221B8569FA00941051 /* NSAttributedString+WMFTrimTests.m */ = {isa = PBXFileReference; fileEncoding = 4; lastKnownFileType = sourcecode.c.objc; path = "NSAttributedString+WMFTrimTests.m"; sourceTree = "<group>"; };
		043C69241B856C2A00941051 /* XCTestCase+WMFVisualTestConvenience.h */ = {isa = PBXFileReference; fileEncoding = 4; lastKnownFileType = sourcecode.c.h; path = "XCTestCase+WMFVisualTestConvenience.h"; sourceTree = "<group>"; };
		043C69251B856C2A00941051 /* XCTestCase+WMFVisualTestConvenience.m */ = {isa = PBXFileReference; fileEncoding = 4; lastKnownFileType = sourcecode.c.objc; path = "XCTestCase+WMFVisualTestConvenience.m"; sourceTree = "<group>"; };
		043C69271B86502F00941051 /* NSCharacterSet+WMFExtras.h */ = {isa = PBXFileReference; fileEncoding = 4; lastKnownFileType = sourcecode.c.h; path = "NSCharacterSet+WMFExtras.h"; sourceTree = "<group>"; };
		043C69281B86502F00941051 /* NSCharacterSet+WMFExtras.m */ = {isa = PBXFileReference; fileEncoding = 4; lastKnownFileType = sourcecode.c.objc; path = "NSCharacterSet+WMFExtras.m"; sourceTree = "<group>"; };
		043F18DB18D9691D00D8489A /* TopActionSheetLabel.h */ = {isa = PBXFileReference; fileEncoding = 4; lastKnownFileType = sourcecode.c.h; path = TopActionSheetLabel.h; sourceTree = "<group>"; };
		043F18DC18D9691D00D8489A /* TopActionSheetLabel.m */ = {isa = PBXFileReference; fileEncoding = 4; lastKnownFileType = sourcecode.c.objc; path = TopActionSheetLabel.m; sourceTree = "<group>"; };
		043F18DF18D9691D00D8489A /* UINavigationController+TopActionSheet.h */ = {isa = PBXFileReference; fileEncoding = 4; lastKnownFileType = sourcecode.c.h; path = "UINavigationController+TopActionSheet.h"; sourceTree = "<group>"; };
		043F18E018D9691D00D8489A /* UINavigationController+TopActionSheet.m */ = {isa = PBXFileReference; fileEncoding = 4; lastKnownFileType = sourcecode.c.objc; path = "UINavigationController+TopActionSheet.m"; sourceTree = "<group>"; };
		043F18F118DCDD3A00D8489A /* WMF_Colors.h */ = {isa = PBXFileReference; fileEncoding = 4; lastKnownFileType = sourcecode.c.h; path = WMF_Colors.h; sourceTree = "<group>"; };
		043F8BF01A11699A00D1AE44 /* UIView+WMFRoundCorners.h */ = {isa = PBXFileReference; fileEncoding = 4; lastKnownFileType = sourcecode.c.h; path = "UIView+WMFRoundCorners.h"; sourceTree = "<group>"; };
		043F8BF11A11699A00D1AE44 /* UIView+WMFRoundCorners.m */ = {isa = PBXFileReference; fileEncoding = 4; lastKnownFileType = sourcecode.c.objc; path = "UIView+WMFRoundCorners.m"; sourceTree = "<group>"; };
		04414DDD1A1420EB00A41B4E /* WikiDataShortDescriptionFetcher.h */ = {isa = PBXFileReference; fileEncoding = 4; lastKnownFileType = sourcecode.c.h; path = WikiDataShortDescriptionFetcher.h; sourceTree = "<group>"; };
		04414DDE1A1420EB00A41B4E /* WikiDataShortDescriptionFetcher.m */ = {isa = PBXFileReference; fileEncoding = 4; lastKnownFileType = sourcecode.c.objc; path = WikiDataShortDescriptionFetcher.m; sourceTree = "<group>"; };
		0442F57919006DCC00F55DF9 /* PageHistoryLabel.h */ = {isa = PBXFileReference; fileEncoding = 4; lastKnownFileType = sourcecode.c.h; path = PageHistoryLabel.h; sourceTree = "<group>"; };
		0442F57A19006DCC00F55DF9 /* PageHistoryLabel.m */ = {isa = PBXFileReference; fileEncoding = 4; lastKnownFileType = sourcecode.c.objc; path = PageHistoryLabel.m; sourceTree = "<group>"; };
		044396211A3D33030081557D /* UICollectionViewCell+DynamicCellHeight.h */ = {isa = PBXFileReference; fileEncoding = 4; lastKnownFileType = sourcecode.c.h; path = "UICollectionViewCell+DynamicCellHeight.h"; sourceTree = "<group>"; };
		044396221A3D33030081557D /* UICollectionViewCell+DynamicCellHeight.m */ = {isa = PBXFileReference; fileEncoding = 4; lastKnownFileType = sourcecode.c.objc; path = "UICollectionViewCell+DynamicCellHeight.m"; sourceTree = "<group>"; };
		04478620185145090050563B /* HistoryResultCell.h */ = {isa = PBXFileReference; fileEncoding = 4; lastKnownFileType = sourcecode.c.h; path = HistoryResultCell.h; sourceTree = "<group>"; };
		04478621185145090050563B /* HistoryResultCell.m */ = {isa = PBXFileReference; fileEncoding = 4; lastKnownFileType = sourcecode.c.objc; path = HistoryResultCell.m; sourceTree = "<group>"; };
		04478622185145090050563B /* HistoryResultPrototypeView.xib */ = {isa = PBXFileReference; fileEncoding = 4; lastKnownFileType = file.xib; path = HistoryResultPrototypeView.xib; sourceTree = "<group>"; };
		04478623185145090050563B /* HistoryViewController.h */ = {isa = PBXFileReference; fileEncoding = 4; lastKnownFileType = sourcecode.c.h; path = HistoryViewController.h; sourceTree = "<group>"; };
		04478624185145090050563B /* HistoryViewController.m */ = {isa = PBXFileReference; fileEncoding = 4; lastKnownFileType = sourcecode.c.objc; lineEnding = 0; path = HistoryViewController.m; sourceTree = "<group>"; xcLanguageSpecificationIdentifier = xcode.lang.objc; };
		0447862D185145090050563B /* WebViewController.h */ = {isa = PBXFileReference; fileEncoding = 4; lastKnownFileType = sourcecode.c.h; path = WebViewController.h; sourceTree = "<group>"; };
		0447862E185145090050563B /* WebViewController.m */ = {isa = PBXFileReference; fileEncoding = 4; lastKnownFileType = sourcecode.c.objc; lineEnding = 0; path = WebViewController.m; sourceTree = "<group>"; xcLanguageSpecificationIdentifier = xcode.lang.objc; };
		0447866D1852B5010050563B /* SessionSingleton.h */ = {isa = PBXFileReference; fileEncoding = 4; lastKnownFileType = sourcecode.c.h; path = SessionSingleton.h; sourceTree = "<group>"; };
		0447866E1852B5010050563B /* SessionSingleton.m */ = {isa = PBXFileReference; fileEncoding = 4; lastKnownFileType = sourcecode.c.objc; path = SessionSingleton.m; sourceTree = "<group>"; };
		04490FD31AF16A83009FAB52 /* WMFBundledImageProtocol.h */ = {isa = PBXFileReference; fileEncoding = 4; lastKnownFileType = sourcecode.c.h; name = WMFBundledImageProtocol.h; path = Wikipedia/Protocols/WMFBundledImageProtocol.h; sourceTree = SOURCE_ROOT; };
		04490FD41AF16A83009FAB52 /* WMFBundledImageProtocol.m */ = {isa = PBXFileReference; fileEncoding = 4; lastKnownFileType = sourcecode.c.objc; name = WMFBundledImageProtocol.m; path = Wikipedia/Protocols/WMFBundledImageProtocol.m; sourceTree = SOURCE_ROOT; };
		0449D1411B83D9370036A9C8 /* NSAttributedString+WMFModifyTests.m */ = {isa = PBXFileReference; fileEncoding = 4; lastKnownFileType = sourcecode.c.objc; path = "NSAttributedString+WMFModifyTests.m"; sourceTree = "<group>"; };
		0449E63318A9845C00D51524 /* LoginViewController.h */ = {isa = PBXFileReference; fileEncoding = 4; lastKnownFileType = sourcecode.c.h; path = LoginViewController.h; sourceTree = "<group>"; };
		0449E63418A9845C00D51524 /* LoginViewController.m */ = {isa = PBXFileReference; fileEncoding = 4; lastKnownFileType = sourcecode.c.objc; lineEnding = 0; path = LoginViewController.m; sourceTree = "<group>"; xcLanguageSpecificationIdentifier = xcode.lang.objc; };
		0449E63718AAA26A00D51524 /* NSHTTPCookieStorage+CloneCookie.h */ = {isa = PBXFileReference; fileEncoding = 4; lastKnownFileType = sourcecode.c.h; path = "NSHTTPCookieStorage+CloneCookie.h"; sourceTree = "<group>"; };
		0449E63818AAA26A00D51524 /* NSHTTPCookieStorage+CloneCookie.m */ = {isa = PBXFileReference; fileEncoding = 4; lastKnownFileType = sourcecode.c.objc; path = "NSHTTPCookieStorage+CloneCookie.m"; sourceTree = "<group>"; };
		044BD6B318849AD000FFE4BE /* SectionEditorViewController.h */ = {isa = PBXFileReference; fileEncoding = 4; lastKnownFileType = sourcecode.c.h; path = SectionEditorViewController.h; sourceTree = "<group>"; };
		044BD6B418849AD000FFE4BE /* SectionEditorViewController.m */ = {isa = PBXFileReference; fileEncoding = 4; lastKnownFileType = sourcecode.c.objc; path = SectionEditorViewController.m; sourceTree = "<group>"; };
		045AB8C11B1E15D9002839D7 /* NSURL+Extras.h */ = {isa = PBXFileReference; fileEncoding = 4; lastKnownFileType = sourcecode.c.h; path = "NSURL+Extras.h"; sourceTree = "<group>"; };
		045AB8C21B1E15D9002839D7 /* NSURL+Extras.m */ = {isa = PBXFileReference; fileEncoding = 4; lastKnownFileType = sourcecode.c.objc; path = "NSURL+Extras.m"; sourceTree = "<group>"; };
		045D871F19FAD2FA0035C1F9 /* AboutViewController.h */ = {isa = PBXFileReference; fileEncoding = 4; lastKnownFileType = sourcecode.c.h; path = AboutViewController.h; sourceTree = "<group>"; };
		045D872019FAD2FA0035C1F9 /* AboutViewController.m */ = {isa = PBXFileReference; fileEncoding = 4; lastKnownFileType = sourcecode.c.objc; path = AboutViewController.m; sourceTree = "<group>"; };
		045DB3431B9930EB0095940D /* WMFArticleViewLoadingView.xib */ = {isa = PBXFileReference; fileEncoding = 4; lastKnownFileType = file.xib; path = WMFArticleViewLoadingView.xib; sourceTree = "<group>"; };
		04616DFA1AE706C600815BCE /* WMFLocalizationProtocol.h */ = {isa = PBXFileReference; fileEncoding = 4; lastKnownFileType = sourcecode.c.h; path = WMFLocalizationProtocol.h; sourceTree = "<group>"; };
		04616DFB1AE706C600815BCE /* WMFLocalizationProtocol.m */ = {isa = PBXFileReference; fileEncoding = 4; lastKnownFileType = sourcecode.c.objc; path = WMFLocalizationProtocol.m; sourceTree = "<group>"; };
		04627C961B91989200414AC6 /* WMFSaveButtonController.h */ = {isa = PBXFileReference; fileEncoding = 4; lastKnownFileType = sourcecode.c.h; path = WMFSaveButtonController.h; sourceTree = "<group>"; };
		04627C971B91989200414AC6 /* WMFSaveButtonController.m */ = {isa = PBXFileReference; fileEncoding = 4; lastKnownFileType = sourcecode.c.objc; path = WMFSaveButtonController.m; sourceTree = "<group>"; };
		0463639618A844570049EE4F /* KeychainCredentials.h */ = {isa = PBXFileReference; fileEncoding = 4; lastKnownFileType = sourcecode.c.h; path = KeychainCredentials.h; sourceTree = "<group>"; };
		0463639718A844570049EE4F /* KeychainCredentials.m */ = {isa = PBXFileReference; fileEncoding = 4; lastKnownFileType = sourcecode.c.objc; path = KeychainCredentials.m; sourceTree = "<group>"; };
		04649CA619F72B360071E8FA /* libPods.a */ = {isa = PBXFileReference; lastKnownFileType = archive.ar; name = libPods.a; path = "Pods/build/Debug-iphoneos/libPods.a"; sourceTree = "<group>"; };
		04661DC71B4346C90045E970 /* WMFArticleViewController.storyboard */ = {isa = PBXFileReference; fileEncoding = 4; lastKnownFileType = file.storyboard; path = WMFArticleViewController.storyboard; sourceTree = "<group>"; };
		046A4B9B1B38DC5400440F67 /* UIView+WMFRTLMirroring.h */ = {isa = PBXFileReference; fileEncoding = 4; lastKnownFileType = sourcecode.c.h; path = "UIView+WMFRTLMirroring.h"; sourceTree = "<group>"; };
		046A4B9C1B38DC5400440F67 /* UIView+WMFRTLMirroring.m */ = {isa = PBXFileReference; fileEncoding = 4; lastKnownFileType = sourcecode.c.objc; path = "UIView+WMFRTLMirroring.m"; sourceTree = "<group>"; };
		046D3C9E1B8BDFB3004F2B92 /* UIWebView+WMFJavascriptToXcodeConsoleLogging.h */ = {isa = PBXFileReference; fileEncoding = 4; lastKnownFileType = sourcecode.c.h; path = "UIWebView+WMFJavascriptToXcodeConsoleLogging.h"; sourceTree = "<group>"; };
		046D3C9F1B8BDFB3004F2B92 /* UIWebView+WMFJavascriptToXcodeConsoleLogging.m */ = {isa = PBXFileReference; fileEncoding = 4; lastKnownFileType = sourcecode.c.objc; path = "UIWebView+WMFJavascriptToXcodeConsoleLogging.m"; sourceTree = "<group>"; };
		046E2B691B31ED94008A99A6 /* UIButton+WMFButton.h */ = {isa = PBXFileReference; fileEncoding = 4; lastKnownFileType = sourcecode.c.h; lineEnding = 0; path = "UIButton+WMFButton.h"; sourceTree = "<group>"; xcLanguageSpecificationIdentifier = xcode.lang.objcpp; };
		046E2B6A1B31ED94008A99A6 /* UIButton+WMFButton.m */ = {isa = PBXFileReference; fileEncoding = 4; lastKnownFileType = sourcecode.c.objc; lineEnding = 0; path = "UIButton+WMFButton.m"; sourceTree = "<group>"; xcLanguageSpecificationIdentifier = xcode.lang.objc; };
		046E2B6D1B3213BE008A99A6 /* UIBarButtonItem+WMFButtonConvenience.h */ = {isa = PBXFileReference; fileEncoding = 4; lastKnownFileType = sourcecode.c.h; path = "UIBarButtonItem+WMFButtonConvenience.h"; sourceTree = "<group>"; };
		046E2B6E1B3213BE008A99A6 /* UIBarButtonItem+WMFButtonConvenience.m */ = {isa = PBXFileReference; fileEncoding = 4; lastKnownFileType = sourcecode.c.objc; path = "UIBarButtonItem+WMFButtonConvenience.m"; sourceTree = "<group>"; };
		04709B5C1B829E3C0086B978 /* NSAttributedString+WMFModify.h */ = {isa = PBXFileReference; fileEncoding = 4; lastKnownFileType = sourcecode.c.h; path = "NSAttributedString+WMFModify.h"; sourceTree = "<group>"; };
		04709B5D1B829E3C0086B978 /* NSAttributedString+WMFModify.m */ = {isa = PBXFileReference; fileEncoding = 4; lastKnownFileType = sourcecode.c.objc; path = "NSAttributedString+WMFModify.m"; sourceTree = "<group>"; };
		0472BC16193AD88C00C40BDA /* MWKSection+DisplayHtml.h */ = {isa = PBXFileReference; fileEncoding = 4; lastKnownFileType = sourcecode.c.h; path = "MWKSection+DisplayHtml.h"; sourceTree = "<group>"; };
		0472BC17193AD88C00C40BDA /* MWKSection+DisplayHtml.m */ = {isa = PBXFileReference; fileEncoding = 4; lastKnownFileType = sourcecode.c.objc; path = "MWKSection+DisplayHtml.m"; sourceTree = "<group>"; };
		047528A3190F0C2900F2CDA8 /* WikiGlyph_Chars.h */ = {isa = PBXFileReference; fileEncoding = 4; lastKnownFileType = sourcecode.c.h; path = WikiGlyph_Chars.h; sourceTree = "<group>"; };
		047801BC18AE987900DBB747 /* UIButton+ColorMask.h */ = {isa = PBXFileReference; fileEncoding = 4; lastKnownFileType = sourcecode.c.h; path = "UIButton+ColorMask.h"; sourceTree = "<group>"; };
		047801BD18AE987900DBB747 /* UIButton+ColorMask.m */ = {isa = PBXFileReference; fileEncoding = 4; lastKnownFileType = sourcecode.c.objc; path = "UIButton+ColorMask.m"; sourceTree = "<group>"; };
		047E74131860509000916964 /* SavedPagesResultPrototypeView.xib */ = {isa = PBXFileReference; fileEncoding = 4; lastKnownFileType = file.xib; path = SavedPagesResultPrototypeView.xib; sourceTree = "<group>"; };
		047ED63718C13E4900442BE3 /* PreviewWebView.h */ = {isa = PBXFileReference; fileEncoding = 4; lastKnownFileType = sourcecode.c.h; path = PreviewWebView.h; sourceTree = "<group>"; };
		047ED63818C13E4900442BE3 /* PreviewWebView.m */ = {isa = PBXFileReference; fileEncoding = 4; lastKnownFileType = sourcecode.c.objc; path = PreviewWebView.m; sourceTree = "<group>"; };
		0480AE9E1AA4F4DA00A9950C /* WMFIntrinsicContentSizeAwareTableView.h */ = {isa = PBXFileReference; fileEncoding = 4; lastKnownFileType = sourcecode.c.h; path = WMFIntrinsicContentSizeAwareTableView.h; sourceTree = "<group>"; };
		0480AE9F1AA4F4DA00A9950C /* WMFIntrinsicContentSizeAwareTableView.m */ = {isa = PBXFileReference; fileEncoding = 4; lastKnownFileType = sourcecode.c.objc; path = WMFIntrinsicContentSizeAwareTableView.m; sourceTree = "<group>"; };
		04821CCF19895EDC007558F6 /* ReferenceGradientView.h */ = {isa = PBXFileReference; fileEncoding = 4; lastKnownFileType = sourcecode.c.h; path = ReferenceGradientView.h; sourceTree = "<group>"; };
		04821CD019895EDC007558F6 /* ReferenceGradientView.m */ = {isa = PBXFileReference; fileEncoding = 4; lastKnownFileType = sourcecode.c.objc; path = ReferenceGradientView.m; sourceTree = "<group>"; };
		0484411D19FF15AF00FD26C5 /* AboutViewController.plist */ = {isa = PBXFileReference; fileEncoding = 4; lastKnownFileType = text.plist.xml; path = AboutViewController.plist; sourceTree = "<group>"; };
		0484B9041ABB50FA00874073 /* WMFArticleParsing.h */ = {isa = PBXFileReference; fileEncoding = 4; lastKnownFileType = sourcecode.c.h; path = WMFArticleParsing.h; sourceTree = "<group>"; };
		0484B9051ABB50FA00874073 /* WMFArticleParsing.m */ = {isa = PBXFileReference; fileEncoding = 4; lastKnownFileType = sourcecode.c.objc; path = WMFArticleParsing.m; sourceTree = "<group>"; };
		0484E3DC19D9D19B0085D18D /* UIView+ConstraintsScale.h */ = {isa = PBXFileReference; fileEncoding = 4; lastKnownFileType = sourcecode.c.h; path = "UIView+ConstraintsScale.h"; sourceTree = "<group>"; };
		0484E3DD19D9D19B0085D18D /* UIView+ConstraintsScale.m */ = {isa = PBXFileReference; fileEncoding = 4; lastKnownFileType = sourcecode.c.objc; path = "UIView+ConstraintsScale.m"; sourceTree = "<group>"; };
		0487044019F824D700B7D307 /* QueuesSingleton.h */ = {isa = PBXFileReference; fileEncoding = 4; lastKnownFileType = sourcecode.c.h; path = QueuesSingleton.h; sourceTree = "<group>"; };
		0487044119F824D700B7D307 /* QueuesSingleton.m */ = {isa = PBXFileReference; fileEncoding = 4; lastKnownFileType = sourcecode.c.objc; path = QueuesSingleton.m; sourceTree = "<group>"; };
		0487045719F8262600B7D307 /* AccountCreationTokenFetcher.h */ = {isa = PBXFileReference; fileEncoding = 4; lastKnownFileType = sourcecode.c.h; path = AccountCreationTokenFetcher.h; sourceTree = "<group>"; };
		0487045819F8262600B7D307 /* AccountCreationTokenFetcher.m */ = {isa = PBXFileReference; fileEncoding = 4; lastKnownFileType = sourcecode.c.objc; path = AccountCreationTokenFetcher.m; sourceTree = "<group>"; };
		0487045919F8262600B7D307 /* AccountCreator.h */ = {isa = PBXFileReference; fileEncoding = 4; lastKnownFileType = sourcecode.c.h; path = AccountCreator.h; sourceTree = "<group>"; };
		0487045A19F8262600B7D307 /* AccountCreator.m */ = {isa = PBXFileReference; fileEncoding = 4; lastKnownFileType = sourcecode.c.objc; path = AccountCreator.m; sourceTree = "<group>"; };
		0487045B19F8262600B7D307 /* AccountLogin.h */ = {isa = PBXFileReference; fileEncoding = 4; lastKnownFileType = sourcecode.c.h; path = AccountLogin.h; sourceTree = "<group>"; };
		0487045C19F8262600B7D307 /* AccountLogin.m */ = {isa = PBXFileReference; fileEncoding = 4; lastKnownFileType = sourcecode.c.objc; path = AccountLogin.m; sourceTree = "<group>"; };
		0487045F19F8262600B7D307 /* AssetsFileFetcher.h */ = {isa = PBXFileReference; fileEncoding = 4; lastKnownFileType = sourcecode.c.h; path = AssetsFileFetcher.h; sourceTree = "<group>"; };
		0487046019F8262600B7D307 /* AssetsFileFetcher.m */ = {isa = PBXFileReference; fileEncoding = 4; lastKnownFileType = sourcecode.c.objc; path = AssetsFileFetcher.m; sourceTree = "<group>"; };
		0487046219F8262600B7D307 /* FetcherBase.h */ = {isa = PBXFileReference; fileEncoding = 4; lastKnownFileType = sourcecode.c.h; path = FetcherBase.h; sourceTree = "<group>"; };
		0487046319F8262600B7D307 /* FetcherBase.m */ = {isa = PBXFileReference; fileEncoding = 4; lastKnownFileType = sourcecode.c.objc; path = FetcherBase.m; sourceTree = "<group>"; };
		0487046419F8262600B7D307 /* CaptchaResetter.h */ = {isa = PBXFileReference; fileEncoding = 4; lastKnownFileType = sourcecode.c.h; path = CaptchaResetter.h; sourceTree = "<group>"; };
		0487046519F8262600B7D307 /* CaptchaResetter.m */ = {isa = PBXFileReference; fileEncoding = 4; lastKnownFileType = sourcecode.c.objc; path = CaptchaResetter.m; sourceTree = "<group>"; };
		0487046619F8262600B7D307 /* EditTokenFetcher.h */ = {isa = PBXFileReference; fileEncoding = 4; lastKnownFileType = sourcecode.c.h; path = EditTokenFetcher.h; sourceTree = "<group>"; };
		0487046719F8262600B7D307 /* EditTokenFetcher.m */ = {isa = PBXFileReference; fileEncoding = 4; lastKnownFileType = sourcecode.c.objc; path = EditTokenFetcher.m; sourceTree = "<group>"; };
		0487046819F8262600B7D307 /* MWKLanguageLinkFetcher.h */ = {isa = PBXFileReference; fileEncoding = 4; lastKnownFileType = sourcecode.c.h; path = MWKLanguageLinkFetcher.h; sourceTree = "<group>"; };
		0487046919F8262600B7D307 /* MWKLanguageLinkFetcher.m */ = {isa = PBXFileReference; fileEncoding = 4; lastKnownFileType = sourcecode.c.objc; path = MWKLanguageLinkFetcher.m; sourceTree = "<group>"; };
		0487046A19F8262600B7D307 /* LoginTokenFetcher.h */ = {isa = PBXFileReference; fileEncoding = 4; lastKnownFileType = sourcecode.c.h; path = LoginTokenFetcher.h; sourceTree = "<group>"; };
		0487046B19F8262600B7D307 /* LoginTokenFetcher.m */ = {isa = PBXFileReference; fileEncoding = 4; lastKnownFileType = sourcecode.c.objc; path = LoginTokenFetcher.m; sourceTree = "<group>"; };
		0487046E19F8262600B7D307 /* PageHistoryFetcher.h */ = {isa = PBXFileReference; fileEncoding = 4; lastKnownFileType = sourcecode.c.h; path = PageHistoryFetcher.h; sourceTree = "<group>"; };
		0487046F19F8262600B7D307 /* PageHistoryFetcher.m */ = {isa = PBXFileReference; fileEncoding = 4; lastKnownFileType = sourcecode.c.objc; path = PageHistoryFetcher.m; sourceTree = "<group>"; };
		0487047019F8262600B7D307 /* PreviewHtmlFetcher.h */ = {isa = PBXFileReference; fileEncoding = 4; lastKnownFileType = sourcecode.c.h; path = PreviewHtmlFetcher.h; sourceTree = "<group>"; };
		0487047119F8262600B7D307 /* PreviewHtmlFetcher.m */ = {isa = PBXFileReference; fileEncoding = 4; lastKnownFileType = sourcecode.c.objc; path = PreviewHtmlFetcher.m; sourceTree = "<group>"; };
		0487047219F8262600B7D307 /* RandomArticleFetcher.h */ = {isa = PBXFileReference; fileEncoding = 4; lastKnownFileType = sourcecode.c.h; path = RandomArticleFetcher.h; sourceTree = "<group>"; };
		0487047319F8262600B7D307 /* RandomArticleFetcher.m */ = {isa = PBXFileReference; fileEncoding = 4; lastKnownFileType = sourcecode.c.objc; path = RandomArticleFetcher.m; sourceTree = "<group>"; };
		0487047419F8262600B7D307 /* SearchResultFetcher.h */ = {isa = PBXFileReference; fileEncoding = 4; lastKnownFileType = sourcecode.c.h; path = SearchResultFetcher.h; sourceTree = "<group>"; };
		0487047519F8262600B7D307 /* SearchResultFetcher.m */ = {isa = PBXFileReference; fileEncoding = 4; lastKnownFileType = sourcecode.c.objc; path = SearchResultFetcher.m; sourceTree = "<group>"; };
		0487047619F8262600B7D307 /* ThumbnailFetcher.h */ = {isa = PBXFileReference; fileEncoding = 4; lastKnownFileType = sourcecode.c.h; path = ThumbnailFetcher.h; sourceTree = "<group>"; };
		0487047719F8262600B7D307 /* ThumbnailFetcher.m */ = {isa = PBXFileReference; fileEncoding = 4; lastKnownFileType = sourcecode.c.objc; path = ThumbnailFetcher.m; sourceTree = "<group>"; };
		0487047819F8262600B7D307 /* WikipediaZeroMessageFetcher.h */ = {isa = PBXFileReference; fileEncoding = 4; lastKnownFileType = sourcecode.c.h; path = WikipediaZeroMessageFetcher.h; sourceTree = "<group>"; };
		0487047919F8262600B7D307 /* WikipediaZeroMessageFetcher.m */ = {isa = PBXFileReference; fileEncoding = 4; lastKnownFileType = sourcecode.c.objc; path = WikipediaZeroMessageFetcher.m; sourceTree = "<group>"; };
		0487047A19F8262600B7D307 /* WikiTextSectionFetcher.h */ = {isa = PBXFileReference; fileEncoding = 4; lastKnownFileType = sourcecode.c.h; path = WikiTextSectionFetcher.h; sourceTree = "<group>"; };
		0487047B19F8262600B7D307 /* WikiTextSectionFetcher.m */ = {isa = PBXFileReference; fileEncoding = 4; lastKnownFileType = sourcecode.c.objc; path = WikiTextSectionFetcher.m; sourceTree = "<group>"; };
		0487047C19F8262600B7D307 /* WikiTextSectionUploader.h */ = {isa = PBXFileReference; fileEncoding = 4; lastKnownFileType = sourcecode.c.h; path = WikiTextSectionUploader.h; sourceTree = "<group>"; };
		0487047D19F8262600B7D307 /* WikiTextSectionUploader.m */ = {isa = PBXFileReference; fileEncoding = 4; lastKnownFileType = sourcecode.c.objc; path = WikiTextSectionUploader.m; sourceTree = "<group>"; };
		048830D01AB775E3005BF3A1 /* UIScrollView+WMFScrollsToTop.h */ = {isa = PBXFileReference; fileEncoding = 4; lastKnownFileType = sourcecode.c.h; path = "UIScrollView+WMFScrollsToTop.h"; sourceTree = "<group>"; };
		048830D11AB775E3005BF3A1 /* UIScrollView+WMFScrollsToTop.m */ = {isa = PBXFileReference; fileEncoding = 4; lastKnownFileType = sourcecode.c.objc; path = "UIScrollView+WMFScrollsToTop.m"; sourceTree = "<group>"; };
		049289271B1FBC1800BE4B21 /* WMFURLCache.h */ = {isa = PBXFileReference; fileEncoding = 4; lastKnownFileType = sourcecode.c.h; path = WMFURLCache.h; sourceTree = "<group>"; };
		049289281B1FBC1800BE4B21 /* WMFURLCache.m */ = {isa = PBXFileReference; fileEncoding = 4; lastKnownFileType = sourcecode.c.objc; path = WMFURLCache.m; sourceTree = "<group>"; };
		0493C2CA1952373100EBB973 /* DataHousekeeping.h */ = {isa = PBXFileReference; fileEncoding = 4; lastKnownFileType = sourcecode.c.h; path = DataHousekeeping.h; sourceTree = "<group>"; };
		0493C2CB1952373100EBB973 /* DataHousekeeping.m */ = {isa = PBXFileReference; fileEncoding = 4; lastKnownFileType = sourcecode.c.objc; path = DataHousekeeping.m; sourceTree = "<group>"; };
		0493C2D319526A0100EBB973 /* WikiFont-Glyphs.ttf */ = {isa = PBXFileReference; lastKnownFileType = file; path = "WikiFont-Glyphs.ttf"; sourceTree = "<group>"; };
		049566C018F5F4CB0058EA12 /* ZeroConfigState.h */ = {isa = PBXFileReference; fileEncoding = 4; lastKnownFileType = sourcecode.c.h; path = ZeroConfigState.h; sourceTree = "<group>"; };
		049566C118F5F4CB0058EA12 /* ZeroConfigState.m */ = {isa = PBXFileReference; fileEncoding = 4; lastKnownFileType = sourcecode.c.objc; path = ZeroConfigState.m; sourceTree = "<group>"; };
		04A1C4FB1B94F10600B47788 /* WMFSaveButtonControllerTests.m */ = {isa = PBXFileReference; fileEncoding = 4; lastKnownFileType = sourcecode.c.objc; path = WMFSaveButtonControllerTests.m; sourceTree = "<group>"; };
		04A807301B757880007F4EDD /* UIButton+WMFMultiLineHeight.swift */ = {isa = PBXFileReference; fileEncoding = 4; lastKnownFileType = sourcecode.swift; path = "UIButton+WMFMultiLineHeight.swift"; sourceTree = "<group>"; };
		04A807321B76BF36007F4EDD /* NSArray+WMFPredicate.swift */ = {isa = PBXFileReference; fileEncoding = 4; lastKnownFileType = sourcecode.swift; path = "NSArray+WMFPredicate.swift"; sourceTree = "<group>"; };
		04A97E8518B81D5D0046B166 /* AccountCreationViewController.h */ = {isa = PBXFileReference; fileEncoding = 4; lastKnownFileType = sourcecode.c.h; path = AccountCreationViewController.h; sourceTree = "<group>"; };
		04A97E8618B81D5D0046B166 /* AccountCreationViewController.m */ = {isa = PBXFileReference; fileEncoding = 4; lastKnownFileType = sourcecode.c.objc; lineEnding = 0; path = AccountCreationViewController.m; sourceTree = "<group>"; xcLanguageSpecificationIdentifier = xcode.lang.objc; };
		04A9C2911B4B51E0008B996F /* WMFArticleSectionHeaderView.h */ = {isa = PBXFileReference; fileEncoding = 4; lastKnownFileType = sourcecode.c.h; path = WMFArticleSectionHeaderView.h; sourceTree = "<group>"; };
		04A9C2921B4B51E0008B996F /* WMFArticleSectionHeaderView.m */ = {isa = PBXFileReference; fileEncoding = 4; lastKnownFileType = sourcecode.c.objc; path = WMFArticleSectionHeaderView.m; sourceTree = "<group>"; };
		04A9C2941B4B59E3008B996F /* WMFMinimalArticleContentCell.h */ = {isa = PBXFileReference; fileEncoding = 4; lastKnownFileType = sourcecode.c.h; path = WMFMinimalArticleContentCell.h; sourceTree = "<group>"; };
		04A9C2951B4B59E3008B996F /* WMFMinimalArticleContentCell.m */ = {isa = PBXFileReference; fileEncoding = 4; lastKnownFileType = sourcecode.c.objc; path = WMFMinimalArticleContentCell.m; sourceTree = "<group>"; };
		04A9C2A01B4F326D008B996F /* WMFArticleReadMoreCell.h */ = {isa = PBXFileReference; fileEncoding = 4; lastKnownFileType = sourcecode.c.h; path = WMFArticleReadMoreCell.h; sourceTree = "<group>"; };
		04A9C2A11B4F326D008B996F /* WMFArticleReadMoreCell.m */ = {isa = PBXFileReference; fileEncoding = 4; lastKnownFileType = sourcecode.c.objc; path = WMFArticleReadMoreCell.m; sourceTree = "<group>"; };
		04AE1C6E1891B302002D5487 /* NSObject+Extras.h */ = {isa = PBXFileReference; fileEncoding = 4; lastKnownFileType = sourcecode.c.h; path = "NSObject+Extras.h"; sourceTree = "<group>"; };
		04AE1C6F1891B302002D5487 /* NSObject+Extras.m */ = {isa = PBXFileReference; fileEncoding = 4; lastKnownFileType = sourcecode.c.objc; path = "NSObject+Extras.m"; sourceTree = "<group>"; };
		04AE520319DB5E0900F89B92 /* NSObject+ConstraintsScale.h */ = {isa = PBXFileReference; fileEncoding = 4; lastKnownFileType = sourcecode.c.h; path = "NSObject+ConstraintsScale.h"; sourceTree = "<group>"; };
		04AE520419DB5E0900F89B92 /* NSObject+ConstraintsScale.m */ = {isa = PBXFileReference; fileEncoding = 4; lastKnownFileType = sourcecode.c.objc; path = "NSObject+ConstraintsScale.m"; sourceTree = "<group>"; };
		04AEF0EF1B2E87A800EFE858 /* WebViewController.storyboard */ = {isa = PBXFileReference; fileEncoding = 4; lastKnownFileType = file.storyboard; path = WebViewController.storyboard; sourceTree = "<group>"; };
		04AEF0F31B2E8CA100EFE858 /* SectionEditorViewController.storyboard */ = {isa = PBXFileReference; fileEncoding = 4; lastKnownFileType = file.storyboard; path = SectionEditorViewController.storyboard; sourceTree = "<group>"; };
		04AEF0F51B2E8F6300EFE858 /* ReferencesVC.storyboard */ = {isa = PBXFileReference; fileEncoding = 4; lastKnownFileType = file.storyboard; path = ReferencesVC.storyboard; sourceTree = "<group>"; };
		04AEF0FA1B2F703700EFE858 /* PrimaryMenuViewController.storyboard */ = {isa = PBXFileReference; fileEncoding = 4; lastKnownFileType = file.storyboard; path = PrimaryMenuViewController.storyboard; sourceTree = "<group>"; };
		04B0E3E81AE8252800379AE0 /* NSURL+WMFRest.h */ = {isa = PBXFileReference; fileEncoding = 4; lastKnownFileType = sourcecode.c.h; name = "NSURL+WMFRest.h"; path = "wikipedia/Categories/NSURL+WMFRest.h"; sourceTree = SOURCE_ROOT; };
		04B0E3E91AE8252800379AE0 /* NSURL+WMFRest.m */ = {isa = PBXFileReference; fileEncoding = 4; lastKnownFileType = sourcecode.c.objc; name = "NSURL+WMFRest.m"; path = "wikipedia/Categories/NSURL+WMFRest.m"; sourceTree = SOURCE_ROOT; };
		04B0EA46190B2319007458AF /* PreviewLicenseView.xib */ = {isa = PBXFileReference; fileEncoding = 4; lastKnownFileType = file.xib; path = PreviewLicenseView.xib; sourceTree = "<group>"; };
		04B0EA48190B2348007458AF /* PreviewLicenseView.h */ = {isa = PBXFileReference; fileEncoding = 4; lastKnownFileType = sourcecode.c.h; path = PreviewLicenseView.h; sourceTree = "<group>"; };
		04B0EA49190B2348007458AF /* PreviewLicenseView.m */ = {isa = PBXFileReference; fileEncoding = 4; lastKnownFileType = sourcecode.c.objc; path = PreviewLicenseView.m; sourceTree = "<group>"; };
		04B501F71B7AEB03007BE332 /* NSArray+WMFExtensions.swift */ = {isa = PBXFileReference; fileEncoding = 4; lastKnownFileType = sourcecode.swift; path = "NSArray+WMFExtensions.swift"; sourceTree = "<group>"; };
		04B501F91B7AF16C007BE332 /* NSArray+WMFExtensionsTests.m */ = {isa = PBXFileReference; fileEncoding = 4; lastKnownFileType = sourcecode.c.objc; path = "NSArray+WMFExtensionsTests.m"; sourceTree = "<group>"; };
		04B7B9BB18B5570E00A63551 /* CaptchaViewController.h */ = {isa = PBXFileReference; fileEncoding = 4; lastKnownFileType = sourcecode.c.h; path = CaptchaViewController.h; sourceTree = "<group>"; };
		04B7B9BC18B5570E00A63551 /* CaptchaViewController.m */ = {isa = PBXFileReference; fileEncoding = 4; lastKnownFileType = sourcecode.c.objc; lineEnding = 0; path = CaptchaViewController.m; sourceTree = "<group>"; xcLanguageSpecificationIdentifier = xcode.lang.objc; };
		04B91AA518E34BBC00FFAA1C /* UIView+TemporaryAnimatedXF.h */ = {isa = PBXFileReference; fileEncoding = 4; lastKnownFileType = sourcecode.c.h; path = "UIView+TemporaryAnimatedXF.h"; sourceTree = "<group>"; };
		04B91AA618E34BBC00FFAA1C /* UIView+TemporaryAnimatedXF.m */ = {isa = PBXFileReference; fileEncoding = 4; lastKnownFileType = sourcecode.c.objc; path = "UIView+TemporaryAnimatedXF.m"; sourceTree = "<group>"; };
		04B91AA918E3D9E200FFAA1C /* NSString+FormattedAttributedString.h */ = {isa = PBXFileReference; fileEncoding = 4; lastKnownFileType = sourcecode.c.h; path = "NSString+FormattedAttributedString.h"; sourceTree = "<group>"; };
		04B91AAA18E3D9E200FFAA1C /* NSString+FormattedAttributedString.m */ = {isa = PBXFileReference; fileEncoding = 4; lastKnownFileType = sourcecode.c.objc; path = "NSString+FormattedAttributedString.m"; sourceTree = "<group>"; };
		04BA489F1A80062E00CB5CAE /* UIFont+WMFStyle.h */ = {isa = PBXFileReference; fileEncoding = 4; lastKnownFileType = sourcecode.c.h; path = "UIFont+WMFStyle.h"; sourceTree = "<group>"; };
		04BA48A01A80062E00CB5CAE /* UIFont+WMFStyle.m */ = {isa = PBXFileReference; fileEncoding = 4; lastKnownFileType = sourcecode.c.objc; path = "UIFont+WMFStyle.m"; sourceTree = "<group>"; };
		04C43AA0183440C1006C643B /* MWNetworkActivityIndicatorManager.h */ = {isa = PBXFileReference; fileEncoding = 4; lastKnownFileType = sourcecode.c.h; path = MWNetworkActivityIndicatorManager.h; sourceTree = "<group>"; };
		04C43AA1183440C1006C643B /* MWNetworkActivityIndicatorManager.m */ = {isa = PBXFileReference; fileEncoding = 4; lastKnownFileType = sourcecode.c.objc; path = MWNetworkActivityIndicatorManager.m; sourceTree = "<group>"; };
		04C43AAA18344131006C643B /* CommunicationBridge.h */ = {isa = PBXFileReference; fileEncoding = 4; lastKnownFileType = sourcecode.c.h; path = CommunicationBridge.h; sourceTree = "<group>"; };
		04C43AAB18344131006C643B /* CommunicationBridge.m */ = {isa = PBXFileReference; fileEncoding = 4; lastKnownFileType = sourcecode.c.objc; path = CommunicationBridge.m; sourceTree = "<group>"; };
		04C43ABA183442FC006C643B /* NSString+Extras.h */ = {isa = PBXFileReference; fileEncoding = 4; lastKnownFileType = sourcecode.c.h; path = "NSString+Extras.h"; sourceTree = "<group>"; };
		04C43ABB183442FC006C643B /* NSString+Extras.m */ = {isa = PBXFileReference; fileEncoding = 4; lastKnownFileType = sourcecode.c.objc; path = "NSString+Extras.m"; sourceTree = "<group>"; };
		04C695CC18ED08D900D9F2DA /* UIView+WMFSearchSubviews.h */ = {isa = PBXFileReference; fileEncoding = 4; lastKnownFileType = sourcecode.c.h; path = "UIView+WMFSearchSubviews.h"; sourceTree = "<group>"; };
		04C695CD18ED08D900D9F2DA /* UIView+WMFSearchSubviews.m */ = {isa = PBXFileReference; fileEncoding = 4; lastKnownFileType = sourcecode.c.objc; path = "UIView+WMFSearchSubviews.m"; sourceTree = "<group>"; };
		04C695D018ED213000D9F2DA /* UIScrollView+NoHorizontalScrolling.h */ = {isa = PBXFileReference; fileEncoding = 4; lastKnownFileType = sourcecode.c.h; path = "UIScrollView+NoHorizontalScrolling.h"; sourceTree = "<group>"; };
		04C695D118ED213000D9F2DA /* UIScrollView+NoHorizontalScrolling.m */ = {isa = PBXFileReference; fileEncoding = 4; lastKnownFileType = sourcecode.c.objc; path = "UIScrollView+NoHorizontalScrolling.m"; sourceTree = "<group>"; };
		04C757641A1A9E1B0084AC39 /* RecentSearchesViewController.h */ = {isa = PBXFileReference; fileEncoding = 4; lastKnownFileType = sourcecode.c.h; path = RecentSearchesViewController.h; sourceTree = "<group>"; };
		04C757651A1A9E1B0084AC39 /* RecentSearchesViewController.m */ = {isa = PBXFileReference; fileEncoding = 4; lastKnownFileType = sourcecode.c.objc; path = RecentSearchesViewController.m; sourceTree = "<group>"; };
		04C7576B1A1AA2D00084AC39 /* RecentSearchCell.h */ = {isa = PBXFileReference; fileEncoding = 4; lastKnownFileType = sourcecode.c.h; path = RecentSearchCell.h; sourceTree = "<group>"; };
		04C7576C1A1AA2D00084AC39 /* RecentSearchCell.m */ = {isa = PBXFileReference; fileEncoding = 4; lastKnownFileType = sourcecode.c.objc; path = RecentSearchCell.m; sourceTree = "<group>"; };
		04C7576D1A1AA2D00084AC39 /* RecentSearchCell.xib */ = {isa = PBXFileReference; fileEncoding = 4; lastKnownFileType = file.xib; path = RecentSearchCell.xib; sourceTree = "<group>"; };
		04C91CE9195517250035ED1B /* OnboardingViewController.h */ = {isa = PBXFileReference; fileEncoding = 4; lastKnownFileType = sourcecode.c.h; path = OnboardingViewController.h; sourceTree = "<group>"; };
		04C91CEA195517250035ED1B /* OnboardingViewController.m */ = {isa = PBXFileReference; fileEncoding = 4; lastKnownFileType = sourcecode.c.objc; path = OnboardingViewController.m; sourceTree = "<group>"; };
		04C9509B19EF02980013F3C0 /* EventLogger.h */ = {isa = PBXFileReference; fileEncoding = 4; lastKnownFileType = sourcecode.c.h; name = EventLogger.h; path = EventLogging/EventLogger.h; sourceTree = "<group>"; };
		04C9509C19EF02980013F3C0 /* EventLogger.m */ = {isa = PBXFileReference; fileEncoding = 4; lastKnownFileType = sourcecode.c.objc; name = EventLogger.m; path = EventLogging/EventLogger.m; sourceTree = "<group>"; };
		04CB603B1B5053120052B6EF /* UITableViewCell+WMFEdgeToEdgeSeparator.h */ = {isa = PBXFileReference; fileEncoding = 4; lastKnownFileType = sourcecode.c.h; path = "UITableViewCell+WMFEdgeToEdgeSeparator.h"; sourceTree = "<group>"; };
		04CB603C1B5053120052B6EF /* UITableViewCell+WMFEdgeToEdgeSeparator.m */ = {isa = PBXFileReference; fileEncoding = 4; lastKnownFileType = sourcecode.c.objc; path = "UITableViewCell+WMFEdgeToEdgeSeparator.m"; sourceTree = "<group>"; };
		04CCA0BE1983086D000E982A /* ReferencesVC.h */ = {isa = PBXFileReference; fileEncoding = 4; lastKnownFileType = sourcecode.c.h; path = ReferencesVC.h; sourceTree = "<group>"; };
		04CCA0BF1983086D000E982A /* ReferencesVC.m */ = {isa = PBXFileReference; fileEncoding = 4; lastKnownFileType = sourcecode.c.objc; path = ReferencesVC.m; sourceTree = "<group>"; };
		04CCA0C119830A44000E982A /* ReferenceVC.h */ = {isa = PBXFileReference; fileEncoding = 4; lastKnownFileType = sourcecode.c.h; path = ReferenceVC.h; sourceTree = "<group>"; };
		04CCA0C219830A44000E982A /* ReferenceVC.m */ = {isa = PBXFileReference; fileEncoding = 4; lastKnownFileType = sourcecode.c.objc; path = ReferenceVC.m; sourceTree = "<group>"; };
		04CCCFE91935093A00E3F60C /* SecondaryMenuRowView.h */ = {isa = PBXFileReference; fileEncoding = 4; lastKnownFileType = sourcecode.c.h; path = SecondaryMenuRowView.h; sourceTree = "<group>"; };
		04CCCFEA1935093A00E3F60C /* SecondaryMenuRowView.m */ = {isa = PBXFileReference; fileEncoding = 4; lastKnownFileType = sourcecode.c.objc; path = SecondaryMenuRowView.m; sourceTree = "<group>"; };
		04CCCFEB1935093A00E3F60C /* SecondaryMenuRowView.xib */ = {isa = PBXFileReference; fileEncoding = 4; lastKnownFileType = file.xib; path = SecondaryMenuRowView.xib; sourceTree = "<group>"; };
		04CCCFEC1935093A00E3F60C /* WMFSettingsViewController.h */ = {isa = PBXFileReference; fileEncoding = 4; lastKnownFileType = sourcecode.c.h; path = WMFSettingsViewController.h; sourceTree = "<group>"; };
		04CCCFED1935093A00E3F60C /* WMFSettingsViewController.m */ = {isa = PBXFileReference; fileEncoding = 4; lastKnownFileType = sourcecode.c.objc; path = WMFSettingsViewController.m; sourceTree = "<group>"; };
		04CCCFF21935094000E3F60C /* PrimaryMenuViewController.h */ = {isa = PBXFileReference; fileEncoding = 4; lastKnownFileType = sourcecode.c.h; path = PrimaryMenuViewController.h; sourceTree = "<group>"; };
		04CCCFF31935094000E3F60C /* PrimaryMenuViewController.m */ = {isa = PBXFileReference; fileEncoding = 4; lastKnownFileType = sourcecode.c.objc; lineEnding = 0; path = PrimaryMenuViewController.m; sourceTree = "<group>"; xcLanguageSpecificationIdentifier = xcode.lang.objc; };
		04CCCFF41935094000E3F60C /* PrimaryMenuTableViewCell.h */ = {isa = PBXFileReference; fileEncoding = 4; lastKnownFileType = sourcecode.c.h; path = PrimaryMenuTableViewCell.h; sourceTree = "<group>"; };
		04CCCFF51935094000E3F60C /* PrimaryMenuTableViewCell.m */ = {isa = PBXFileReference; fileEncoding = 4; lastKnownFileType = sourcecode.c.objc; path = PrimaryMenuTableViewCell.m; sourceTree = "<group>"; };
		04D149D918877343006B4104 /* AlertLabel.h */ = {isa = PBXFileReference; fileEncoding = 4; lastKnownFileType = sourcecode.c.h; path = AlertLabel.h; sourceTree = "<group>"; };
		04D149DA18877343006B4104 /* AlertLabel.m */ = {isa = PBXFileReference; fileEncoding = 4; lastKnownFileType = sourcecode.c.objc; path = AlertLabel.m; sourceTree = "<group>"; };
		04D149DB18877343006B4104 /* UIViewController+Alert.h */ = {isa = PBXFileReference; fileEncoding = 4; lastKnownFileType = sourcecode.c.h; path = "UIViewController+Alert.h"; sourceTree = "<group>"; };
		04D149DC18877343006B4104 /* UIViewController+Alert.m */ = {isa = PBXFileReference; fileEncoding = 4; lastKnownFileType = sourcecode.c.objc; path = "UIViewController+Alert.m"; sourceTree = "<group>"; };
		04D2F0CE1B8832FB00E42A76 /* FBSnapshotTestCase+WMFConvenience.h */ = {isa = PBXFileReference; fileEncoding = 4; lastKnownFileType = sourcecode.c.h; path = "FBSnapshotTestCase+WMFConvenience.h"; sourceTree = "<group>"; };
		04D2F0CF1B8832FB00E42A76 /* FBSnapshotTestCase+WMFConvenience.m */ = {isa = PBXFileReference; fileEncoding = 4; lastKnownFileType = sourcecode.c.objc; path = "FBSnapshotTestCase+WMFConvenience.m"; sourceTree = "<group>"; };
		04D34DB11863D39000610A87 /* libxml2.dylib */ = {isa = PBXFileReference; lastKnownFileType = "compiled.mach-o.dylib"; name = libxml2.dylib; path = usr/lib/libxml2.dylib; sourceTree = SDKROOT; };
		04D686C71AB28FE40009B44A /* UIImage+WMFFocalImageDrawing.h */ = {isa = PBXFileReference; fileEncoding = 4; lastKnownFileType = sourcecode.c.h; path = "UIImage+WMFFocalImageDrawing.h"; sourceTree = "<group>"; };
		04D686C81AB28FE40009B44A /* UIImage+WMFFocalImageDrawing.m */ = {isa = PBXFileReference; fileEncoding = 4; lastKnownFileType = sourcecode.c.objc; path = "UIImage+WMFFocalImageDrawing.m"; sourceTree = "<group>"; };
		04D686E81AB2949C0009B44A /* MenuButton.h */ = {isa = PBXFileReference; fileEncoding = 4; lastKnownFileType = sourcecode.c.h; path = MenuButton.h; sourceTree = "<group>"; };
		04D686E91AB2949C0009B44A /* MenuButton.m */ = {isa = PBXFileReference; fileEncoding = 4; lastKnownFileType = sourcecode.c.objc; path = MenuButton.m; sourceTree = "<group>"; };
		04D686EA1AB2949C0009B44A /* MenuLabel.h */ = {isa = PBXFileReference; fileEncoding = 4; lastKnownFileType = sourcecode.c.h; path = MenuLabel.h; sourceTree = "<group>"; };
		04D686EB1AB2949C0009B44A /* MenuLabel.m */ = {isa = PBXFileReference; fileEncoding = 4; lastKnownFileType = sourcecode.c.objc; path = MenuLabel.m; sourceTree = "<group>"; };
		04D686EC1AB2949C0009B44A /* PaddedLabel.h */ = {isa = PBXFileReference; fileEncoding = 4; lastKnownFileType = sourcecode.c.h; path = PaddedLabel.h; sourceTree = "<group>"; };
		04D686ED1AB2949C0009B44A /* PaddedLabel.m */ = {isa = PBXFileReference; fileEncoding = 4; lastKnownFileType = sourcecode.c.objc; path = PaddedLabel.m; sourceTree = "<group>"; };
		04D686EE1AB2949C0009B44A /* TabularScrollView.h */ = {isa = PBXFileReference; fileEncoding = 4; lastKnownFileType = sourcecode.c.h; path = TabularScrollView.h; sourceTree = "<group>"; };
		04D686EF1AB2949C0009B44A /* TabularScrollView.m */ = {isa = PBXFileReference; fileEncoding = 4; lastKnownFileType = sourcecode.c.objc; path = TabularScrollView.m; sourceTree = "<group>"; };
		04D686F01AB2949C0009B44A /* WikiGlyphButton.h */ = {isa = PBXFileReference; fileEncoding = 4; lastKnownFileType = sourcecode.c.h; path = WikiGlyphButton.h; sourceTree = "<group>"; };
		04D686F11AB2949C0009B44A /* WikiGlyphButton.m */ = {isa = PBXFileReference; fileEncoding = 4; lastKnownFileType = sourcecode.c.objc; path = WikiGlyphButton.m; sourceTree = "<group>"; };
		04D686F21AB2949C0009B44A /* WikiGlyphLabel.h */ = {isa = PBXFileReference; fileEncoding = 4; lastKnownFileType = sourcecode.c.h; path = WikiGlyphLabel.h; sourceTree = "<group>"; };
		04D686F31AB2949C0009B44A /* WikiGlyphLabel.m */ = {isa = PBXFileReference; fileEncoding = 4; lastKnownFileType = sourcecode.c.objc; path = WikiGlyphLabel.m; sourceTree = "<group>"; };
		04DA876F1B2FF5B200C948F8 /* WMFSettingsViewController.storyboard */ = {isa = PBXFileReference; fileEncoding = 4; lastKnownFileType = file.storyboard; path = WMFSettingsViewController.storyboard; sourceTree = "<group>"; };
		04DA87741B30A03600C948F8 /* LoginViewController.storyboard */ = {isa = PBXFileReference; fileEncoding = 4; lastKnownFileType = file.storyboard; path = LoginViewController.storyboard; sourceTree = "<group>"; };
		04DA87761B30A9D600C948F8 /* AccountCreationViewController.storyboard */ = {isa = PBXFileReference; fileEncoding = 4; lastKnownFileType = file.storyboard; path = AccountCreationViewController.storyboard; sourceTree = "<group>"; };
		04DA87781B30B99300C948F8 /* CaptchaViewController.storyboard */ = {isa = PBXFileReference; fileEncoding = 4; lastKnownFileType = file.storyboard; path = CaptchaViewController.storyboard; sourceTree = "<group>"; };
		04DA877C1B30D29800C948F8 /* SavedPagesViewController.storyboard */ = {isa = PBXFileReference; fileEncoding = 4; lastKnownFileType = file.storyboard; path = SavedPagesViewController.storyboard; sourceTree = "<group>"; };
		04DA87801B30E0C600C948F8 /* HistoryViewController.storyboard */ = {isa = PBXFileReference; fileEncoding = 4; lastKnownFileType = file.storyboard; path = HistoryViewController.storyboard; sourceTree = "<group>"; };
		04DB0BE818BD37F900B4BCF3 /* UIScrollView+ScrollSubviewToLocation.h */ = {isa = PBXFileReference; fileEncoding = 4; lastKnownFileType = sourcecode.c.h; path = "UIScrollView+ScrollSubviewToLocation.h"; sourceTree = "<group>"; };
		04DB0BE918BD37F900B4BCF3 /* UIScrollView+ScrollSubviewToLocation.m */ = {isa = PBXFileReference; fileEncoding = 4; lastKnownFileType = sourcecode.c.objc; path = "UIScrollView+ScrollSubviewToLocation.m"; sourceTree = "<group>"; };
		04DD89AF18BFE63A00DD5DAD /* PreviewAndSaveViewController.h */ = {isa = PBXFileReference; fileEncoding = 4; lastKnownFileType = sourcecode.c.h; path = PreviewAndSaveViewController.h; sourceTree = "<group>"; };
		04DD89B018BFE63A00DD5DAD /* PreviewAndSaveViewController.m */ = {isa = PBXFileReference; fileEncoding = 4; lastKnownFileType = sourcecode.c.objc; lineEnding = 0; path = PreviewAndSaveViewController.m; sourceTree = "<group>"; xcLanguageSpecificationIdentifier = xcode.lang.objc; };
		04E9A78218F73C7200F7ECF7 /* www */ = {isa = PBXFileReference; lastKnownFileType = folder; path = www; sourceTree = "<group>"; };
		04EDEE281A215DBC00798076 /* UITableView+DynamicCellHeight.h */ = {isa = PBXFileReference; fileEncoding = 4; lastKnownFileType = sourcecode.c.h; path = "UITableView+DynamicCellHeight.h"; sourceTree = "<group>"; };
		04EDEE291A215DBC00798076 /* UITableView+DynamicCellHeight.m */ = {isa = PBXFileReference; fileEncoding = 4; lastKnownFileType = sourcecode.c.objc; path = "UITableView+DynamicCellHeight.m"; sourceTree = "<group>"; };
		04EDEE2F1A21CB4100798076 /* UIScreen+Extras.h */ = {isa = PBXFileReference; fileEncoding = 4; lastKnownFileType = sourcecode.c.h; path = "UIScreen+Extras.h"; sourceTree = "<group>"; };
		04EDEE301A21CB4100798076 /* UIScreen+Extras.m */ = {isa = PBXFileReference; fileEncoding = 4; lastKnownFileType = sourcecode.c.objc; path = "UIScreen+Extras.m"; sourceTree = "<group>"; };
		04F0E2E8186EDC1A00468738 /* UIWebView+ElementLocation.h */ = {isa = PBXFileReference; fileEncoding = 4; lastKnownFileType = sourcecode.c.h; path = "UIWebView+ElementLocation.h"; sourceTree = "<group>"; };
		04F0E2E9186EDC1A00468738 /* UIWebView+ElementLocation.m */ = {isa = PBXFileReference; fileEncoding = 4; lastKnownFileType = sourcecode.c.objc; path = "UIWebView+ElementLocation.m"; sourceTree = "<group>"; };
		04F0E2EC186FB2D000468738 /* TOCSectionCellView.h */ = {isa = PBXFileReference; fileEncoding = 4; lastKnownFileType = sourcecode.c.h; path = TOCSectionCellView.h; sourceTree = "<group>"; };
		04F0E2ED186FB2D100468738 /* TOCSectionCellView.m */ = {isa = PBXFileReference; fileEncoding = 4; lastKnownFileType = sourcecode.c.objc; path = TOCSectionCellView.m; sourceTree = "<group>"; };
		04F122691ACB822D002FC3B5 /* NSString+FormattedAttributedStringTests.m */ = {isa = PBXFileReference; fileEncoding = 4; lastKnownFileType = sourcecode.c.objc; path = "NSString+FormattedAttributedStringTests.m"; sourceTree = "<group>"; };
		04F27B6E18FE0F2E00EDD838 /* PageHistoryResultCell.h */ = {isa = PBXFileReference; fileEncoding = 4; lastKnownFileType = sourcecode.c.h; path = PageHistoryResultCell.h; sourceTree = "<group>"; };
		04F27B6F18FE0F2E00EDD838 /* PageHistoryResultCell.m */ = {isa = PBXFileReference; fileEncoding = 4; lastKnownFileType = sourcecode.c.objc; lineEnding = 0; path = PageHistoryResultCell.m; sourceTree = "<group>"; xcLanguageSpecificationIdentifier = xcode.lang.objc; };
		04F27B7018FE0F2E00EDD838 /* PageHistoryResultPrototypeView.xib */ = {isa = PBXFileReference; fileEncoding = 4; lastKnownFileType = file.xib; path = PageHistoryResultPrototypeView.xib; sourceTree = "<group>"; };
		04F27B7318FE0F2E00EDD838 /* PageHistoryViewController.h */ = {isa = PBXFileReference; fileEncoding = 4; lastKnownFileType = sourcecode.c.h; path = PageHistoryViewController.h; sourceTree = "<group>"; };
		04F27B7418FE0F2E00EDD838 /* PageHistoryViewController.m */ = {isa = PBXFileReference; fileEncoding = 4; lastKnownFileType = sourcecode.c.objc; lineEnding = 0; path = PageHistoryViewController.m; sourceTree = "<group>"; xcLanguageSpecificationIdentifier = xcode.lang.objc; };
		04F3958E186CF80100B0D6FC /* TOCViewController.h */ = {isa = PBXFileReference; fileEncoding = 4; lastKnownFileType = sourcecode.c.h; path = TOCViewController.h; sourceTree = "<group>"; };
		04F3958F186CF80100B0D6FC /* TOCViewController.m */ = {isa = PBXFileReference; fileEncoding = 4; lastKnownFileType = sourcecode.c.objc; path = TOCViewController.m; sourceTree = "<group>"; };
		08D631F51A69B1AB00D87AD0 /* WMFImageGalleryViewController.h */ = {isa = PBXFileReference; fileEncoding = 4; lastKnownFileType = sourcecode.c.h; name = WMFImageGalleryViewController.h; path = "Image Gallery/WMFImageGalleryViewController.h"; sourceTree = "<group>"; };
		08D631F61A69B1AB00D87AD0 /* WMFImageGalleryViewController.m */ = {isa = PBXFileReference; fileEncoding = 4; lastKnownFileType = sourcecode.c.objc; name = WMFImageGalleryViewController.m; path = "Image Gallery/WMFImageGalleryViewController.m"; sourceTree = "<group>"; };
		08D631F81A69B8CD00D87AD0 /* WMFImageGalleryCollectionViewCell.h */ = {isa = PBXFileReference; fileEncoding = 4; lastKnownFileType = sourcecode.c.h; name = WMFImageGalleryCollectionViewCell.h; path = "Image Gallery/WMFImageGalleryCollectionViewCell.h"; sourceTree = "<group>"; };
		08D631F91A69B8CD00D87AD0 /* WMFImageGalleryCollectionViewCell.m */ = {isa = PBXFileReference; fileEncoding = 4; lastKnownFileType = sourcecode.c.objc; name = WMFImageGalleryCollectionViewCell.m; path = "Image Gallery/WMFImageGalleryCollectionViewCell.m"; sourceTree = "<group>"; };
		08F646F7D0488CE3C6D6A763 /* Pods.beta.xcconfig */ = {isa = PBXFileReference; includeInIndex = 1; lastKnownFileType = text.xcconfig; name = Pods.beta.xcconfig; path = "Pods/Target Support Files/Pods/Pods.beta.xcconfig"; sourceTree = "<group>"; };
		0E03E28A1B83DA7300C1FBD7 /* WMFHomeNearbyCell.h */ = {isa = PBXFileReference; fileEncoding = 4; lastKnownFileType = sourcecode.c.h; path = WMFHomeNearbyCell.h; sourceTree = "<group>"; };
		0E03E28B1B83DA7300C1FBD7 /* WMFHomeNearbyCell.m */ = {isa = PBXFileReference; fileEncoding = 4; lastKnownFileType = sourcecode.c.objc; path = WMFHomeNearbyCell.m; sourceTree = "<group>"; };
		0E03E28C1B83DA7300C1FBD7 /* WMFHomeNearbyCell.xib */ = {isa = PBXFileReference; fileEncoding = 4; lastKnownFileType = file.xib; path = WMFHomeNearbyCell.xib; sourceTree = "<group>"; };
		0E03E28F1B8430FE00C1FBD7 /* WMFNearbySectionController.h */ = {isa = PBXFileReference; fileEncoding = 4; lastKnownFileType = sourcecode.c.h; path = WMFNearbySectionController.h; sourceTree = "<group>"; };
		0E03E2901B8430FE00C1FBD7 /* WMFNearbySectionController.m */ = {isa = PBXFileReference; fileEncoding = 4; lastKnownFileType = sourcecode.c.objc; path = WMFNearbySectionController.m; sourceTree = "<group>"; };
		0E03E2921B84392100C1FBD7 /* WMFHomeSectionController.h */ = {isa = PBXFileReference; fileEncoding = 4; lastKnownFileType = sourcecode.c.h; path = WMFHomeSectionController.h; sourceTree = "<group>"; };
		0E03E2971B845F2F00C1FBD7 /* SSSectionedDataSource+WMFSectionConvenience.h */ = {isa = PBXFileReference; fileEncoding = 4; lastKnownFileType = sourcecode.c.h; path = "SSSectionedDataSource+WMFSectionConvenience.h"; sourceTree = "<group>"; };
		0E03E2981B845F2F00C1FBD7 /* SSSectionedDataSource+WMFSectionConvenience.m */ = {isa = PBXFileReference; fileEncoding = 4; lastKnownFileType = sourcecode.c.objc; path = "SSSectionedDataSource+WMFSectionConvenience.m"; sourceTree = "<group>"; };
		0E03E29A1B84E88A00C1FBD7 /* WMFCompassView.h */ = {isa = PBXFileReference; fileEncoding = 4; lastKnownFileType = sourcecode.c.h; path = WMFCompassView.h; sourceTree = "<group>"; };
		0E03E29B1B84E88A00C1FBD7 /* WMFCompassView.m */ = {isa = PBXFileReference; fileEncoding = 4; lastKnownFileType = sourcecode.c.objc; path = WMFCompassView.m; sourceTree = "<group>"; };
		0E03E29D1B85310000C1FBD7 /* WMFNearbySectionEmptyCell.h */ = {isa = PBXFileReference; fileEncoding = 4; lastKnownFileType = sourcecode.c.h; path = WMFNearbySectionEmptyCell.h; sourceTree = "<group>"; };
		0E03E29E1B85310000C1FBD7 /* WMFNearbySectionEmptyCell.m */ = {isa = PBXFileReference; fileEncoding = 4; lastKnownFileType = sourcecode.c.objc; path = WMFNearbySectionEmptyCell.m; sourceTree = "<group>"; };
		0E03E29F1B85310000C1FBD7 /* WMFNearbySectionEmptyCell.xib */ = {isa = PBXFileReference; fileEncoding = 4; lastKnownFileType = file.xib; path = WMFNearbySectionEmptyCell.xib; sourceTree = "<group>"; };
		0E03E2A61B8574F800C1FBD7 /* WMFHomeSectionHeader.xib */ = {isa = PBXFileReference; fileEncoding = 4; lastKnownFileType = file.xib; path = WMFHomeSectionHeader.xib; sourceTree = "<group>"; };
		0E03E2A81B85750C00C1FBD7 /* WMFHomeSectionFooter.xib */ = {isa = PBXFileReference; fileEncoding = 4; lastKnownFileType = file.xib; path = WMFHomeSectionFooter.xib; sourceTree = "<group>"; };
		0E2690F71B86A9DB009B8605 /* WMFRelatedSectionController.h */ = {isa = PBXFileReference; fileEncoding = 4; lastKnownFileType = sourcecode.c.h; path = WMFRelatedSectionController.h; sourceTree = "<group>"; };
		0E2690F81B86A9DB009B8605 /* WMFRelatedSectionController.m */ = {isa = PBXFileReference; fileEncoding = 4; lastKnownFileType = sourcecode.c.objc; path = WMFRelatedSectionController.m; sourceTree = "<group>"; };
		0E2690FA1B86AB9D009B8605 /* WMFRelatedSearchFetcher.h */ = {isa = PBXFileReference; fileEncoding = 4; lastKnownFileType = sourcecode.c.h; path = WMFRelatedSearchFetcher.h; sourceTree = "<group>"; };
		0E2690FB1B86AB9D009B8605 /* WMFRelatedSearchFetcher.m */ = {isa = PBXFileReference; fileEncoding = 4; lastKnownFileType = sourcecode.c.objc; path = WMFRelatedSearchFetcher.m; sourceTree = "<group>"; };
		0E2690FD1B86B002009B8605 /* WMFRelatedSearchResults.h */ = {isa = PBXFileReference; fileEncoding = 4; lastKnownFileType = sourcecode.c.h; path = WMFRelatedSearchResults.h; sourceTree = "<group>"; };
		0E2690FE1B86B002009B8605 /* WMFRelatedSearchResults.m */ = {isa = PBXFileReference; fileEncoding = 4; lastKnownFileType = sourcecode.c.objc; path = WMFRelatedSearchResults.m; sourceTree = "<group>"; };
		0E2691061B86C3FC009B8605 /* WMFArticlePreviewCell.xib */ = {isa = PBXFileReference; fileEncoding = 4; lastKnownFileType = file.xib; path = WMFArticlePreviewCell.xib; sourceTree = "<group>"; };
		0E2B06F41B2CE45800EA2F53 /* WMFSavedPagesDataSource.h */ = {isa = PBXFileReference; fileEncoding = 4; lastKnownFileType = sourcecode.c.h; path = WMFSavedPagesDataSource.h; sourceTree = "<group>"; };
		0E2B06F51B2CE45800EA2F53 /* WMFSavedPagesDataSource.m */ = {isa = PBXFileReference; fileEncoding = 4; lastKnownFileType = sourcecode.c.objc; path = WMFSavedPagesDataSource.m; sourceTree = "<group>"; };
		0E2B07001B2D1DE200EA2F53 /* WMFBottomStackLayout.h */ = {isa = PBXFileReference; fileEncoding = 4; lastKnownFileType = sourcecode.c.h; path = WMFBottomStackLayout.h; sourceTree = "<group>"; };
		0E2B07011B2D1DE200EA2F53 /* WMFBottomStackLayout.m */ = {isa = PBXFileReference; fileEncoding = 4; lastKnownFileType = sourcecode.c.objc; path = WMFBottomStackLayout.m; sourceTree = "<group>"; };
		0E34AC551B45DC9500475A1A /* WMFArticleFetcher.h */ = {isa = PBXFileReference; fileEncoding = 4; lastKnownFileType = sourcecode.c.h; path = WMFArticleFetcher.h; sourceTree = "<group>"; };
		0E34AC561B45DC9500475A1A /* WMFArticleFetcher.m */ = {isa = PBXFileReference; fileEncoding = 4; lastKnownFileType = sourcecode.c.objc; path = WMFArticleFetcher.m; sourceTree = "<group>"; };
		0E366B341B2F176700ABFB86 /* WMFOffScreenFlowLayout.h */ = {isa = PBXFileReference; fileEncoding = 4; lastKnownFileType = sourcecode.c.h; path = WMFOffScreenFlowLayout.h; sourceTree = "<group>"; };
		0E366B351B2F176700ABFB86 /* WMFOffScreenFlowLayout.m */ = {isa = PBXFileReference; fileEncoding = 4; lastKnownFileType = sourcecode.c.objc; path = WMFOffScreenFlowLayout.m; sourceTree = "<group>"; };
		0E366B381B2F33BC00ABFB86 /* WMFSearchResults.h */ = {isa = PBXFileReference; fileEncoding = 4; lastKnownFileType = sourcecode.c.h; path = WMFSearchResults.h; sourceTree = "<group>"; };
		0E366B391B2F33BC00ABFB86 /* WMFSearchResults.m */ = {isa = PBXFileReference; fileEncoding = 4; lastKnownFileType = sourcecode.c.objc; path = WMFSearchResults.m; sourceTree = "<group>"; };
		0E366B3D1B2F5C4500ABFB86 /* WMFSearchFetcher.h */ = {isa = PBXFileReference; fileEncoding = 4; lastKnownFileType = sourcecode.c.h; path = WMFSearchFetcher.h; sourceTree = "<group>"; };
		0E366B3E1B2F5C4500ABFB86 /* WMFSearchFetcher.m */ = {isa = PBXFileReference; fileEncoding = 4; lastKnownFileType = sourcecode.c.objc; path = WMFSearchFetcher.m; sourceTree = "<group>"; };
		0E366B441B2F614E00ABFB86 /* PromiseKit.h */ = {isa = PBXFileReference; fileEncoding = 4; lastKnownFileType = sourcecode.c.h; path = PromiseKit.h; sourceTree = "<group>"; };
		0E366B451B2F614E00ABFB86 /* PromiseKit.m */ = {isa = PBXFileReference; fileEncoding = 4; lastKnownFileType = sourcecode.c.objc; path = PromiseKit.m; sourceTree = "<group>"; };
		0E366B461B2F614E00ABFB86 /* PromiseKit.swift */ = {isa = PBXFileReference; fileEncoding = 4; lastKnownFileType = sourcecode.swift; path = PromiseKit.swift; sourceTree = "<group>"; };
		0E366B491B308A2600ABFB86 /* UIStoryboard+WMFExtensions.h */ = {isa = PBXFileReference; fileEncoding = 4; lastKnownFileType = sourcecode.c.h; path = "UIStoryboard+WMFExtensions.h"; sourceTree = "<group>"; };
		0E366B4A1B308A2600ABFB86 /* UIStoryboard+WMFExtensions.m */ = {isa = PBXFileReference; fileEncoding = 4; lastKnownFileType = sourcecode.c.objc; path = "UIStoryboard+WMFExtensions.m"; sourceTree = "<group>"; };
		0E36C2281AE0B5BD00C58CFF /* SourceIcons.xcassets */ = {isa = PBXFileReference; lastKnownFileType = folder.assetcatalog; name = SourceIcons.xcassets; path = Wikipedia/SourceIcons.xcassets; sourceTree = "<group>"; };
		0E43C3191B87830200C58861 /* MWKSearchResult.h */ = {isa = PBXFileReference; fileEncoding = 4; lastKnownFileType = sourcecode.c.h; path = MWKSearchResult.h; sourceTree = "<group>"; };
		0E43C31A1B87830200C58861 /* MWKSearchResult.m */ = {isa = PBXFileReference; fileEncoding = 4; lastKnownFileType = sourcecode.c.objc; path = MWKSearchResult.m; sourceTree = "<group>"; };
		0E43C31C1B87851600C58861 /* WMFSearchResponseSerializer.h */ = {isa = PBXFileReference; lastKnownFileType = sourcecode.c.h; path = WMFSearchResponseSerializer.h; sourceTree = "<group>"; };
		0E43C31D1B87852C00C58861 /* WMFSearchResponseSerializer.m */ = {isa = PBXFileReference; fileEncoding = 4; lastKnownFileType = sourcecode.c.objc; path = WMFSearchResponseSerializer.m; sourceTree = "<group>"; };
		0E466E531B42D9DD00E91992 /* WMFScrollViewTopPanGestureRecognizer.h */ = {isa = PBXFileReference; fileEncoding = 4; lastKnownFileType = sourcecode.c.h; path = WMFScrollViewTopPanGestureRecognizer.h; sourceTree = "<group>"; };
		0E466E541B42D9DD00E91992 /* WMFScrollViewTopPanGestureRecognizer.m */ = {isa = PBXFileReference; fileEncoding = 4; lastKnownFileType = sourcecode.c.objc; path = WMFScrollViewTopPanGestureRecognizer.m; sourceTree = "<group>"; };
		0E582D331B82258300B2645B /* WMFArticlePreviewCell.h */ = {isa = PBXFileReference; fileEncoding = 4; lastKnownFileType = sourcecode.c.h; path = WMFArticlePreviewCell.h; sourceTree = "<group>"; };
		0E582D341B82258300B2645B /* WMFArticlePreviewCell.m */ = {isa = PBXFileReference; fileEncoding = 4; lastKnownFileType = sourcecode.c.objc; path = WMFArticlePreviewCell.m; sourceTree = "<group>"; };
		0E5F285E1B6719AF008885A2 /* MWKArticlePreview.h */ = {isa = PBXFileReference; fileEncoding = 4; lastKnownFileType = sourcecode.c.h; path = MWKArticlePreview.h; sourceTree = "<group>"; };
		0E5F285F1B6719AF008885A2 /* MWKArticlePreview.m */ = {isa = PBXFileReference; fileEncoding = 4; lastKnownFileType = sourcecode.c.objc; path = MWKArticlePreview.m; sourceTree = "<group>"; };
		0E6FAFB31B7D5740000E5A46 /* WMFHomeViewController.h */ = {isa = PBXFileReference; fileEncoding = 4; lastKnownFileType = sourcecode.c.h; path = WMFHomeViewController.h; sourceTree = "<group>"; };
		0E6FAFB41B7D5740000E5A46 /* WMFHomeViewController.m */ = {isa = PBXFileReference; fileEncoding = 4; lastKnownFileType = sourcecode.c.objc; path = WMFHomeViewController.m; sourceTree = "<group>"; };
		0E7955C21B2B389800B055A2 /* TGLStackedLayout.h */ = {isa = PBXFileReference; fileEncoding = 4; lastKnownFileType = sourcecode.c.h; path = TGLStackedLayout.h; sourceTree = "<group>"; };
		0E7955C31B2B389800B055A2 /* TGLStackedLayout.m */ = {isa = PBXFileReference; fileEncoding = 4; lastKnownFileType = sourcecode.c.objc; path = TGLStackedLayout.m; sourceTree = "<group>"; };
		0E7955CC1B2B659500B055A2 /* WMFArticleListTransition.h */ = {isa = PBXFileReference; fileEncoding = 4; lastKnownFileType = sourcecode.c.h; path = WMFArticleListTransition.h; sourceTree = "<group>"; };
		0E7955CD1B2B659500B055A2 /* WMFArticleListTransition.m */ = {isa = PBXFileReference; fileEncoding = 4; lastKnownFileType = sourcecode.c.objc; path = WMFArticleListTransition.m; sourceTree = "<group>"; };
		0E7C6D4C1B3106A800F1F985 /* WMFArticleListDataSource.h */ = {isa = PBXFileReference; lastKnownFileType = sourcecode.c.h; path = WMFArticleListDataSource.h; sourceTree = "<group>"; };
		0E7E602A1B7CFA1E00ED1C69 /* WMFAnalyticsLogging.h */ = {isa = PBXFileReference; fileEncoding = 4; lastKnownFileType = sourcecode.c.h; path = WMFAnalyticsLogging.h; sourceTree = "<group>"; };
		0E7E602B1B7CFA9500ED1C69 /* MWKTitle+WMFAnalyticsLogging.h */ = {isa = PBXFileReference; fileEncoding = 4; lastKnownFileType = sourcecode.c.h; path = "MWKTitle+WMFAnalyticsLogging.h"; sourceTree = "<group>"; };
		0E7E602C1B7CFA9500ED1C69 /* MWKTitle+WMFAnalyticsLogging.m */ = {isa = PBXFileReference; fileEncoding = 4; lastKnownFileType = sourcecode.c.objc; path = "MWKTitle+WMFAnalyticsLogging.m"; sourceTree = "<group>"; };
		0E7E602F1B7CFAB900ED1C69 /* MWKArticle+WMFAnalyticsLogging.h */ = {isa = PBXFileReference; fileEncoding = 4; lastKnownFileType = sourcecode.c.h; path = "MWKArticle+WMFAnalyticsLogging.h"; sourceTree = "<group>"; };
		0E7E60301B7CFAB900ED1C69 /* MWKArticle+WMFAnalyticsLogging.m */ = {isa = PBXFileReference; fileEncoding = 4; lastKnownFileType = sourcecode.c.objc; path = "MWKArticle+WMFAnalyticsLogging.m"; sourceTree = "<group>"; };
		0E7E60321B7CFB1400ED1C69 /* MWKSite+WMFAnalyticsLogging.h */ = {isa = PBXFileReference; fileEncoding = 4; lastKnownFileType = sourcecode.c.h; path = "MWKSite+WMFAnalyticsLogging.h"; sourceTree = "<group>"; };
		0E7E60331B7CFB1400ED1C69 /* MWKSite+WMFAnalyticsLogging.m */ = {isa = PBXFileReference; fileEncoding = 4; lastKnownFileType = sourcecode.c.objc; path = "MWKSite+WMFAnalyticsLogging.m"; sourceTree = "<group>"; };
		0E869F101B56B83F002604C3 /* MWKList.h */ = {isa = PBXFileReference; fileEncoding = 4; lastKnownFileType = sourcecode.c.h; path = MWKList.h; sourceTree = "<group>"; };
		0E869F111B56B83F002604C3 /* MWKList.m */ = {isa = PBXFileReference; fileEncoding = 4; lastKnownFileType = sourcecode.c.objc; path = MWKList.m; sourceTree = "<group>"; };
		0E869F131B58228D002604C3 /* MWKListTests.m */ = {isa = PBXFileReference; fileEncoding = 4; lastKnownFileType = sourcecode.c.objc; path = MWKListTests.m; sourceTree = "<group>"; };
		0E869F491B5FDD24002604C3 /* WMFHamburgerMenuFunnel.h */ = {isa = PBXFileReference; fileEncoding = 4; lastKnownFileType = sourcecode.c.h; name = WMFHamburgerMenuFunnel.h; path = EventLogging/WMFHamburgerMenuFunnel.h; sourceTree = "<group>"; };
		0E869F4A1B5FDD24002604C3 /* WMFHamburgerMenuFunnel.m */ = {isa = PBXFileReference; fileEncoding = 4; lastKnownFileType = sourcecode.c.objc; name = WMFHamburgerMenuFunnel.m; path = EventLogging/WMFHamburgerMenuFunnel.m; sourceTree = "<group>"; };
		0E8726591B8CC9E7008EA2AC /* UIView+WMFShadow.h */ = {isa = PBXFileReference; fileEncoding = 4; lastKnownFileType = sourcecode.c.h; path = "UIView+WMFShadow.h"; sourceTree = "<group>"; };
		0E87265A1B8CC9E7008EA2AC /* UIView+WMFShadow.m */ = {isa = PBXFileReference; fileEncoding = 4; lastKnownFileType = sourcecode.c.objc; path = "UIView+WMFShadow.m"; sourceTree = "<group>"; };
		0E87265C1B8E22B3008EA2AC /* WMFPreviewController.h */ = {isa = PBXFileReference; fileEncoding = 4; lastKnownFileType = sourcecode.c.h; path = WMFPreviewController.h; sourceTree = "<group>"; };
		0E87265D1B8E22B3008EA2AC /* WMFPreviewController.m */ = {isa = PBXFileReference; fileEncoding = 4; lastKnownFileType = sourcecode.c.objc; path = WMFPreviewController.m; sourceTree = "<group>"; };
		0E88F9211B4ED2AB00205C99 /* WMFBlockDefinitions.h */ = {isa = PBXFileReference; lastKnownFileType = sourcecode.c.h; name = WMFBlockDefinitions.h; path = "UI-V5/WMFBlockDefinitions.h"; sourceTree = "<group>"; };
		0E9008E61B715E2E001A600A /* WMFCollectionViewExtensionTests.m */ = {isa = PBXFileReference; fileEncoding = 4; lastKnownFileType = sourcecode.c.objc; path = WMFCollectionViewExtensionTests.m; sourceTree = "<group>"; };
		0E94AFE91B209721000BC5EA /* iPhone_Root.storyboard */ = {isa = PBXFileReference; fileEncoding = 4; lastKnownFileType = file.storyboard; path = iPhone_Root.storyboard; sourceTree = "<group>"; };
		0E94AFEB1B20976A000BC5EA /* WMFAppViewController.h */ = {isa = PBXFileReference; fileEncoding = 4; lastKnownFileType = sourcecode.c.h; path = WMFAppViewController.h; sourceTree = "<group>"; };
		0E94AFEC1B20976A000BC5EA /* WMFAppViewController.m */ = {isa = PBXFileReference; fileEncoding = 4; lastKnownFileType = sourcecode.c.objc; path = WMFAppViewController.m; sourceTree = "<group>"; };
		0E94AFEE1B209792000BC5EA /* WMFArticleListCollectionViewController.h */ = {isa = PBXFileReference; fileEncoding = 4; lastKnownFileType = sourcecode.c.h; path = WMFArticleListCollectionViewController.h; sourceTree = "<group>"; };
		0E94AFEF1B209792000BC5EA /* WMFArticleListCollectionViewController.m */ = {isa = PBXFileReference; fileEncoding = 4; lastKnownFileType = sourcecode.c.objc; path = WMFArticleListCollectionViewController.m; sourceTree = "<group>"; };
		0E94AFF11B209857000BC5EA /* WMFSearchViewController.h */ = {isa = PBXFileReference; fileEncoding = 4; lastKnownFileType = sourcecode.c.h; path = WMFSearchViewController.h; sourceTree = "<group>"; };
		0E94AFF21B209857000BC5EA /* WMFSearchViewController.m */ = {isa = PBXFileReference; fileEncoding = 4; lastKnownFileType = sourcecode.c.objc; path = WMFSearchViewController.m; sourceTree = "<group>"; };
		0E94AFF41B209882000BC5EA /* WMFArticleViewController.h */ = {isa = PBXFileReference; fileEncoding = 4; lastKnownFileType = sourcecode.c.h; path = WMFArticleViewController.h; sourceTree = "<group>"; };
		0E94AFF51B209882000BC5EA /* WMFArticleViewController.m */ = {isa = PBXFileReference; fileEncoding = 4; lastKnownFileType = sourcecode.c.objc; path = WMFArticleViewController.m; sourceTree = "<group>"; };
		0E94AFF91B20A22C000BC5EA /* WMFStyleManager.h */ = {isa = PBXFileReference; fileEncoding = 4; lastKnownFileType = sourcecode.c.h; path = WMFStyleManager.h; sourceTree = "<group>"; };
		0E94AFFA1B20A22C000BC5EA /* WMFStyleManager.m */ = {isa = PBXFileReference; fileEncoding = 4; lastKnownFileType = sourcecode.c.objc; path = WMFStyleManager.m; sourceTree = "<group>"; };
		0E9824961B8FF618003F9B84 /* WMFSelfSizingWaterfallCollectionViewLayout.h */ = {isa = PBXFileReference; fileEncoding = 4; lastKnownFileType = sourcecode.c.h; path = WMFSelfSizingWaterfallCollectionViewLayout.h; sourceTree = "<group>"; };
		0E9824971B8FF618003F9B84 /* WMFSelfSizingWaterfallCollectionViewLayout.m */ = {isa = PBXFileReference; fileEncoding = 4; lastKnownFileType = sourcecode.c.objc; path = WMFSelfSizingWaterfallCollectionViewLayout.m; sourceTree = "<group>"; };
		0EA0BF3A1B8AAB6300BA423E /* WMFSaveableTitleCollectionViewCell.h */ = {isa = PBXFileReference; fileEncoding = 4; lastKnownFileType = sourcecode.c.h; path = WMFSaveableTitleCollectionViewCell.h; sourceTree = "<group>"; };
		0EA0BF3B1B8AAB6300BA423E /* WMFSaveableTitleCollectionViewCell.m */ = {isa = PBXFileReference; fileEncoding = 4; lastKnownFileType = sourcecode.c.objc; path = WMFSaveableTitleCollectionViewCell.m; sourceTree = "<group>"; };
		0EA35C481B6BB85100D9CFE6 /* WMFArticleContainerViewController.h */ = {isa = PBXFileReference; fileEncoding = 4; lastKnownFileType = sourcecode.c.h; path = WMFArticleContainerViewController.h; sourceTree = "<group>"; };
		0EA35C491B6BB85100D9CFE6 /* WMFArticleContainerViewController.m */ = {isa = PBXFileReference; fileEncoding = 4; lastKnownFileType = sourcecode.c.objc; path = WMFArticleContainerViewController.m; sourceTree = "<group>"; };
		0EA4402C1AA6281200B09DBA /* NSDateFormatter+WMFExtensions.h */ = {isa = PBXFileReference; fileEncoding = 4; lastKnownFileType = sourcecode.c.h; name = "NSDateFormatter+WMFExtensions.h"; path = "Wikipedia/Categories/NSDateFormatter+WMFExtensions.h"; sourceTree = SOURCE_ROOT; };
		0EA4402D1AA6281200B09DBA /* NSDateFormatter+WMFExtensions.m */ = {isa = PBXFileReference; fileEncoding = 4; lastKnownFileType = sourcecode.c.objc; name = "NSDateFormatter+WMFExtensions.m"; path = "Wikipedia/Categories/NSDateFormatter+WMFExtensions.m"; sourceTree = SOURCE_ROOT; };
		0EB101C61B69C8E1001BE1FB /* MWKSectionMetaData.h */ = {isa = PBXFileReference; fileEncoding = 4; lastKnownFileType = sourcecode.c.h; path = MWKSectionMetaData.h; sourceTree = "<group>"; };
		0EB101C71B69C8E1001BE1FB /* MWKSectionMetaData.m */ = {isa = PBXFileReference; fileEncoding = 4; lastKnownFileType = sourcecode.c.objc; path = MWKSectionMetaData.m; sourceTree = "<group>"; };
		0EBB287A1B70350C00D8E1D8 /* UIView+WMFShapshotting.h */ = {isa = PBXFileReference; fileEncoding = 4; lastKnownFileType = sourcecode.c.h; path = "UIView+WMFShapshotting.h"; sourceTree = "<group>"; };
		0EBB287B1B70350C00D8E1D8 /* UIView+WMFShapshotting.m */ = {isa = PBXFileReference; fileEncoding = 4; lastKnownFileType = sourcecode.c.objc; path = "UIView+WMFShapshotting.m"; sourceTree = "<group>"; };
		0EBC567D1AD442CC00E82CDD /* BITHockeyManager+WMFExtensions.h */ = {isa = PBXFileReference; fileEncoding = 4; lastKnownFileType = sourcecode.c.h; name = "BITHockeyManager+WMFExtensions.h"; path = "Wikipedia/Categories/BITHockeyManager+WMFExtensions.h"; sourceTree = SOURCE_ROOT; };
		0EBC567E1AD442CC00E82CDD /* BITHockeyManager+WMFExtensions.m */ = {isa = PBXFileReference; fileEncoding = 4; lastKnownFileType = sourcecode.c.objc; name = "BITHockeyManager+WMFExtensions.m"; path = "Wikipedia/Categories/BITHockeyManager+WMFExtensions.m"; sourceTree = SOURCE_ROOT; };
		0ECC99EE1B67D43500004E47 /* WMFArticleRequestSerializer.m */ = {isa = PBXFileReference; fileEncoding = 4; lastKnownFileType = sourcecode.c.objc; path = WMFArticleRequestSerializer.m; sourceTree = "<group>"; };
		0ECC99F01B67DDB600004E47 /* WMFArticleResponseSerializer.h */ = {isa = PBXFileReference; fileEncoding = 4; lastKnownFileType = sourcecode.c.h; path = WMFArticleResponseSerializer.h; sourceTree = "<group>"; };
		0ECC99F11B67DDB600004E47 /* WMFArticleResponseSerializer.m */ = {isa = PBXFileReference; fileEncoding = 4; lastKnownFileType = sourcecode.c.objc; path = WMFArticleResponseSerializer.m; sourceTree = "<group>"; };
		0ECC99F61B68025900004E47 /* WMFArticleRequestSerializer.h */ = {isa = PBXFileReference; fileEncoding = 4; lastKnownFileType = sourcecode.c.h; path = WMFArticleRequestSerializer.h; sourceTree = "<group>"; };
		0ED44D761B28DA4D00F284BA /* UICollectionView+WMFExtensions.h */ = {isa = PBXFileReference; fileEncoding = 4; lastKnownFileType = sourcecode.c.h; path = "UICollectionView+WMFExtensions.h"; sourceTree = "<group>"; };
		0ED44D771B28DA4D00F284BA /* UICollectionView+WMFExtensions.m */ = {isa = PBXFileReference; fileEncoding = 4; lastKnownFileType = sourcecode.c.objc; path = "UICollectionView+WMFExtensions.m"; sourceTree = "<group>"; };
		0ED689701B822D3B00B30427 /* WMFHomeSectionFooter.h */ = {isa = PBXFileReference; fileEncoding = 4; lastKnownFileType = sourcecode.c.h; path = WMFHomeSectionFooter.h; sourceTree = "<group>"; };
		0ED689711B822D3B00B30427 /* WMFHomeSectionFooter.m */ = {isa = PBXFileReference; fileEncoding = 4; lastKnownFileType = sourcecode.c.objc; path = WMFHomeSectionFooter.m; sourceTree = "<group>"; };
		0ED689761B8234B000B30427 /* WMFLocationManager.h */ = {isa = PBXFileReference; fileEncoding = 4; lastKnownFileType = sourcecode.c.h; path = WMFLocationManager.h; sourceTree = "<group>"; };
		0ED689771B8234B000B30427 /* WMFLocationManager.m */ = {isa = PBXFileReference; fileEncoding = 4; lastKnownFileType = sourcecode.c.objc; path = WMFLocationManager.m; sourceTree = "<group>"; };
		0ED689791B82422C00B30427 /* MWKLocationSearchResult.h */ = {isa = PBXFileReference; fileEncoding = 4; lastKnownFileType = sourcecode.c.h; path = MWKLocationSearchResult.h; sourceTree = "<group>"; };
		0ED6897A1B82422C00B30427 /* MWKLocationSearchResult.m */ = {isa = PBXFileReference; fileEncoding = 4; lastKnownFileType = sourcecode.c.objc; path = MWKLocationSearchResult.m; sourceTree = "<group>"; };
		0ED6897D1B82470900B30427 /* WMFLocationSearchFetcher.h */ = {isa = PBXFileReference; fileEncoding = 4; lastKnownFileType = sourcecode.c.h; path = WMFLocationSearchFetcher.h; sourceTree = "<group>"; };
		0ED6897E1B82470900B30427 /* WMFLocationSearchFetcher.m */ = {isa = PBXFileReference; fileEncoding = 4; lastKnownFileType = sourcecode.c.objc; path = WMFLocationSearchFetcher.m; sourceTree = "<group>"; };
		0ED689861B82559E00B30427 /* WMFLocationSearchResults.h */ = {isa = PBXFileReference; fileEncoding = 4; lastKnownFileType = sourcecode.c.h; path = WMFLocationSearchResults.h; sourceTree = "<group>"; };
		0ED689871B82559E00B30427 /* WMFLocationSearchResults.m */ = {isa = PBXFileReference; fileEncoding = 4; lastKnownFileType = sourcecode.c.objc; path = WMFLocationSearchResults.m; sourceTree = "<group>"; };
		0EE768791AF982C100A5D046 /* WMFArticleProtocol.h */ = {isa = PBXFileReference; fileEncoding = 4; lastKnownFileType = sourcecode.c.h; name = WMFArticleProtocol.h; path = Wikipedia/Protocols/WMFArticleProtocol.h; sourceTree = SOURCE_ROOT; };
		0EE7687A1AF982C100A5D046 /* WMFArticleProtocol.m */ = {isa = PBXFileReference; fileEncoding = 4; lastKnownFileType = sourcecode.c.objc; name = WMFArticleProtocol.m; path = Wikipedia/Protocols/WMFArticleProtocol.m; sourceTree = SOURCE_ROOT; };
		0EE7687F1AFD25CC00A5D046 /* WMFSearchFunnel.h */ = {isa = PBXFileReference; fileEncoding = 4; lastKnownFileType = sourcecode.c.h; path = WMFSearchFunnel.h; sourceTree = "<group>"; };
		0EE768801AFD25CC00A5D046 /* WMFSearchFunnel.m */ = {isa = PBXFileReference; fileEncoding = 4; lastKnownFileType = sourcecode.c.objc; path = WMFSearchFunnel.m; sourceTree = "<group>"; };
		0EEAF0F31B8229D9000D4232 /* WMFHomeSectionHeader.h */ = {isa = PBXFileReference; fileEncoding = 4; lastKnownFileType = sourcecode.c.h; path = WMFHomeSectionHeader.h; sourceTree = "<group>"; };
		0EEAF0F41B8229D9000D4232 /* WMFHomeSectionHeader.m */ = {isa = PBXFileReference; fileEncoding = 4; lastKnownFileType = sourcecode.c.objc; path = WMFHomeSectionHeader.m; sourceTree = "<group>"; };
		0EF451F11B5458F700D621BD /* UITabBarController+WMFExtensions.h */ = {isa = PBXFileReference; fileEncoding = 4; lastKnownFileType = sourcecode.c.h; path = "UITabBarController+WMFExtensions.h"; sourceTree = "<group>"; };
		0EF451F21B5458F700D621BD /* UITabBarController+WMFExtensions.m */ = {isa = PBXFileReference; fileEncoding = 4; lastKnownFileType = sourcecode.c.objc; path = "UITabBarController+WMFExtensions.m"; sourceTree = "<group>"; };
		0EF451F41B545ED100D621BD /* WMFRecentPagesDataSource.h */ = {isa = PBXFileReference; fileEncoding = 4; lastKnownFileType = sourcecode.c.h; path = WMFRecentPagesDataSource.h; sourceTree = "<group>"; };
		0EF451F51B545ED100D621BD /* WMFRecentPagesDataSource.m */ = {isa = PBXFileReference; fileEncoding = 4; lastKnownFileType = sourcecode.c.objc; path = WMFRecentPagesDataSource.m; sourceTree = "<group>"; };
		0EFB0EF31B31DE7200D05C08 /* NSError+WMFExtensions.h */ = {isa = PBXFileReference; fileEncoding = 4; lastKnownFileType = sourcecode.c.h; name = "NSError+WMFExtensions.h"; path = "../../NSError+WMFExtensions.h"; sourceTree = "<group>"; };
		0EFB0EF41B31DE7200D05C08 /* NSError+WMFExtensions.m */ = {isa = PBXFileReference; fileEncoding = 4; lastKnownFileType = sourcecode.c.objc; name = "NSError+WMFExtensions.m"; path = "../../NSError+WMFExtensions.m"; sourceTree = "<group>"; };
		0EFB0EF71B31ECCB00D05C08 /* Global.h */ = {isa = PBXFileReference; fileEncoding = 4; lastKnownFileType = sourcecode.c.h; path = Global.h; sourceTree = "<group>"; };
		0EFB0EF81B31ECCB00D05C08 /* WMFGCDHelpers.h */ = {isa = PBXFileReference; fileEncoding = 4; lastKnownFileType = sourcecode.c.h; path = WMFGCDHelpers.h; sourceTree = "<group>"; };
		0EFB0EFA1B31EE2D00D05C08 /* Article.h */ = {isa = PBXFileReference; fileEncoding = 4; lastKnownFileType = sourcecode.c.h; path = Article.h; sourceTree = "<group>"; };
		0EFB0EFB1B31EE2D00D05C08 /* Article.m */ = {isa = PBXFileReference; fileEncoding = 4; lastKnownFileType = sourcecode.c.objc; path = Article.m; sourceTree = "<group>"; };
		0EFB0EFC1B31EE2D00D05C08 /* ArticleCoreDataObjects.h */ = {isa = PBXFileReference; fileEncoding = 4; lastKnownFileType = sourcecode.c.h; path = ArticleCoreDataObjects.h; sourceTree = "<group>"; };
		0EFB0EFE1B31EE2D00D05C08 /* ArticleData 2.xcdatamodel */ = {isa = PBXFileReference; lastKnownFileType = wrapper.xcdatamodel; path = "ArticleData 2.xcdatamodel"; sourceTree = "<group>"; };
		0EFB0EFF1B31EE2D00D05C08 /* ArticleData.xcdatamodel */ = {isa = PBXFileReference; lastKnownFileType = wrapper.xcdatamodel; path = ArticleData.xcdatamodel; sourceTree = "<group>"; };
		0EFB0F001B31EE2D00D05C08 /* ArticleDataContextSingleton.h */ = {isa = PBXFileReference; fileEncoding = 4; lastKnownFileType = sourcecode.c.h; path = ArticleDataContextSingleton.h; sourceTree = "<group>"; };
		0EFB0F011B31EE2D00D05C08 /* ArticleDataContextSingleton.m */ = {isa = PBXFileReference; fileEncoding = 4; lastKnownFileType = sourcecode.c.objc; path = ArticleDataContextSingleton.m; sourceTree = "<group>"; };
		0EFB0F031B31EE2D00D05C08 /* NSManagedObject+WMFModelFactory.h */ = {isa = PBXFileReference; fileEncoding = 4; lastKnownFileType = sourcecode.c.h; path = "NSManagedObject+WMFModelFactory.h"; sourceTree = "<group>"; };
		0EFB0F041B31EE2D00D05C08 /* NSManagedObject+WMFModelFactory.m */ = {isa = PBXFileReference; fileEncoding = 4; lastKnownFileType = sourcecode.c.objc; path = "NSManagedObject+WMFModelFactory.m"; sourceTree = "<group>"; };
		0EFB0F051B31EE2D00D05C08 /* NSManagedObjectContext+SimpleFetch.h */ = {isa = PBXFileReference; fileEncoding = 4; lastKnownFileType = sourcecode.c.h; path = "NSManagedObjectContext+SimpleFetch.h"; sourceTree = "<group>"; };
		0EFB0F061B31EE2D00D05C08 /* NSManagedObjectContext+SimpleFetch.m */ = {isa = PBXFileReference; fileEncoding = 4; lastKnownFileType = sourcecode.c.objc; path = "NSManagedObjectContext+SimpleFetch.m"; sourceTree = "<group>"; };
		0EFB0F071B31EE2D00D05C08 /* NSManagedObjectModel+LegacyCoreData.h */ = {isa = PBXFileReference; fileEncoding = 4; lastKnownFileType = sourcecode.c.h; path = "NSManagedObjectModel+LegacyCoreData.h"; sourceTree = "<group>"; };
		0EFB0F081B31EE2D00D05C08 /* NSManagedObjectModel+LegacyCoreData.m */ = {isa = PBXFileReference; fileEncoding = 4; lastKnownFileType = sourcecode.c.objc; path = "NSManagedObjectModel+LegacyCoreData.m"; sourceTree = "<group>"; };
		0EFB0F091B31EE2D00D05C08 /* DiscoveryContext.h */ = {isa = PBXFileReference; fileEncoding = 4; lastKnownFileType = sourcecode.c.h; path = DiscoveryContext.h; sourceTree = "<group>"; };
		0EFB0F0A1B31EE2D00D05C08 /* DiscoveryContext.m */ = {isa = PBXFileReference; fileEncoding = 4; lastKnownFileType = sourcecode.c.objc; path = DiscoveryContext.m; sourceTree = "<group>"; };
		0EFB0F0B1B31EE2D00D05C08 /* GalleryImage.h */ = {isa = PBXFileReference; fileEncoding = 4; lastKnownFileType = sourcecode.c.h; path = GalleryImage.h; sourceTree = "<group>"; };
		0EFB0F0C1B31EE2D00D05C08 /* GalleryImage.m */ = {isa = PBXFileReference; fileEncoding = 4; lastKnownFileType = sourcecode.c.objc; path = GalleryImage.m; sourceTree = "<group>"; };
		0EFB0F0D1B31EE2D00D05C08 /* History.h */ = {isa = PBXFileReference; fileEncoding = 4; lastKnownFileType = sourcecode.c.h; path = History.h; sourceTree = "<group>"; };
		0EFB0F0E1B31EE2D00D05C08 /* History.m */ = {isa = PBXFileReference; fileEncoding = 4; lastKnownFileType = sourcecode.c.objc; path = History.m; sourceTree = "<group>"; };
		0EFB0F0F1B31EE2D00D05C08 /* Image.h */ = {isa = PBXFileReference; fileEncoding = 4; lastKnownFileType = sourcecode.c.h; path = Image.h; sourceTree = "<group>"; };
		0EFB0F101B31EE2D00D05C08 /* Image.m */ = {isa = PBXFileReference; fileEncoding = 4; lastKnownFileType = sourcecode.c.objc; path = Image.m; sourceTree = "<group>"; };
		0EFB0F111B31EE2D00D05C08 /* ImageData.h */ = {isa = PBXFileReference; fileEncoding = 4; lastKnownFileType = sourcecode.c.h; path = ImageData.h; sourceTree = "<group>"; };
		0EFB0F121B31EE2D00D05C08 /* ImageData.m */ = {isa = PBXFileReference; fileEncoding = 4; lastKnownFileType = sourcecode.c.objc; path = ImageData.m; sourceTree = "<group>"; };
		0EFB0F131B31EE2D00D05C08 /* Saved.h */ = {isa = PBXFileReference; fileEncoding = 4; lastKnownFileType = sourcecode.c.h; path = Saved.h; sourceTree = "<group>"; };
		0EFB0F141B31EE2D00D05C08 /* Saved.m */ = {isa = PBXFileReference; fileEncoding = 4; lastKnownFileType = sourcecode.c.objc; path = Saved.m; sourceTree = "<group>"; };
		0EFB0F151B31EE2D00D05C08 /* Section.h */ = {isa = PBXFileReference; fileEncoding = 4; lastKnownFileType = sourcecode.c.h; path = Section.h; sourceTree = "<group>"; };
		0EFB0F161B31EE2D00D05C08 /* Section.m */ = {isa = PBXFileReference; fileEncoding = 4; lastKnownFileType = sourcecode.c.objc; path = Section.m; sourceTree = "<group>"; };
		0EFB0F171B31EE2D00D05C08 /* SectionImage.h */ = {isa = PBXFileReference; fileEncoding = 4; lastKnownFileType = sourcecode.c.h; path = SectionImage.h; sourceTree = "<group>"; };
		0EFB0F181B31EE2D00D05C08 /* SectionImage.m */ = {isa = PBXFileReference; fileEncoding = 4; lastKnownFileType = sourcecode.c.objc; path = SectionImage.m; sourceTree = "<group>"; };
		17A2F22335C5256576CEDBDD /* Pods-WikipediaUnitTests.release.xcconfig */ = {isa = PBXFileReference; includeInIndex = 1; lastKnownFileType = text.xcconfig; name = "Pods-WikipediaUnitTests.release.xcconfig"; path = "Pods/Target Support Files/Pods-WikipediaUnitTests/Pods-WikipediaUnitTests.release.xcconfig"; sourceTree = "<group>"; };
		1BC5FB470144D2C10C55A037 /* Pods-WikipediaUnitTests.alpha.xcconfig */ = {isa = PBXFileReference; includeInIndex = 1; lastKnownFileType = text.xcconfig; name = "Pods-WikipediaUnitTests.alpha.xcconfig"; path = "Pods/Target Support Files/Pods-WikipediaUnitTests/Pods-WikipediaUnitTests.alpha.xcconfig"; sourceTree = "<group>"; };
		357504E50DA104E39C6ACFEB /* Pods.release.xcconfig */ = {isa = PBXFileReference; includeInIndex = 1; lastKnownFileType = text.xcconfig; name = Pods.release.xcconfig; path = "Pods/Target Support Files/Pods/Pods.release.xcconfig"; sourceTree = "<group>"; };
		429C152FC8B093B59D18CAD3 /* Pods-WikipediaUnitTests.beta.xcconfig */ = {isa = PBXFileReference; includeInIndex = 1; lastKnownFileType = text.xcconfig; name = "Pods-WikipediaUnitTests.beta.xcconfig"; path = "Pods/Target Support Files/Pods-WikipediaUnitTests/Pods-WikipediaUnitTests.beta.xcconfig"; sourceTree = "<group>"; };
		59CB2F41D52F438BED356EF4 /* Pods-WikipediaUnitTests.adhoc.xcconfig */ = {isa = PBXFileReference; includeInIndex = 1; lastKnownFileType = text.xcconfig; name = "Pods-WikipediaUnitTests.adhoc.xcconfig"; path = "Pods/Target Support Files/Pods-WikipediaUnitTests/Pods-WikipediaUnitTests.adhoc.xcconfig"; sourceTree = "<group>"; };
		644C62F6A8B8E2ED7DFA53D5 /* Pods.adhoc.xcconfig */ = {isa = PBXFileReference; includeInIndex = 1; lastKnownFileType = text.xcconfig; name = Pods.adhoc.xcconfig; path = "Pods/Target Support Files/Pods/Pods.adhoc.xcconfig"; sourceTree = "<group>"; };
		8CE61C6963F825760822A28A /* libPods-WikipediaUnitTests.a */ = {isa = PBXFileReference; explicitFileType = archive.ar; includeInIndex = 0; path = "libPods-WikipediaUnitTests.a"; sourceTree = BUILT_PRODUCTS_DIR; };
		BC060B381B456D030086EBFB /* AnyPromise+WMFExtensions.h */ = {isa = PBXFileReference; fileEncoding = 4; lastKnownFileType = sourcecode.c.h; path = "AnyPromise+WMFExtensions.h"; sourceTree = "<group>"; };
		BC060B391B456D030086EBFB /* AnyPromise+WMFExtensions.m */ = {isa = PBXFileReference; fileEncoding = 4; lastKnownFileType = sourcecode.c.objc; path = "AnyPromise+WMFExtensions.m"; sourceTree = "<group>"; };
		BC092B951B18E89200093C59 /* NSString+WMFPageUtilities.m */ = {isa = PBXFileReference; fileEncoding = 4; lastKnownFileType = sourcecode.c.objc; path = "NSString+WMFPageUtilities.m"; sourceTree = "<group>"; };
		BC092B971B18E8AF00093C59 /* NSString+WMFPageUtilities.h */ = {isa = PBXFileReference; lastKnownFileType = sourcecode.c.h; path = "NSString+WMFPageUtilities.h"; sourceTree = "<group>"; };
		BC092B9A1B18F8D700093C59 /* MWKSiteInfo.h */ = {isa = PBXFileReference; fileEncoding = 4; lastKnownFileType = sourcecode.c.h; path = MWKSiteInfo.h; sourceTree = "<group>"; };
		BC092B9B1B18F8D700093C59 /* MWKSiteInfo.m */ = {isa = PBXFileReference; fileEncoding = 4; lastKnownFileType = sourcecode.c.objc; path = MWKSiteInfo.m; sourceTree = "<group>"; };
		BC092B9D1B1907FC00093C59 /* MWKSiteInfoFetcher.h */ = {isa = PBXFileReference; fileEncoding = 4; lastKnownFileType = sourcecode.c.h; path = MWKSiteInfoFetcher.h; sourceTree = "<group>"; };
		BC092B9E1B1907FC00093C59 /* MWKSiteInfoFetcher.m */ = {isa = PBXFileReference; fileEncoding = 4; lastKnownFileType = sourcecode.c.objc; path = MWKSiteInfoFetcher.m; sourceTree = "<group>"; };
		BC092BA01B19135700093C59 /* WMFApiJsonResponseSerializer.h */ = {isa = PBXFileReference; fileEncoding = 4; lastKnownFileType = sourcecode.c.h; name = WMFApiJsonResponseSerializer.h; path = Serializers/WMFApiJsonResponseSerializer.h; sourceTree = "<group>"; };
		BC092BA11B19135700093C59 /* WMFApiJsonResponseSerializer.m */ = {isa = PBXFileReference; fileEncoding = 4; lastKnownFileType = sourcecode.c.objc; name = WMFApiJsonResponseSerializer.m; path = Serializers/WMFApiJsonResponseSerializer.m; sourceTree = "<group>"; };
		BC092BA61B19189100093C59 /* MWKSiteInfoFetcherTests.m */ = {isa = PBXFileReference; fileEncoding = 4; lastKnownFileType = sourcecode.c.objc; path = MWKSiteInfoFetcherTests.m; sourceTree = "<group>"; };
		BC12F2451B7A8EEB0042DB3C /* WMFImageControllerTests.swift */ = {isa = PBXFileReference; fileEncoding = 4; lastKnownFileType = sourcecode.swift; path = WMFImageControllerTests.swift; sourceTree = "<group>"; };
		BC14F89F1B34B72500860018 /* WikipediaUnitTests-Prefix.pch */ = {isa = PBXFileReference; lastKnownFileType = sourcecode.c.h; path = "WikipediaUnitTests-Prefix.pch"; sourceTree = "<group>"; };
		BC2375981AB78D8A00B0BAA8 /* NSParagraphStyle+WMFParagraphStyles.h */ = {isa = PBXFileReference; fileEncoding = 4; lastKnownFileType = sourcecode.c.h; path = "NSParagraphStyle+WMFParagraphStyles.h"; sourceTree = "<group>"; };
		BC2375991AB78D8A00B0BAA8 /* NSParagraphStyle+WMFParagraphStyles.m */ = {isa = PBXFileReference; fileEncoding = 4; lastKnownFileType = sourcecode.c.objc; path = "NSParagraphStyle+WMFParagraphStyles.m"; sourceTree = "<group>"; };
		BC23759D1AB8928600B0BAA8 /* WMFDateFormatterTests.m */ = {isa = PBXFileReference; fileEncoding = 4; lastKnownFileType = sourcecode.c.objc; path = WMFDateFormatterTests.m; sourceTree = "<group>"; };
		BC2375C01ABB14CC00B0BAA8 /* WMFArticleImageInjectionTests.m */ = {isa = PBXFileReference; fileEncoding = 4; lastKnownFileType = sourcecode.c.objc; path = WMFArticleImageInjectionTests.m; sourceTree = "<group>"; };
		BC282E271AE7FBB1005A5277 /* WMFTestFixtureUtilities.h */ = {isa = PBXFileReference; lastKnownFileType = sourcecode.c.h; path = WMFTestFixtureUtilities.h; sourceTree = "<group>"; };
		BC2CBB8C1AA10F400079A313 /* UIView+WMFFrameUtils.h */ = {isa = PBXFileReference; fileEncoding = 4; lastKnownFileType = sourcecode.c.h; path = "UIView+WMFFrameUtils.h"; sourceTree = "<group>"; };
		BC2CBB8D1AA10F400079A313 /* UIView+WMFFrameUtils.m */ = {isa = PBXFileReference; fileEncoding = 4; lastKnownFileType = sourcecode.c.objc; path = "UIView+WMFFrameUtils.m"; sourceTree = "<group>"; };
		BC3047C01B45E65400D7DF1A /* SDWebImageManager+WMFCacheRemoval.h */ = {isa = PBXFileReference; fileEncoding = 4; lastKnownFileType = sourcecode.c.h; path = "SDWebImageManager+WMFCacheRemoval.h"; sourceTree = "<group>"; };
		BC3047C11B45E65400D7DF1A /* SDWebImageManager+WMFCacheRemoval.m */ = {isa = PBXFileReference; fileEncoding = 4; lastKnownFileType = sourcecode.c.objc; path = "SDWebImageManager+WMFCacheRemoval.m"; sourceTree = "<group>"; };
		BC3059B31B69416E00AA5703 /* MWKImageFaceDetectionTests.m */ = {isa = PBXFileReference; fileEncoding = 4; lastKnownFileType = sourcecode.c.objc; path = MWKImageFaceDetectionTests.m; sourceTree = "<group>"; };
		BC3059B71B6948C800AA5703 /* XCTestCase+PromiseKit.h */ = {isa = PBXFileReference; fileEncoding = 4; lastKnownFileType = sourcecode.c.h; path = "XCTestCase+PromiseKit.h"; sourceTree = "<group>"; };
		BC3059B81B6948C800AA5703 /* XCTestCase+PromiseKit.m */ = {isa = PBXFileReference; fileEncoding = 4; lastKnownFileType = sourcecode.c.objc; path = "XCTestCase+PromiseKit.m"; sourceTree = "<group>"; };
		BC31B2511AB1D9DC008138CA /* WMFImageInfoControllerTests.m */ = {isa = PBXFileReference; fileEncoding = 4; lastKnownFileType = sourcecode.c.objc; path = WMFImageInfoControllerTests.m; sourceTree = "<group>"; };
		BC32A1D61B4B14C000A286DE /* WMFBackgroundTaskManager.swift */ = {isa = PBXFileReference; fileEncoding = 4; lastKnownFileType = sourcecode.swift; path = WMFBackgroundTaskManager.swift; sourceTree = "<group>"; };
		BC32A1D81B4B1B8A00A286DE /* WMFLegacyImageDataMigration.swift */ = {isa = PBXFileReference; fileEncoding = 4; lastKnownFileType = sourcecode.swift; path = WMFLegacyImageDataMigration.swift; sourceTree = "<group>"; };
		BC34E4681B31AD8B00258928 /* MWKLanguageLinkController.h */ = {isa = PBXFileReference; fileEncoding = 4; lastKnownFileType = sourcecode.c.h; path = MWKLanguageLinkController.h; sourceTree = "<group>"; };
		BC34E4691B31AD8B00258928 /* MWKLanguageLinkController.m */ = {isa = PBXFileReference; fileEncoding = 4; lastKnownFileType = sourcecode.c.objc; path = MWKLanguageLinkController.m; sourceTree = "<group>"; };
		BC34E4721B31D92100258928 /* LangaugeSelectionDelegate.h */ = {isa = PBXFileReference; fileEncoding = 4; lastKnownFileType = sourcecode.c.h; path = LangaugeSelectionDelegate.h; sourceTree = "<group>"; };
		BC3863481B73E056003A2D38 /* NSURL+WMFLinkParsingTests.m */ = {isa = PBXFileReference; fileEncoding = 4; lastKnownFileType = sourcecode.c.objc; path = "NSURL+WMFLinkParsingTests.m"; sourceTree = "<group>"; };
		BC38634A1B73EEA4003A2D38 /* WMFArticleContentController.h */ = {isa = PBXFileReference; fileEncoding = 4; lastKnownFileType = sourcecode.c.h; path = WMFArticleContentController.h; sourceTree = "<group>"; };
		BC38634B1B7400E7003A2D38 /* WMFArticleListItemController.h */ = {isa = PBXFileReference; fileEncoding = 4; lastKnownFileType = sourcecode.c.h; path = WMFArticleListItemController.h; sourceTree = "<group>"; };
		BC38634D1B7509E8003A2D38 /* WMFNavigationTransitionController.h */ = {isa = PBXFileReference; fileEncoding = 4; lastKnownFileType = sourcecode.c.h; path = WMFNavigationTransitionController.h; sourceTree = "<group>"; };
		BC38634E1B7509E8003A2D38 /* WMFNavigationTransitionController.m */ = {isa = PBXFileReference; fileEncoding = 4; lastKnownFileType = sourcecode.c.objc; path = WMFNavigationTransitionController.m; sourceTree = "<group>"; };
		BC3863501B76A184003A2D38 /* UIScrollView+WMFContentOffsetUtils.h */ = {isa = PBXFileReference; fileEncoding = 4; lastKnownFileType = sourcecode.c.h; path = "UIScrollView+WMFContentOffsetUtils.h"; sourceTree = "<group>"; };
		BC3863511B76A184003A2D38 /* UIScrollView+WMFContentOffsetUtils.m */ = {isa = PBXFileReference; fileEncoding = 4; lastKnownFileType = sourcecode.c.objc; path = "UIScrollView+WMFContentOffsetUtils.m"; sourceTree = "<group>"; };
		BC3863581B77EAC1003A2D38 /* WMFLogFormatter.h */ = {isa = PBXFileReference; fileEncoding = 4; lastKnownFileType = sourcecode.c.h; path = WMFLogFormatter.h; sourceTree = "<group>"; };
		BC4273521A7C736800068882 /* WikipediaUnitTests.xctest */ = {isa = PBXFileReference; explicitFileType = wrapper.cfbundle; includeInIndex = 0; path = WikipediaUnitTests.xctest; sourceTree = BUILT_PRODUCTS_DIR; };
		BC49B3631AEECFD8009F55BE /* ArticleLoadingTests.m */ = {isa = PBXFileReference; fileEncoding = 4; lastKnownFileType = sourcecode.c.objc; path = ArticleLoadingTests.m; sourceTree = "<group>"; };
		BC505EE91B59461400537006 /* WMFCollectionViewPageLayout.h */ = {isa = PBXFileReference; fileEncoding = 4; lastKnownFileType = sourcecode.c.h; path = WMFCollectionViewPageLayout.h; sourceTree = "<group>"; };
		BC505EEA1B59461400537006 /* WMFCollectionViewPageLayout.m */ = {isa = PBXFileReference; fileEncoding = 4; lastKnownFileType = sourcecode.c.objc; path = WMFCollectionViewPageLayout.m; sourceTree = "<group>"; };
		BC505EEC1B594B5700537006 /* WMFImageCollectionViewCell.h */ = {isa = PBXFileReference; fileEncoding = 4; lastKnownFileType = sourcecode.c.h; path = WMFImageCollectionViewCell.h; sourceTree = "<group>"; };
		BC505EED1B594B5700537006 /* WMFImageCollectionViewCell.m */ = {isa = PBXFileReference; fileEncoding = 4; lastKnownFileType = sourcecode.c.objc; path = WMFImageCollectionViewCell.m; sourceTree = "<group>"; };
		BC505EF21B594E8E00537006 /* WMFArticleHeaderImageGalleryViewController.h */ = {isa = PBXFileReference; fileEncoding = 4; lastKnownFileType = sourcecode.c.h; path = WMFArticleHeaderImageGalleryViewController.h; sourceTree = "<group>"; };
		BC505EF31B594E8E00537006 /* WMFArticleHeaderImageGalleryViewController.m */ = {isa = PBXFileReference; fileEncoding = 4; lastKnownFileType = sourcecode.c.objc; path = WMFArticleHeaderImageGalleryViewController.m; sourceTree = "<group>"; };
		BC505EF51B59643400537006 /* WMFPageCollectionViewController.h */ = {isa = PBXFileReference; fileEncoding = 4; lastKnownFileType = sourcecode.c.h; path = WMFPageCollectionViewController.h; sourceTree = "<group>"; };
		BC505EF61B59643400537006 /* WMFPageCollectionViewController.m */ = {isa = PBXFileReference; fileEncoding = 4; lastKnownFileType = sourcecode.c.objc; path = WMFPageCollectionViewController.m; sourceTree = "<group>"; };
		BC505EFB1B5D462700537006 /* CIDetector+WMFFaceDetection.h */ = {isa = PBXFileReference; fileEncoding = 4; lastKnownFileType = sourcecode.c.h; path = "CIDetector+WMFFaceDetection.h"; sourceTree = "<group>"; };
		BC505EFC1B5D462700537006 /* CIDetector+WMFFaceDetection.m */ = {isa = PBXFileReference; fileEncoding = 4; lastKnownFileType = sourcecode.c.objc; path = "CIDetector+WMFFaceDetection.m"; sourceTree = "<group>"; };
		BC505F011B5D4D9300537006 /* UIImageView+WMFContentOffset.h */ = {isa = PBXFileReference; fileEncoding = 4; lastKnownFileType = sourcecode.c.h; path = "UIImageView+WMFContentOffset.h"; sourceTree = "<group>"; };
		BC505F021B5D4D9300537006 /* UIImageView+WMFContentOffset.m */ = {isa = PBXFileReference; fileEncoding = 4; lastKnownFileType = sourcecode.c.objc; path = "UIImageView+WMFContentOffset.m"; sourceTree = "<group>"; };
		BC505F041B5D683A00537006 /* NSArray+WMFLayoutDirectionUtilities.h */ = {isa = PBXFileReference; fileEncoding = 4; lastKnownFileType = sourcecode.c.h; path = "NSArray+WMFLayoutDirectionUtilities.h"; sourceTree = "<group>"; };
		BC505F051B5D683A00537006 /* NSArray+WMFLayoutDirectionUtilities.m */ = {isa = PBXFileReference; fileEncoding = 4; lastKnownFileType = sourcecode.c.objc; path = "NSArray+WMFLayoutDirectionUtilities.m"; sourceTree = "<group>"; };
		BC50C37D1A83C784006DC7AF /* WMFNetworkUtilities.h */ = {isa = PBXFileReference; fileEncoding = 4; lastKnownFileType = sourcecode.c.h; path = WMFNetworkUtilities.h; sourceTree = "<group>"; };
		BC50C37E1A83C784006DC7AF /* WMFNetworkUtilities.m */ = {isa = PBXFileReference; fileEncoding = 4; lastKnownFileType = sourcecode.c.objc; path = WMFNetworkUtilities.m; sourceTree = "<group>"; };
		BC50C3821A83C88F006DC7AF /* WMFJoinedPropertyParametersTests.m */ = {isa = PBXFileReference; fileEncoding = 4; lastKnownFileType = sourcecode.c.objc; path = WMFJoinedPropertyParametersTests.m; sourceTree = "<group>"; };
		BC50C3851A83CBDA006DC7AF /* MWKImageInfoResponseSerializer.h */ = {isa = PBXFileReference; fileEncoding = 4; lastKnownFileType = sourcecode.c.h; name = MWKImageInfoResponseSerializer.h; path = Serializers/MWKImageInfoResponseSerializer.h; sourceTree = "<group>"; };
		BC50C3861A83CBDA006DC7AF /* MWKImageInfoResponseSerializer.m */ = {isa = PBXFileReference; fileEncoding = 4; lastKnownFileType = sourcecode.c.objc; name = MWKImageInfoResponseSerializer.m; path = Serializers/MWKImageInfoResponseSerializer.m; sourceTree = "<group>"; };
		BC550B051B97776D0082F298 /* DTCSSStylesheet+WMFStylesheets.h */ = {isa = PBXFileReference; fileEncoding = 4; lastKnownFileType = sourcecode.c.h; path = "DTCSSStylesheet+WMFStylesheets.h"; sourceTree = "<group>"; };
		BC550B061B97776D0082F298 /* DTCSSStylesheet+WMFStylesheets.m */ = {isa = PBXFileReference; fileEncoding = 4; lastKnownFileType = sourcecode.c.objc; path = "DTCSSStylesheet+WMFStylesheets.m"; sourceTree = "<group>"; };
<<<<<<< HEAD
		BC550B161B9A75100082F298 /* WMFRelatedTitleListDataSource.h */ = {isa = PBXFileReference; fileEncoding = 4; lastKnownFileType = sourcecode.c.h; path = WMFRelatedTitleListDataSource.h; sourceTree = "<group>"; };
		BC550B171B9A75100082F298 /* WMFRelatedTitleListDataSource.m */ = {isa = PBXFileReference; fileEncoding = 4; lastKnownFileType = sourcecode.c.objc; path = WMFRelatedTitleListDataSource.m; sourceTree = "<group>"; };
=======
		BC550B091B977C9C0082F298 /* WMFSearchResultCell.h */ = {isa = PBXFileReference; fileEncoding = 4; lastKnownFileType = sourcecode.c.h; path = WMFSearchResultCell.h; sourceTree = "<group>"; };
		BC550B0A1B977C9D0082F298 /* WMFSearchResultCell.m */ = {isa = PBXFileReference; fileEncoding = 4; lastKnownFileType = sourcecode.c.objc; path = WMFSearchResultCell.m; sourceTree = "<group>"; };
		BC550B0C1B9782C50082F298 /* WMFSaveableTitleCollectionViewCell+Subclass.h */ = {isa = PBXFileReference; fileEncoding = 4; lastKnownFileType = sourcecode.c.h; path = "WMFSaveableTitleCollectionViewCell+Subclass.h"; sourceTree = "<group>"; };
		BC550B0F1B97949E0082F298 /* WMFSearchResultCell.xib */ = {isa = PBXFileReference; fileEncoding = 4; lastKnownFileType = file.xib; path = WMFSearchResultCell.xib; sourceTree = "<group>"; };
		BC550B111B98908E0082F298 /* WMFSearchResultCellVisualTests.m */ = {isa = PBXFileReference; fileEncoding = 4; lastKnownFileType = sourcecode.c.objc; path = WMFSearchResultCellVisualTests.m; sourceTree = "<group>"; };
		BC550B131B98936F0082F298 /* UIView+VisualTestSizingUtils.h */ = {isa = PBXFileReference; fileEncoding = 4; lastKnownFileType = sourcecode.c.h; path = "UIView+VisualTestSizingUtils.h"; sourceTree = "<group>"; };
		BC550B141B98936F0082F298 /* UIView+VisualTestSizingUtils.m */ = {isa = PBXFileReference; fileEncoding = 4; lastKnownFileType = sourcecode.c.objc; path = "UIView+VisualTestSizingUtils.m"; sourceTree = "<group>"; };
>>>>>>> 54cb1473
		BC5620921B6970EE0013FFB0 /* 640px-President_Barack_Obama.jpg */ = {isa = PBXFileReference; lastKnownFileType = image.jpeg; path = "640px-President_Barack_Obama.jpg"; sourceTree = "<group>"; };
		BC5620951B6B854E0013FFB0 /* WMFArticleNavigationDelegate.h */ = {isa = PBXFileReference; fileEncoding = 4; lastKnownFileType = sourcecode.c.h; path = WMFArticleNavigationDelegate.h; sourceTree = "<group>"; };
		BC5620971B6B87BF0013FFB0 /* WMFArticleNavigation.h */ = {isa = PBXFileReference; fileEncoding = 4; lastKnownFileType = sourcecode.c.h; path = WMFArticleNavigation.h; sourceTree = "<group>"; };
		BC56209B1B6BA9110013FFB0 /* ReferenceImages_64 */ = {isa = PBXFileReference; lastKnownFileType = folder; path = ReferenceImages_64; sourceTree = "<group>"; };
		BC56209C1B6BAB910013FFB0 /* Exoplanet.mobileview.json */ = {isa = PBXFileReference; fileEncoding = 4; lastKnownFileType = text.json; path = Exoplanet.mobileview.json; sourceTree = "<group>"; };
		BC5620A61B6BEDAD0013FFB0 /* UIColor+WMFStyle.h */ = {isa = PBXFileReference; fileEncoding = 4; lastKnownFileType = sourcecode.c.h; path = "UIColor+WMFStyle.h"; sourceTree = "<group>"; };
		BC5620A71B6BEDAD0013FFB0 /* UIColor+WMFStyle.m */ = {isa = PBXFileReference; fileEncoding = 4; lastKnownFileType = sourcecode.c.objc; path = "UIColor+WMFStyle.m"; sourceTree = "<group>"; };
		BC5FA1751B72859B005BE5BA /* NSURL+WMFLinkParsing.h */ = {isa = PBXFileReference; fileEncoding = 4; lastKnownFileType = sourcecode.c.h; path = "NSURL+WMFLinkParsing.h"; sourceTree = "<group>"; };
		BC5FA1761B72859B005BE5BA /* NSURL+WMFLinkParsing.m */ = {isa = PBXFileReference; fileEncoding = 4; lastKnownFileType = sourcecode.c.objc; path = "NSURL+WMFLinkParsing.m"; sourceTree = "<group>"; };
		BC5FA1801B738DFB005BE5BA /* MWKCitation.h */ = {isa = PBXFileReference; fileEncoding = 4; lastKnownFileType = sourcecode.c.h; path = MWKCitation.h; sourceTree = "<group>"; };
		BC5FA1811B738DFB005BE5BA /* MWKCitation.m */ = {isa = PBXFileReference; fileEncoding = 4; lastKnownFileType = sourcecode.c.objc; path = MWKCitation.m; sourceTree = "<group>"; };
		BC5FE56F1B1DF02900273BC0 /* ENWikiSiteInfo.json */ = {isa = PBXFileReference; fileEncoding = 4; lastKnownFileType = text.json; path = ENWikiSiteInfo.json; sourceTree = "<group>"; };
		BC5FE5711B1DF38A00273BC0 /* NOWikiSiteInfo.json */ = {isa = PBXFileReference; fileEncoding = 4; lastKnownFileType = text.json; path = NOWikiSiteInfo.json; sourceTree = "<group>"; };
		BC5FE5741B1DFF5400273BC0 /* ArticleFetcherTests.m */ = {isa = PBXFileReference; fileEncoding = 4; lastKnownFileType = sourcecode.c.objc; path = ArticleFetcherTests.m; sourceTree = "<group>"; };
		BC69C3121AB0C1FF0090B039 /* WMFImageInfoController.h */ = {isa = PBXFileReference; fileEncoding = 4; lastKnownFileType = sourcecode.c.h; name = WMFImageInfoController.h; path = "Image Gallery/WMFImageInfoController.h"; sourceTree = "<group>"; };
		BC69C3131AB0C1FF0090B039 /* WMFImageInfoController.m */ = {isa = PBXFileReference; fileEncoding = 4; lastKnownFileType = sourcecode.c.objc; name = WMFImageInfoController.m; path = "Image Gallery/WMFImageInfoController.m"; sourceTree = "<group>"; };
		BC6BF3FD1B19209900362968 /* XCTestCase+WMFLocaleTesting.h */ = {isa = PBXFileReference; fileEncoding = 4; lastKnownFileType = sourcecode.c.h; path = "XCTestCase+WMFLocaleTesting.h"; sourceTree = "<group>"; };
		BC6BF3FE1B19209900362968 /* XCTestCase+WMFLocaleTesting.m */ = {isa = PBXFileReference; fileEncoding = 4; lastKnownFileType = sourcecode.c.objc; path = "XCTestCase+WMFLocaleTesting.m"; sourceTree = "<group>"; };
		BC6BFC5D1B680A410074D0DA /* NSString+WMFGlyphs.h */ = {isa = PBXFileReference; fileEncoding = 4; lastKnownFileType = sourcecode.c.h; path = "NSString+WMFGlyphs.h"; sourceTree = "<group>"; };
		BC6BFC5E1B680A410074D0DA /* NSString+WMFGlyphs.m */ = {isa = PBXFileReference; fileEncoding = 4; lastKnownFileType = sourcecode.c.objc; path = "NSString+WMFGlyphs.m"; sourceTree = "<group>"; };
		BC6BFC601B684EF70074D0DA /* WMFArticleSummaryVisualTests.m */ = {isa = PBXFileReference; fileEncoding = 4; lastKnownFileType = sourcecode.c.objc; path = WMFArticleSummaryVisualTests.m; sourceTree = "<group>"; };
		BC6BFC651B6858250074D0DA /* WMFArticleViewController_Private.h */ = {isa = PBXFileReference; fileEncoding = 4; lastKnownFileType = sourcecode.c.h; path = WMFArticleViewController_Private.h; sourceTree = "<group>"; };
		BC6BFC661B685CD50074D0DA /* NSAttributedString+WMFHTMLForSite.h */ = {isa = PBXFileReference; fileEncoding = 4; lastKnownFileType = sourcecode.c.h; path = "NSAttributedString+WMFHTMLForSite.h"; sourceTree = "<group>"; };
		BC6BFC671B685CD50074D0DA /* NSAttributedString+WMFHTMLForSite.m */ = {isa = PBXFileReference; fileEncoding = 4; lastKnownFileType = sourcecode.c.objc; path = "NSAttributedString+WMFHTMLForSite.m"; sourceTree = "<group>"; };
		BC6DEB231B8FA3B90016A3CE /* Serializers */ = {isa = PBXFileReference; fileEncoding = 4; lastKnownFileType = folder; path = Serializers; sourceTree = "<group>"; };
		BC6DEB241B8FA3B90016A3CE /* Serializers */ = {isa = PBXFileReference; fileEncoding = 4; lastKnownFileType = folder; path = Serializers; sourceTree = "<group>"; };
		BC6E8B901B5E8DB7003D9A39 /* CIContext+WMFImageProcessing.h */ = {isa = PBXFileReference; fileEncoding = 4; lastKnownFileType = sourcecode.c.h; path = "CIContext+WMFImageProcessing.h"; sourceTree = "<group>"; };
		BC6E8B911B5E8DB7003D9A39 /* CIContext+WMFImageProcessing.m */ = {isa = PBXFileReference; fileEncoding = 4; lastKnownFileType = sourcecode.c.objc; path = "CIContext+WMFImageProcessing.m"; sourceTree = "<group>"; };
		BC6E8B931B5E90B1003D9A39 /* UIImage+WMFImageProcessing.h */ = {isa = PBXFileReference; fileEncoding = 4; lastKnownFileType = sourcecode.c.h; path = "UIImage+WMFImageProcessing.h"; sourceTree = "<group>"; };
		BC6E8B941B5E90B1003D9A39 /* UIImage+WMFImageProcessing.m */ = {isa = PBXFileReference; fileEncoding = 4; lastKnownFileType = sourcecode.c.objc; path = "UIImage+WMFImageProcessing.m"; sourceTree = "<group>"; };
		BC6E8B961B5EB4B2003D9A39 /* UIImage+WMFNormalization.h */ = {isa = PBXFileReference; fileEncoding = 4; lastKnownFileType = sourcecode.c.h; path = "UIImage+WMFNormalization.h"; sourceTree = "<group>"; };
		BC6E8B971B5EB4B2003D9A39 /* UIImage+WMFNormalization.m */ = {isa = PBXFileReference; fileEncoding = 4; lastKnownFileType = sourcecode.c.objc; path = "UIImage+WMFNormalization.m"; sourceTree = "<group>"; };
		BC6E8B991B5ED0F6003D9A39 /* WMFGeometryTests.m */ = {isa = PBXFileReference; fileEncoding = 4; lastKnownFileType = sourcecode.c.objc; path = WMFGeometryTests.m; sourceTree = "<group>"; };
		BC6E8B9B1B5ED19A003D9A39 /* XCTAssert+CGGeometry.h */ = {isa = PBXFileReference; lastKnownFileType = sourcecode.c.h; path = "XCTAssert+CGGeometry.h"; sourceTree = "<group>"; };
		BC6E8B9C1B5FE06C003D9A39 /* WMFKVOUpdatableList.h */ = {isa = PBXFileReference; fileEncoding = 4; lastKnownFileType = sourcecode.c.h; path = WMFKVOUpdatableList.h; sourceTree = "<group>"; };
		BC6E8B9D1B5FE0C9003D9A39 /* UICollectionView+WMFKVOUpdatableList.h */ = {isa = PBXFileReference; fileEncoding = 4; lastKnownFileType = sourcecode.c.h; path = "UICollectionView+WMFKVOUpdatableList.h"; sourceTree = "<group>"; };
		BC6E8B9E1B5FE0C9003D9A39 /* UICollectionView+WMFKVOUpdatableList.m */ = {isa = PBXFileReference; fileEncoding = 4; lastKnownFileType = sourcecode.c.objc; path = "UICollectionView+WMFKVOUpdatableList.m"; sourceTree = "<group>"; };
		BC6FEAE01A9B7EFD00A1D890 /* WMFCodingStyle.m */ = {isa = PBXFileReference; fileEncoding = 4; lastKnownFileType = sourcecode.c.objc; path = WMFCodingStyle.m; sourceTree = "<group>"; };
		BC725EC81B61255400E0A64C /* WMFOutParamUtils.h */ = {isa = PBXFileReference; lastKnownFileType = sourcecode.c.h; path = WMFOutParamUtils.h; sourceTree = "<group>"; };
		BC725EC91B617E1A00E0A64C /* WMFSafeAssignTests.m */ = {isa = PBXFileReference; fileEncoding = 4; lastKnownFileType = sourcecode.c.objc; path = WMFSafeAssignTests.m; sourceTree = "<group>"; };
		BC725ECB1B6182C800E0A64C /* MWKSavedPageListTests.m */ = {isa = PBXFileReference; fileEncoding = 4; lastKnownFileType = sourcecode.c.objc; path = MWKSavedPageListTests.m; sourceTree = "<group>"; };
		BC725ED11B62DADD00E0A64C /* MWKLanguageLinkResponseSerializerTests.m */ = {isa = PBXFileReference; fileEncoding = 4; lastKnownFileType = sourcecode.c.objc; path = MWKLanguageLinkResponseSerializerTests.m; sourceTree = "<group>"; };
		BC7925EB1B9A7C5A003C9522 /* MWKTitleAssociated.h */ = {isa = PBXFileReference; fileEncoding = 4; lastKnownFileType = sourcecode.c.h; path = MWKTitleAssociated.h; sourceTree = "<group>"; };
		BC7925F21B9F2C55003C9522 /* CLLocation+WMFBearing.h */ = {isa = PBXFileReference; fileEncoding = 4; lastKnownFileType = sourcecode.c.h; path = "CLLocation+WMFBearing.h"; sourceTree = "<group>"; };
		BC7925F31B9F2C55003C9522 /* CLLocation+WMFBearing.m */ = {isa = PBXFileReference; fileEncoding = 4; lastKnownFileType = sourcecode.c.objc; path = "CLLocation+WMFBearing.m"; sourceTree = "<group>"; };
		BC7925F51B9F31A9003C9522 /* CLLocation+WMFBearingTests.m */ = {isa = PBXFileReference; fileEncoding = 4; lastKnownFileType = sourcecode.c.objc; path = "CLLocation+WMFBearingTests.m"; sourceTree = "<group>"; };
		BC7A4A231B17B3510003E73E /* NSObjectUtilities.h */ = {isa = PBXFileReference; lastKnownFileType = sourcecode.c.h; path = NSObjectUtilities.h; sourceTree = "<group>"; };
		BC7ACB621AB34C9C00791497 /* WMFAsyncTestCase.h */ = {isa = PBXFileReference; fileEncoding = 4; lastKnownFileType = sourcecode.c.h; name = WMFAsyncTestCase.h; path = ../WMFAsyncTestCase.h; sourceTree = "<group>"; };
		BC7ACB631AB34C9C00791497 /* WMFAsyncTestCase.m */ = {isa = PBXFileReference; fileEncoding = 4; lastKnownFileType = sourcecode.c.objc; name = WMFAsyncTestCase.m; path = ../WMFAsyncTestCase.m; sourceTree = "<group>"; };
		BC7B769A1B83D8F300774FBC /* UIImageView+MWKImageInternal.h */ = {isa = PBXFileReference; fileEncoding = 4; lastKnownFileType = sourcecode.c.h; path = "UIImageView+MWKImageInternal.h"; sourceTree = "<group>"; };
		BC7B769D1B84CD2A00774FBC /* UIImageView+MWKImageTests.m */ = {isa = PBXFileReference; fileEncoding = 4; lastKnownFileType = sourcecode.c.objc; path = "UIImageView+MWKImageTests.m"; sourceTree = "<group>"; };
		BC7B769F1B861F7100774FBC /* MWKSectionListHierarchyTests.m */ = {isa = PBXFileReference; fileEncoding = 4; lastKnownFileType = sourcecode.c.objc; path = MWKSectionListHierarchyTests.m; sourceTree = "<group>"; };
		BC7DFCCB1AA4BA8A000035C3 /* WMFCodingStyle.h */ = {isa = PBXFileReference; lastKnownFileType = sourcecode.c.h; path = WMFCodingStyle.h; sourceTree = "<group>"; };
		BC7DFCD41AA4E5FE000035C3 /* WMFImageURLParsing.h */ = {isa = PBXFileReference; fileEncoding = 4; lastKnownFileType = sourcecode.c.h; path = WMFImageURLParsing.h; sourceTree = "<group>"; };
		BC7DFCD51AA4E5FE000035C3 /* WMFImageURLParsing.m */ = {isa = PBXFileReference; fileEncoding = 4; lastKnownFileType = sourcecode.c.objc; path = WMFImageURLParsing.m; sourceTree = "<group>"; };
		BC7E4A431B33812700EECD8B /* LanguagesViewController.storyboard */ = {isa = PBXFileReference; fileEncoding = 4; lastKnownFileType = file.storyboard; path = LanguagesViewController.storyboard; sourceTree = "<group>"; };
		BC7E4A491B34A26A00EECD8B /* WMFLogging.h */ = {isa = PBXFileReference; lastKnownFileType = sourcecode.c.h; path = WMFLogging.h; sourceTree = "<group>"; };
		BC7E4A501B34B4B900EECD8B /* MWKLanguageLinkController_Private.h */ = {isa = PBXFileReference; fileEncoding = 4; lastKnownFileType = sourcecode.c.h; path = MWKLanguageLinkController_Private.h; sourceTree = "<group>"; };
		BC7E4A511B34B53E00EECD8B /* MWKLanguageLinkControllerTests.m */ = {isa = PBXFileReference; fileEncoding = 4; lastKnownFileType = sourcecode.c.objc; path = MWKLanguageLinkControllerTests.m; sourceTree = "<group>"; };
		BC8210CB1B4EB2390010BF7B /* NSURLExtrasTests.m */ = {isa = PBXFileReference; fileEncoding = 4; lastKnownFileType = sourcecode.c.objc; path = NSURLExtrasTests.m; sourceTree = "<group>"; };
		BC8210CE1B4EE3F30010BF7B /* ArticleWithoutImages.dataexport.json */ = {isa = PBXFileReference; fileEncoding = 4; lastKnownFileType = text.json; path = ArticleWithoutImages.dataexport.json; sourceTree = "<group>"; };
		BC8210D11B4EEA190010BF7B /* SDImageCache+WMFPersistentCache.h */ = {isa = PBXFileReference; fileEncoding = 4; lastKnownFileType = sourcecode.c.h; name = "SDImageCache+WMFPersistentCache.h"; path = "Images/SDImageCache+WMFPersistentCache.h"; sourceTree = "<group>"; };
		BC8210D21B4EEA190010BF7B /* SDImageCache+WMFPersistentCache.m */ = {isa = PBXFileReference; fileEncoding = 4; lastKnownFileType = sourcecode.c.objc; name = "SDImageCache+WMFPersistentCache.m"; path = "Images/SDImageCache+WMFPersistentCache.m"; sourceTree = "<group>"; };
		BC8210D41B4EEF2D0010BF7B /* WMFImageController+Testing.swift */ = {isa = PBXFileReference; fileEncoding = 4; lastKnownFileType = sourcecode.swift; path = "WMFImageController+Testing.swift"; sourceTree = "<group>"; };
		BC8210D61B4F048F0010BF7B /* Barack_Obama */ = {isa = PBXFileReference; lastKnownFileType = folder; path = Barack_Obama; sourceTree = "<group>"; };
		BC86B9341A92966B00B4C039 /* AFHTTPRequestOperationManager+UniqueRequests.h */ = {isa = PBXFileReference; fileEncoding = 4; lastKnownFileType = sourcecode.c.h; path = "AFHTTPRequestOperationManager+UniqueRequests.h"; sourceTree = "<group>"; };
		BC86B9351A92966B00B4C039 /* AFHTTPRequestOperationManager+UniqueRequests.m */ = {isa = PBXFileReference; fileEncoding = 4; lastKnownFileType = sourcecode.c.objc; path = "AFHTTPRequestOperationManager+UniqueRequests.m"; sourceTree = "<group>"; };
		BC86B93B1A929CC500B4C039 /* UICollectionViewFlowLayout+NSCopying.h */ = {isa = PBXFileReference; fileEncoding = 4; lastKnownFileType = sourcecode.c.h; path = "UICollectionViewFlowLayout+NSCopying.h"; sourceTree = "<group>"; };
		BC86B93C1A929CC500B4C039 /* UICollectionViewFlowLayout+NSCopying.m */ = {isa = PBXFileReference; fileEncoding = 4; lastKnownFileType = sourcecode.c.objc; path = "UICollectionViewFlowLayout+NSCopying.m"; sourceTree = "<group>"; };
		BC86B93E1A929D7900B4C039 /* UICollectionViewFlowLayout+WMFItemSizeThatFits.h */ = {isa = PBXFileReference; fileEncoding = 4; lastKnownFileType = sourcecode.c.h; path = "UICollectionViewFlowLayout+WMFItemSizeThatFits.h"; sourceTree = "<group>"; };
		BC86B93F1A929D7900B4C039 /* UICollectionViewFlowLayout+WMFItemSizeThatFits.m */ = {isa = PBXFileReference; fileEncoding = 4; lastKnownFileType = sourcecode.c.objc; path = "UICollectionViewFlowLayout+WMFItemSizeThatFits.m"; sourceTree = "<group>"; };
		BC905A0F1B447A8300523DFE /* NSURLRequest+WMFUtilities.h */ = {isa = PBXFileReference; fileEncoding = 4; lastKnownFileType = sourcecode.c.h; path = "NSURLRequest+WMFUtilities.h"; sourceTree = "<group>"; };
		BC905A101B447A8300523DFE /* NSURLRequest+WMFUtilities.m */ = {isa = PBXFileReference; fileEncoding = 4; lastKnownFileType = sourcecode.c.objc; path = "NSURLRequest+WMFUtilities.m"; sourceTree = "<group>"; };
		BC905A121B44815900523DFE /* SDImageCache+PromiseKit.swift */ = {isa = PBXFileReference; fileEncoding = 4; lastKnownFileType = sourcecode.swift; path = "SDImageCache+PromiseKit.swift"; sourceTree = "<group>"; };
		BC905BCF1B60391F0010227E /* MWKLanguageLinkFetcherTests.m */ = {isa = PBXFileReference; fileEncoding = 4; lastKnownFileType = sourcecode.c.objc; path = MWKLanguageLinkFetcherTests.m; sourceTree = "<group>"; };
		BC92A76E1AFA83D2003C4212 /* WMFSharing.h */ = {isa = PBXFileReference; fileEncoding = 4; lastKnownFileType = sourcecode.c.h; name = WMFSharing.h; path = ShareCard/WMFSharing.h; sourceTree = "<group>"; };
		BC92A7721AFA88D3003C4212 /* MWKSection+WMFSharingTests.m */ = {isa = PBXFileReference; fileEncoding = 4; lastKnownFileType = sourcecode.c.objc; path = "MWKSection+WMFSharingTests.m"; sourceTree = "<group>"; };
		BC955BC51A82BEFD000EF9E4 /* MWKImageInfoFetcher.h */ = {isa = PBXFileReference; fileEncoding = 4; lastKnownFileType = sourcecode.c.h; path = MWKImageInfoFetcher.h; sourceTree = "<group>"; };
		BC955BC61A82BEFD000EF9E4 /* MWKImageInfoFetcher.m */ = {isa = PBXFileReference; fileEncoding = 4; lastKnownFileType = sourcecode.c.objc; path = MWKImageInfoFetcher.m; sourceTree = "<group>"; };
		BC955BCD1A82C2FA000EF9E4 /* AFHTTPRequestOperationManager+WMFConfig.h */ = {isa = PBXFileReference; fileEncoding = 4; lastKnownFileType = sourcecode.c.h; name = "AFHTTPRequestOperationManager+WMFConfig.h"; path = "Queues/AFHTTPRequestOperationManager+WMFConfig.h"; sourceTree = "<group>"; };
		BC955BCE1A82C2FA000EF9E4 /* AFHTTPRequestOperationManager+WMFConfig.m */ = {isa = PBXFileReference; fileEncoding = 4; lastKnownFileType = sourcecode.c.objc; name = "AFHTTPRequestOperationManager+WMFConfig.m"; path = "Queues/AFHTTPRequestOperationManager+WMFConfig.m"; sourceTree = "<group>"; };
		BCA6764A1AC05FAD00A16160 /* NSArray+PredicateTests.m */ = {isa = PBXFileReference; fileEncoding = 4; lastKnownFileType = sourcecode.c.objc; path = "NSArray+PredicateTests.m"; sourceTree = "<group>"; };
		BCA6764D1AC05FD600A16160 /* Info.plist */ = {isa = PBXFileReference; fileEncoding = 4; lastKnownFileType = text.plist.xml; path = Info.plist; sourceTree = "<group>"; };
		BCA676511AC05FE200A16160 /* NSBundle+TestAssets.h */ = {isa = PBXFileReference; fileEncoding = 4; lastKnownFileType = sourcecode.c.h; path = "NSBundle+TestAssets.h"; sourceTree = "<group>"; };
		BCA676521AC05FE200A16160 /* NSBundle+TestAssets.m */ = {isa = PBXFileReference; fileEncoding = 4; lastKnownFileType = sourcecode.c.objc; path = "NSBundle+TestAssets.m"; sourceTree = "<group>"; };
		BCA676531AC05FE200A16160 /* XCTestCase+WMFBundleConvenience.h */ = {isa = PBXFileReference; fileEncoding = 4; lastKnownFileType = sourcecode.c.h; path = "XCTestCase+WMFBundleConvenience.h"; sourceTree = "<group>"; };
		BCA676541AC05FE200A16160 /* XCTestCase+WMFBundleConvenience.m */ = {isa = PBXFileReference; fileEncoding = 4; lastKnownFileType = sourcecode.c.objc; path = "XCTestCase+WMFBundleConvenience.m"; sourceTree = "<group>"; };
		BCA676581AC0600500A16160 /* MWKDataStore+TemporaryDataStore.h */ = {isa = PBXFileReference; fileEncoding = 4; lastKnownFileType = sourcecode.c.h; path = "MWKDataStore+TemporaryDataStore.h"; sourceTree = "<group>"; };
		BCA676591AC0600500A16160 /* MWKDataStore+TemporaryDataStore.m */ = {isa = PBXFileReference; fileEncoding = 4; lastKnownFileType = sourcecode.c.objc; path = "MWKDataStore+TemporaryDataStore.m"; sourceTree = "<group>"; };
		BCA6765B1AC0686600A16160 /* Article+ConvenienceAccessors.h */ = {isa = PBXFileReference; fileEncoding = 4; lastKnownFileType = sourcecode.c.h; path = "Article+ConvenienceAccessors.h"; sourceTree = "<group>"; };
		BCA6765C1AC0686600A16160 /* Article+ConvenienceAccessors.m */ = {isa = PBXFileReference; fileEncoding = 4; lastKnownFileType = sourcecode.c.objc; path = "Article+ConvenienceAccessors.m"; sourceTree = "<group>"; };
		BCA9575C1ABE473800B62AE8 /* LegacyCoreDataMigratorTests.m */ = {isa = PBXFileReference; fileEncoding = 4; lastKnownFileType = sourcecode.c.objc; path = LegacyCoreDataMigratorTests.m; sourceTree = "<group>"; };
		BCA96E711AAA354D009A61FA /* WMFGradientView.h */ = {isa = PBXFileReference; fileEncoding = 4; lastKnownFileType = sourcecode.c.h; path = WMFGradientView.h; sourceTree = "<group>"; };
		BCA96E721AAA354D009A61FA /* WMFGradientView.m */ = {isa = PBXFileReference; fileEncoding = 4; lastKnownFileType = sourcecode.c.objc; path = WMFGradientView.m; sourceTree = "<group>"; };
		BCA96E751AAA35EE009A61FA /* UIView+WMFDefaultNib.h */ = {isa = PBXFileReference; fileEncoding = 4; lastKnownFileType = sourcecode.c.h; path = "UIView+WMFDefaultNib.h"; sourceTree = "<group>"; };
		BCA96E761AAA35EE009A61FA /* UIView+WMFDefaultNib.m */ = {isa = PBXFileReference; fileEncoding = 4; lastKnownFileType = sourcecode.c.objc; path = "UIView+WMFDefaultNib.m"; sourceTree = "<group>"; };
		BCA9AEA91B82942000B49320 /* UIImageView+MWKImage.h */ = {isa = PBXFileReference; fileEncoding = 4; lastKnownFileType = sourcecode.c.h; name = "UIImageView+MWKImage.h"; path = "../../Wikipedia/Images/UIImageView+MWKImage.h"; sourceTree = "<group>"; };
		BCA9AEAA1B82942000B49320 /* UIImageView+MWKImage.m */ = {isa = PBXFileReference; fileEncoding = 4; lastKnownFileType = sourcecode.c.objc; name = "UIImageView+MWKImage.m"; path = "../../Wikipedia/Images/UIImageView+MWKImage.m"; sourceTree = "<group>"; };
		BCA9AEAC1B83905D00B49320 /* MWKImage+FaceDetection.h */ = {isa = PBXFileReference; fileEncoding = 4; lastKnownFileType = sourcecode.c.h; name = "MWKImage+FaceDetection.h"; path = "MediaWikiKit/MediaWikiKit/MWKImage+FaceDetection.h"; sourceTree = SOURCE_ROOT; };
		BCA9AEAD1B83905D00B49320 /* MWKImage+FaceDetection.m */ = {isa = PBXFileReference; fileEncoding = 4; lastKnownFileType = sourcecode.c.objc; name = "MWKImage+FaceDetection.m"; path = "MediaWikiKit/MediaWikiKit/MWKImage+FaceDetection.m"; sourceTree = SOURCE_ROOT; };
		BCAC50BF1AF3F7460015936C /* NSBundle+WMFInfoUtils.h */ = {isa = PBXFileReference; fileEncoding = 4; lastKnownFileType = sourcecode.c.h; path = "NSBundle+WMFInfoUtils.h"; sourceTree = "<group>"; };
		BCAC50C01AF3F7460015936C /* NSBundle+WMFInfoUtils.m */ = {isa = PBXFileReference; fileEncoding = 4; lastKnownFileType = sourcecode.c.objc; path = "NSBundle+WMFInfoUtils.m"; sourceTree = "<group>"; };
		BCAFC5CF1AFD5E7D004615BA /* MWKArticleExtractionTests.m */ = {isa = PBXFileReference; fileEncoding = 4; lastKnownFileType = sourcecode.c.objc; path = MWKArticleExtractionTests.m; sourceTree = "<group>"; };
		BCAFC5D11AFD5F7E004615BA /* MWKArticle+WMFSharing.m */ = {isa = PBXFileReference; fileEncoding = 4; lastKnownFileType = sourcecode.c.objc; path = "MWKArticle+WMFSharing.m"; sourceTree = "<group>"; };
		BCAFC5D21AFD5F7E004615BA /* MWKArticle+WMFSharing.h */ = {isa = PBXFileReference; fileEncoding = 4; lastKnownFileType = sourcecode.c.h; path = "MWKArticle+WMFSharing.h"; sourceTree = "<group>"; };
		BCAFC5EB1B02490A004615BA /* WMFRandomFileUtilities.h */ = {isa = PBXFileReference; fileEncoding = 4; lastKnownFileType = sourcecode.c.h; path = WMFRandomFileUtilities.h; sourceTree = "<group>"; };
		BCAFC5EC1B02490A004615BA /* WMFRandomFileUtilities.m */ = {isa = PBXFileReference; fileEncoding = 4; lastKnownFileType = sourcecode.c.objc; path = WMFRandomFileUtilities.m; sourceTree = "<group>"; };
		BCB3AE841AC11320004AD205 /* NSPersistentStoreCoordinator+WMFTempCoordinator.h */ = {isa = PBXFileReference; fileEncoding = 4; lastKnownFileType = sourcecode.c.h; path = "NSPersistentStoreCoordinator+WMFTempCoordinator.h"; sourceTree = "<group>"; };
		BCB3AE851AC11320004AD205 /* NSPersistentStoreCoordinator+WMFTempCoordinator.m */ = {isa = PBXFileReference; fileEncoding = 4; lastKnownFileType = sourcecode.c.objc; path = "NSPersistentStoreCoordinator+WMFTempCoordinator.m"; sourceTree = "<group>"; };
		BCB3AE881AC11458004AD205 /* NSManagedObjectContext+WMFTempContext.h */ = {isa = PBXFileReference; fileEncoding = 4; lastKnownFileType = sourcecode.c.h; path = "NSManagedObjectContext+WMFTempContext.h"; sourceTree = "<group>"; };
		BCB3AE891AC11458004AD205 /* NSManagedObjectContext+WMFTempContext.m */ = {isa = PBXFileReference; fileEncoding = 4; lastKnownFileType = sourcecode.c.objc; path = "NSManagedObjectContext+WMFTempContext.m"; sourceTree = "<group>"; };
		BCB4987D1B8FA47200BE4769 /* WMFMantleJSONResponseSerializer.h */ = {isa = PBXFileReference; fileEncoding = 4; lastKnownFileType = sourcecode.c.h; name = WMFMantleJSONResponseSerializer.h; path = Serializers/WMFMantleJSONResponseSerializer.h; sourceTree = "<group>"; };
		BCB4987E1B8FA47200BE4769 /* WMFMantleJSONResponseSerializer.m */ = {isa = PBXFileReference; fileEncoding = 4; lastKnownFileType = sourcecode.c.objc; name = WMFMantleJSONResponseSerializer.m; path = Serializers/WMFMantleJSONResponseSerializer.m; sourceTree = "<group>"; };
		BCB498801B8FA7D800BE4769 /* MWKRelatedSearchResult.h */ = {isa = PBXFileReference; fileEncoding = 4; lastKnownFileType = sourcecode.c.h; path = MWKRelatedSearchResult.h; sourceTree = "<group>"; };
		BCB498811B8FA7D800BE4769 /* MWKRelatedSearchResult.m */ = {isa = PBXFileReference; fileEncoding = 4; lastKnownFileType = sourcecode.c.objc; path = MWKRelatedSearchResult.m; sourceTree = "<group>"; };
		BCB58F421A890D9700465627 /* MWKImageInfo+MWKImageComparison.h */ = {isa = PBXFileReference; fileEncoding = 4; lastKnownFileType = sourcecode.c.h; path = "MWKImageInfo+MWKImageComparison.h"; sourceTree = "<group>"; };
		BCB58F431A890D9700465627 /* MWKImageInfo+MWKImageComparison.m */ = {isa = PBXFileReference; fileEncoding = 4; lastKnownFileType = sourcecode.c.objc; path = "MWKImageInfo+MWKImageComparison.m"; sourceTree = "<group>"; };
		BCB58F461A891FDB00465627 /* WebViewController+ImageGalleryPresentation.h */ = {isa = PBXFileReference; fileEncoding = 4; lastKnownFileType = sourcecode.c.h; path = "WebViewController+ImageGalleryPresentation.h"; sourceTree = "<group>"; };
		BCB58F471A891FDB00465627 /* WebViewController+ImageGalleryPresentation.m */ = {isa = PBXFileReference; fileEncoding = 4; lastKnownFileType = sourcecode.c.objc; path = "WebViewController+ImageGalleryPresentation.m"; sourceTree = "<group>"; };
		BCB58F491A89202F00465627 /* WebViewController_Private.h */ = {isa = PBXFileReference; fileEncoding = 4; lastKnownFileType = sourcecode.c.h; path = WebViewController_Private.h; sourceTree = "<group>"; };
		BCB58F521A894D3E00465627 /* WMFImageGalleryDetailOverlayView.h */ = {isa = PBXFileReference; fileEncoding = 4; lastKnownFileType = sourcecode.c.h; name = WMFImageGalleryDetailOverlayView.h; path = "Image Gallery/WMFImageGalleryDetailOverlayView.h"; sourceTree = "<group>"; };
		BCB58F531A894D3E00465627 /* WMFImageGalleryDetailOverlayView.m */ = {isa = PBXFileReference; fileEncoding = 4; lastKnownFileType = sourcecode.c.objc; name = WMFImageGalleryDetailOverlayView.m; path = "Image Gallery/WMFImageGalleryDetailOverlayView.m"; sourceTree = "<group>"; };
		BCB58F581A89747400465627 /* WMFImageGalleryDetailOverlayView.xib */ = {isa = PBXFileReference; fileEncoding = 4; lastKnownFileType = file.xib; name = WMFImageGalleryDetailOverlayView.xib; path = "Image Gallery/WMFImageGalleryDetailOverlayView.xib"; sourceTree = "<group>"; };
		BCB58F611A8A9F1000465627 /* MWKLicense.h */ = {isa = PBXFileReference; fileEncoding = 4; lastKnownFileType = sourcecode.c.h; path = MWKLicense.h; sourceTree = "<group>"; };
		BCB58F621A8A9F1000465627 /* MWKLicense.m */ = {isa = PBXFileReference; fileEncoding = 4; lastKnownFileType = sourcecode.c.objc; path = MWKLicense.m; sourceTree = "<group>"; };
		BCB58F651A8AA22200465627 /* MWKLicense+ToGlyph.h */ = {isa = PBXFileReference; fileEncoding = 4; lastKnownFileType = sourcecode.c.h; path = "MWKLicense+ToGlyph.h"; sourceTree = "<group>"; };
		BCB58F661A8AA22200465627 /* MWKLicense+ToGlyph.m */ = {isa = PBXFileReference; fileEncoding = 4; lastKnownFileType = sourcecode.c.objc; path = "MWKLicense+ToGlyph.m"; sourceTree = "<group>"; };
		BCB58F761A8D081E00465627 /* NSArray+BKIndex.h */ = {isa = PBXFileReference; fileEncoding = 4; lastKnownFileType = sourcecode.c.h; path = "NSArray+BKIndex.h"; sourceTree = "<group>"; };
		BCB58F771A8D081E00465627 /* NSArray+BKIndex.m */ = {isa = PBXFileReference; fileEncoding = 4; lastKnownFileType = sourcecode.c.objc; path = "NSArray+BKIndex.m"; sourceTree = "<group>"; };
		BCB58F7B1A8D0C8E00465627 /* NSArray+BKIndexTests.m */ = {isa = PBXFileReference; fileEncoding = 4; lastKnownFileType = sourcecode.c.objc; path = "NSArray+BKIndexTests.m"; sourceTree = "<group>"; };
		BCB58F7D1A8D1B8400465627 /* MWKImageInfo+MWKImageComparisonTests.m */ = {isa = PBXFileReference; fileEncoding = 4; lastKnownFileType = sourcecode.c.objc; path = "MWKImageInfo+MWKImageComparisonTests.m"; sourceTree = "<group>"; };
		BCB669601A83D7B300C7B1FE /* WMFErrorForApiErrorObjectTests.m */ = {isa = PBXFileReference; fileEncoding = 4; lastKnownFileType = sourcecode.c.objc; path = WMFErrorForApiErrorObjectTests.m; sourceTree = "<group>"; };
		BCB669711A83F58600C7B1FE /* NSMutableDictionary+WMFMaybeSet.h */ = {isa = PBXFileReference; fileEncoding = 4; lastKnownFileType = sourcecode.c.h; path = "NSMutableDictionary+WMFMaybeSet.h"; sourceTree = "<group>"; };
		BCB669721A83F58600C7B1FE /* NSMutableDictionary+WMFMaybeSet.m */ = {isa = PBXFileReference; fileEncoding = 4; lastKnownFileType = sourcecode.c.objc; path = "NSMutableDictionary+WMFMaybeSet.m"; sourceTree = "<group>"; };
		BCB669751A83F59300C7B1FE /* NSMutableDictionary+MaybeSetTests.m */ = {isa = PBXFileReference; fileEncoding = 4; lastKnownFileType = sourcecode.c.objc; path = "NSMutableDictionary+MaybeSetTests.m"; sourceTree = "<group>"; };
		BCB669771A83F6C300C7B1FE /* MediaWikiKit.h */ = {isa = PBXFileReference; fileEncoding = 4; lastKnownFileType = sourcecode.c.h; path = MediaWikiKit.h; sourceTree = "<group>"; };
		BCB669781A83F6C300C7B1FE /* MWKSite.h */ = {isa = PBXFileReference; fileEncoding = 4; lastKnownFileType = sourcecode.c.h; path = MWKSite.h; sourceTree = "<group>"; };
		BCB669791A83F6C300C7B1FE /* MWKSite.m */ = {isa = PBXFileReference; fileEncoding = 4; lastKnownFileType = sourcecode.c.objc; path = MWKSite.m; sourceTree = "<group>"; };
		BCB6697A1A83F6C300C7B1FE /* MWKTitle.h */ = {isa = PBXFileReference; fileEncoding = 4; lastKnownFileType = sourcecode.c.h; path = MWKTitle.h; sourceTree = "<group>"; };
		BCB6697B1A83F6C300C7B1FE /* MWKTitle.m */ = {isa = PBXFileReference; fileEncoding = 4; lastKnownFileType = sourcecode.c.objc; path = MWKTitle.m; sourceTree = "<group>"; };
		BCB6697D1A83F6C300C7B1FE /* MWKDataObject.h */ = {isa = PBXFileReference; fileEncoding = 4; lastKnownFileType = sourcecode.c.h; path = MWKDataObject.h; sourceTree = "<group>"; };
		BCB6697E1A83F6C300C7B1FE /* MWKDataObject.m */ = {isa = PBXFileReference; fileEncoding = 4; lastKnownFileType = sourcecode.c.objc; path = MWKDataObject.m; sourceTree = "<group>"; };
		BCB6697F1A83F6C300C7B1FE /* MWKSiteDataObject.h */ = {isa = PBXFileReference; fileEncoding = 4; lastKnownFileType = sourcecode.c.h; path = MWKSiteDataObject.h; sourceTree = "<group>"; };
		BCB669801A83F6C300C7B1FE /* MWKSiteDataObject.m */ = {isa = PBXFileReference; fileEncoding = 4; lastKnownFileType = sourcecode.c.objc; path = MWKSiteDataObject.m; sourceTree = "<group>"; };
		BCB669811A83F6C300C7B1FE /* MWKUser.h */ = {isa = PBXFileReference; fileEncoding = 4; lastKnownFileType = sourcecode.c.h; path = MWKUser.h; sourceTree = "<group>"; };
		BCB669821A83F6C300C7B1FE /* MWKUser.m */ = {isa = PBXFileReference; fileEncoding = 4; lastKnownFileType = sourcecode.c.objc; path = MWKUser.m; sourceTree = "<group>"; };
		BCB669831A83F6C300C7B1FE /* MWKSection.h */ = {isa = PBXFileReference; fileEncoding = 4; lastKnownFileType = sourcecode.c.h; path = MWKSection.h; sourceTree = "<group>"; };
		BCB669841A83F6C300C7B1FE /* MWKSection.m */ = {isa = PBXFileReference; fileEncoding = 4; lastKnownFileType = sourcecode.c.objc; path = MWKSection.m; sourceTree = "<group>"; };
		BCB669851A83F6C300C7B1FE /* MWKImage.h */ = {isa = PBXFileReference; fileEncoding = 4; lastKnownFileType = sourcecode.c.h; path = MWKImage.h; sourceTree = "<group>"; };
		BCB669861A83F6C300C7B1FE /* MWKImage.m */ = {isa = PBXFileReference; fileEncoding = 4; lastKnownFileType = sourcecode.c.objc; path = MWKImage.m; sourceTree = "<group>"; };
		BCB669871A83F6C300C7B1FE /* MWKProtectionStatus.h */ = {isa = PBXFileReference; fileEncoding = 4; lastKnownFileType = sourcecode.c.h; path = MWKProtectionStatus.h; sourceTree = "<group>"; };
		BCB669881A83F6C300C7B1FE /* MWKProtectionStatus.m */ = {isa = PBXFileReference; fileEncoding = 4; lastKnownFileType = sourcecode.c.objc; path = MWKProtectionStatus.m; sourceTree = "<group>"; };
		BCB669891A83F6C300C7B1FE /* MWKSavedPageEntry.h */ = {isa = PBXFileReference; fileEncoding = 4; lastKnownFileType = sourcecode.c.h; path = MWKSavedPageEntry.h; sourceTree = "<group>"; };
		BCB6698A1A83F6C300C7B1FE /* MWKSavedPageEntry.m */ = {isa = PBXFileReference; fileEncoding = 4; lastKnownFileType = sourcecode.c.objc; path = MWKSavedPageEntry.m; sourceTree = "<group>"; };
		BCB6698B1A83F6C300C7B1FE /* MWKSavedPageList.h */ = {isa = PBXFileReference; fileEncoding = 4; lastKnownFileType = sourcecode.c.h; path = MWKSavedPageList.h; sourceTree = "<group>"; };
		BCB6698C1A83F6C300C7B1FE /* MWKSavedPageList.m */ = {isa = PBXFileReference; fileEncoding = 4; lastKnownFileType = sourcecode.c.objc; path = MWKSavedPageList.m; sourceTree = "<group>"; };
		BCB6698D1A83F6C300C7B1FE /* MWKHistoryEntry.h */ = {isa = PBXFileReference; fileEncoding = 4; lastKnownFileType = sourcecode.c.h; path = MWKHistoryEntry.h; sourceTree = "<group>"; };
		BCB6698E1A83F6C300C7B1FE /* MWKHistoryEntry.m */ = {isa = PBXFileReference; fileEncoding = 4; lastKnownFileType = sourcecode.c.objc; path = MWKHistoryEntry.m; sourceTree = "<group>"; };
		BCB6698F1A83F6C300C7B1FE /* MWKHistoryList.h */ = {isa = PBXFileReference; fileEncoding = 4; lastKnownFileType = sourcecode.c.h; path = MWKHistoryList.h; sourceTree = "<group>"; };
		BCB669901A83F6C300C7B1FE /* MWKHistoryList.m */ = {isa = PBXFileReference; fileEncoding = 4; lastKnownFileType = sourcecode.c.objc; path = MWKHistoryList.m; sourceTree = "<group>"; };
		BCB669911A83F6C300C7B1FE /* MWKRecentSearchEntry.h */ = {isa = PBXFileReference; fileEncoding = 4; lastKnownFileType = sourcecode.c.h; path = MWKRecentSearchEntry.h; sourceTree = "<group>"; };
		BCB669921A83F6C300C7B1FE /* MWKRecentSearchEntry.m */ = {isa = PBXFileReference; fileEncoding = 4; lastKnownFileType = sourcecode.c.objc; path = MWKRecentSearchEntry.m; sourceTree = "<group>"; };
		BCB669931A83F6C300C7B1FE /* MWKRecentSearchList.h */ = {isa = PBXFileReference; fileEncoding = 4; lastKnownFileType = sourcecode.c.h; path = MWKRecentSearchList.h; sourceTree = "<group>"; };
		BCB669941A83F6C300C7B1FE /* MWKRecentSearchList.m */ = {isa = PBXFileReference; fileEncoding = 4; lastKnownFileType = sourcecode.c.objc; path = MWKRecentSearchList.m; sourceTree = "<group>"; };
		BCB669961A83F6C300C7B1FE /* MWKImageInfo.h */ = {isa = PBXFileReference; fileEncoding = 4; lastKnownFileType = sourcecode.c.h; path = MWKImageInfo.h; sourceTree = "<group>"; };
		BCB669971A83F6C300C7B1FE /* MWKImageInfo.m */ = {isa = PBXFileReference; fileEncoding = 4; lastKnownFileType = sourcecode.c.objc; path = MWKImageInfo.m; sourceTree = "<group>"; };
		BCB669981A83F6C300C7B1FE /* MWKDataStore.h */ = {isa = PBXFileReference; fileEncoding = 4; lastKnownFileType = sourcecode.c.h; path = MWKDataStore.h; sourceTree = "<group>"; };
		BCB669991A83F6C300C7B1FE /* MWKDataStore.m */ = {isa = PBXFileReference; fileEncoding = 4; lastKnownFileType = sourcecode.c.objc; path = MWKDataStore.m; sourceTree = "<group>"; };
		BCB6699A1A83F6C300C7B1FE /* MWKArticle.h */ = {isa = PBXFileReference; fileEncoding = 4; lastKnownFileType = sourcecode.c.h; path = MWKArticle.h; sourceTree = "<group>"; };
		BCB6699B1A83F6C300C7B1FE /* MWKArticle.m */ = {isa = PBXFileReference; fileEncoding = 4; lastKnownFileType = sourcecode.c.objc; path = MWKArticle.m; sourceTree = "<group>"; };
		BCB6699C1A83F6C300C7B1FE /* MWKUserDataStore.h */ = {isa = PBXFileReference; fileEncoding = 4; lastKnownFileType = sourcecode.c.h; path = MWKUserDataStore.h; sourceTree = "<group>"; };
		BCB6699D1A83F6C300C7B1FE /* MWKUserDataStore.m */ = {isa = PBXFileReference; fileEncoding = 4; lastKnownFileType = sourcecode.c.objc; path = MWKUserDataStore.m; sourceTree = "<group>"; };
		BCB6699E1A83F6C300C7B1FE /* MWKImageList.h */ = {isa = PBXFileReference; fileEncoding = 4; lastKnownFileType = sourcecode.c.h; path = MWKImageList.h; sourceTree = "<group>"; };
		BCB6699F1A83F6C300C7B1FE /* MWKImageList.m */ = {isa = PBXFileReference; fileEncoding = 4; lastKnownFileType = sourcecode.c.objc; path = MWKImageList.m; sourceTree = "<group>"; };
		BCB669A01A83F6C300C7B1FE /* MWKSectionList.h */ = {isa = PBXFileReference; fileEncoding = 4; lastKnownFileType = sourcecode.c.h; path = MWKSectionList.h; sourceTree = "<group>"; };
		BCB669A11A83F6C300C7B1FE /* MWKSectionList.m */ = {isa = PBXFileReference; fileEncoding = 4; lastKnownFileType = sourcecode.c.objc; path = MWKSectionList.m; sourceTree = "<group>"; };
		BCB669BA1A83F6D300C7B1FE /* MWKTestCase.h */ = {isa = PBXFileReference; fileEncoding = 4; lastKnownFileType = sourcecode.c.h; path = MWKTestCase.h; sourceTree = "<group>"; };
		BCB669BB1A83F6D300C7B1FE /* MWKTestCase.m */ = {isa = PBXFileReference; fileEncoding = 4; lastKnownFileType = sourcecode.c.objc; path = MWKTestCase.m; sourceTree = "<group>"; };
		BCB669BC1A83F6D300C7B1FE /* MWKArticleStoreTestCase.h */ = {isa = PBXFileReference; fileEncoding = 4; lastKnownFileType = sourcecode.c.h; path = MWKArticleStoreTestCase.h; sourceTree = "<group>"; };
		BCB669BD1A83F6D300C7B1FE /* MWKArticleStoreTestCase.m */ = {isa = PBXFileReference; fileEncoding = 4; lastKnownFileType = sourcecode.c.objc; path = MWKArticleStoreTestCase.m; sourceTree = "<group>"; };
		BCB669C91A83F6D300C7B1FE /* MWKSiteTests.m */ = {isa = PBXFileReference; fileEncoding = 4; lastKnownFileType = sourcecode.c.objc; path = MWKSiteTests.m; sourceTree = "<group>"; };
		BCB669CA1A83F6D300C7B1FE /* MWKTitleTests.m */ = {isa = PBXFileReference; fileEncoding = 4; lastKnownFileType = sourcecode.c.objc; path = MWKTitleTests.m; sourceTree = "<group>"; };
		BCB669CB1A83F6D300C7B1FE /* MWKUserTests.m */ = {isa = PBXFileReference; fileEncoding = 4; lastKnownFileType = sourcecode.c.objc; path = MWKUserTests.m; sourceTree = "<group>"; };
		BCB669CC1A83F6D300C7B1FE /* MWKProtectionStatusTests.m */ = {isa = PBXFileReference; fileEncoding = 4; lastKnownFileType = sourcecode.c.objc; path = MWKProtectionStatusTests.m; sourceTree = "<group>"; };
		BCB669CD1A83F6D300C7B1FE /* MWKDataStorePathTests.m */ = {isa = PBXFileReference; fileEncoding = 4; lastKnownFileType = sourcecode.c.objc; path = MWKDataStorePathTests.m; sourceTree = "<group>"; };
		BCB669CE1A83F6D300C7B1FE /* MWKDataStoreStorageTests.m */ = {isa = PBXFileReference; fileEncoding = 4; lastKnownFileType = sourcecode.c.objc; path = MWKDataStoreStorageTests.m; sourceTree = "<group>"; };
		BCB669CF1A83F6D300C7B1FE /* MWKImageStorageTests.m */ = {isa = PBXFileReference; fileEncoding = 4; lastKnownFileType = sourcecode.c.objc; path = MWKImageStorageTests.m; sourceTree = "<group>"; };
		BCB669D01A83F6D300C7B1FE /* MWKHistoryListTests.m */ = {isa = PBXFileReference; fileEncoding = 4; lastKnownFileType = sourcecode.c.objc; path = MWKHistoryListTests.m; sourceTree = "<group>"; };
		BCB669FC1A84158200C7B1FE /* CircularBitwiseRotationTests.m */ = {isa = PBXFileReference; fileEncoding = 4; lastKnownFileType = sourcecode.c.objc; path = CircularBitwiseRotationTests.m; sourceTree = "<group>"; };
		BCB66A0A1A85183000C7B1FE /* NSString+WMFHTMLParsing.h */ = {isa = PBXFileReference; fileEncoding = 4; lastKnownFileType = sourcecode.c.h; path = "NSString+WMFHTMLParsing.h"; sourceTree = "<group>"; };
		BCB66A0B1A85183000C7B1FE /* NSString+WMFHTMLParsing.m */ = {isa = PBXFileReference; fileEncoding = 4; lastKnownFileType = sourcecode.c.objc; path = "NSString+WMFHTMLParsing.m"; sourceTree = "<group>"; };
		BCB66A0F1A851C9B00C7B1FE /* MWKImageListTests.m */ = {isa = PBXFileReference; fileEncoding = 4; lastKnownFileType = sourcecode.c.objc; path = MWKImageListTests.m; sourceTree = "<group>"; };
		BCB848761AAAABF80077EC24 /* WMFMath.h */ = {isa = PBXFileReference; fileEncoding = 4; lastKnownFileType = sourcecode.c.h; path = WMFMath.h; sourceTree = "<group>"; };
		BCB848771AAAABF80077EC24 /* WMFMath.m */ = {isa = PBXFileReference; fileEncoding = 4; lastKnownFileType = sourcecode.c.objc; path = WMFMath.m; sourceTree = "<group>"; };
		BCB8487A1AAAADF90077EC24 /* WMFMathTests.m */ = {isa = PBXFileReference; fileEncoding = 4; lastKnownFileType = sourcecode.c.objc; path = WMFMathTests.m; sourceTree = "<group>"; };
		BCB848811AAE06420077EC24 /* ImageGallerySpecs */ = {isa = PBXFileReference; explicitFileType = text.script.sh; fileEncoding = 4; name = ImageGallerySpecs; path = "Image Gallery/ImageGallerySpecs"; sourceTree = "<group>"; };
		BCBDC8811B38E414003A6D17 /* SDWebImageManager+PromiseKit.swift */ = {isa = PBXFileReference; fileEncoding = 4; lastKnownFileType = sourcecode.swift; name = "SDWebImageManager+PromiseKit.swift"; path = "Images/SDWebImageManager+PromiseKit.swift"; sourceTree = "<group>"; };
		BCBDC8831B38E441003A6D17 /* WMFImageController.swift */ = {isa = PBXFileReference; fileEncoding = 4; lastKnownFileType = sourcecode.swift; name = WMFImageController.swift; path = Images/WMFImageController.swift; sourceTree = "<group>"; };
		BCBDC88B1B3A0715003A6D17 /* Cancellable.swift */ = {isa = PBXFileReference; fileEncoding = 4; lastKnownFileType = sourcecode.swift; path = Cancellable.swift; sourceTree = "<group>"; };
		BCBDE0AB1AA76EAC006BD29A /* WMFImageURLParsingTests.m */ = {isa = PBXFileReference; fileEncoding = 4; lastKnownFileType = sourcecode.c.objc; path = WMFImageURLParsingTests.m; sourceTree = "<group>"; };
		BCC185D61A9E5628005378F8 /* UILabel+WMFStyling.h */ = {isa = PBXFileReference; fileEncoding = 4; lastKnownFileType = sourcecode.c.h; path = "UILabel+WMFStyling.h"; sourceTree = "<group>"; };
		BCC185D71A9E5628005378F8 /* UILabel+WMFStyling.m */ = {isa = PBXFileReference; fileEncoding = 4; lastKnownFileType = sourcecode.c.objc; path = "UILabel+WMFStyling.m"; sourceTree = "<group>"; };
		BCC185DE1A9EC836005378F8 /* UIButton+FrameUtils.h */ = {isa = PBXFileReference; fileEncoding = 4; lastKnownFileType = sourcecode.c.h; path = "UIButton+FrameUtils.h"; sourceTree = "<group>"; };
		BCC185DF1A9EC836005378F8 /* UIButton+FrameUtils.m */ = {isa = PBXFileReference; fileEncoding = 4; lastKnownFileType = sourcecode.c.objc; path = "UIButton+FrameUtils.m"; sourceTree = "<group>"; };
		BCC185E61A9FA498005378F8 /* UICollectionViewLayout+AttributeUtils.h */ = {isa = PBXFileReference; fileEncoding = 4; lastKnownFileType = sourcecode.c.h; path = "UICollectionViewLayout+AttributeUtils.h"; sourceTree = "<group>"; };
		BCC185E71A9FA498005378F8 /* UICollectionViewLayout+AttributeUtils.m */ = {isa = PBXFileReference; fileEncoding = 4; lastKnownFileType = sourcecode.c.objc; path = "UICollectionViewLayout+AttributeUtils.m"; sourceTree = "<group>"; };
		BCCE8EB91B4D5DD90009FBBC /* XCTestCase+PromiseKit.swift */ = {isa = PBXFileReference; fileEncoding = 4; lastKnownFileType = sourcecode.swift; path = "XCTestCase+PromiseKit.swift"; sourceTree = "<group>"; };
		BCCE8EBB1B4D7F590009FBBC /* XCTestCase+SwiftDefaults.swift */ = {isa = PBXFileReference; fileEncoding = 4; lastKnownFileType = sourcecode.swift; path = "XCTestCase+SwiftDefaults.swift"; sourceTree = "<group>"; };
		BCCED2CF1AE03BE20094EB7E /* MWKSectionListTests.m */ = {isa = PBXFileReference; fileEncoding = 4; lastKnownFileType = sourcecode.c.objc; path = MWKSectionListTests.m; sourceTree = "<group>"; };
		BCCED2D21AE041BD0094EB7E /* MWKSectionList_Private.h */ = {isa = PBXFileReference; fileEncoding = 4; lastKnownFileType = sourcecode.c.h; path = MWKSectionList_Private.h; sourceTree = "<group>"; };
		BCD41DD41B1079A600231BB1 /* Wikipedia-Bridging-Header.h */ = {isa = PBXFileReference; lastKnownFileType = sourcecode.c.h; path = "Wikipedia-Bridging-Header.h"; sourceTree = "<group>"; };
		BCD41DDE1B11CC5800231BB1 /* golden-gate.jpg */ = {isa = PBXFileReference; lastKnownFileType = image.jpeg; path = "golden-gate.jpg"; sourceTree = "<group>"; };
		BCD41DDF1B11CC5800231BB1 /* MainPageMobileView.json */ = {isa = PBXFileReference; fileEncoding = 4; lastKnownFileType = text.json; path = MainPageMobileView.json; sourceTree = "<group>"; };
		BCD41DE01B11CC5800231BB1 /* Obama.json */ = {isa = PBXFileReference; fileEncoding = 4; lastKnownFileType = text.json; path = Obama.json; sourceTree = "<group>"; };
		BCD41DE11B11CC5800231BB1 /* organization-anon.json */ = {isa = PBXFileReference; fileEncoding = 4; lastKnownFileType = text.json; path = "organization-anon.json"; sourceTree = "<group>"; };
		BCD41DE21B11CC5800231BB1 /* protection-empty.json */ = {isa = PBXFileReference; fileEncoding = 4; lastKnownFileType = text.json; path = "protection-empty.json"; sourceTree = "<group>"; };
		BCD41DE31B11CC5800231BB1 /* protection-obama.json */ = {isa = PBXFileReference; fileEncoding = 4; lastKnownFileType = text.json; path = "protection-obama.json"; sourceTree = "<group>"; };
		BCD41DE41B11CC5800231BB1 /* section0.json */ = {isa = PBXFileReference; fileEncoding = 4; lastKnownFileType = text.json; path = section0.json; sourceTree = "<group>"; };
		BCD41DE51B11CC5800231BB1 /* section1-end.json */ = {isa = PBXFileReference; fileEncoding = 4; lastKnownFileType = text.json; path = "section1-end.json"; sourceTree = "<group>"; };
		BCD41DE61B11CC5800231BB1 /* TemplateIcon2x.png */ = {isa = PBXFileReference; lastKnownFileType = image.png; path = TemplateIcon2x.png; sourceTree = "<group>"; };
		BCD41DE71B11CC5800231BB1 /* test-notes.txt */ = {isa = PBXFileReference; fileEncoding = 4; lastKnownFileType = text; path = "test-notes.txt"; sourceTree = "<group>"; };
		BCD41DE81B11CC5800231BB1 /* user-anon.json */ = {isa = PBXFileReference; fileEncoding = 4; lastKnownFileType = text.json; path = "user-anon.json"; sourceTree = "<group>"; };
		BCD41DE91B11CC5800231BB1 /* user-loggedin.json */ = {isa = PBXFileReference; fileEncoding = 4; lastKnownFileType = text.json; path = "user-loggedin.json"; sourceTree = "<group>"; };
		BCD41DFD1B11D17100231BB1 /* XCTestCase+MWKFixtures.h */ = {isa = PBXFileReference; fileEncoding = 4; lastKnownFileType = sourcecode.c.h; path = "XCTestCase+MWKFixtures.h"; sourceTree = "<group>"; };
		BCD41DFE1B11D17100231BB1 /* XCTestCase+MWKFixtures.m */ = {isa = PBXFileReference; fileEncoding = 4; lastKnownFileType = sourcecode.c.objc; path = "XCTestCase+MWKFixtures.m"; sourceTree = "<group>"; };
		BCDA2F411B17A02A002FEB6A /* WMFComparison.h */ = {isa = PBXFileReference; lastKnownFileType = sourcecode.c.h; path = WMFComparison.h; sourceTree = "<group>"; };
		BCDA2F421B17A056002FEB6A /* WMFHashing.h */ = {isa = PBXFileReference; lastKnownFileType = sourcecode.c.h; path = WMFHashing.h; sourceTree = "<group>"; };
		BCDB75BC1AB0D3DE0005593F /* WMFImageInfoController_Private.h */ = {isa = PBXFileReference; fileEncoding = 4; lastKnownFileType = sourcecode.c.h; name = WMFImageInfoController_Private.h; path = "Image Gallery/WMFImageInfoController_Private.h"; sourceTree = "<group>"; };
		BCDB75BD1AB0DFC40005593F /* WMFRangeUtils.h */ = {isa = PBXFileReference; fileEncoding = 4; lastKnownFileType = sourcecode.c.h; path = WMFRangeUtils.h; sourceTree = "<group>"; };
		BCDB75C31AB0E8300005593F /* WMFSubstringUtilsTests.m */ = {isa = PBXFileReference; fileEncoding = 4; lastKnownFileType = sourcecode.c.objc; path = WMFSubstringUtilsTests.m; sourceTree = "<group>"; };
		BCE24FD41B0CF0C7003F054B /* LegacyCoreDataMigrator.h */ = {isa = PBXFileReference; fileEncoding = 4; lastKnownFileType = sourcecode.c.h; path = LegacyCoreDataMigrator.h; sourceTree = "<group>"; };
		BCE24FD51B0CF0C7003F054B /* LegacyCoreDataMigrator.m */ = {isa = PBXFileReference; fileEncoding = 4; lastKnownFileType = sourcecode.c.objc; path = LegacyCoreDataMigrator.m; sourceTree = "<group>"; };
		BCE24FD61B0CF0C7003F054B /* LegacyCoreDataMigrator_Private.h */ = {isa = PBXFileReference; fileEncoding = 4; lastKnownFileType = sourcecode.c.h; path = LegacyCoreDataMigrator_Private.h; sourceTree = "<group>"; };
		BCE24FD71B0CF0C7003F054B /* LegacyDataMigrator.h */ = {isa = PBXFileReference; fileEncoding = 4; lastKnownFileType = sourcecode.c.h; path = LegacyDataMigrator.h; sourceTree = "<group>"; };
		BCE24FD81B0CF0C7003F054B /* LegacyDataMigrator.m */ = {isa = PBXFileReference; fileEncoding = 4; lastKnownFileType = sourcecode.c.objc; path = LegacyDataMigrator.m; sourceTree = "<group>"; };
		BCE24FD91B0CF0C7003F054B /* LegacyPhoneGapDataMigrator.h */ = {isa = PBXFileReference; fileEncoding = 4; lastKnownFileType = sourcecode.c.h; path = LegacyPhoneGapDataMigrator.h; sourceTree = "<group>"; };
		BCE24FDA1B0CF0C7003F054B /* LegacyPhoneGapDataMigrator.m */ = {isa = PBXFileReference; fileEncoding = 4; lastKnownFileType = sourcecode.c.objc; path = LegacyPhoneGapDataMigrator.m; sourceTree = "<group>"; };
		BCE24FDB1B0CF0C7003F054B /* SQLiteHelper.h */ = {isa = PBXFileReference; fileEncoding = 4; lastKnownFileType = sourcecode.c.h; path = SQLiteHelper.h; sourceTree = "<group>"; };
		BCE24FDC1B0CF0C7003F054B /* SQLiteHelper.m */ = {isa = PBXFileReference; fileEncoding = 4; lastKnownFileType = sourcecode.c.objc; path = SQLiteHelper.m; sourceTree = "<group>"; };
		BCE6EE0E1B2619E900AF603B /* MWKLanguageLink.h */ = {isa = PBXFileReference; fileEncoding = 4; lastKnownFileType = sourcecode.c.h; path = MWKLanguageLink.h; sourceTree = "<group>"; };
		BCE6EE0F1B2619E900AF603B /* MWKLanguageLink.m */ = {isa = PBXFileReference; fileEncoding = 4; lastKnownFileType = sourcecode.c.objc; path = MWKLanguageLink.m; sourceTree = "<group>"; };
		BCE6EE111B2629ED00AF603B /* MWKLanguageLinkResponseSerializer.h */ = {isa = PBXFileReference; fileEncoding = 4; lastKnownFileType = sourcecode.c.h; name = MWKLanguageLinkResponseSerializer.h; path = Serializers/MWKLanguageLinkResponseSerializer.h; sourceTree = "<group>"; };
		BCE6EE121B2629ED00AF603B /* MWKLanguageLinkResponseSerializer.m */ = {isa = PBXFileReference; fileEncoding = 4; lastKnownFileType = sourcecode.c.objc; name = MWKLanguageLinkResponseSerializer.m; path = Serializers/MWKLanguageLinkResponseSerializer.m; sourceTree = "<group>"; };
		BCE912B81ACC5E6900B74B42 /* NSIndexSet+BKReduce.h */ = {isa = PBXFileReference; fileEncoding = 4; lastKnownFileType = sourcecode.c.h; path = "NSIndexSet+BKReduce.h"; sourceTree = "<group>"; };
		BCE912B91ACC5E6900B74B42 /* NSIndexSet+BKReduce.m */ = {isa = PBXFileReference; fileEncoding = 4; lastKnownFileType = sourcecode.c.objc; path = "NSIndexSet+BKReduce.m"; sourceTree = "<group>"; };
		BCE912BC1ACC629B00B74B42 /* NSIndexSet+BKReduceTests.m */ = {isa = PBXFileReference; fileEncoding = 4; lastKnownFileType = sourcecode.c.objc; path = "NSIndexSet+BKReduceTests.m"; sourceTree = "<group>"; };
		BCEC778D1AC9AEC800D9DDA5 /* MWKImage+AssociationTestUtils.h */ = {isa = PBXFileReference; fileEncoding = 4; lastKnownFileType = sourcecode.c.h; path = "MWKImage+AssociationTestUtils.h"; sourceTree = "<group>"; };
		BCEC778E1AC9AEC800D9DDA5 /* MWKImage+AssociationTestUtils.m */ = {isa = PBXFileReference; fileEncoding = 4; lastKnownFileType = sourcecode.c.objc; path = "MWKImage+AssociationTestUtils.m"; sourceTree = "<group>"; };
		BCEC77901AC9B6AD00D9DDA5 /* HCIsCollectionContainingInAnyOrder+WMFCollectionMatcherUtils.h */ = {isa = PBXFileReference; fileEncoding = 4; lastKnownFileType = sourcecode.c.h; path = "HCIsCollectionContainingInAnyOrder+WMFCollectionMatcherUtils.h"; sourceTree = "<group>"; };
		BCEC77911AC9B6AD00D9DDA5 /* HCIsCollectionContainingInAnyOrder+WMFCollectionMatcherUtils.m */ = {isa = PBXFileReference; fileEncoding = 4; lastKnownFileType = sourcecode.c.objc; path = "HCIsCollectionContainingInAnyOrder+WMFCollectionMatcherUtils.m"; sourceTree = "<group>"; };
		BCEC77931AC9C74700D9DDA5 /* NSArray+WMFShuffle.h */ = {isa = PBXFileReference; fileEncoding = 4; lastKnownFileType = sourcecode.c.h; path = "NSArray+WMFShuffle.h"; sourceTree = "<group>"; };
		BCEC77941AC9C74700D9DDA5 /* NSArray+WMFShuffle.m */ = {isa = PBXFileReference; fileEncoding = 4; lastKnownFileType = sourcecode.c.objc; path = "NSArray+WMFShuffle.m"; sourceTree = "<group>"; };
		BCF012321AD2FA38008D3675 /* assets */ = {isa = PBXFileReference; lastKnownFileType = folder; name = assets; path = ../Wikipedia/assets; sourceTree = "<group>"; };
		BCF1E20B1B4C590F00B10877 /* WMFBackgroundTestManagerTests.swift */ = {isa = PBXFileReference; fileEncoding = 4; lastKnownFileType = sourcecode.swift; path = WMFBackgroundTestManagerTests.swift; sourceTree = "<group>"; };
		BCF1E20E1B4C65B200B10877 /* WikipediaUnitTests-Bridging-Header.h */ = {isa = PBXFileReference; lastKnownFileType = sourcecode.c.h; path = "WikipediaUnitTests-Bridging-Header.h"; sourceTree = "<group>"; };
		BCF1E2111B4C780C00B10877 /* WMFLegacyImageDataMigrationTests.swift */ = {isa = PBXFileReference; fileEncoding = 4; lastKnownFileType = sourcecode.swift; path = WMFLegacyImageDataMigrationTests.swift; sourceTree = "<group>"; };
		BCF7FC9A1B7B9ADE00CDFB8C /* WMFLogFormatter.m */ = {isa = PBXFileReference; fileEncoding = 4; lastKnownFileType = sourcecode.c.objc; path = WMFLogFormatter.m; sourceTree = "<group>"; };
		BCF7FC9C1B7BA42A00CDFB8C /* WMFArticleContainerViewController_Transitioning.h */ = {isa = PBXFileReference; fileEncoding = 4; lastKnownFileType = sourcecode.c.h; path = WMFArticleContainerViewController_Transitioning.h; sourceTree = "<group>"; };
		BCF7FC9D1B7BA61B00CDFB8C /* WMFArticleListCollectionViewController_Transitioning.h */ = {isa = PBXFileReference; fileEncoding = 4; lastKnownFileType = sourcecode.c.h; path = WMFArticleListCollectionViewController_Transitioning.h; sourceTree = "<group>"; };
		BCF7FC9E1B7BAFB100CDFB8C /* WMFListTransitionProvider.h */ = {isa = PBXFileReference; fileEncoding = 4; lastKnownFileType = sourcecode.c.h; path = WMFListTransitionProvider.h; sourceTree = "<group>"; };
		BCF7FC9F1B7BDA4800CDFB8C /* MWKArticleEqualityCheckTests.m */ = {isa = PBXFileReference; fileEncoding = 4; lastKnownFileType = sourcecode.c.objc; path = MWKArticleEqualityCheckTests.m; sourceTree = "<group>"; };
		BCF8DCA41B70055F00149C26 /* WMFFixtureRecording.h */ = {isa = PBXFileReference; fileEncoding = 4; lastKnownFileType = sourcecode.c.h; path = WMFFixtureRecording.h; sourceTree = "<group>"; };
		BCF8DCA51B70055F00149C26 /* WMFFixtureRecording.m */ = {isa = PBXFileReference; fileEncoding = 4; lastKnownFileType = sourcecode.c.objc; path = WMFFixtureRecording.m; sourceTree = "<group>"; };
		BCF8DCA71B7009B100149C26 /* MobileView */ = {isa = PBXFileReference; lastKnownFileType = folder; path = MobileView; sourceTree = "<group>"; };
		BCFB090B1B445A720077955B /* UIImage+WMFSerialization.h */ = {isa = PBXFileReference; fileEncoding = 4; lastKnownFileType = sourcecode.c.h; path = "UIImage+WMFSerialization.h"; sourceTree = "<group>"; };
		BCFB090C1B445A720077955B /* UIImage+WMFSerialization.m */ = {isa = PBXFileReference; fileEncoding = 4; lastKnownFileType = sourcecode.c.objc; path = "UIImage+WMFSerialization.m"; sourceTree = "<group>"; };
		BCFDB13F1B3F3D9700F0C9F4 /* WMFImageDownload.swift */ = {isa = PBXFileReference; fileEncoding = 4; lastKnownFileType = sourcecode.swift; name = WMFImageDownload.swift; path = Images/WMFImageDownload.swift; sourceTree = "<group>"; };
		BCFDB1411B3F3F7E00F0C9F4 /* WMFImageController+Debug.swift */ = {isa = PBXFileReference; fileEncoding = 4; lastKnownFileType = sourcecode.swift; name = "WMFImageController+Debug.swift"; path = "Images/WMFImageController+Debug.swift"; sourceTree = "<group>"; };
		BCFDB1431B3F3FCB00F0C9F4 /* UIImage+Debug.swift */ = {isa = PBXFileReference; fileEncoding = 4; lastKnownFileType = sourcecode.swift; name = "UIImage+Debug.swift"; path = "Images/UIImage+Debug.swift"; sourceTree = "<group>"; };
		BCFE02691B41ABB5003752B7 /* MWKHistoryListCorruptDataTests.m */ = {isa = PBXFileReference; fileEncoding = 4; lastKnownFileType = sourcecode.c.objc; path = MWKHistoryListCorruptDataTests.m; sourceTree = "<group>"; };
		BCFE026E1B41B482003752B7 /* MWKSavedPageListCorruptDataTests.m */ = {isa = PBXFileReference; fileEncoding = 4; lastKnownFileType = sourcecode.c.objc; path = MWKSavedPageListCorruptDataTests.m; sourceTree = "<group>"; };
		BCFE02771B41FA12003752B7 /* MWKHistoryListPerformanceTests.m */ = {isa = PBXFileReference; fileEncoding = 4; lastKnownFileType = sourcecode.c.objc; path = MWKHistoryListPerformanceTests.m; sourceTree = "<group>"; };
		C42D947C1A937DAC00A4871A /* SavedArticlesFetcher.h */ = {isa = PBXFileReference; fileEncoding = 4; lastKnownFileType = sourcecode.c.h; path = SavedArticlesFetcher.h; sourceTree = "<group>"; };
		C42D947D1A937DAC00A4871A /* SavedArticlesFetcher.m */ = {isa = PBXFileReference; fileEncoding = 4; lastKnownFileType = sourcecode.c.objc; path = SavedArticlesFetcher.m; sourceTree = "<group>"; };
		C42D94821A937DE000A4871A /* WMFBorderButton.h */ = {isa = PBXFileReference; fileEncoding = 4; lastKnownFileType = sourcecode.c.h; path = WMFBorderButton.h; sourceTree = "<group>"; };
		C42D94831A937DE000A4871A /* WMFBorderButton.m */ = {isa = PBXFileReference; fileEncoding = 4; lastKnownFileType = sourcecode.c.objc; path = WMFBorderButton.m; sourceTree = "<group>"; };
		C42D94841A937DE000A4871A /* WMFProgressLineView.h */ = {isa = PBXFileReference; fileEncoding = 4; lastKnownFileType = sourcecode.c.h; path = WMFProgressLineView.h; sourceTree = "<group>"; };
		C42D94851A937DE000A4871A /* WMFProgressLineView.m */ = {isa = PBXFileReference; fileEncoding = 4; lastKnownFileType = sourcecode.c.objc; path = WMFProgressLineView.m; sourceTree = "<group>"; };
		C46FBA4A1A8530EE00C5730F /* Pods-acknowledgements.plist */ = {isa = PBXFileReference; fileEncoding = 4; lastKnownFileType = text.plist.xml; name = "Pods-acknowledgements.plist"; path = "../../../Pods/Target Support Files/Pods/Pods-acknowledgements.plist"; sourceTree = "<group>"; };
		C7C26C8CB2ECA7439FB76EAE /* Pods.alpha.xcconfig */ = {isa = PBXFileReference; includeInIndex = 1; lastKnownFileType = text.xcconfig; name = Pods.alpha.xcconfig; path = "Pods/Target Support Files/Pods/Pods.alpha.xcconfig"; sourceTree = "<group>"; };
		C90799B81A8564C60044E13C /* WMFShareOptionsViewController.h */ = {isa = PBXFileReference; fileEncoding = 4; lastKnownFileType = sourcecode.c.h; name = WMFShareOptionsViewController.h; path = ShareCard/WMFShareOptionsViewController.h; sourceTree = "<group>"; };
		C90799B91A8564C60044E13C /* WMFShareOptionsViewController.m */ = {isa = PBXFileReference; fileEncoding = 4; lastKnownFileType = sourcecode.c.objc; name = WMFShareOptionsViewController.m; path = ShareCard/WMFShareOptionsViewController.m; sourceTree = "<group>"; };
		C913C89A1A94019A00BEEAF0 /* WMFSuggestedPagesFunnel.h */ = {isa = PBXFileReference; fileEncoding = 4; lastKnownFileType = sourcecode.c.h; name = WMFSuggestedPagesFunnel.h; path = EventLogging/WMFSuggestedPagesFunnel.h; sourceTree = "<group>"; };
		C913C89B1A94019A00BEEAF0 /* WMFSuggestedPagesFunnel.m */ = {isa = PBXFileReference; fileEncoding = 4; lastKnownFileType = sourcecode.c.objc; name = WMFSuggestedPagesFunnel.m; path = EventLogging/WMFSuggestedPagesFunnel.m; sourceTree = "<group>"; };
		C9180EC218AED30C006C1DCA /* WikipediaAppUtils.h */ = {isa = PBXFileReference; fileEncoding = 4; lastKnownFileType = sourcecode.c.h; path = WikipediaAppUtils.h; sourceTree = "<group>"; };
		C9180EC318AED30C006C1DCA /* WikipediaAppUtils.m */ = {isa = PBXFileReference; fileEncoding = 4; lastKnownFileType = sourcecode.c.objc; path = WikipediaAppUtils.m; sourceTree = "<group>"; };
		C91A86F21A8BCB680088A801 /* WMFShareCardImageContainer.h */ = {isa = PBXFileReference; fileEncoding = 4; lastKnownFileType = sourcecode.c.h; name = WMFShareCardImageContainer.h; path = ShareCard/WMFShareCardImageContainer.h; sourceTree = "<group>"; };
		C91A86F31A8BCB680088A801 /* WMFShareCardImageContainer.m */ = {isa = PBXFileReference; fileEncoding = 4; lastKnownFileType = sourcecode.c.objc; name = WMFShareCardImageContainer.m; path = ShareCard/WMFShareCardImageContainer.m; sourceTree = "<group>"; };
		C94BE3EC1A8169ED00F2105B /* WMFShareFunnel.h */ = {isa = PBXFileReference; fileEncoding = 4; lastKnownFileType = sourcecode.c.h; name = WMFShareFunnel.h; path = "View Controllers/ShareCard/WMFShareFunnel.h"; sourceTree = "<group>"; };
		C94BE3ED1A8169ED00F2105B /* WMFShareFunnel.m */ = {isa = PBXFileReference; fileEncoding = 4; lastKnownFileType = sourcecode.c.objc; name = WMFShareFunnel.m; path = "View Controllers/ShareCard/WMFShareFunnel.m"; sourceTree = "<group>"; };
		C963358F1AA92AAC00A1EB2C /* WMFCrashAlertView.h */ = {isa = PBXFileReference; fileEncoding = 4; lastKnownFileType = sourcecode.c.h; path = WMFCrashAlertView.h; sourceTree = "<group>"; };
		C96335901AA92AAC00A1EB2C /* WMFCrashAlertView.m */ = {isa = PBXFileReference; fileEncoding = 4; lastKnownFileType = sourcecode.c.objc; path = WMFCrashAlertView.m; sourceTree = "<group>"; };
		C97972791A731EAA00C6ED7A /* ShareOptions.xib */ = {isa = PBXFileReference; fileEncoding = 4; lastKnownFileType = file.xib; name = ShareOptions.xib; path = ShareCard/ShareOptions.xib; sourceTree = "<group>"; };
		C979727B1A731F2D00C6ED7A /* WMFShareOptionsView.h */ = {isa = PBXFileReference; fileEncoding = 4; lastKnownFileType = sourcecode.c.h; name = WMFShareOptionsView.h; path = ShareCard/WMFShareOptionsView.h; sourceTree = "<group>"; };
		C979727C1A731F2D00C6ED7A /* WMFShareOptionsView.m */ = {isa = PBXFileReference; fileEncoding = 4; lastKnownFileType = sourcecode.c.objc; name = WMFShareOptionsView.m; path = ShareCard/WMFShareOptionsView.m; sourceTree = "<group>"; };
		C983151B1AA5205700E25EE1 /* NSString+WMFHTMLParsingTests.m */ = {isa = PBXFileReference; fileEncoding = 4; lastKnownFileType = sourcecode.c.objc; path = "NSString+WMFHTMLParsingTests.m"; sourceTree = "<group>"; };
		C98990321A699DE000AF44FC /* WMFShareCardViewController.h */ = {isa = PBXFileReference; fileEncoding = 4; lastKnownFileType = sourcecode.c.h; name = WMFShareCardViewController.h; path = ShareCard/WMFShareCardViewController.h; sourceTree = "<group>"; };
		C98990331A699DE000AF44FC /* WMFShareCardViewController.m */ = {isa = PBXFileReference; fileEncoding = 4; lastKnownFileType = sourcecode.c.objc; name = WMFShareCardViewController.m; path = ShareCard/WMFShareCardViewController.m; sourceTree = "<group>"; };
		C98990351A699DFB00AF44FC /* ShareCard.xib */ = {isa = PBXFileReference; fileEncoding = 4; lastKnownFileType = file.xib; name = ShareCard.xib; path = ShareCard/ShareCard.xib; sourceTree = "<group>"; };
		C99844551A8C1F23001D58FD /* UIWebView+WMFSuppressSelection.h */ = {isa = PBXFileReference; fileEncoding = 4; lastKnownFileType = sourcecode.c.h; path = "UIWebView+WMFSuppressSelection.h"; sourceTree = "<group>"; };
		C99844561A8C1F23001D58FD /* UIWebView+WMFSuppressSelection.m */ = {isa = PBXFileReference; fileEncoding = 4; lastKnownFileType = sourcecode.c.objc; path = "UIWebView+WMFSuppressSelection.m"; sourceTree = "<group>"; };
		D401C2BD1A659E5000D4D127 /* DataMigrationProgressViewController.h */ = {isa = PBXFileReference; fileEncoding = 4; lastKnownFileType = sourcecode.c.h; name = DataMigrationProgressViewController.h; path = DataMigration/DataMigrationProgressViewController.h; sourceTree = "<group>"; };
		D401C2BE1A659E5000D4D127 /* DataMigrationProgressViewController.m */ = {isa = PBXFileReference; fileEncoding = 4; lastKnownFileType = sourcecode.c.objc; name = DataMigrationProgressViewController.m; path = DataMigration/DataMigrationProgressViewController.m; sourceTree = "<group>"; };
		D401C2BF1A659E5000D4D127 /* DataMigrationProgressViewController.xib */ = {isa = PBXFileReference; fileEncoding = 4; lastKnownFileType = file.xib; name = DataMigrationProgressViewController.xib; path = DataMigration/DataMigrationProgressViewController.xib; sourceTree = "<group>"; };
		D42E75E918D11237002EA7E5 /* MWLanguageInfo.h */ = {isa = PBXFileReference; fileEncoding = 4; lastKnownFileType = sourcecode.c.h; name = MWLanguageInfo.h; path = "mw-support/MWLanguageInfo.h"; sourceTree = "<group>"; };
		D42E75EA18D11237002EA7E5 /* MWLanguageInfo.m */ = {isa = PBXFileReference; fileEncoding = 4; lastKnownFileType = sourcecode.c.objc; name = MWLanguageInfo.m; path = "mw-support/MWLanguageInfo.m"; sourceTree = "<group>"; };
		D44F630618DA77FF00EAD1DD /* ar */ = {isa = PBXFileReference; lastKnownFileType = text.plist.strings; name = ar; path = ar.lproj/InfoPlist.strings; sourceTree = "<group>"; };
		D44F630818DA781400EAD1DD /* ast */ = {isa = PBXFileReference; lastKnownFileType = text.plist.strings; name = ast; path = ast.lproj/InfoPlist.strings; sourceTree = "<group>"; };
		D44F630918DA781400EAD1DD /* ast */ = {isa = PBXFileReference; lastKnownFileType = text.plist.strings; name = ast; path = ast.lproj/Localizable.strings; sourceTree = "<group>"; };
		D44F630B18DA781C00EAD1DD /* az */ = {isa = PBXFileReference; lastKnownFileType = text.plist.strings; name = az; path = az.lproj/InfoPlist.strings; sourceTree = "<group>"; };
		D44F630D18DA782400EAD1DD /* bcl */ = {isa = PBXFileReference; lastKnownFileType = text.plist.strings; name = bcl; path = bcl.lproj/InfoPlist.strings; sourceTree = "<group>"; };
		D44F630F18DA782B00EAD1DD /* bn */ = {isa = PBXFileReference; lastKnownFileType = text.plist.strings; name = bn; path = bn.lproj/InfoPlist.strings; sourceTree = "<group>"; };
		D44F631118DA783000EAD1DD /* br */ = {isa = PBXFileReference; lastKnownFileType = text.plist.strings; name = br; path = br.lproj/InfoPlist.strings; sourceTree = "<group>"; };
		D44F631218DA783000EAD1DD /* br */ = {isa = PBXFileReference; lastKnownFileType = text.plist.strings; name = br; path = br.lproj/Localizable.strings; sourceTree = "<group>"; };
		D44F631418DA783500EAD1DD /* ca */ = {isa = PBXFileReference; lastKnownFileType = text.plist.strings; name = ca; path = ca.lproj/InfoPlist.strings; sourceTree = "<group>"; };
		D44F631618DA783B00EAD1DD /* ce */ = {isa = PBXFileReference; lastKnownFileType = text.plist.strings; name = ce; path = ce.lproj/InfoPlist.strings; sourceTree = "<group>"; };
		D44F631818DA784200EAD1DD /* de */ = {isa = PBXFileReference; lastKnownFileType = text.plist.strings; name = de; path = de.lproj/InfoPlist.strings; sourceTree = "<group>"; };
		D44F631918DA784200EAD1DD /* de */ = {isa = PBXFileReference; lastKnownFileType = text.plist.strings; name = de; path = de.lproj/Localizable.strings; sourceTree = "<group>"; };
		D44F631B18DA784700EAD1DD /* dsb */ = {isa = PBXFileReference; lastKnownFileType = text.plist.strings; name = dsb; path = dsb.lproj/InfoPlist.strings; sourceTree = "<group>"; };
		D44F631D18DA784D00EAD1DD /* en-gb */ = {isa = PBXFileReference; lastKnownFileType = text.plist.strings; name = "en-gb"; path = "en-gb.lproj/InfoPlist.strings"; sourceTree = "<group>"; };
		D44F631F18DA785300EAD1DD /* eo */ = {isa = PBXFileReference; lastKnownFileType = text.plist.strings; name = eo; path = eo.lproj/InfoPlist.strings; sourceTree = "<group>"; };
		D44F632118DA785900EAD1DD /* es */ = {isa = PBXFileReference; lastKnownFileType = text.plist.strings; name = es; path = es.lproj/InfoPlist.strings; sourceTree = "<group>"; };
		D44F632218DA785900EAD1DD /* es */ = {isa = PBXFileReference; lastKnownFileType = text.plist.strings; name = es; path = es.lproj/Localizable.strings; sourceTree = "<group>"; };
		D44F632418DA785F00EAD1DD /* fa */ = {isa = PBXFileReference; lastKnownFileType = text.plist.strings; name = fa; path = fa.lproj/InfoPlist.strings; sourceTree = "<group>"; };
		D44F632618DA787100EAD1DD /* gl */ = {isa = PBXFileReference; lastKnownFileType = text.plist.strings; name = gl; path = gl.lproj/InfoPlist.strings; sourceTree = "<group>"; };
		D44F632818DA787800EAD1DD /* gu */ = {isa = PBXFileReference; lastKnownFileType = text.plist.strings; name = gu; path = gu.lproj/InfoPlist.strings; sourceTree = "<group>"; };
		D44F632918DA787D00EAD1DD /* haw */ = {isa = PBXFileReference; lastKnownFileType = text.plist.strings; name = haw; path = haw.lproj/InfoPlist.strings; sourceTree = "<group>"; };
		D44F632A18DA787D00EAD1DD /* haw */ = {isa = PBXFileReference; lastKnownFileType = text.plist.strings; name = haw; path = haw.lproj/Localizable.strings; sourceTree = "<group>"; };
		D44F632C18DA788100EAD1DD /* he */ = {isa = PBXFileReference; lastKnownFileType = text.plist.strings; name = he; path = he.lproj/InfoPlist.strings; sourceTree = "<group>"; };
		D44F632D18DA788100EAD1DD /* he */ = {isa = PBXFileReference; lastKnownFileType = text.plist.strings; name = he; path = he.lproj/Localizable.strings; sourceTree = "<group>"; };
		D44F632F18DA788600EAD1DD /* hi */ = {isa = PBXFileReference; lastKnownFileType = text.plist.strings; name = hi; path = hi.lproj/InfoPlist.strings; sourceTree = "<group>"; };
		D44F633118DA788C00EAD1DD /* hsb */ = {isa = PBXFileReference; lastKnownFileType = text.plist.strings; name = hsb; path = hsb.lproj/InfoPlist.strings; sourceTree = "<group>"; };
		D44F633218DA788C00EAD1DD /* hsb */ = {isa = PBXFileReference; lastKnownFileType = text.plist.strings; name = hsb; path = hsb.lproj/Localizable.strings; sourceTree = "<group>"; };
		D44F633418DA789300EAD1DD /* hu */ = {isa = PBXFileReference; lastKnownFileType = text.plist.strings; name = hu; path = hu.lproj/InfoPlist.strings; sourceTree = "<group>"; };
		D44F633618DA789700EAD1DD /* hy */ = {isa = PBXFileReference; lastKnownFileType = text.plist.strings; name = hy; path = hy.lproj/InfoPlist.strings; sourceTree = "<group>"; };
		D44F633818DA789C00EAD1DD /* it */ = {isa = PBXFileReference; lastKnownFileType = text.plist.strings; name = it; path = it.lproj/InfoPlist.strings; sourceTree = "<group>"; };
		D44F633A18DA78A100EAD1DD /* ja */ = {isa = PBXFileReference; lastKnownFileType = text.plist.strings; name = ja; path = ja.lproj/InfoPlist.strings; sourceTree = "<group>"; };
		D44F633C18DA78A600EAD1DD /* ko */ = {isa = PBXFileReference; lastKnownFileType = text.plist.strings; name = ko; path = ko.lproj/InfoPlist.strings; sourceTree = "<group>"; };
		D44F633E18DA78AA00EAD1DD /* krc */ = {isa = PBXFileReference; lastKnownFileType = text.plist.strings; name = krc; path = krc.lproj/InfoPlist.strings; sourceTree = "<group>"; };
		D44F633F18DA78AE00EAD1DD /* lb */ = {isa = PBXFileReference; lastKnownFileType = text.plist.strings; name = lb; path = lb.lproj/InfoPlist.strings; sourceTree = "<group>"; };
		D44F634018DA78AE00EAD1DD /* lb */ = {isa = PBXFileReference; lastKnownFileType = text.plist.strings; name = lb; path = lb.lproj/Localizable.strings; sourceTree = "<group>"; };
		D44F634218DA78B400EAD1DD /* lt */ = {isa = PBXFileReference; lastKnownFileType = text.plist.strings; name = lt; path = lt.lproj/InfoPlist.strings; sourceTree = "<group>"; };
		D44F634418DA78B800EAD1DD /* mg */ = {isa = PBXFileReference; lastKnownFileType = text.plist.strings; name = mg; path = mg.lproj/InfoPlist.strings; sourceTree = "<group>"; };
		D44F634618DA78BC00EAD1DD /* mk */ = {isa = PBXFileReference; lastKnownFileType = text.plist.strings; name = mk; path = mk.lproj/InfoPlist.strings; sourceTree = "<group>"; };
		D44F634718DA78BC00EAD1DD /* mk */ = {isa = PBXFileReference; lastKnownFileType = text.plist.strings; name = mk; path = mk.lproj/Localizable.strings; sourceTree = "<group>"; };
		D44F634918DA78C100EAD1DD /* ml */ = {isa = PBXFileReference; lastKnownFileType = text.plist.strings; name = ml; path = ml.lproj/InfoPlist.strings; sourceTree = "<group>"; };
		D44F634B18DA78C600EAD1DD /* mr */ = {isa = PBXFileReference; lastKnownFileType = text.plist.strings; name = mr; path = mr.lproj/InfoPlist.strings; sourceTree = "<group>"; };
		D44F634D18DA78CB00EAD1DD /* ms */ = {isa = PBXFileReference; lastKnownFileType = text.plist.strings; name = ms; path = ms.lproj/InfoPlist.strings; sourceTree = "<group>"; };
		D44F634F18DA78D200EAD1DD /* nl */ = {isa = PBXFileReference; lastKnownFileType = text.plist.strings; name = nl; path = nl.lproj/InfoPlist.strings; sourceTree = "<group>"; };
		D44F635018DA78D200EAD1DD /* nl */ = {isa = PBXFileReference; lastKnownFileType = text.plist.strings; name = nl; path = nl.lproj/Localizable.strings; sourceTree = "<group>"; };
		D44F635218DA78D700EAD1DD /* oc */ = {isa = PBXFileReference; lastKnownFileType = text.plist.strings; name = oc; path = oc.lproj/InfoPlist.strings; sourceTree = "<group>"; };
		D44F635318DA78D700EAD1DD /* oc */ = {isa = PBXFileReference; lastKnownFileType = text.plist.strings; name = oc; path = oc.lproj/Localizable.strings; sourceTree = "<group>"; };
		D44F635518DA78DE00EAD1DD /* pl */ = {isa = PBXFileReference; lastKnownFileType = text.plist.strings; name = pl; path = pl.lproj/InfoPlist.strings; sourceTree = "<group>"; };
		D44F635718DA78E400EAD1DD /* ps */ = {isa = PBXFileReference; lastKnownFileType = text.plist.strings; name = ps; path = ps.lproj/InfoPlist.strings; sourceTree = "<group>"; };
		D44F635918DA78EA00EAD1DD /* pt */ = {isa = PBXFileReference; lastKnownFileType = text.plist.strings; name = pt; path = pt.lproj/InfoPlist.strings; sourceTree = "<group>"; };
		D44F635B18DA78EF00EAD1DD /* ro */ = {isa = PBXFileReference; lastKnownFileType = text.plist.strings; name = ro; path = ro.lproj/InfoPlist.strings; sourceTree = "<group>"; };
		D44F635C18DA78EF00EAD1DD /* ro */ = {isa = PBXFileReference; lastKnownFileType = text.plist.strings; name = ro; path = ro.lproj/Localizable.strings; sourceTree = "<group>"; };
		D44F635E18DA78FA00EAD1DD /* sco */ = {isa = PBXFileReference; lastKnownFileType = text.plist.strings; name = sco; path = sco.lproj/InfoPlist.strings; sourceTree = "<group>"; };
		D44F635F18DA78FA00EAD1DD /* sco */ = {isa = PBXFileReference; lastKnownFileType = text.plist.strings; name = sco; path = sco.lproj/Localizable.strings; sourceTree = "<group>"; };
		D44F636118DA78FF00EAD1DD /* si */ = {isa = PBXFileReference; lastKnownFileType = text.plist.strings; name = si; path = si.lproj/InfoPlist.strings; sourceTree = "<group>"; };
		D44F636318DA790400EAD1DD /* sk */ = {isa = PBXFileReference; lastKnownFileType = text.plist.strings; name = sk; path = sk.lproj/InfoPlist.strings; sourceTree = "<group>"; };
		D44F636418DA790400EAD1DD /* sk */ = {isa = PBXFileReference; lastKnownFileType = text.plist.strings; name = sk; path = sk.lproj/Localizable.strings; sourceTree = "<group>"; };
		D44F636618DA790900EAD1DD /* sr-ec */ = {isa = PBXFileReference; lastKnownFileType = text.plist.strings; name = "sr-ec"; path = "sr-ec.lproj/InfoPlist.strings"; sourceTree = "<group>"; };
		D44F636818DA790F00EAD1DD /* sv */ = {isa = PBXFileReference; lastKnownFileType = text.plist.strings; name = sv; path = sv.lproj/InfoPlist.strings; sourceTree = "<group>"; };
		D44F636918DA790F00EAD1DD /* sv */ = {isa = PBXFileReference; lastKnownFileType = text.plist.strings; name = sv; path = sv.lproj/Localizable.strings; sourceTree = "<group>"; };
		D44F636B18DA791500EAD1DD /* ta */ = {isa = PBXFileReference; lastKnownFileType = text.plist.strings; name = ta; path = ta.lproj/InfoPlist.strings; sourceTree = "<group>"; };
		D44F636C18DA791A00EAD1DD /* te */ = {isa = PBXFileReference; lastKnownFileType = text.plist.strings; name = te; path = te.lproj/InfoPlist.strings; sourceTree = "<group>"; };
		D44F636E18DA791F00EAD1DD /* tr */ = {isa = PBXFileReference; lastKnownFileType = text.plist.strings; name = tr; path = tr.lproj/InfoPlist.strings; sourceTree = "<group>"; };
		D44F637018DA792400EAD1DD /* uk */ = {isa = PBXFileReference; lastKnownFileType = text.plist.strings; name = uk; path = uk.lproj/InfoPlist.strings; sourceTree = "<group>"; };
		D44F637118DA792400EAD1DD /* uk */ = {isa = PBXFileReference; lastKnownFileType = text.plist.strings; name = uk; path = uk.lproj/Localizable.strings; sourceTree = "<group>"; };
		D44F637318DA792B00EAD1DD /* vi */ = {isa = PBXFileReference; lastKnownFileType = text.plist.strings; name = vi; path = vi.lproj/InfoPlist.strings; sourceTree = "<group>"; };
		D44F637418DA792B00EAD1DD /* vi */ = {isa = PBXFileReference; lastKnownFileType = text.plist.strings; name = vi; path = vi.lproj/Localizable.strings; sourceTree = "<group>"; };
		D44F637618DA793400EAD1DD /* yi */ = {isa = PBXFileReference; lastKnownFileType = text.plist.strings; name = yi; path = yi.lproj/InfoPlist.strings; sourceTree = "<group>"; };
		D44F637818DA793A00EAD1DD /* zh-hans */ = {isa = PBXFileReference; lastKnownFileType = text.plist.strings; name = "zh-hans"; path = "zh-hans.lproj/InfoPlist.strings"; sourceTree = "<group>"; };
		D44F637A18DA794000EAD1DD /* zh-hant */ = {isa = PBXFileReference; lastKnownFileType = text.plist.strings; name = "zh-hant"; path = "zh-hant.lproj/InfoPlist.strings"; sourceTree = "<group>"; };
		D4679060195AD36D00C4E44D /* bn */ = {isa = PBXFileReference; lastKnownFileType = text.plist.strings; name = bn; path = bn.lproj/Localizable.strings; sourceTree = "<group>"; };
		D4679061195AD37A00C4E44D /* ca */ = {isa = PBXFileReference; lastKnownFileType = text.plist.strings; name = ca; path = ca.lproj/Localizable.strings; sourceTree = "<group>"; };
		D4679062195AD38700C4E44D /* da */ = {isa = PBXFileReference; lastKnownFileType = text.plist.strings; name = da; path = da.lproj/InfoPlist.strings; sourceTree = "<group>"; };
		D4679064195AD39C00C4E44D /* diq */ = {isa = PBXFileReference; lastKnownFileType = text.plist.strings; name = diq; path = diq.lproj/InfoPlist.strings; sourceTree = "<group>"; };
		D4679065195AD39C00C4E44D /* diq */ = {isa = PBXFileReference; lastKnownFileType = text.plist.strings; name = diq; path = diq.lproj/Localizable.strings; sourceTree = "<group>"; };
		D4679067195AD3A900C4E44D /* fo */ = {isa = PBXFileReference; lastKnownFileType = text.plist.strings; name = fo; path = fo.lproj/InfoPlist.strings; sourceTree = "<group>"; };
		D4679068195AD3A900C4E44D /* fo */ = {isa = PBXFileReference; lastKnownFileType = text.plist.strings; name = fo; path = fo.lproj/Localizable.strings; sourceTree = "<group>"; };
		D467906A195AD3B300C4E44D /* frp */ = {isa = PBXFileReference; lastKnownFileType = text.plist.strings; name = frp; path = frp.lproj/InfoPlist.strings; sourceTree = "<group>"; };
		D467906C195AD3BE00C4E44D /* hrx */ = {isa = PBXFileReference; lastKnownFileType = text.plist.strings; name = hrx; path = hrx.lproj/InfoPlist.strings; sourceTree = "<group>"; };
		D467906D195AD3BE00C4E44D /* hrx */ = {isa = PBXFileReference; lastKnownFileType = text.plist.strings; name = hrx; path = hrx.lproj/Localizable.strings; sourceTree = "<group>"; };
		D467906F195AD3CE00C4E44D /* id */ = {isa = PBXFileReference; lastKnownFileType = text.plist.strings; name = id; path = id.lproj/Localizable.strings; sourceTree = "<group>"; };
		D4679070195AD3DC00C4E44D /* it */ = {isa = PBXFileReference; lastKnownFileType = text.plist.strings; name = it; path = it.lproj/Localizable.strings; sourceTree = "<group>"; };
		D4679071195AD3E600C4E44D /* ja */ = {isa = PBXFileReference; lastKnownFileType = text.plist.strings; name = ja; path = ja.lproj/Localizable.strings; sourceTree = "<group>"; };
		D4679072195AD3F000C4E44D /* kn */ = {isa = PBXFileReference; lastKnownFileType = text.plist.strings; name = kn; path = kn.lproj/InfoPlist.strings; sourceTree = "<group>"; };
		D4679073195AD3F000C4E44D /* kn */ = {isa = PBXFileReference; lastKnownFileType = text.plist.strings; name = kn; path = kn.lproj/Localizable.strings; sourceTree = "<group>"; };
		D4679075195AD3FC00C4E44D /* ko */ = {isa = PBXFileReference; lastKnownFileType = text.plist.strings; name = ko; path = ko.lproj/Localizable.strings; sourceTree = "<group>"; };
		D4679076195AD40700C4E44D /* krc */ = {isa = PBXFileReference; lastKnownFileType = text.plist.strings; name = krc; path = krc.lproj/Localizable.strings; sourceTree = "<group>"; };
		D4679078195AD41200C4E44D /* ml */ = {isa = PBXFileReference; lastKnownFileType = text.plist.strings; name = ml; path = ml.lproj/Localizable.strings; sourceTree = "<group>"; };
		D4679079195AD41C00C4E44D /* ms */ = {isa = PBXFileReference; lastKnownFileType = text.plist.strings; name = ms; path = ms.lproj/Localizable.strings; sourceTree = "<group>"; };
		D467907A195AD42D00C4E44D /* ne */ = {isa = PBXFileReference; lastKnownFileType = text.plist.strings; name = ne; path = ne.lproj/InfoPlist.strings; sourceTree = "<group>"; };
		D467907B195AD42D00C4E44D /* ne */ = {isa = PBXFileReference; lastKnownFileType = text.plist.strings; name = ne; path = ne.lproj/Localizable.strings; sourceTree = "<group>"; };
		D467907D195AD43700C4E44D /* or */ = {isa = PBXFileReference; lastKnownFileType = text.plist.strings; name = or; path = or.lproj/InfoPlist.strings; sourceTree = "<group>"; };
		D467907E195AD43700C4E44D /* or */ = {isa = PBXFileReference; lastKnownFileType = text.plist.strings; name = or; path = or.lproj/Localizable.strings; sourceTree = "<group>"; };
		D4679080195AD44200C4E44D /* pl */ = {isa = PBXFileReference; lastKnownFileType = text.plist.strings; name = pl; path = pl.lproj/Localizable.strings; sourceTree = "<group>"; };
		D4679082195AD45F00C4E44D /* pt */ = {isa = PBXFileReference; lastKnownFileType = text.plist.strings; name = pt; path = pt.lproj/Localizable.strings; sourceTree = "<group>"; };
		D4679083195AD47D00C4E44D /* sr-ec */ = {isa = PBXFileReference; lastKnownFileType = text.plist.strings; name = "sr-ec"; path = "sr-ec.lproj/Localizable.strings"; sourceTree = "<group>"; };
		D4679084195AD48900C4E44D /* tg-cyrl */ = {isa = PBXFileReference; lastKnownFileType = text.plist.strings; name = "tg-cyrl"; path = "tg-cyrl.lproj/InfoPlist.strings"; sourceTree = "<group>"; };
		D4679085195AD48900C4E44D /* tg-cyrl */ = {isa = PBXFileReference; lastKnownFileType = text.plist.strings; name = "tg-cyrl"; path = "tg-cyrl.lproj/Localizable.strings"; sourceTree = "<group>"; };
		D4679087195AD49300C4E44D /* th */ = {isa = PBXFileReference; lastKnownFileType = text.plist.strings; name = th; path = th.lproj/InfoPlist.strings; sourceTree = "<group>"; };
		D4679088195AD49400C4E44D /* th */ = {isa = PBXFileReference; lastKnownFileType = text.plist.strings; name = th; path = th.lproj/Localizable.strings; sourceTree = "<group>"; };
		D467908A195AD49B00C4E44D /* tr */ = {isa = PBXFileReference; lastKnownFileType = text.plist.strings; name = tr; path = tr.lproj/Localizable.strings; sourceTree = "<group>"; };
		D467908B195AD4A500C4E44D /* zh-hans */ = {isa = PBXFileReference; lastKnownFileType = text.plist.strings; name = "zh-hans"; path = "zh-hans.lproj/Localizable.strings"; sourceTree = "<group>"; };
		D467908C195AD4AB00C4E44D /* zh-hant */ = {isa = PBXFileReference; lastKnownFileType = text.plist.strings; name = "zh-hant"; path = "zh-hant.lproj/Localizable.strings"; sourceTree = "<group>"; };
		D469889118B52DA200DBE014 /* ru */ = {isa = PBXFileReference; lastKnownFileType = text.plist.strings; name = ru; path = ru.lproj/InfoPlist.strings; sourceTree = "<group>"; };
		D469889218B52DA200DBE014 /* ru */ = {isa = PBXFileReference; lastKnownFileType = text.plist.strings; name = ru; path = ru.lproj/Localizable.strings; sourceTree = "<group>"; };
		D469889818B52DF100DBE014 /* fi */ = {isa = PBXFileReference; lastKnownFileType = text.plist.strings; name = fi; path = fi.lproj/InfoPlist.strings; sourceTree = "<group>"; };
		D469889918B52DF100DBE014 /* fi */ = {isa = PBXFileReference; lastKnownFileType = text.plist.strings; name = fi; path = fi.lproj/Localizable.strings; sourceTree = "<group>"; };
		D46CD8C718A1AC630042959E /* fr */ = {isa = PBXFileReference; lastKnownFileType = text.plist.strings; name = fr; path = fr.lproj/InfoPlist.strings; sourceTree = "<group>"; };
		D46CD8C818A1AC730042959E /* fr */ = {isa = PBXFileReference; lastKnownFileType = text.plist.strings; name = fr; path = fr.lproj/Localizable.strings; sourceTree = "<group>"; };
		D46CD8D218A1B10A0042959E /* en */ = {isa = PBXFileReference; lastKnownFileType = text.plist.strings; name = en; path = en.lproj/InfoPlist.strings; sourceTree = "<group>"; };
		D46CD8D318A1B1140042959E /* en */ = {isa = PBXFileReference; lastKnownFileType = text.plist.strings; name = en; path = en.lproj/Localizable.strings; sourceTree = "<group>"; };
		D474CC12182AE07C002BDE45 /* WikipediaApp.h */ = {isa = PBXFileReference; fileEncoding = 4; lastKnownFileType = sourcecode.c.h; path = WikipediaApp.h; sourceTree = "<group>"; };
		D47BF5D2197870390067C3BC /* SavedPagesFunnel.h */ = {isa = PBXFileReference; fileEncoding = 4; lastKnownFileType = sourcecode.c.h; name = SavedPagesFunnel.h; path = EventLogging/SavedPagesFunnel.h; sourceTree = "<group>"; };
		D47BF5D3197870390067C3BC /* SavedPagesFunnel.m */ = {isa = PBXFileReference; fileEncoding = 4; lastKnownFileType = sourcecode.c.objc; name = SavedPagesFunnel.m; path = EventLogging/SavedPagesFunnel.m; sourceTree = "<group>"; };
		D47FEE2219C8CB2200B998C8 /* bto */ = {isa = PBXFileReference; lastKnownFileType = text.plist.strings; name = bto; path = bto.lproj/InfoPlist.strings; sourceTree = "<group>"; };
		D47FEE2319C8CB3400B998C8 /* ce */ = {isa = PBXFileReference; lastKnownFileType = text.plist.strings; name = ce; path = ce.lproj/Localizable.strings; sourceTree = "<group>"; };
		D47FEE2419C8CB6B00B998C8 /* cs */ = {isa = PBXFileReference; lastKnownFileType = text.plist.strings; name = cs; path = cs.lproj/InfoPlist.strings; sourceTree = "<group>"; };
		D47FEE2519C8CB6B00B998C8 /* cs */ = {isa = PBXFileReference; lastKnownFileType = text.plist.strings; name = cs; path = cs.lproj/Localizable.strings; sourceTree = "<group>"; };
		D47FEE2819C8CC2600B998C8 /* pt-BR */ = {isa = PBXFileReference; lastKnownFileType = text.plist.strings; name = "pt-BR"; path = "pt-BR.lproj/Localizable.strings"; sourceTree = "<group>"; };
		D4991435181D51DE00E6073C /* Wikipedia Debug.app */ = {isa = PBXFileReference; explicitFileType = wrapper.application; includeInIndex = 0; path = "Wikipedia Debug.app"; sourceTree = BUILT_PRODUCTS_DIR; };
		D4991438181D51DE00E6073C /* Foundation.framework */ = {isa = PBXFileReference; lastKnownFileType = wrapper.framework; name = Foundation.framework; path = System/Library/Frameworks/Foundation.framework; sourceTree = SDKROOT; };
		D499143A181D51DE00E6073C /* CoreGraphics.framework */ = {isa = PBXFileReference; lastKnownFileType = wrapper.framework; name = CoreGraphics.framework; path = System/Library/Frameworks/CoreGraphics.framework; sourceTree = SDKROOT; };
		D499143C181D51DE00E6073C /* UIKit.framework */ = {isa = PBXFileReference; lastKnownFileType = wrapper.framework; name = UIKit.framework; path = System/Library/Frameworks/UIKit.framework; sourceTree = SDKROOT; };
		D4991440181D51DE00E6073C /* Wikipedia-Info.plist */ = {isa = PBXFileReference; lastKnownFileType = text.plist.xml; path = "Wikipedia-Info.plist"; sourceTree = "<group>"; };
		D4991444181D51DE00E6073C /* main.m */ = {isa = PBXFileReference; lastKnownFileType = sourcecode.c.objc; path = main.m; sourceTree = "<group>"; };
		D4991446181D51DE00E6073C /* Wikipedia-Prefix.pch */ = {isa = PBXFileReference; lastKnownFileType = sourcecode.c.h; path = "Wikipedia-Prefix.pch"; sourceTree = "<group>"; };
		D4991447181D51DE00E6073C /* AppDelegate.h */ = {isa = PBXFileReference; fileEncoding = 4; lastKnownFileType = sourcecode.c.h; path = AppDelegate.h; sourceTree = "<group>"; };
		D4991448181D51DE00E6073C /* AppDelegate.m */ = {isa = PBXFileReference; lastKnownFileType = sourcecode.c.objc; path = AppDelegate.m; sourceTree = "<group>"; };
		D4991453181D51DE00E6073C /* Images.xcassets */ = {isa = PBXFileReference; lastKnownFileType = folder.assetcatalog; name = Images.xcassets; path = wikipedia/Images.xcassets; sourceTree = "<group>"; };
		D499145A181D51DF00E6073C /* XCTest.framework */ = {isa = PBXFileReference; lastKnownFileType = wrapper.framework; name = XCTest.framework; path = Library/Frameworks/XCTest.framework; sourceTree = DEVELOPER_DIR; };
		D49B2ED0196C687C002F035D /* PullToRefreshViewController.h */ = {isa = PBXFileReference; fileEncoding = 4; lastKnownFileType = sourcecode.c.h; name = PullToRefreshViewController.h; path = PullToRefresh/PullToRefreshViewController.h; sourceTree = "<group>"; };
		D49B2ED1196C687C002F035D /* PullToRefreshViewController.m */ = {isa = PBXFileReference; fileEncoding = 4; lastKnownFileType = sourcecode.c.objc; name = PullToRefreshViewController.m; path = PullToRefresh/PullToRefreshViewController.m; sourceTree = "<group>"; };
		D4B0AE0019365F7C00F0AC90 /* EventLoggingFunnel.h */ = {isa = PBXFileReference; fileEncoding = 4; lastKnownFileType = sourcecode.c.h; name = EventLoggingFunnel.h; path = EventLogging/EventLoggingFunnel.h; sourceTree = "<group>"; };
		D4B0AE0119365F7C00F0AC90 /* EventLoggingFunnel.m */ = {isa = PBXFileReference; fileEncoding = 4; lastKnownFileType = sourcecode.c.objc; name = EventLoggingFunnel.m; path = EventLogging/EventLoggingFunnel.m; sourceTree = "<group>"; };
		D4B0AE031936604700F0AC90 /* EditFunnel.h */ = {isa = PBXFileReference; fileEncoding = 4; lastKnownFileType = sourcecode.c.h; name = EditFunnel.h; path = EventLogging/EditFunnel.h; sourceTree = "<group>"; };
		D4B0AE041936604700F0AC90 /* EditFunnel.m */ = {isa = PBXFileReference; fileEncoding = 4; lastKnownFileType = sourcecode.c.objc; name = EditFunnel.m; path = EventLogging/EditFunnel.m; sourceTree = "<group>"; };
		D4B0AE0619366A0A00F0AC90 /* CreateAccountFunnel.h */ = {isa = PBXFileReference; fileEncoding = 4; lastKnownFileType = sourcecode.c.h; name = CreateAccountFunnel.h; path = EventLogging/CreateAccountFunnel.h; sourceTree = "<group>"; };
		D4B0AE0719366A0A00F0AC90 /* CreateAccountFunnel.m */ = {isa = PBXFileReference; fileEncoding = 4; lastKnownFileType = sourcecode.c.objc; name = CreateAccountFunnel.m; path = EventLogging/CreateAccountFunnel.m; sourceTree = "<group>"; };
		D4B0AE0919366A2C00F0AC90 /* ReadingActionFunnel.h */ = {isa = PBXFileReference; fileEncoding = 4; lastKnownFileType = sourcecode.c.h; name = ReadingActionFunnel.h; path = EventLogging/ReadingActionFunnel.h; sourceTree = "<group>"; };
		D4B0AE0A19366A2C00F0AC90 /* ReadingActionFunnel.m */ = {isa = PBXFileReference; fileEncoding = 4; lastKnownFileType = sourcecode.c.objc; name = ReadingActionFunnel.m; path = EventLogging/ReadingActionFunnel.m; sourceTree = "<group>"; };
		D4B0AE0C19366A5400F0AC90 /* LoginFunnel.h */ = {isa = PBXFileReference; fileEncoding = 4; lastKnownFileType = sourcecode.c.h; name = LoginFunnel.h; path = EventLogging/LoginFunnel.h; sourceTree = "<group>"; };
		D4B0AE0D19366A5400F0AC90 /* LoginFunnel.m */ = {isa = PBXFileReference; fileEncoding = 4; lastKnownFileType = sourcecode.c.objc; name = LoginFunnel.m; path = EventLogging/LoginFunnel.m; sourceTree = "<group>"; };
		D4BC22B3181E9E6300CAC673 /* empty.png */ = {isa = PBXFileReference; lastKnownFileType = image.png; path = empty.png; sourceTree = "<group>"; };
		D4C16A6419709CDF00CD91AD /* qqq */ = {isa = PBXFileReference; lastKnownFileType = text.plist.strings; name = qqq; path = qqq.lproj/InfoPlist.strings; sourceTree = "<group>"; };
		D4C16A6519709CDF00CD91AD /* qqq */ = {isa = PBXFileReference; lastKnownFileType = text.plist.strings; name = qqq; path = qqq.lproj/Localizable.strings; sourceTree = "<group>"; };
		D4E8A8A819085CEA00DA4765 /* libsqlite3.dylib */ = {isa = PBXFileReference; lastKnownFileType = "compiled.mach-o.dylib"; name = libsqlite3.dylib; path = usr/lib/libsqlite3.dylib; sourceTree = SDKROOT; };
		D4F277F9194235A00032BA38 /* ProtectedEditAttemptFunnel.h */ = {isa = PBXFileReference; fileEncoding = 4; lastKnownFileType = sourcecode.c.h; name = ProtectedEditAttemptFunnel.h; path = EventLogging/ProtectedEditAttemptFunnel.h; sourceTree = "<group>"; };
		D4F277FA194235A00032BA38 /* ProtectedEditAttemptFunnel.m */ = {isa = PBXFileReference; fileEncoding = 4; lastKnownFileType = sourcecode.c.objc; name = ProtectedEditAttemptFunnel.m; path = EventLogging/ProtectedEditAttemptFunnel.m; sourceTree = "<group>"; };
		D4F277FC194235B50032BA38 /* ToCInteractionFunnel.h */ = {isa = PBXFileReference; fileEncoding = 4; lastKnownFileType = sourcecode.c.h; name = ToCInteractionFunnel.h; path = EventLogging/ToCInteractionFunnel.h; sourceTree = "<group>"; };
		D4F277FD194235B50032BA38 /* ToCInteractionFunnel.m */ = {isa = PBXFileReference; fileEncoding = 4; lastKnownFileType = sourcecode.c.objc; name = ToCInteractionFunnel.m; path = EventLogging/ToCInteractionFunnel.m; sourceTree = "<group>"; };
		D82982ED992F47428037BDF2 /* libPods.a */ = {isa = PBXFileReference; explicitFileType = archive.ar; includeInIndex = 0; path = libPods.a; sourceTree = BUILT_PRODUCTS_DIR; };
		DC96DA4AAD521D734849D20F /* Pods-WikipediaUnitTests.debug.xcconfig */ = {isa = PBXFileReference; includeInIndex = 1; lastKnownFileType = text.xcconfig; name = "Pods-WikipediaUnitTests.debug.xcconfig"; path = "Pods/Target Support Files/Pods-WikipediaUnitTests/Pods-WikipediaUnitTests.debug.xcconfig"; sourceTree = "<group>"; };
		EDA528BC357952A7D914F8E0 /* Pods.debug.xcconfig */ = {isa = PBXFileReference; includeInIndex = 1; lastKnownFileType = text.xcconfig; name = Pods.debug.xcconfig; path = "Pods/Target Support Files/Pods/Pods.debug.xcconfig"; sourceTree = "<group>"; };
/* End PBXFileReference section */

/* Begin PBXFrameworksBuildPhase section */
		BC42734F1A7C736800068882 /* Frameworks */ = {
			isa = PBXFrameworksBuildPhase;
			buildActionMask = 2147483647;
			files = (
				954BA118838BF8BA6B01C34A /* libPods-WikipediaUnitTests.a in Frameworks */,
			);
			runOnlyForDeploymentPostprocessing = 0;
		};
		D4991432181D51DE00E6073C /* Frameworks */ = {
			isa = PBXFrameworksBuildPhase;
			buildActionMask = 2147483647;
			files = (
				D4E6D9121A5C65F9004916C1 /* CoreData.framework in Frameworks */,
				D4E8A8A919085CEA00DA4765 /* libsqlite3.dylib in Frameworks */,
				04D34DB21863D39000610A87 /* libxml2.dylib in Frameworks */,
				D499143B181D51DE00E6073C /* CoreGraphics.framework in Frameworks */,
				D499143D181D51DE00E6073C /* UIKit.framework in Frameworks */,
				D4991439181D51DE00E6073C /* Foundation.framework in Frameworks */,
				041EFC371996A1F800B2CB28 /* MapKit.framework in Frameworks */,
				701FF5EE601DEA3FCAB7EFD3 /* libPods.a in Frameworks */,
			);
			runOnlyForDeploymentPostprocessing = 0;
		};
/* End PBXFrameworksBuildPhase section */

/* Begin PBXGroup section */
		040D835B1AB0EE14000896D5 /* C Functions */ = {
			isa = PBXGroup;
			children = (
				040D835D1AB0EE45000896D5 /* WMFGeometry.h */,
				040D835C1AB0EE45000896D5 /* WMFGeometry.c */,
				0484B9041ABB50FA00874073 /* WMFArticleParsing.h */,
				0484B9051ABB50FA00874073 /* WMFArticleParsing.m */,
			);
			name = "C Functions";
			path = "C Methods";
			sourceTree = "<group>";
		};
		041A3B5718E11ED90079FF1C /* Languages */ = {
			isa = PBXGroup;
			children = (
				041A3B5C18E11ED90079FF1C /* LanguagesViewController.h */,
				041A3B5D18E11ED90079FF1C /* LanguagesViewController.m */,
				BC7E4A431B33812700EECD8B /* LanguagesViewController.storyboard */,
				041A3B5818E11ED90079FF1C /* LanguageCell.h */,
				041A3B5918E11ED90079FF1C /* LanguageCell.m */,
				BC34E4681B31AD8B00258928 /* MWKLanguageLinkController.h */,
				BC7E4A501B34B4B900EECD8B /* MWKLanguageLinkController_Private.h */,
				BC34E4691B31AD8B00258928 /* MWKLanguageLinkController.m */,
				BC34E4721B31D92100258928 /* LangaugeSelectionDelegate.h */,
			);
			path = Languages;
			sourceTree = "<group>";
		};
		041C55CF1950B260006CE0EF /* EditSummary */ = {
			isa = PBXGroup;
			children = (
				041C55D01950B27D006CE0EF /* EditSummaryViewController.h */,
				041C55D11950B27D006CE0EF /* EditSummaryViewController.m */,
			);
			path = EditSummary;
			sourceTree = "<group>";
		};
		041E322E1B72AB9A001D0E28 /* NativeSectionHeaders */ = {
			isa = PBXGroup;
			children = (
				041E322F1B72AB9A001D0E28 /* WMFSectionHeaderEditProtocol.h */,
				041E32301B72AB9A001D0E28 /* WMFSectionHeadersViewController.h */,
				041E32311B72AB9A001D0E28 /* WMFSectionHeadersViewController.m */,
				041E32321B72AB9A001D0E28 /* WMFSectionHeader.h */,
				041E32331B72AB9A001D0E28 /* WMFSectionHeader.m */,
				041E32341B72AB9A001D0E28 /* WMFSectionHeader.xib */,
				041E32351B72AB9A001D0E28 /* WMFSectionHeaderModel.h */,
				041E32361B72AB9A001D0E28 /* WMFSectionHeaderModel.m */,
			);
			path = NativeSectionHeaders;
			sourceTree = "<group>";
		};
		042244FA197F5E09005DD0BF /* AbuseFilterAlerts */ = {
			isa = PBXGroup;
			children = (
				042244FB197F5E09005DD0BF /* AbuseFilterAlert.h */,
				042244FC197F5E09005DD0BF /* AbuseFilterAlert.m */,
				042244FD197F5E09005DD0BF /* BulletedLabel.h */,
				042244FE197F5E09005DD0BF /* BulletedLabel.m */,
				042244FF197F5E09005DD0BF /* BulletedLabel.xib */,
			);
			path = AbuseFilterAlerts;
			sourceTree = "<group>";
		};
		04272E771940EEBC00CC682F /* AssetsFile */ = {
			isa = PBXGroup;
			children = (
				04272E781940EEBC00CC682F /* WMFAssetsFile.h */,
				04272E791940EEBC00CC682F /* WMFAssetsFile.m */,
			);
			path = AssetsFile;
			sourceTree = "<group>";
		};
		04292FFB185FC026002A13FC /* Defines */ = {
			isa = PBXGroup;
			children = (
				04292FFC185FC026002A13FC /* Defines.h */,
				043F18F118DCDD3A00D8489A /* WMF_Colors.h */,
				047528A3190F0C2900F2CDA8 /* WikiGlyph_Chars.h */,
			);
			path = Defines;
			sourceTree = "<group>";
		};
		04293002186030B0002A13FC /* SavedPages */ = {
			isa = PBXGroup;
			children = (
				0429300818604898002A13FC /* SavedPagesViewController.h */,
				0429300918604898002A13FC /* SavedPagesViewController.m */,
				0429300318604898002A13FC /* SavedPagesResultCell.h */,
				0429300418604898002A13FC /* SavedPagesResultCell.m */,
				043B6E8C1ACDE0CF0005C60B /* NSAttributedString+WMFSavedPagesAttributedStrings.h */,
				043B6E8D1ACDE0CF0005C60B /* NSAttributedString+WMFSavedPagesAttributedStrings.m */,
				047E74131860509000916964 /* SavedPagesResultPrototypeView.xib */,
			);
			path = SavedPages;
			sourceTree = "<group>";
		};
		042A5B1419253D2A0095E172 /* Navigation */ = {
			isa = PBXGroup;
			children = (
				04CCCFF11935094000E3F60C /* Primary */,
				04CCCFE81935093A00E3F60C /* Secondary */,
			);
			path = Navigation;
			sourceTree = "<group>";
		};
		043F18DA18D9691D00D8489A /* TopActionSheet */ = {
			isa = PBXGroup;
			children = (
				043F18DF18D9691D00D8489A /* UINavigationController+TopActionSheet.h */,
				043F18E018D9691D00D8489A /* UINavigationController+TopActionSheet.m */,
				043F18DB18D9691D00D8489A /* TopActionSheetLabel.h */,
				043F18DC18D9691D00D8489A /* TopActionSheetLabel.m */,
			);
			path = TopActionSheet;
			sourceTree = "<group>";
		};
		0442F57C1900718600F55DF9 /* Fonts */ = {
			isa = PBXGroup;
			children = (
				0493C2D319526A0100EBB973 /* WikiFont-Glyphs.ttf */,
			);
			path = Fonts;
			sourceTree = "<group>";
		};
		0447861F185145090050563B /* History */ = {
			isa = PBXGroup;
			children = (
				04478623185145090050563B /* HistoryViewController.h */,
				04478624185145090050563B /* HistoryViewController.m */,
				04478620185145090050563B /* HistoryResultCell.h */,
				04478621185145090050563B /* HistoryResultCell.m */,
				04478622185145090050563B /* HistoryResultPrototypeView.xib */,
			);
			path = History;
			sourceTree = "<group>";
		};
		04478625185145090050563B /* WebView */ = {
			isa = PBXGroup;
			children = (
				0447862D185145090050563B /* WebViewController.h */,
				BCB58F491A89202F00465627 /* WebViewController_Private.h */,
				0447862E185145090050563B /* WebViewController.m */,
				BCB58F461A891FDB00465627 /* WebViewController+ImageGalleryPresentation.h */,
				BCB58F471A891FDB00465627 /* WebViewController+ImageGalleryPresentation.m */,
				041E322E1B72AB9A001D0E28 /* NativeSectionHeaders */,
			);
			path = WebView;
			sourceTree = "<group>";
		};
		0447866C1852B5010050563B /* Session */ = {
			isa = PBXGroup;
			children = (
				0447866D1852B5010050563B /* SessionSingleton.h */,
				0447866E1852B5010050563B /* SessionSingleton.m */,
			);
			path = Session;
			sourceTree = "<group>";
		};
		0449E63218A9844000D51524 /* Login */ = {
			isa = PBXGroup;
			children = (
				0449E63318A9845C00D51524 /* LoginViewController.h */,
				0449E63418A9845C00D51524 /* LoginViewController.m */,
			);
			path = Login;
			sourceTree = "<group>";
		};
		044BD6B218849AD000FFE4BE /* SectionEditor */ = {
			isa = PBXGroup;
			children = (
				044BD6B318849AD000FFE4BE /* SectionEditorViewController.h */,
				044BD6B418849AD000FFE4BE /* SectionEditorViewController.m */,
			);
			path = SectionEditor;
			sourceTree = "<group>";
		};
		045D871D19FAD2D00035C1F9 /* About */ = {
			isa = PBXGroup;
			children = (
				045D871F19FAD2FA0035C1F9 /* AboutViewController.h */,
				045D872019FAD2FA0035C1F9 /* AboutViewController.m */,
				0484411D19FF15AF00FD26C5 /* AboutViewController.plist */,
				C46FBA4A1A8530EE00C5730F /* Pods-acknowledgements.plist */,
			);
			path = About;
			sourceTree = "<group>";
		};
		04616DF71AE7060C00815BCE /* Protocols */ = {
			isa = PBXGroup;
			children = (
				04616DFA1AE706C600815BCE /* WMFLocalizationProtocol.h */,
				04616DFB1AE706C600815BCE /* WMFLocalizationProtocol.m */,
				04490FD31AF16A83009FAB52 /* WMFBundledImageProtocol.h */,
				04490FD41AF16A83009FAB52 /* WMFBundledImageProtocol.m */,
				0EE768791AF982C100A5D046 /* WMFArticleProtocol.h */,
				0EE7687A1AF982C100A5D046 /* WMFArticleProtocol.m */,
				0433263D1B0D3574009DB316 /* WMFArticleImageProtocol.h */,
				0433263E1B0D3574009DB316 /* WMFArticleImageProtocol.m */,
			);
			name = Protocols;
			path = wikipedia/Protocols;
			sourceTree = SOURCE_ROOT;
		};
		0463639518A844380049EE4F /* Keychain */ = {
			isa = PBXGroup;
			children = (
				0463639618A844570049EE4F /* KeychainCredentials.h */,
				0463639718A844570049EE4F /* KeychainCredentials.m */,
			);
			path = Keychain;
			sourceTree = "<group>";
		};
		0487041519F824D700B7D307 /* Networking */ = {
			isa = PBXGroup;
			children = (
				BCB669621A83DB8100C7B1FE /* Serializers */,
				0487045619F8262600B7D307 /* Fetchers */,
				0487043F19F824D700B7D307 /* Queues */,
				BC955BCD1A82C2FA000EF9E4 /* AFHTTPRequestOperationManager+WMFConfig.h */,
				BC955BCE1A82C2FA000EF9E4 /* AFHTTPRequestOperationManager+WMFConfig.m */,
				BC50C37D1A83C784006DC7AF /* WMFNetworkUtilities.h */,
				BC50C37E1A83C784006DC7AF /* WMFNetworkUtilities.m */,
				BCBDC88B1B3A0715003A6D17 /* Cancellable.swift */,
				BCF8DCA41B70055F00149C26 /* WMFFixtureRecording.h */,
				BCF8DCA51B70055F00149C26 /* WMFFixtureRecording.m */,
			);
			path = Networking;
			sourceTree = "<group>";
		};
		0487043F19F824D700B7D307 /* Queues */ = {
			isa = PBXGroup;
			children = (
				0487044019F824D700B7D307 /* QueuesSingleton.h */,
				0487044119F824D700B7D307 /* QueuesSingleton.m */,
			);
			path = Queues;
			sourceTree = "<group>";
		};
		0487045619F8262600B7D307 /* Fetchers */ = {
			isa = PBXGroup;
			children = (
				0487046119F8262600B7D307 /* BaseFetcher */,
				0487045719F8262600B7D307 /* AccountCreationTokenFetcher.h */,
				0487045819F8262600B7D307 /* AccountCreationTokenFetcher.m */,
				0487045919F8262600B7D307 /* AccountCreator.h */,
				0487045A19F8262600B7D307 /* AccountCreator.m */,
				0487045B19F8262600B7D307 /* AccountLogin.h */,
				0487045C19F8262600B7D307 /* AccountLogin.m */,
				C42D947C1A937DAC00A4871A /* SavedArticlesFetcher.h */,
				C42D947D1A937DAC00A4871A /* SavedArticlesFetcher.m */,
				0487045F19F8262600B7D307 /* AssetsFileFetcher.h */,
				0487046019F8262600B7D307 /* AssetsFileFetcher.m */,
				0487046419F8262600B7D307 /* CaptchaResetter.h */,
				0487046519F8262600B7D307 /* CaptchaResetter.m */,
				0487046619F8262600B7D307 /* EditTokenFetcher.h */,
				0487046719F8262600B7D307 /* EditTokenFetcher.m */,
				0487046819F8262600B7D307 /* MWKLanguageLinkFetcher.h */,
				0487046919F8262600B7D307 /* MWKLanguageLinkFetcher.m */,
				0487046A19F8262600B7D307 /* LoginTokenFetcher.h */,
				0487046B19F8262600B7D307 /* LoginTokenFetcher.m */,
				0487046E19F8262600B7D307 /* PageHistoryFetcher.h */,
				0487046F19F8262600B7D307 /* PageHistoryFetcher.m */,
				0487047019F8262600B7D307 /* PreviewHtmlFetcher.h */,
				0487047119F8262600B7D307 /* PreviewHtmlFetcher.m */,
				0487047219F8262600B7D307 /* RandomArticleFetcher.h */,
				0487047319F8262600B7D307 /* RandomArticleFetcher.m */,
				0487047419F8262600B7D307 /* SearchResultFetcher.h */,
				0487047519F8262600B7D307 /* SearchResultFetcher.m */,
				04414DDD1A1420EB00A41B4E /* WikiDataShortDescriptionFetcher.h */,
				04414DDE1A1420EB00A41B4E /* WikiDataShortDescriptionFetcher.m */,
				0487047619F8262600B7D307 /* ThumbnailFetcher.h */,
				0487047719F8262600B7D307 /* ThumbnailFetcher.m */,
				0487047819F8262600B7D307 /* WikipediaZeroMessageFetcher.h */,
				0487047919F8262600B7D307 /* WikipediaZeroMessageFetcher.m */,
				0487047A19F8262600B7D307 /* WikiTextSectionFetcher.h */,
				0487047B19F8262600B7D307 /* WikiTextSectionFetcher.m */,
				0487047C19F8262600B7D307 /* WikiTextSectionUploader.h */,
				0487047D19F8262600B7D307 /* WikiTextSectionUploader.m */,
				BC955BC51A82BEFD000EF9E4 /* MWKImageInfoFetcher.h */,
				BC955BC61A82BEFD000EF9E4 /* MWKImageInfoFetcher.m */,
				BC092B9D1B1907FC00093C59 /* MWKSiteInfoFetcher.h */,
				BC092B9E1B1907FC00093C59 /* MWKSiteInfoFetcher.m */,
			);
			path = Fetchers;
			sourceTree = "<group>";
		};
		0487046119F8262600B7D307 /* BaseFetcher */ = {
			isa = PBXGroup;
			children = (
				0487046219F8262600B7D307 /* FetcherBase.h */,
				0487046319F8262600B7D307 /* FetcherBase.m */,
			);
			path = BaseFetcher;
			sourceTree = "<group>";
		};
		0493C2C91952373100EBB973 /* Housekeeping */ = {
			isa = PBXGroup;
			children = (
				0493C2CA1952373100EBB973 /* DataHousekeeping.h */,
				0493C2CB1952373100EBB973 /* DataHousekeeping.m */,
				BC32A1D61B4B14C000A286DE /* WMFBackgroundTaskManager.swift */,
			);
			path = Housekeeping;
			sourceTree = "<group>";
		};
		049566BF18F5F4CB0058EA12 /* Zero */ = {
			isa = PBXGroup;
			children = (
				049566C018F5F4CB0058EA12 /* ZeroConfigState.h */,
				049566C118F5F4CB0058EA12 /* ZeroConfigState.m */,
			);
			path = Zero;
			sourceTree = "<group>";
		};
		04A97E8418B81D440046B166 /* AccountCreation */ = {
			isa = PBXGroup;
			children = (
				04A97E8518B81D5D0046B166 /* AccountCreationViewController.h */,
				04A97E8618B81D5D0046B166 /* AccountCreationViewController.m */,
			);
			path = AccountCreation;
			sourceTree = "<group>";
		};
		04B7B9BA18B5569600A63551 /* Captcha */ = {
			isa = PBXGroup;
			children = (
				04B7B9BB18B5570E00A63551 /* CaptchaViewController.h */,
				04B7B9BC18B5570E00A63551 /* CaptchaViewController.m */,
			);
			path = Captcha;
			sourceTree = "<group>";
		};
		04C43A9F183440C1006C643B /* mw-network */ = {
			isa = PBXGroup;
			children = (
				04C43AA0183440C1006C643B /* MWNetworkActivityIndicatorManager.h */,
				04C43AA1183440C1006C643B /* MWNetworkActivityIndicatorManager.m */,
			);
			path = "mw-network";
			sourceTree = "<group>";
		};
		04C43AA818344131006C643B /* mw-bridge */ = {
			isa = PBXGroup;
			children = (
				04C43AAA18344131006C643B /* CommunicationBridge.h */,
				04C43AAB18344131006C643B /* CommunicationBridge.m */,
			);
			path = "mw-bridge";
			sourceTree = "<group>";
		};
		04C43AB0183441A4006C643B /* View Controllers */ = {
			isa = PBXGroup;
			children = (
				045D871D19FAD2D00035C1F9 /* About */,
				04A97E8418B81D440046B166 /* AccountCreation */,
				04B7B9BA18B5569600A63551 /* Captcha */,
				D401C2B71A659DD600D4D127 /* DataMigration */,
				041C55CF1950B260006CE0EF /* EditSummary */,
				0447861F185145090050563B /* History */,
				08D631F11A69B17F00D87AD0 /* Image Gallery */,
				041A3B5718E11ED90079FF1C /* Languages */,
				0449E63218A9844000D51524 /* Login */,
				042A5B1419253D2A0095E172 /* Navigation */,
				04C91CE8195517030035ED1B /* Onboarding */,
				04F27B6D18FE0F2E00EDD838 /* PageHistory */,
				04DD89AE18BFE63A00DD5DAD /* Preview */,
				D49B2ECF196C684F002F035D /* PullToRefresh */,
				04C757621A1A9DC50084AC39 /* RecentSearches */,
				04CCA0BD19830837000E982A /* References */,
				04293002186030B0002A13FC /* SavedPages */,
				044BD6B218849AD000FFE4BE /* SectionEditor */,
				C98990311A699DA100AF44FC /* ShareCard */,
				04F3958D186CF7CC00B0D6FC /* TableOfContents */,
				04478625185145090050563B /* WebView */,
			);
			path = "View Controllers";
			sourceTree = "<group>";
		};
		04C43AB7183442FC006C643B /* Categories */ = {
			isa = PBXGroup;
			children = (
				BCB669711A83F58600C7B1FE /* NSMutableDictionary+WMFMaybeSet.h */,
				BCB669721A83F58600C7B1FE /* NSMutableDictionary+WMFMaybeSet.m */,
				043F18DA18D9691D00D8489A /* TopActionSheet */,
				04A807321B76BF36007F4EDD /* NSArray+WMFPredicate.swift */,
				04142A8D184F974E006EF779 /* NSDate-Utilities.h */,
				04142A8E184F974E006EF779 /* NSDate-Utilities.m */,
				0449E63718AAA26A00D51524 /* NSHTTPCookieStorage+CloneCookie.h */,
				0449E63818AAA26A00D51524 /* NSHTTPCookieStorage+CloneCookie.m */,
				04AE1C6E1891B302002D5487 /* NSObject+Extras.h */,
				04AE1C6F1891B302002D5487 /* NSObject+Extras.m */,
				04C43ABA183442FC006C643B /* NSString+Extras.h */,
				04C43ABB183442FC006C643B /* NSString+Extras.m */,
				045AB8C11B1E15D9002839D7 /* NSURL+Extras.h */,
				BC5FA1751B72859B005BE5BA /* NSURL+WMFLinkParsing.h */,
				BC5FA1761B72859B005BE5BA /* NSURL+WMFLinkParsing.m */,
				045AB8C21B1E15D9002839D7 /* NSURL+Extras.m */,
				04B91AA918E3D9E200FFAA1C /* NSString+FormattedAttributedString.h */,
				04B91AAA18E3D9E200FFAA1C /* NSString+FormattedAttributedString.m */,
				0472BC16193AD88C00C40BDA /* MWKSection+DisplayHtml.h */,
				0472BC17193AD88C00C40BDA /* MWKSection+DisplayHtml.m */,
				041C6204199ED2A20061516F /* MWKSection+TOC.h */,
				041C6205199ED2A20061516F /* MWKSection+TOC.m */,
				047801BC18AE987900DBB747 /* UIButton+ColorMask.h */,
				047801BD18AE987900DBB747 /* UIButton+ColorMask.m */,
				0415581A18ADFA5C00B81A59 /* UIImage+ColorMask.h */,
				0415581B18ADFA5C00B81A59 /* UIImage+ColorMask.m */,
				04C695D018ED213000D9F2DA /* UIScrollView+NoHorizontalScrolling.h */,
				04C695D118ED213000D9F2DA /* UIScrollView+NoHorizontalScrolling.m */,
				04DB0BE818BD37F900B4BCF3 /* UIScrollView+ScrollSubviewToLocation.h */,
				04DB0BE918BD37F900B4BCF3 /* UIScrollView+ScrollSubviewToLocation.m */,
				048830D01AB775E3005BF3A1 /* UIScrollView+WMFScrollsToTop.h */,
				BC3863501B76A184003A2D38 /* UIScrollView+WMFContentOffsetUtils.h */,
				BC3863511B76A184003A2D38 /* UIScrollView+WMFContentOffsetUtils.m */,
				048830D11AB775E3005BF3A1 /* UIScrollView+WMFScrollsToTop.m */,
				0484E3DC19D9D19B0085D18D /* UIView+ConstraintsScale.h */,
				0484E3DD19D9D19B0085D18D /* UIView+ConstraintsScale.m */,
				04AE520319DB5E0900F89B92 /* NSObject+ConstraintsScale.h */,
				04AE520419DB5E0900F89B92 /* NSObject+ConstraintsScale.m */,
				04090A39187FB7D000577EDF /* UIView+Debugging.h */,
				04090A3A187FB7D000577EDF /* UIView+Debugging.m */,
				04EDEE281A215DBC00798076 /* UITableView+DynamicCellHeight.h */,
				04EDEE291A215DBC00798076 /* UITableView+DynamicCellHeight.m */,
				04EDEE2F1A21CB4100798076 /* UIScreen+Extras.h */,
				04EDEE301A21CB4100798076 /* UIScreen+Extras.m */,
				0433542418A093C5009305F0 /* UIView+RemoveConstraints.h */,
				0433542518A093C5009305F0 /* UIView+RemoveConstraints.m */,
				04C695CC18ED08D900D9F2DA /* UIView+WMFSearchSubviews.h */,
				04C695CD18ED08D900D9F2DA /* UIView+WMFSearchSubviews.m */,
				04B91AA518E34BBC00FFAA1C /* UIView+TemporaryAnimatedXF.h */,
				04B91AA618E34BBC00FFAA1C /* UIView+TemporaryAnimatedXF.m */,
				043F8BF01A11699A00D1AE44 /* UIView+WMFRoundCorners.h */,
				043F8BF11A11699A00D1AE44 /* UIView+WMFRoundCorners.m */,
				04D686C71AB28FE40009B44A /* UIImage+WMFFocalImageDrawing.h */,
				04D686C81AB28FE40009B44A /* UIImage+WMFFocalImageDrawing.m */,
				044396211A3D33030081557D /* UICollectionViewCell+DynamicCellHeight.h */,
				044396221A3D33030081557D /* UICollectionViewCell+DynamicCellHeight.m */,
				0433542018A023FE009305F0 /* UIViewController+WMFHideKeyboard.h */,
				0433542118A023FE009305F0 /* UIViewController+WMFHideKeyboard.m */,
				042E3B911AA16D6700BF8D66 /* UIViewController+WMFChildViewController.h */,
				042E3B921AA16D6700BF8D66 /* UIViewController+WMFChildViewController.m */,
				04F0E2E8186EDC1A00468738 /* UIWebView+ElementLocation.h */,
				04F0E2E9186EDC1A00468738 /* UIWebView+ElementLocation.m */,
				C99844551A8C1F23001D58FD /* UIWebView+WMFSuppressSelection.h */,
				C99844561A8C1F23001D58FD /* UIWebView+WMFSuppressSelection.m */,
				0439317419FB092600386E8F /* UIWebView+LoadAssetsHtml.h */,
				0439317519FB092600386E8F /* UIWebView+LoadAssetsHtml.m */,
				042BEAED1A92EE66002CF320 /* UIWebView+WMFTrackingView.h */,
				042BEAEE1A92EE66002CF320 /* UIWebView+WMFTrackingView.m */,
				046D3C9E1B8BDFB3004F2B92 /* UIWebView+WMFJavascriptToXcodeConsoleLogging.h */,
				046D3C9F1B8BDFB3004F2B92 /* UIWebView+WMFJavascriptToXcodeConsoleLogging.m */,
				04BA489F1A80062E00CB5CAE /* UIFont+WMFStyle.h */,
				04BA48A01A80062E00CB5CAE /* UIFont+WMFStyle.m */,
				BC6BFC5D1B680A410074D0DA /* NSString+WMFGlyphs.h */,
				BC6BFC5E1B680A410074D0DA /* NSString+WMFGlyphs.m */,
				04D149D818877343006B4104 /* Alerts */,
				04B501F71B7AEB03007BE332 /* NSArray+WMFExtensions.swift */,
				BCB66A0A1A85183000C7B1FE /* NSString+WMFHTMLParsing.h */,
				BCB66A0B1A85183000C7B1FE /* NSString+WMFHTMLParsing.m */,
				042950D21A9D3BA7009BE784 /* UIColor+WMFHexColor.h */,
				BC5620A61B6BEDAD0013FFB0 /* UIColor+WMFStyle.h */,
				BC5620A71B6BEDAD0013FFB0 /* UIColor+WMFStyle.m */,
				042950D31A9D3BA7009BE784 /* UIColor+WMFHexColor.m */,
				BCB58F651A8AA22200465627 /* MWKLicense+ToGlyph.h */,
				BCB58F661A8AA22200465627 /* MWKLicense+ToGlyph.m */,
				BCB58F761A8D081E00465627 /* NSArray+BKIndex.h */,
				BCB58F771A8D081E00465627 /* NSArray+BKIndex.m */,
				BC86B9341A92966B00B4C039 /* AFHTTPRequestOperationManager+UniqueRequests.h */,
				BC86B9351A92966B00B4C039 /* AFHTTPRequestOperationManager+UniqueRequests.m */,
				BC86B93B1A929CC500B4C039 /* UICollectionViewFlowLayout+NSCopying.h */,
				BC86B93C1A929CC500B4C039 /* UICollectionViewFlowLayout+NSCopying.m */,
				BC86B93E1A929D7900B4C039 /* UICollectionViewFlowLayout+WMFItemSizeThatFits.h */,
				BC86B93F1A929D7900B4C039 /* UICollectionViewFlowLayout+WMFItemSizeThatFits.m */,
				BCC185E61A9FA498005378F8 /* UICollectionViewLayout+AttributeUtils.h */,
				BCC185E71A9FA498005378F8 /* UICollectionViewLayout+AttributeUtils.m */,
				BCC185D61A9E5628005378F8 /* UILabel+WMFStyling.h */,
				BCC185D71A9E5628005378F8 /* UILabel+WMFStyling.m */,
				BCC185DE1A9EC836005378F8 /* UIButton+FrameUtils.h */,
				BCC185DF1A9EC836005378F8 /* UIButton+FrameUtils.m */,
				BC2CBB8C1AA10F400079A313 /* UIView+WMFFrameUtils.h */,
				BC2CBB8D1AA10F400079A313 /* UIView+WMFFrameUtils.m */,
				0EA4402C1AA6281200B09DBA /* NSDateFormatter+WMFExtensions.h */,
				0EA4402D1AA6281200B09DBA /* NSDateFormatter+WMFExtensions.m */,
				BCA96E751AAA35EE009A61FA /* UIView+WMFDefaultNib.h */,
				BCA96E761AAA35EE009A61FA /* UIView+WMFDefaultNib.m */,
				BC2375981AB78D8A00B0BAA8 /* NSParagraphStyle+WMFParagraphStyles.h */,
				BC2375991AB78D8A00B0BAA8 /* NSParagraphStyle+WMFParagraphStyles.m */,
				BCA6765B1AC0686600A16160 /* Article+ConvenienceAccessors.h */,
				BCA6765C1AC0686600A16160 /* Article+ConvenienceAccessors.m */,
				BCE912B81ACC5E6900B74B42 /* NSIndexSet+BKReduce.h */,
				BCE912B91ACC5E6900B74B42 /* NSIndexSet+BKReduce.m */,
				0EBC567D1AD442CC00E82CDD /* BITHockeyManager+WMFExtensions.h */,
				0EBC567E1AD442CC00E82CDD /* BITHockeyManager+WMFExtensions.m */,
				04B0E3E81AE8252800379AE0 /* NSURL+WMFRest.h */,
				04B0E3E91AE8252800379AE0 /* NSURL+WMFRest.m */,
				BCAC50BF1AF3F7460015936C /* NSBundle+WMFInfoUtils.h */,
				BCAC50C01AF3F7460015936C /* NSBundle+WMFInfoUtils.m */,
				BCAFC5D21AFD5F7E004615BA /* MWKArticle+WMFSharing.h */,
				BCAFC5D11AFD5F7E004615BA /* MWKArticle+WMFSharing.m */,
				BCFB090B1B445A720077955B /* UIImage+WMFSerialization.h */,
				BCFB090C1B445A720077955B /* UIImage+WMFSerialization.m */,
				BC905A0F1B447A8300523DFE /* NSURLRequest+WMFUtilities.h */,
				BC905A101B447A8300523DFE /* NSURLRequest+WMFUtilities.m */,
				BC060B381B456D030086EBFB /* AnyPromise+WMFExtensions.h */,
				BC060B391B456D030086EBFB /* AnyPromise+WMFExtensions.m */,
				BC3047C01B45E65400D7DF1A /* SDWebImageManager+WMFCacheRemoval.h */,
				BC3047C11B45E65400D7DF1A /* SDWebImageManager+WMFCacheRemoval.m */,
				BC505EFB1B5D462700537006 /* CIDetector+WMFFaceDetection.h */,
				BC505EFC1B5D462700537006 /* CIDetector+WMFFaceDetection.m */,
				BC505F011B5D4D9300537006 /* UIImageView+WMFContentOffset.h */,
				BC505F021B5D4D9300537006 /* UIImageView+WMFContentOffset.m */,
				BC505F041B5D683A00537006 /* NSArray+WMFLayoutDirectionUtilities.h */,
				BC505F051B5D683A00537006 /* NSArray+WMFLayoutDirectionUtilities.m */,
				BC6E8B901B5E8DB7003D9A39 /* CIContext+WMFImageProcessing.h */,
				BC6E8B911B5E8DB7003D9A39 /* CIContext+WMFImageProcessing.m */,
				BC6E8B931B5E90B1003D9A39 /* UIImage+WMFImageProcessing.h */,
				BC6E8B941B5E90B1003D9A39 /* UIImage+WMFImageProcessing.m */,
				BC6E8B961B5EB4B2003D9A39 /* UIImage+WMFNormalization.h */,
				BC6E8B971B5EB4B2003D9A39 /* UIImage+WMFNormalization.m */,
				BC6BFC661B685CD50074D0DA /* NSAttributedString+WMFHTMLForSite.h */,
				BC6BFC671B685CD50074D0DA /* NSAttributedString+WMFHTMLForSite.m */,
				041E323E1B736CCF001D0E28 /* UIWebView+WMFJavascriptContext.h */,
				041E323F1B736CCF001D0E28 /* UIWebView+WMFJavascriptContext.m */,
				04A807301B757880007F4EDD /* UIButton+WMFMultiLineHeight.swift */,
				04709B5C1B829E3C0086B978 /* NSAttributedString+WMFModify.h */,
				04709B5D1B829E3C0086B978 /* NSAttributedString+WMFModify.m */,
				043C691F1B85689F00941051 /* NSAttributedString+WMFTrim.h */,
				043C69201B85689F00941051 /* NSAttributedString+WMFTrim.m */,
				043C69271B86502F00941051 /* NSCharacterSet+WMFExtras.h */,
				043C69281B86502F00941051 /* NSCharacterSet+WMFExtras.m */,
				BC550B051B97776D0082F298 /* DTCSSStylesheet+WMFStylesheets.h */,
				BC550B061B97776D0082F298 /* DTCSSStylesheet+WMFStylesheets.m */,
				BC7925F21B9F2C55003C9522 /* CLLocation+WMFBearing.h */,
				BC7925F31B9F2C55003C9522 /* CLLocation+WMFBearing.m */,
			);
			path = Categories;
			sourceTree = "<group>";
		};
		04C757621A1A9DC50084AC39 /* RecentSearches */ = {
			isa = PBXGroup;
			children = (
				04C757641A1A9E1B0084AC39 /* RecentSearchesViewController.h */,
				04C757651A1A9E1B0084AC39 /* RecentSearchesViewController.m */,
				04C7576B1A1AA2D00084AC39 /* RecentSearchCell.h */,
				04C7576C1A1AA2D00084AC39 /* RecentSearchCell.m */,
				04C7576D1A1AA2D00084AC39 /* RecentSearchCell.xib */,
			);
			path = RecentSearches;
			sourceTree = "<group>";
		};
		04C91CE8195517030035ED1B /* Onboarding */ = {
			isa = PBXGroup;
			children = (
				04C91CE9195517250035ED1B /* OnboardingViewController.h */,
				04C91CEA195517250035ED1B /* OnboardingViewController.m */,
			);
			path = Onboarding;
			sourceTree = "<group>";
		};
		04CCA0BD19830837000E982A /* References */ = {
			isa = PBXGroup;
			children = (
				04CCA0BE1983086D000E982A /* ReferencesVC.h */,
				04CCA0BF1983086D000E982A /* ReferencesVC.m */,
				04CCA0C119830A44000E982A /* ReferenceVC.h */,
				04CCA0C219830A44000E982A /* ReferenceVC.m */,
				04821CCF19895EDC007558F6 /* ReferenceGradientView.h */,
				04821CD019895EDC007558F6 /* ReferenceGradientView.m */,
			);
			path = References;
			sourceTree = "<group>";
		};
		04CCCFE81935093A00E3F60C /* Secondary */ = {
			isa = PBXGroup;
			children = (
				04CCCFEC1935093A00E3F60C /* WMFSettingsViewController.h */,
				04CCCFED1935093A00E3F60C /* WMFSettingsViewController.m */,
				04CCCFE91935093A00E3F60C /* SecondaryMenuRowView.h */,
				04CCCFEA1935093A00E3F60C /* SecondaryMenuRowView.m */,
				04CCCFEB1935093A00E3F60C /* SecondaryMenuRowView.xib */,
			);
			path = Secondary;
			sourceTree = "<group>";
		};
		04CCCFF11935094000E3F60C /* Primary */ = {
			isa = PBXGroup;
			children = (
				04CCCFF21935094000E3F60C /* PrimaryMenuViewController.h */,
				04CCCFF31935094000E3F60C /* PrimaryMenuViewController.m */,
				04CCCFF41935094000E3F60C /* PrimaryMenuTableViewCell.h */,
				04CCCFF51935094000E3F60C /* PrimaryMenuTableViewCell.m */,
			);
			path = Primary;
			sourceTree = "<group>";
		};
		04D149D818877343006B4104 /* Alerts */ = {
			isa = PBXGroup;
			children = (
				04D149D918877343006B4104 /* AlertLabel.h */,
				04D149DA18877343006B4104 /* AlertLabel.m */,
				04D149DB18877343006B4104 /* UIViewController+Alert.h */,
				04D149DC18877343006B4104 /* UIViewController+Alert.m */,
			);
			path = Alerts;
			sourceTree = "<group>";
		};
		04D686CB1AB291DE0009B44A /* Custom Objects */ = {
			isa = PBXGroup;
			children = (
				049289271B1FBC1800BE4B21 /* WMFURLCache.h */,
				049289281B1FBC1800BE4B21 /* WMFURLCache.m */,
			);
			path = "Custom Objects";
			sourceTree = "<group>";
		};
		04DD89AE18BFE63A00DD5DAD /* Preview */ = {
			isa = PBXGroup;
			children = (
				042244FA197F5E09005DD0BF /* AbuseFilterAlerts */,
				04DD89AF18BFE63A00DD5DAD /* PreviewAndSaveViewController.h */,
				04DD89B018BFE63A00DD5DAD /* PreviewAndSaveViewController.m */,
				047ED63718C13E4900442BE3 /* PreviewWebView.h */,
				047ED63818C13E4900442BE3 /* PreviewWebView.m */,
				04B0EA46190B2319007458AF /* PreviewLicenseView.xib */,
				04B0EA48190B2348007458AF /* PreviewLicenseView.h */,
				04B0EA49190B2348007458AF /* PreviewLicenseView.m */,
			);
			path = Preview;
			sourceTree = "<group>";
		};
		04F27B6D18FE0F2E00EDD838 /* PageHistory */ = {
			isa = PBXGroup;
			children = (
				04F27B7318FE0F2E00EDD838 /* PageHistoryViewController.h */,
				04F27B7418FE0F2E00EDD838 /* PageHistoryViewController.m */,
				04F27B6E18FE0F2E00EDD838 /* PageHistoryResultCell.h */,
				04F27B6F18FE0F2E00EDD838 /* PageHistoryResultCell.m */,
				04F27B7018FE0F2E00EDD838 /* PageHistoryResultPrototypeView.xib */,
				0442F57919006DCC00F55DF9 /* PageHistoryLabel.h */,
				0442F57A19006DCC00F55DF9 /* PageHistoryLabel.m */,
			);
			path = PageHistory;
			sourceTree = "<group>";
		};
		04F3958D186CF7CC00B0D6FC /* TableOfContents */ = {
			isa = PBXGroup;
			children = (
				04F3958E186CF80100B0D6FC /* TOCViewController.h */,
				04F3958F186CF80100B0D6FC /* TOCViewController.m */,
				04F0E2EC186FB2D000468738 /* TOCSectionCellView.h */,
				04F0E2ED186FB2D100468738 /* TOCSectionCellView.m */,
			);
			path = TableOfContents;
			sourceTree = "<group>";
		};
		08D631F11A69B17F00D87AD0 /* Image Gallery */ = {
			isa = PBXGroup;
			children = (
				BC69C3101AB0C16B0090B039 /* View Model */,
				08D631F51A69B1AB00D87AD0 /* WMFImageGalleryViewController.h */,
				08D631F61A69B1AB00D87AD0 /* WMFImageGalleryViewController.m */,
				BC86B94C1A9391E200B4C039 /* Views */,
				BCB848811AAE06420077EC24 /* ImageGallerySpecs */,
			);
			name = "Image Gallery";
			sourceTree = "<group>";
		};
		0E0377741B4C47D500470BBE /* Table */ = {
			isa = PBXGroup;
			children = (
				0436998C1B45B673002FD81D /* WMFArticleTableHeaderView.h */,
				0436998D1B45B673002FD81D /* WMFArticleTableHeaderView.m */,
				04A9C2911B4B51E0008B996F /* WMFArticleSectionHeaderView.h */,
				04A9C2921B4B51E0008B996F /* WMFArticleSectionHeaderView.m */,
				04A9C2941B4B59E3008B996F /* WMFMinimalArticleContentCell.h */,
				04A9C2951B4B59E3008B996F /* WMFMinimalArticleContentCell.m */,
				0436998F1B45B68D002FD81D /* WMFArticleSectionCell.h */,
				043699901B45B68D002FD81D /* WMFArticleSectionCell.m */,
				04A9C2A01B4F326D008B996F /* WMFArticleReadMoreCell.h */,
				04A9C2A11B4F326D008B996F /* WMFArticleReadMoreCell.m */,
				BC505EF21B594E8E00537006 /* WMFArticleHeaderImageGalleryViewController.h */,
				BC505EF31B594E8E00537006 /* WMFArticleHeaderImageGalleryViewController.m */,
			);
			name = Table;
			sourceTree = "<group>";
		};
		0E03E27E1B82EF7600C1FBD7 /* Fetcher */ = {
			isa = PBXGroup;
			children = (
				0ED6897D1B82470900B30427 /* WMFLocationSearchFetcher.h */,
				0ED6897E1B82470900B30427 /* WMFLocationSearchFetcher.m */,
				0ED689861B82559E00B30427 /* WMFLocationSearchResults.h */,
				0ED689871B82559E00B30427 /* WMFLocationSearchResults.m */,
			);
			name = Fetcher;
			sourceTree = "<group>";
		};
		0E03E2861B83948B00C1FBD7 /* Views */ = {
			isa = PBXGroup;
			children = (
				0E8726591B8CC9E7008EA2AC /* UIView+WMFShadow.h */,
				0E87265A1B8CC9E7008EA2AC /* UIView+WMFShadow.m */,
				0EA0BF3A1B8AAB6300BA423E /* WMFSaveableTitleCollectionViewCell.h */,
				BC550B0C1B9782C50082F298 /* WMFSaveableTitleCollectionViewCell+Subclass.h */,
				0EA0BF3B1B8AAB6300BA423E /* WMFSaveableTitleCollectionViewCell.m */,
				0EEAF0F31B8229D9000D4232 /* WMFHomeSectionHeader.h */,
				0EEAF0F41B8229D9000D4232 /* WMFHomeSectionHeader.m */,
				0E03E2A61B8574F800C1FBD7 /* WMFHomeSectionHeader.xib */,
				0ED689701B822D3B00B30427 /* WMFHomeSectionFooter.h */,
				0ED689711B822D3B00B30427 /* WMFHomeSectionFooter.m */,
				0E03E2A81B85750C00C1FBD7 /* WMFHomeSectionFooter.xib */,
			);
			name = Views;
			sourceTree = "<group>";
		};
		0E03E2961B844D7700C1FBD7 /* Location Manager */ = {
			isa = PBXGroup;
			children = (
				0ED689761B8234B000B30427 /* WMFLocationManager.h */,
				0ED689771B8234B000B30427 /* WMFLocationManager.m */,
			);
			name = "Location Manager";
			sourceTree = "<group>";
		};
		0E03E2A21B85310400C1FBD7 /* Views */ = {
			isa = PBXGroup;
			children = (
				0E03E28A1B83DA7300C1FBD7 /* WMFHomeNearbyCell.h */,
				0E03E28B1B83DA7300C1FBD7 /* WMFHomeNearbyCell.m */,
				0E03E28C1B83DA7300C1FBD7 /* WMFHomeNearbyCell.xib */,
				0E03E29A1B84E88A00C1FBD7 /* WMFCompassView.h */,
				0E03E29B1B84E88A00C1FBD7 /* WMFCompassView.m */,
				0E03E29D1B85310000C1FBD7 /* WMFNearbySectionEmptyCell.h */,
				0E03E29E1B85310000C1FBD7 /* WMFNearbySectionEmptyCell.m */,
				0E03E29F1B85310000C1FBD7 /* WMFNearbySectionEmptyCell.xib */,
			);
			name = Views;
			sourceTree = "<group>";
		};
		0E2691031B86BBC0009B8605 /* Related Section */ = {
			isa = PBXGroup;
			children = (
				0E2690F71B86A9DB009B8605 /* WMFRelatedSectionController.h */,
				0E2690F81B86A9DB009B8605 /* WMFRelatedSectionController.m */,
				0E2691051B86BBE9009B8605 /* Views */,
				0E2691041B86BBD1009B8605 /* Fetcher */,
				BC550B161B9A75100082F298 /* WMFRelatedTitleListDataSource.h */,
				BC550B171B9A75100082F298 /* WMFRelatedTitleListDataSource.m */,
			);
			name = "Related Section";
			sourceTree = "<group>";
		};
		0E2691041B86BBD1009B8605 /* Fetcher */ = {
			isa = PBXGroup;
			children = (
				0E2690FA1B86AB9D009B8605 /* WMFRelatedSearchFetcher.h */,
				0E2690FB1B86AB9D009B8605 /* WMFRelatedSearchFetcher.m */,
				0E43C31C1B87851600C58861 /* WMFSearchResponseSerializer.h */,
				0E43C31D1B87852C00C58861 /* WMFSearchResponseSerializer.m */,
				0E2690FD1B86B002009B8605 /* WMFRelatedSearchResults.h */,
				0E2690FE1B86B002009B8605 /* WMFRelatedSearchResults.m */,
			);
			name = Fetcher;
			sourceTree = "<group>";
		};
		0E2691051B86BBE9009B8605 /* Views */ = {
			isa = PBXGroup;
			children = (
				0E582D331B82258300B2645B /* WMFArticlePreviewCell.h */,
				0E582D341B82258300B2645B /* WMFArticlePreviewCell.m */,
				0E2691061B86C3FC009B8605 /* WMFArticlePreviewCell.xib */,
			);
			name = Views;
			sourceTree = "<group>";
		};
		0E2B06F71B2D126700EA2F53 /* Data Sources */ = {
			isa = PBXGroup;
			children = (
				0E7C6D4C1B3106A800F1F985 /* WMFArticleListDataSource.h */,
				0E2B06F41B2CE45800EA2F53 /* WMFSavedPagesDataSource.h */,
				0E2B06F51B2CE45800EA2F53 /* WMFSavedPagesDataSource.m */,
				0EF451F41B545ED100D621BD /* WMFRecentPagesDataSource.h */,
				0EF451F51B545ED100D621BD /* WMFRecentPagesDataSource.m */,
			);
			name = "Data Sources";
			sourceTree = "<group>";
		};
		0E2B06F81B2D127A00EA2F53 /* Article List */ = {
			isa = PBXGroup;
			children = (
				0E94AFEE1B209792000BC5EA /* WMFArticleListCollectionViewController.h */,
				BCF7FC9D1B7BA61B00CDFB8C /* WMFArticleListCollectionViewController_Transitioning.h */,
				0E94AFEF1B209792000BC5EA /* WMFArticleListCollectionViewController.m */,
				0E366B371B2F2ACF00ABFB86 /* Layouts */,
				0E7955BF1B2B389800B055A2 /* TGLStackedViewController */,
			);
			name = "Article List";
			sourceTree = "<group>";
		};
		0E2B06F91B2D128D00EA2F53 /* Search */ = {
			isa = PBXGroup;
			children = (
				BC550B081B977C730082F298 /* Cells */,
				0E94AFF11B209857000BC5EA /* WMFSearchViewController.h */,
				0E94AFF21B209857000BC5EA /* WMFSearchViewController.m */,
				0E366B381B2F33BC00ABFB86 /* WMFSearchResults.h */,
				0E366B391B2F33BC00ABFB86 /* WMFSearchResults.m */,
				0E366B3D1B2F5C4500ABFB86 /* WMFSearchFetcher.h */,
				0E366B3E1B2F5C4500ABFB86 /* WMFSearchFetcher.m */,
			);
			name = Search;
			sourceTree = "<group>";
		};
		0E2B06FA1B2D129B00EA2F53 /* Common */ = {
			isa = PBXGroup;
			children = (
				0E366B491B308A2600ABFB86 /* UIStoryboard+WMFExtensions.h */,
				0E366B4A1B308A2600ABFB86 /* UIStoryboard+WMFExtensions.m */,
				BC5620951B6B854E0013FFB0 /* WMFArticleNavigationDelegate.h */,
				BC5620971B6B87BF0013FFB0 /* WMFArticleNavigation.h */,
				0EF451F11B5458F700D621BD /* UITabBarController+WMFExtensions.h */,
				0EF451F21B5458F700D621BD /* UITabBarController+WMFExtensions.m */,
				04CB603B1B5053120052B6EF /* UITableViewCell+WMFEdgeToEdgeSeparator.h */,
				04CB603C1B5053120052B6EF /* UITableViewCell+WMFEdgeToEdgeSeparator.m */,
				046A4B9B1B38DC5400440F67 /* UIView+WMFRTLMirroring.h */,
				046A4B9C1B38DC5400440F67 /* UIView+WMFRTLMirroring.m */,
				0ED44D761B28DA4D00F284BA /* UICollectionView+WMFExtensions.h */,
				0ED44D771B28DA4D00F284BA /* UICollectionView+WMFExtensions.m */,
				04016E181B3264C700D732FE /* UIViewController+WMFStoryboardUtilities.h */,
				04016E191B3264C700D732FE /* UIViewController+WMFStoryboardUtilities.m */,
				BC6E8B9C1B5FE06C003D9A39 /* WMFKVOUpdatableList.h */,
				BC6E8B9D1B5FE0C9003D9A39 /* UICollectionView+WMFKVOUpdatableList.h */,
				BC6E8B9E1B5FE0C9003D9A39 /* UICollectionView+WMFKVOUpdatableList.m */,
			);
			name = Common;
			sourceTree = "<group>";
		};
		0E2B06FB1B2D12B300EA2F53 /* Transitions */ = {
			isa = PBXGroup;
			children = (
				0EBB287A1B70350C00D8E1D8 /* UIView+WMFShapshotting.h */,
				0EBB287B1B70350C00D8E1D8 /* UIView+WMFShapshotting.m */,
				0E7955CC1B2B659500B055A2 /* WMFArticleListTransition.h */,
				0E7955CD1B2B659500B055A2 /* WMFArticleListTransition.m */,
				0E466E531B42D9DD00E91992 /* WMFScrollViewTopPanGestureRecognizer.h */,
				0E466E541B42D9DD00E91992 /* WMFScrollViewTopPanGestureRecognizer.m */,
				BC38634D1B7509E8003A2D38 /* WMFNavigationTransitionController.h */,
				BC38634E1B7509E8003A2D38 /* WMFNavigationTransitionController.m */,
				BCF7FC9E1B7BAFB100CDFB8C /* WMFListTransitionProvider.h */,
			);
			name = Transitions;
			sourceTree = "<group>";
		};
		0E366B371B2F2ACF00ABFB86 /* Layouts */ = {
			isa = PBXGroup;
			children = (
				0E366B341B2F176700ABFB86 /* WMFOffScreenFlowLayout.h */,
				0E366B351B2F176700ABFB86 /* WMFOffScreenFlowLayout.m */,
				0E2B07001B2D1DE200EA2F53 /* WMFBottomStackLayout.h */,
				0E2B07011B2D1DE200EA2F53 /* WMFBottomStackLayout.m */,
			);
			name = Layouts;
			sourceTree = "<group>";
		};
		0E366B431B2F614E00ABFB86 /* PromiseKit */ = {
			isa = PBXGroup;
			children = (
				0E366B441B2F614E00ABFB86 /* PromiseKit.h */,
				0E366B451B2F614E00ABFB86 /* PromiseKit.m */,
				0E366B461B2F614E00ABFB86 /* PromiseKit.swift */,
			);
			path = PromiseKit;
			sourceTree = "<group>";
		};
		0E7955BF1B2B389800B055A2 /* TGLStackedViewController */ = {
			isa = PBXGroup;
			children = (
				0E7955C21B2B389800B055A2 /* TGLStackedLayout.h */,
				0E7955C31B2B389800B055A2 /* TGLStackedLayout.m */,
			);
			path = TGLStackedViewController;
			sourceTree = "<group>";
		};
		0E7E602E1B7CFA9B00ED1C69 /* Analytics */ = {
			isa = PBXGroup;
			children = (
				0E7E602A1B7CFA1E00ED1C69 /* WMFAnalyticsLogging.h */,
				0E7E602F1B7CFAB900ED1C69 /* MWKArticle+WMFAnalyticsLogging.h */,
				0E7E60301B7CFAB900ED1C69 /* MWKArticle+WMFAnalyticsLogging.m */,
				0E7E602B1B7CFA9500ED1C69 /* MWKTitle+WMFAnalyticsLogging.h */,
				0E7E602C1B7CFA9500ED1C69 /* MWKTitle+WMFAnalyticsLogging.m */,
				0E7E60321B7CFB1400ED1C69 /* MWKSite+WMFAnalyticsLogging.h */,
				0E7E60331B7CFB1400ED1C69 /* MWKSite+WMFAnalyticsLogging.m */,
			);
			name = Analytics;
			sourceTree = "<group>";
		};
		0E94AFE81B2096D5000BC5EA /* UI-V5 */ = {
			isa = PBXGroup;
			children = (
				0E94AFE91B209721000BC5EA /* iPhone_Root.storyboard */,
				0EFB48091B3BB01300381F99 /* Style */,
				0E94AFEB1B20976A000BC5EA /* WMFAppViewController.h */,
				0E94AFEC1B20976A000BC5EA /* WMFAppViewController.m */,
				0EEAF0F61B8229E6000D4232 /* Home */,
				0E2B06F81B2D127A00EA2F53 /* Article List */,
				0E2B06F91B2D128D00EA2F53 /* Search */,
				0EFB48071B3BAFE900381F99 /* Article */,
				0EFB0EF31B31DE7200D05C08 /* NSError+WMFExtensions.h */,
				0EFB0EF41B31DE7200D05C08 /* NSError+WMFExtensions.m */,
				0E2B06FA1B2D129B00EA2F53 /* Common */,
				0E2B06F71B2D126700EA2F53 /* Data Sources */,
				0EFB48081B3BAFF600381F99 /* Storyboards */,
				04016E221B335F0200D732FE /* WMFArticlePresenter.h */,
				04016E231B335F0200D732FE /* WMFArticlePresenter.m */,
				0E7E602E1B7CFA9B00ED1C69 /* Analytics */,
			);
			path = "UI-V5";
			sourceTree = "<group>";
		};
		0EAAAFC81B43301500E65A95 /* Saved Pages */ = {
			isa = PBXGroup;
			children = (
				BCB6698B1A83F6C300C7B1FE /* MWKSavedPageList.h */,
				BCB6698C1A83F6C300C7B1FE /* MWKSavedPageList.m */,
				BCB669891A83F6C300C7B1FE /* MWKSavedPageEntry.h */,
				BCB6698A1A83F6C300C7B1FE /* MWKSavedPageEntry.m */,
			);
			name = "Saved Pages";
			sourceTree = "<group>";
		};
		0EAAAFC91B43301C00E65A95 /* History */ = {
			isa = PBXGroup;
			children = (
				BCB6698F1A83F6C300C7B1FE /* MWKHistoryList.h */,
				BCB669901A83F6C300C7B1FE /* MWKHistoryList.m */,
				BCB6698D1A83F6C300C7B1FE /* MWKHistoryEntry.h */,
				BCB6698E1A83F6C300C7B1FE /* MWKHistoryEntry.m */,
			);
			name = History;
			sourceTree = "<group>";
		};
		0EAAAFCA1B43302300E65A95 /* Recent Searches */ = {
			isa = PBXGroup;
			children = (
				BCB669931A83F6C300C7B1FE /* MWKRecentSearchList.h */,
				BCB669941A83F6C300C7B1FE /* MWKRecentSearchList.m */,
				BCB669911A83F6C300C7B1FE /* MWKRecentSearchEntry.h */,
				BCB669921A83F6C300C7B1FE /* MWKRecentSearchEntry.m */,
			);
			name = "Recent Searches";
			sourceTree = "<group>";
		};
		0ED6897C1B8246F400B30427 /* Nearby Section */ = {
			isa = PBXGroup;
			children = (
				0E03E28F1B8430FE00C1FBD7 /* WMFNearbySectionController.h */,
				0E03E2901B8430FE00C1FBD7 /* WMFNearbySectionController.m */,
				0E03E2A21B85310400C1FBD7 /* Views */,
				0E03E2961B844D7700C1FBD7 /* Location Manager */,
				0E03E27E1B82EF7600C1FBD7 /* Fetcher */,
			);
			name = "Nearby Section";
			sourceTree = "<group>";
		};
		0EEAF0F61B8229E6000D4232 /* Home */ = {
			isa = PBXGroup;
			children = (
				0E6FAFB31B7D5740000E5A46 /* WMFHomeViewController.h */,
				0E6FAFB41B7D5740000E5A46 /* WMFHomeViewController.m */,
				0E03E2921B84392100C1FBD7 /* WMFHomeSectionController.h */,
				0E03E2971B845F2F00C1FBD7 /* SSSectionedDataSource+WMFSectionConvenience.h */,
				0E03E2981B845F2F00C1FBD7 /* SSSectionedDataSource+WMFSectionConvenience.m */,
				0E9824961B8FF618003F9B84 /* WMFSelfSizingWaterfallCollectionViewLayout.h */,
				0E9824971B8FF618003F9B84 /* WMFSelfSizingWaterfallCollectionViewLayout.m */,
				0E2691031B86BBC0009B8605 /* Related Section */,
				0ED6897C1B8246F400B30427 /* Nearby Section */,
				0E03E2861B83948B00C1FBD7 /* Views */,
			);
			name = Home;
			sourceTree = "<group>";
		};
		0EFB0EF91B31EE2D00D05C08 /* LegacyCoreData */ = {
			isa = PBXGroup;
			children = (
				0EFB0EFA1B31EE2D00D05C08 /* Article.h */,
				0EFB0EFB1B31EE2D00D05C08 /* Article.m */,
				0EFB0EFC1B31EE2D00D05C08 /* ArticleCoreDataObjects.h */,
				0EFB0EFD1B31EE2D00D05C08 /* ArticleData.xcdatamodeld */,
				0EFB0F001B31EE2D00D05C08 /* ArticleDataContextSingleton.h */,
				0EFB0F011B31EE2D00D05C08 /* ArticleDataContextSingleton.m */,
				0EFB0F021B31EE2D00D05C08 /* Categories */,
				0EFB0F091B31EE2D00D05C08 /* DiscoveryContext.h */,
				0EFB0F0A1B31EE2D00D05C08 /* DiscoveryContext.m */,
				0EFB0F0B1B31EE2D00D05C08 /* GalleryImage.h */,
				0EFB0F0C1B31EE2D00D05C08 /* GalleryImage.m */,
				0EFB0F0D1B31EE2D00D05C08 /* History.h */,
				0EFB0F0E1B31EE2D00D05C08 /* History.m */,
				0EFB0F0F1B31EE2D00D05C08 /* Image.h */,
				0EFB0F101B31EE2D00D05C08 /* Image.m */,
				0EFB0F111B31EE2D00D05C08 /* ImageData.h */,
				0EFB0F121B31EE2D00D05C08 /* ImageData.m */,
				0EFB0F131B31EE2D00D05C08 /* Saved.h */,
				0EFB0F141B31EE2D00D05C08 /* Saved.m */,
				0EFB0F151B31EE2D00D05C08 /* Section.h */,
				0EFB0F161B31EE2D00D05C08 /* Section.m */,
				0EFB0F171B31EE2D00D05C08 /* SectionImage.h */,
				0EFB0F181B31EE2D00D05C08 /* SectionImage.m */,
			);
			path = LegacyCoreData;
			sourceTree = SOURCE_ROOT;
		};
		0EFB0F021B31EE2D00D05C08 /* Categories */ = {
			isa = PBXGroup;
			children = (
				0EFB0F031B31EE2D00D05C08 /* NSManagedObject+WMFModelFactory.h */,
				0EFB0F041B31EE2D00D05C08 /* NSManagedObject+WMFModelFactory.m */,
				0EFB0F051B31EE2D00D05C08 /* NSManagedObjectContext+SimpleFetch.h */,
				0EFB0F061B31EE2D00D05C08 /* NSManagedObjectContext+SimpleFetch.m */,
				0EFB0F071B31EE2D00D05C08 /* NSManagedObjectModel+LegacyCoreData.h */,
				0EFB0F081B31EE2D00D05C08 /* NSManagedObjectModel+LegacyCoreData.m */,
			);
			path = Categories;
			sourceTree = "<group>";
		};
		0EFB48071B3BAFE900381F99 /* Article */ = {
			isa = PBXGroup;
			children = (
				0EA35C481B6BB85100D9CFE6 /* WMFArticleContainerViewController.h */,
				BCF7FC9C1B7BA42A00CDFB8C /* WMFArticleContainerViewController_Transitioning.h */,
				0EA35C491B6BB85100D9CFE6 /* WMFArticleContainerViewController.m */,
				0E94AFF41B209882000BC5EA /* WMFArticleViewController.h */,
				0E94AFF51B209882000BC5EA /* WMFArticleViewController.m */,
				BC38634B1B7400E7003A2D38 /* WMFArticleListItemController.h */,
				BC6BFC651B6858250074D0DA /* WMFArticleViewController_Private.h */,
				0E87265C1B8E22B3008EA2AC /* WMFPreviewController.h */,
				0E87265D1B8E22B3008EA2AC /* WMFPreviewController.m */,
				04627C961B91989200414AC6 /* WMFSaveButtonController.h */,
				04627C971B91989200414AC6 /* WMFSaveButtonController.m */,
				0E0377741B4C47D500470BBE /* Table */,
				0E2B06FB1B2D12B300EA2F53 /* Transitions */,
				0E34AC551B45DC9500475A1A /* WMFArticleFetcher.h */,
				0E34AC561B45DC9500475A1A /* WMFArticleFetcher.m */,
				0ECC99F61B68025900004E47 /* WMFArticleRequestSerializer.h */,
				0ECC99EE1B67D43500004E47 /* WMFArticleRequestSerializer.m */,
				0ECC99F01B67DDB600004E47 /* WMFArticleResponseSerializer.h */,
				0ECC99F11B67DDB600004E47 /* WMFArticleResponseSerializer.m */,
				BC38634A1B73EEA4003A2D38 /* WMFArticleContentController.h */,
			);
			name = Article;
			sourceTree = "<group>";
		};
		0EFB48081B3BAFF600381F99 /* Storyboards */ = {
			isa = PBXGroup;
			children = (
				04AEF0EF1B2E87A800EFE858 /* WebViewController.storyboard */,
				04AEF0F31B2E8CA100EFE858 /* SectionEditorViewController.storyboard */,
				042258551B34A29800FDD0C6 /* PreviewAndSaveViewController.storyboard */,
				042258571B34A2C100FDD0C6 /* EditSummaryViewController.storyboard */,
				04AEF0F51B2E8F6300EFE858 /* ReferencesVC.storyboard */,
				04AEF0FA1B2F703700EFE858 /* PrimaryMenuViewController.storyboard */,
				04DA87741B30A03600C948F8 /* LoginViewController.storyboard */,
				04DA876F1B2FF5B200C948F8 /* WMFSettingsViewController.storyboard */,
				04DA87761B30A9D600C948F8 /* AccountCreationViewController.storyboard */,
				04DA87781B30B99300C948F8 /* CaptchaViewController.storyboard */,
				04DA877C1B30D29800C948F8 /* SavedPagesViewController.storyboard */,
				04DA87801B30E0C600C948F8 /* HistoryViewController.storyboard */,
				04016E1B1B3285B700D732FE /* AboutViewController.storyboard */,
				04016E1D1B328E8B00D732FE /* OnboardingViewController.storyboard */,
				04016E1F1B329D4500D732FE /* PageHistoryViewController.storyboard */,
				04661DC71B4346C90045E970 /* WMFArticleViewController.storyboard */,
				045DB3431B9930EB0095940D /* WMFArticleViewLoadingView.xib */,
			);
			name = Storyboards;
			sourceTree = "<group>";
		};
		0EFB48091B3BB01300381F99 /* Style */ = {
			isa = PBXGroup;
			children = (
				0E94AFF91B20A22C000BC5EA /* WMFStyleManager.h */,
				0E94AFFA1B20A22C000BC5EA /* WMFStyleManager.m */,
				046E2B691B31ED94008A99A6 /* UIButton+WMFButton.h */,
				046E2B6A1B31ED94008A99A6 /* UIButton+WMFButton.m */,
				046E2B6D1B3213BE008A99A6 /* UIBarButtonItem+WMFButtonConvenience.h */,
				046E2B6E1B3213BE008A99A6 /* UIBarButtonItem+WMFButtonConvenience.m */,
			);
			name = Style;
			sourceTree = "<group>";
		};
		BC550B081B977C730082F298 /* Cells */ = {
			isa = PBXGroup;
			children = (
				BC550B091B977C9C0082F298 /* WMFSearchResultCell.h */,
				BC550B0A1B977C9D0082F298 /* WMFSearchResultCell.m */,
				BC550B0F1B97949E0082F298 /* WMFSearchResultCell.xib */,
			);
			name = Cells;
			sourceTree = "<group>";
		};
		BC5620A41B6BC3700013FFB0 /* mobileview */ = {
			isa = PBXGroup;
			children = (
				BCD41DDF1B11CC5800231BB1 /* MainPageMobileView.json */,
				BCD41DE01B11CC5800231BB1 /* Obama.json */,
				BC56209C1B6BAB910013FFB0 /* Exoplanet.mobileview.json */,
			);
			name = mobileview;
			sourceTree = "<group>";
		};
		BC628C791B389E2B00B3F85C /* Images */ = {
			isa = PBXGroup;
			children = (
				BCBDC8831B38E441003A6D17 /* WMFImageController.swift */,
				BCBDC8811B38E414003A6D17 /* SDWebImageManager+PromiseKit.swift */,
				BCFDB13F1B3F3D9700F0C9F4 /* WMFImageDownload.swift */,
				BCFDB1411B3F3F7E00F0C9F4 /* WMFImageController+Debug.swift */,
				BCFDB1431B3F3FCB00F0C9F4 /* UIImage+Debug.swift */,
				BC905A121B44815900523DFE /* SDImageCache+PromiseKit.swift */,
				BC8210D11B4EEA190010BF7B /* SDImageCache+WMFPersistentCache.h */,
				BC8210D21B4EEA190010BF7B /* SDImageCache+WMFPersistentCache.m */,
			);
			name = Images;
			sourceTree = "<group>";
		};
		BC69C3101AB0C16B0090B039 /* View Model */ = {
			isa = PBXGroup;
			children = (
				BC69C3121AB0C1FF0090B039 /* WMFImageInfoController.h */,
				BCDB75BC1AB0D3DE0005593F /* WMFImageInfoController_Private.h */,
				BC69C3131AB0C1FF0090B039 /* WMFImageInfoController.m */,
			);
			name = "View Model";
			sourceTree = "<group>";
		};
		BC8309941A7BF935003FC5C7 /* Tests */ = {
			isa = PBXGroup;
			children = (
				BC56209B1B6BA9110013FFB0 /* ReferenceImages_64 */,
				BCD41DDD1B11CC5800231BB1 /* Fixtures */,
				BC7DFCCB1AA4BA8A000035C3 /* WMFCodingStyle.h */,
				BC6FEAE01A9B7EFD00A1D890 /* WMFCodingStyle.m */,
				BCA6764F1AC05FE200A16160 /* Utilities */,
				BCA6764C1AC05FD600A16160 /* Supporting Files */,
				BCB669D11A83F6D300C7B1FE /* MediaWikiKitTests */,
				BC50C3821A83C88F006DC7AF /* WMFJoinedPropertyParametersTests.m */,
				BCB669601A83D7B300C7B1FE /* WMFErrorForApiErrorObjectTests.m */,
				BCA6764A1AC05FAD00A16160 /* NSArray+PredicateTests.m */,
				BCB669751A83F59300C7B1FE /* NSMutableDictionary+MaybeSetTests.m */,
				BCB669FC1A84158200C7B1FE /* CircularBitwiseRotationTests.m */,
				BCB58F7B1A8D0C8E00465627 /* NSArray+BKIndexTests.m */,
				C983151B1AA5205700E25EE1 /* NSString+WMFHTMLParsingTests.m */,
				04F122691ACB822D002FC3B5 /* NSString+FormattedAttributedStringTests.m */,
				BCBDE0AB1AA76EAC006BD29A /* WMFImageURLParsingTests.m */,
				BCB8487A1AAAADF90077EC24 /* WMFMathTests.m */,
				BCDB75C31AB0E8300005593F /* WMFSubstringUtilsTests.m */,
				BC23759D1AB8928600B0BAA8 /* WMFDateFormatterTests.m */,
				BC2375C01ABB14CC00B0BAA8 /* WMFArticleImageInjectionTests.m */,
				BCA9575C1ABE473800B62AE8 /* LegacyCoreDataMigratorTests.m */,
				BC31B2511AB1D9DC008138CA /* WMFImageInfoControllerTests.m */,
				BCE912BC1ACC629B00B74B42 /* NSIndexSet+BKReduceTests.m */,
				BCCED2CF1AE03BE20094EB7E /* MWKSectionListTests.m */,
				BC49B3631AEECFD8009F55BE /* ArticleLoadingTests.m */,
				BC92A7721AFA88D3003C4212 /* MWKSection+WMFSharingTests.m */,
				BCAFC5CF1AFD5E7D004615BA /* MWKArticleExtractionTests.m */,
				BC6BFC601B684EF70074D0DA /* WMFArticleSummaryVisualTests.m */,
				BC5FE5741B1DFF5400273BC0 /* ArticleFetcherTests.m */,
				BC092BA61B19189100093C59 /* MWKSiteInfoFetcherTests.m */,
				BC8210CB1B4EB2390010BF7B /* NSURLExtrasTests.m */,
				BCF1E20B1B4C590F00B10877 /* WMFBackgroundTestManagerTests.swift */,
				BCF1E2111B4C780C00B10877 /* WMFLegacyImageDataMigrationTests.swift */,
				BC6E8B991B5ED0F6003D9A39 /* WMFGeometryTests.m */,
				BC7E4A511B34B53E00EECD8B /* MWKLanguageLinkControllerTests.m */,
				BC905BCF1B60391F0010227E /* MWKLanguageLinkFetcherTests.m */,
				BC725EC91B617E1A00E0A64C /* WMFSafeAssignTests.m */,
				BC725ED11B62DADD00E0A64C /* MWKLanguageLinkResponseSerializerTests.m */,
				0E9008E61B715E2E001A600A /* WMFCollectionViewExtensionTests.m */,
				BC12F2451B7A8EEB0042DB3C /* WMFImageControllerTests.swift */,
				BC3863481B73E056003A2D38 /* NSURL+WMFLinkParsingTests.m */,
				04B501F91B7AF16C007BE332 /* NSArray+WMFExtensionsTests.m */,
				BCF7FC9F1B7BDA4800CDFB8C /* MWKArticleEqualityCheckTests.m */,
				BC3059B31B69416E00AA5703 /* MWKImageFaceDetectionTests.m */,
				0449D1411B83D9370036A9C8 /* NSAttributedString+WMFModifyTests.m */,
				BC7B769D1B84CD2A00774FBC /* UIImageView+MWKImageTests.m */,
				043C69221B8569FA00941051 /* NSAttributedString+WMFTrimTests.m */,
				BC7B769F1B861F7100774FBC /* MWKSectionListHierarchyTests.m */,
				04A1C4FB1B94F10600B47788 /* WMFSaveButtonControllerTests.m */,
<<<<<<< HEAD
				BC7925F51B9F31A9003C9522 /* CLLocation+WMFBearingTests.m */,
=======
				BC550B111B98908E0082F298 /* WMFSearchResultCellVisualTests.m */,
>>>>>>> 54cb1473
			);
			name = Tests;
			path = WikipediaUnitTests;
			sourceTree = "<group>";
		};
		BC86B94C1A9391E200B4C039 /* Views */ = {
			isa = PBXGroup;
			children = (
				08D631F81A69B8CD00D87AD0 /* WMFImageGalleryCollectionViewCell.h */,
				08D631F91A69B8CD00D87AD0 /* WMFImageGalleryCollectionViewCell.m */,
				BCB58F521A894D3E00465627 /* WMFImageGalleryDetailOverlayView.h */,
				BCB58F531A894D3E00465627 /* WMFImageGalleryDetailOverlayView.m */,
				BCB58F581A89747400465627 /* WMFImageGalleryDetailOverlayView.xib */,
			);
			name = Views;
			sourceTree = "<group>";
		};
		BCA6764C1AC05FD600A16160 /* Supporting Files */ = {
			isa = PBXGroup;
			children = (
				BCF1E20E1B4C65B200B10877 /* WikipediaUnitTests-Bridging-Header.h */,
				BCA6764D1AC05FD600A16160 /* Info.plist */,
				BC14F89F1B34B72500860018 /* WikipediaUnitTests-Prefix.pch */,
			);
			path = "Supporting Files";
			sourceTree = "<group>";
		};
		BCA6764F1AC05FE200A16160 /* Utilities */ = {
			isa = PBXGroup;
			children = (
				BCD41E071B11D2ED00231BB1 /* Fixture Utilities */,
				BCD41E081B11D30B00231BB1 /* Persistence Utilities */,
				BCD41E091B11D31700231BB1 /* Custom Matchers */,
				BC7ACB621AB34C9C00791497 /* WMFAsyncTestCase.h */,
				BC7ACB631AB34C9C00791497 /* WMFAsyncTestCase.m */,
				BCEC778D1AC9AEC800D9DDA5 /* MWKImage+AssociationTestUtils.h */,
				BCEC778E1AC9AEC800D9DDA5 /* MWKImage+AssociationTestUtils.m */,
				BCEC77931AC9C74700D9DDA5 /* NSArray+WMFShuffle.h */,
				BCEC77941AC9C74700D9DDA5 /* NSArray+WMFShuffle.m */,
				BC6BF3FD1B19209900362968 /* XCTestCase+WMFLocaleTesting.h */,
				BC6BF3FE1B19209900362968 /* XCTestCase+WMFLocaleTesting.m */,
				BCCE8EB91B4D5DD90009FBBC /* XCTestCase+PromiseKit.swift */,
				BCCE8EBB1B4D7F590009FBBC /* XCTestCase+SwiftDefaults.swift */,
				BC8210D41B4EEF2D0010BF7B /* WMFImageController+Testing.swift */,
				BC6E8B9B1B5ED19A003D9A39 /* XCTAssert+CGGeometry.h */,
				BC3059B71B6948C800AA5703 /* XCTestCase+PromiseKit.h */,
				BC3059B81B6948C800AA5703 /* XCTestCase+PromiseKit.m */,
				043C69241B856C2A00941051 /* XCTestCase+WMFVisualTestConvenience.h */,
				BC550B131B98936F0082F298 /* UIView+VisualTestSizingUtils.h */,
				BC550B141B98936F0082F298 /* UIView+VisualTestSizingUtils.m */,
				043C69251B856C2A00941051 /* XCTestCase+WMFVisualTestConvenience.m */,
				04D2F0CE1B8832FB00E42A76 /* FBSnapshotTestCase+WMFConvenience.h */,
				04D2F0CF1B8832FB00E42A76 /* FBSnapshotTestCase+WMFConvenience.m */,
			);
			path = Utilities;
			sourceTree = "<group>";
		};
		BCB58F401A890D8200465627 /* Categories */ = {
			isa = PBXGroup;
			children = (
				BCA9AEA91B82942000B49320 /* UIImageView+MWKImage.h */,
				BCA9AEAA1B82942000B49320 /* UIImageView+MWKImage.m */,
				BC7B769A1B83D8F300774FBC /* UIImageView+MWKImageInternal.h */,
				BCA9AEAC1B83905D00B49320 /* MWKImage+FaceDetection.h */,
				BCA9AEAD1B83905D00B49320 /* MWKImage+FaceDetection.m */,
				BCB58F421A890D9700465627 /* MWKImageInfo+MWKImageComparison.h */,
				BCB58F431A890D9700465627 /* MWKImageInfo+MWKImageComparison.m */,
			);
			name = Categories;
			sourceTree = "<group>";
		};
		BCB669621A83DB8100C7B1FE /* Serializers */ = {
			isa = PBXGroup;
			children = (
				BCB4987D1B8FA47200BE4769 /* WMFMantleJSONResponseSerializer.h */,
				BCB4987E1B8FA47200BE4769 /* WMFMantleJSONResponseSerializer.m */,
				BC50C3851A83CBDA006DC7AF /* MWKImageInfoResponseSerializer.h */,
				BC50C3861A83CBDA006DC7AF /* MWKImageInfoResponseSerializer.m */,
				BC092BA01B19135700093C59 /* WMFApiJsonResponseSerializer.h */,
				BC092BA11B19135700093C59 /* WMFApiJsonResponseSerializer.m */,
				BCE6EE111B2629ED00AF603B /* MWKLanguageLinkResponseSerializer.h */,
				BCE6EE121B2629ED00AF603B /* MWKLanguageLinkResponseSerializer.m */,
				BC6DEB231B8FA3B90016A3CE /* Serializers */,
				BC6DEB241B8FA3B90016A3CE /* Serializers */,
			);
			name = Serializers;
			sourceTree = "<group>";
		};
		BCB6697C1A83F6C300C7B1FE /* Metadata classes */ = {
			isa = PBXGroup;
			children = (
				BCB669781A83F6C300C7B1FE /* MWKSite.h */,
				BCB669791A83F6C300C7B1FE /* MWKSite.m */,
				BCB6697A1A83F6C300C7B1FE /* MWKTitle.h */,
				BCB6697B1A83F6C300C7B1FE /* MWKTitle.m */,
				BC7925EB1B9A7C5A003C9522 /* MWKTitleAssociated.h */,
			);
			name = "Metadata classes";
			sourceTree = "<group>";
		};
		BCB669951A83F6C300C7B1FE /* Data classes */ = {
			isa = PBXGroup;
			children = (
				BCB6697D1A83F6C300C7B1FE /* MWKDataObject.h */,
				BCB6697E1A83F6C300C7B1FE /* MWKDataObject.m */,
				0E869F101B56B83F002604C3 /* MWKList.h */,
				0E869F111B56B83F002604C3 /* MWKList.m */,
				BCB6697F1A83F6C300C7B1FE /* MWKSiteDataObject.h */,
				BCB669801A83F6C300C7B1FE /* MWKSiteDataObject.m */,
				BCB669811A83F6C300C7B1FE /* MWKUser.h */,
				BCB669821A83F6C300C7B1FE /* MWKUser.m */,
				BCB669831A83F6C300C7B1FE /* MWKSection.h */,
				BCB669841A83F6C300C7B1FE /* MWKSection.m */,
				BCB669851A83F6C300C7B1FE /* MWKImage.h */,
				BCB669861A83F6C300C7B1FE /* MWKImage.m */,
				BCB669871A83F6C300C7B1FE /* MWKProtectionStatus.h */,
				BCB669881A83F6C300C7B1FE /* MWKProtectionStatus.m */,
				BCB58F611A8A9F1000465627 /* MWKLicense.h */,
				BCB58F621A8A9F1000465627 /* MWKLicense.m */,
				BC092B9A1B18F8D700093C59 /* MWKSiteInfo.h */,
				BC092B9B1B18F8D700093C59 /* MWKSiteInfo.m */,
				BCE6EE0E1B2619E900AF603B /* MWKLanguageLink.h */,
				BCE6EE0F1B2619E900AF603B /* MWKLanguageLink.m */,
				0EAAAFCA1B43302300E65A95 /* Recent Searches */,
				0EAAAFC91B43301C00E65A95 /* History */,
				0EAAAFC81B43301500E65A95 /* Saved Pages */,
			);
			name = "Data classes";
			sourceTree = "<group>";
		};
		BCB669A21A83F6C300C7B1FE /* Data i/o */ = {
			isa = PBXGroup;
			children = (
				BCB669961A83F6C300C7B1FE /* MWKImageInfo.h */,
				BCB669971A83F6C300C7B1FE /* MWKImageInfo.m */,
				BCB669981A83F6C300C7B1FE /* MWKDataStore.h */,
				BCB669991A83F6C300C7B1FE /* MWKDataStore.m */,
				BCB6699A1A83F6C300C7B1FE /* MWKArticle.h */,
				BCB6699B1A83F6C300C7B1FE /* MWKArticle.m */,
				0E5F285E1B6719AF008885A2 /* MWKArticlePreview.h */,
				0E5F285F1B6719AF008885A2 /* MWKArticlePreview.m */,
				0EB101C61B69C8E1001BE1FB /* MWKSectionMetaData.h */,
				0EB101C71B69C8E1001BE1FB /* MWKSectionMetaData.m */,
				BCB6699C1A83F6C300C7B1FE /* MWKUserDataStore.h */,
				BCB6699D1A83F6C300C7B1FE /* MWKUserDataStore.m */,
				BCB6699E1A83F6C300C7B1FE /* MWKImageList.h */,
				BCB6699F1A83F6C300C7B1FE /* MWKImageList.m */,
				BCB669A01A83F6C300C7B1FE /* MWKSectionList.h */,
				BCCED2D21AE041BD0094EB7E /* MWKSectionList_Private.h */,
				BCB669A11A83F6C300C7B1FE /* MWKSectionList.m */,
				BC5FA1801B738DFB005BE5BA /* MWKCitation.h */,
				BC5FA1811B738DFB005BE5BA /* MWKCitation.m */,
				0E43C3191B87830200C58861 /* MWKSearchResult.h */,
				0E43C31A1B87830200C58861 /* MWKSearchResult.m */,
				0ED689791B82422C00B30427 /* MWKLocationSearchResult.h */,
				0ED6897A1B82422C00B30427 /* MWKLocationSearchResult.m */,
				BCB498801B8FA7D800BE4769 /* MWKRelatedSearchResult.h */,
				BCB498811B8FA7D800BE4769 /* MWKRelatedSearchResult.m */,
			);
			name = "Data i/o";
			sourceTree = "<group>";
		};
		BCB669A31A83F6C300C7B1FE /* MediaWikiKit */ = {
			isa = PBXGroup;
			children = (
				BCB58F401A890D8200465627 /* Categories */,
				BCB669771A83F6C300C7B1FE /* MediaWikiKit.h */,
				BCB6697C1A83F6C300C7B1FE /* Metadata classes */,
				BCB669951A83F6C300C7B1FE /* Data classes */,
				BCB669A21A83F6C300C7B1FE /* Data i/o */,
			);
			name = MediaWikiKit;
			path = MediaWikiKit/MediaWikiKit;
			sourceTree = "<group>";
		};
		BCB669D11A83F6D300C7B1FE /* MediaWikiKitTests */ = {
			isa = PBXGroup;
			children = (
				BCB669BA1A83F6D300C7B1FE /* MWKTestCase.h */,
				BCB669BB1A83F6D300C7B1FE /* MWKTestCase.m */,
				BCB669BC1A83F6D300C7B1FE /* MWKArticleStoreTestCase.h */,
				BCB669BD1A83F6D300C7B1FE /* MWKArticleStoreTestCase.m */,
				BCB669C91A83F6D300C7B1FE /* MWKSiteTests.m */,
				BCB669CA1A83F6D300C7B1FE /* MWKTitleTests.m */,
				BCB669CB1A83F6D300C7B1FE /* MWKUserTests.m */,
				BCB669CC1A83F6D300C7B1FE /* MWKProtectionStatusTests.m */,
				BCB669CD1A83F6D300C7B1FE /* MWKDataStorePathTests.m */,
				BCB669CE1A83F6D300C7B1FE /* MWKDataStoreStorageTests.m */,
				BCB669CF1A83F6D300C7B1FE /* MWKImageStorageTests.m */,
				BCB669D01A83F6D300C7B1FE /* MWKHistoryListTests.m */,
				0E869F131B58228D002604C3 /* MWKListTests.m */,
				BCB66A0F1A851C9B00C7B1FE /* MWKImageListTests.m */,
				BCB58F7D1A8D1B8400465627 /* MWKImageInfo+MWKImageComparisonTests.m */,
				BCFE02691B41ABB5003752B7 /* MWKHistoryListCorruptDataTests.m */,
				BCFE026E1B41B482003752B7 /* MWKSavedPageListCorruptDataTests.m */,
				BCFE02771B41FA12003752B7 /* MWKHistoryListPerformanceTests.m */,
				BC725ECB1B6182C800E0A64C /* MWKSavedPageListTests.m */,
			);
			name = MediaWikiKitTests;
			path = ../MediaWikiKit/MediaWikiKitTests;
			sourceTree = "<group>";
		};
		BCD41DDD1B11CC5800231BB1 /* Fixtures */ = {
			isa = PBXGroup;
			children = (
				BCF8DCA71B7009B100149C26 /* MobileView */,
				BC5620A41B6BC3700013FFB0 /* mobileview */,
				BC8210D61B4F048F0010BF7B /* Barack_Obama */,
				BC5620921B6970EE0013FFB0 /* 640px-President_Barack_Obama.jpg */,
				BCD41DDE1B11CC5800231BB1 /* golden-gate.jpg */,
				BCD41DE11B11CC5800231BB1 /* organization-anon.json */,
				BCD41DE21B11CC5800231BB1 /* protection-empty.json */,
				BCD41DE31B11CC5800231BB1 /* protection-obama.json */,
				BCD41DE41B11CC5800231BB1 /* section0.json */,
				BCD41DE51B11CC5800231BB1 /* section1-end.json */,
				BCD41DE61B11CC5800231BB1 /* TemplateIcon2x.png */,
				BCD41DE71B11CC5800231BB1 /* test-notes.txt */,
				BCD41DE81B11CC5800231BB1 /* user-anon.json */,
				BCD41DE91B11CC5800231BB1 /* user-loggedin.json */,
				BC5FE56F1B1DF02900273BC0 /* ENWikiSiteInfo.json */,
				BC5FE5711B1DF38A00273BC0 /* NOWikiSiteInfo.json */,
				BC8210CE1B4EE3F30010BF7B /* ArticleWithoutImages.dataexport.json */,
			);
			path = Fixtures;
			sourceTree = "<group>";
		};
		BCD41E071B11D2ED00231BB1 /* Fixture Utilities */ = {
			isa = PBXGroup;
			children = (
				BC282E271AE7FBB1005A5277 /* WMFTestFixtureUtilities.h */,
				BCD41DFD1B11D17100231BB1 /* XCTestCase+MWKFixtures.h */,
				BCD41DFE1B11D17100231BB1 /* XCTestCase+MWKFixtures.m */,
				BCA676511AC05FE200A16160 /* NSBundle+TestAssets.h */,
				BCA676521AC05FE200A16160 /* NSBundle+TestAssets.m */,
				BCA676531AC05FE200A16160 /* XCTestCase+WMFBundleConvenience.h */,
				BCA676541AC05FE200A16160 /* XCTestCase+WMFBundleConvenience.m */,
			);
			name = "Fixture Utilities";
			sourceTree = "<group>";
		};
		BCD41E081B11D30B00231BB1 /* Persistence Utilities */ = {
			isa = PBXGroup;
			children = (
				BCAFC5EB1B02490A004615BA /* WMFRandomFileUtilities.h */,
				BCAFC5EC1B02490A004615BA /* WMFRandomFileUtilities.m */,
				BCA676581AC0600500A16160 /* MWKDataStore+TemporaryDataStore.h */,
				BCA676591AC0600500A16160 /* MWKDataStore+TemporaryDataStore.m */,
				BCB3AE841AC11320004AD205 /* NSPersistentStoreCoordinator+WMFTempCoordinator.h */,
				BCB3AE851AC11320004AD205 /* NSPersistentStoreCoordinator+WMFTempCoordinator.m */,
				BCB3AE881AC11458004AD205 /* NSManagedObjectContext+WMFTempContext.h */,
				BCB3AE891AC11458004AD205 /* NSManagedObjectContext+WMFTempContext.m */,
			);
			name = "Persistence Utilities";
			sourceTree = "<group>";
		};
		BCD41E091B11D31700231BB1 /* Custom Matchers */ = {
			isa = PBXGroup;
			children = (
				BCEC77901AC9B6AD00D9DDA5 /* HCIsCollectionContainingInAnyOrder+WMFCollectionMatcherUtils.h */,
				BCEC77911AC9B6AD00D9DDA5 /* HCIsCollectionContainingInAnyOrder+WMFCollectionMatcherUtils.m */,
			);
			name = "Custom Matchers";
			sourceTree = "<group>";
		};
		BCE24FD31B0CF0C7003F054B /* Legacy Data Migration */ = {
			isa = PBXGroup;
			children = (
				BCE24FD41B0CF0C7003F054B /* LegacyCoreDataMigrator.h */,
				BCE24FD51B0CF0C7003F054B /* LegacyCoreDataMigrator.m */,
				BCE24FD61B0CF0C7003F054B /* LegacyCoreDataMigrator_Private.h */,
				BCE24FD71B0CF0C7003F054B /* LegacyDataMigrator.h */,
				BCE24FD81B0CF0C7003F054B /* LegacyDataMigrator.m */,
				BCE24FD91B0CF0C7003F054B /* LegacyPhoneGapDataMigrator.h */,
				BCE24FDA1B0CF0C7003F054B /* LegacyPhoneGapDataMigrator.m */,
				BCE24FDB1B0CF0C7003F054B /* SQLiteHelper.h */,
				BCE24FDC1B0CF0C7003F054B /* SQLiteHelper.m */,
				BC32A1D81B4B1B8A00A286DE /* WMFLegacyImageDataMigration.swift */,
			);
			name = "Legacy Data Migration";
			path = "Wikipedia/Legacy Data Migration";
			sourceTree = SOURCE_ROOT;
		};
		C42D94811A937DE000A4871A /* Custom Views */ = {
			isa = PBXGroup;
			children = (
				04D686E81AB2949C0009B44A /* MenuButton.h */,
				04D686E91AB2949C0009B44A /* MenuButton.m */,
				04D686EA1AB2949C0009B44A /* MenuLabel.h */,
				04D686EB1AB2949C0009B44A /* MenuLabel.m */,
				04D686EC1AB2949C0009B44A /* PaddedLabel.h */,
				04D686ED1AB2949C0009B44A /* PaddedLabel.m */,
				04D686EE1AB2949C0009B44A /* TabularScrollView.h */,
				04D686EF1AB2949C0009B44A /* TabularScrollView.m */,
				04D686F01AB2949C0009B44A /* WikiGlyphButton.h */,
				04D686F11AB2949C0009B44A /* WikiGlyphButton.m */,
				04D686F21AB2949C0009B44A /* WikiGlyphLabel.h */,
				04D686F31AB2949C0009B44A /* WikiGlyphLabel.m */,
				C42D94821A937DE000A4871A /* WMFBorderButton.h */,
				C42D94831A937DE000A4871A /* WMFBorderButton.m */,
				040D83571AB0ECFD000896D5 /* WMFCenteredPathView.h */,
				040D83581AB0ECFD000896D5 /* WMFCenteredPathView.m */,
				C963358F1AA92AAC00A1EB2C /* WMFCrashAlertView.h */,
				C96335901AA92AAC00A1EB2C /* WMFCrashAlertView.m */,
				C42D94841A937DE000A4871A /* WMFProgressLineView.h */,
				C42D94851A937DE000A4871A /* WMFProgressLineView.m */,
				0480AE9E1AA4F4DA00A9950C /* WMFIntrinsicContentSizeAwareTableView.h */,
				0480AE9F1AA4F4DA00A9950C /* WMFIntrinsicContentSizeAwareTableView.m */,
				BCA96E711AAA354D009A61FA /* WMFGradientView.h */,
				BCA96E721AAA354D009A61FA /* WMFGradientView.m */,
				BC505EE91B59461400537006 /* WMFCollectionViewPageLayout.h */,
				BC505EEA1B59461400537006 /* WMFCollectionViewPageLayout.m */,
				BC505EEC1B594B5700537006 /* WMFImageCollectionViewCell.h */,
				BC505EED1B594B5700537006 /* WMFImageCollectionViewCell.m */,
				BC505EF51B59643400537006 /* WMFPageCollectionViewController.h */,
				BC505EF61B59643400537006 /* WMFPageCollectionViewController.m */,
			);
			path = "Custom Views";
			sourceTree = "<group>";
		};
		C9180EC118AED30C006C1DCA /* mw-utils */ = {
			isa = PBXGroup;
			children = (
				0EFB0EF81B31ECCB00D05C08 /* WMFGCDHelpers.h */,
				C9180EC218AED30C006C1DCA /* WikipediaAppUtils.h */,
				C9180EC318AED30C006C1DCA /* WikipediaAppUtils.m */,
				BC7DFCD41AA4E5FE000035C3 /* WMFImageURLParsing.h */,
				BC7DFCD51AA4E5FE000035C3 /* WMFImageURLParsing.m */,
				BCB848761AAAABF80077EC24 /* WMFMath.h */,
				BCB848771AAAABF80077EC24 /* WMFMath.m */,
				BCDB75BD1AB0DFC40005593F /* WMFRangeUtils.h */,
				BCDA2F411B17A02A002FEB6A /* WMFComparison.h */,
				BCDA2F421B17A056002FEB6A /* WMFHashing.h */,
				BC7A4A231B17B3510003E73E /* NSObjectUtilities.h */,
				BC092B971B18E8AF00093C59 /* NSString+WMFPageUtilities.h */,
				BC092B951B18E89200093C59 /* NSString+WMFPageUtilities.m */,
				BC7E4A491B34A26A00EECD8B /* WMFLogging.h */,
				BC725EC81B61255400E0A64C /* WMFOutParamUtils.h */,
				BC3863581B77EAC1003A2D38 /* WMFLogFormatter.h */,
				BCF7FC9A1B7B9ADE00CDFB8C /* WMFLogFormatter.m */,
			);
			path = "mw-utils";
			sourceTree = "<group>";
		};
		C98990311A699DA100AF44FC /* ShareCard */ = {
			isa = PBXGroup;
			children = (
				BC92A76E1AFA83D2003C4212 /* WMFSharing.h */,
				C98990321A699DE000AF44FC /* WMFShareCardViewController.h */,
				C98990331A699DE000AF44FC /* WMFShareCardViewController.m */,
				C91A86F21A8BCB680088A801 /* WMFShareCardImageContainer.h */,
				C91A86F31A8BCB680088A801 /* WMFShareCardImageContainer.m */,
				C90799B81A8564C60044E13C /* WMFShareOptionsViewController.h */,
				C90799B91A8564C60044E13C /* WMFShareOptionsViewController.m */,
				C97972791A731EAA00C6ED7A /* ShareOptions.xib */,
				C979727B1A731F2D00C6ED7A /* WMFShareOptionsView.h */,
				C979727C1A731F2D00C6ED7A /* WMFShareOptionsView.m */,
				C98990351A699DFB00AF44FC /* ShareCard.xib */,
				042258501B33EAD400FDD0C6 /* ShareMenuSavePageActivity.h */,
				042258511B33EAD400FDD0C6 /* ShareMenuSavePageActivity.m */,
			);
			name = ShareCard;
			sourceTree = "<group>";
		};
		D401C2B71A659DD600D4D127 /* DataMigration */ = {
			isa = PBXGroup;
			children = (
				D401C2BD1A659E5000D4D127 /* DataMigrationProgressViewController.h */,
				D401C2BE1A659E5000D4D127 /* DataMigrationProgressViewController.m */,
				D401C2BF1A659E5000D4D127 /* DataMigrationProgressViewController.xib */,
			);
			name = DataMigration;
			sourceTree = "<group>";
		};
		D499142C181D51DE00E6073C = {
			isa = PBXGroup;
			children = (
				D499143E181D51DE00E6073C /* Wikipedia */,
				0EFB0EF91B31EE2D00D05C08 /* LegacyCoreData */,
				BCB669A31A83F6C300C7B1FE /* MediaWikiKit */,
				0E366B431B2F614E00ABFB86 /* PromiseKit */,
				04E9A78218F73C7200F7ECF7 /* www */,
				D4991453181D51DE00E6073C /* Images.xcassets */,
				0E36C2281AE0B5BD00C58CFF /* SourceIcons.xcassets */,
				BC8309941A7BF935003FC5C7 /* Tests */,
				D4991437181D51DE00E6073C /* Frameworks */,
				D4991436181D51DE00E6073C /* Products */,
				EC30571054CC4DC4EE743503 /* Pods */,
			);
			sourceTree = "<group>";
		};
		D4991436181D51DE00E6073C /* Products */ = {
			isa = PBXGroup;
			children = (
				D4991435181D51DE00E6073C /* Wikipedia Debug.app */,
				BC4273521A7C736800068882 /* WikipediaUnitTests.xctest */,
			);
			name = Products;
			sourceTree = "<group>";
		};
		D4991437181D51DE00E6073C /* Frameworks */ = {
			isa = PBXGroup;
			children = (
				04649CA619F72B360071E8FA /* libPods.a */,
				041EFC361996A1F800B2CB28 /* MapKit.framework */,
				D4E8A8A819085CEA00DA4765 /* libsqlite3.dylib */,
				04D34DB11863D39000610A87 /* libxml2.dylib */,
				040E5C4E184566F4007AFE6F /* CoreData.framework */,
				D4991438181D51DE00E6073C /* Foundation.framework */,
				D499143A181D51DE00E6073C /* CoreGraphics.framework */,
				D499143C181D51DE00E6073C /* UIKit.framework */,
				D499145A181D51DF00E6073C /* XCTest.framework */,
				D82982ED992F47428037BDF2 /* libPods.a */,
				8CE61C6963F825760822A28A /* libPods-WikipediaUnitTests.a */,
			);
			name = Frameworks;
			sourceTree = "<group>";
		};
		D499143E181D51DE00E6073C /* Wikipedia */ = {
			isa = PBXGroup;
			children = (
				D4BC22B3181E9E6300CAC673 /* empty.png */,
				0EFB0EF71B31ECCB00D05C08 /* Global.h */,
				0E88F9211B4ED2AB00205C99 /* WMFBlockDefinitions.h */,
				BCD41DD41B1079A600231BB1 /* Wikipedia-Bridging-Header.h */,
				D4991447181D51DE00E6073C /* AppDelegate.h */,
				D4991448181D51DE00E6073C /* AppDelegate.m */,
				0E94AFE81B2096D5000BC5EA /* UI-V5 */,
				D46CD8C018A1AC4F0042959E /* InfoPlist.strings */,
				D46CD8C218A1AC4F0042959E /* Localizable.strings */,
				BCF012321AD2FA38008D3675 /* assets */,
				04272E771940EEBC00CC682F /* AssetsFile */,
				040D835B1AB0EE14000896D5 /* C Functions */,
				C42D94811A937DE000A4871A /* Custom Views */,
				04D686CB1AB291DE0009B44A /* Custom Objects */,
				BCE24FD31B0CF0C7003F054B /* Legacy Data Migration */,
				04C43AB7183442FC006C643B /* Categories */,
				04292FFB185FC026002A13FC /* Defines */,
				D4B0ADFF19365F4600F0AC90 /* EventLogging */,
				0442F57C1900718600F55DF9 /* Fonts */,
				0493C2C91952373100EBB973 /* Housekeeping */,
				BC628C791B389E2B00B3F85C /* Images */,
				0463639518A844380049EE4F /* Keychain */,
				0487041519F824D700B7D307 /* Networking */,
				04616DF71AE7060C00815BCE /* Protocols */,
				0447866C1852B5010050563B /* Session */,
				04C43AB0183441A4006C643B /* View Controllers */,
				D499143F181D51DE00E6073C /* Supporting Files */,
				04C43AA818344131006C643B /* mw-bridge */,
				04C43A9F183440C1006C643B /* mw-network */,
				D4EE00BB182445670090790F /* mw-support */,
				C9180EC118AED30C006C1DCA /* mw-utils */,
				049566BF18F5F4CB0058EA12 /* Zero */,
			);
			path = Wikipedia;
			sourceTree = "<group>";
		};
		D499143F181D51DE00E6073C /* Supporting Files */ = {
			isa = PBXGroup;
			children = (
				D4991440181D51DE00E6073C /* Wikipedia-Info.plist */,
				D4991444181D51DE00E6073C /* main.m */,
				D4991446181D51DE00E6073C /* Wikipedia-Prefix.pch */,
			);
			name = "Supporting Files";
			sourceTree = "<group>";
		};
		D49B2ECF196C684F002F035D /* PullToRefresh */ = {
			isa = PBXGroup;
			children = (
				D49B2ED0196C687C002F035D /* PullToRefreshViewController.h */,
				D49B2ED1196C687C002F035D /* PullToRefreshViewController.m */,
			);
			name = PullToRefresh;
			sourceTree = "<group>";
		};
		D4B0ADFF19365F4600F0AC90 /* EventLogging */ = {
			isa = PBXGroup;
			children = (
				04C9509B19EF02980013F3C0 /* EventLogger.h */,
				04C9509C19EF02980013F3C0 /* EventLogger.m */,
				D4B0AE0019365F7C00F0AC90 /* EventLoggingFunnel.h */,
				D4B0AE0119365F7C00F0AC90 /* EventLoggingFunnel.m */,
				D4B0AE031936604700F0AC90 /* EditFunnel.h */,
				D4B0AE041936604700F0AC90 /* EditFunnel.m */,
				D4B0AE0619366A0A00F0AC90 /* CreateAccountFunnel.h */,
				D4B0AE0719366A0A00F0AC90 /* CreateAccountFunnel.m */,
				D4B0AE0919366A2C00F0AC90 /* ReadingActionFunnel.h */,
				D4B0AE0A19366A2C00F0AC90 /* ReadingActionFunnel.m */,
				D4B0AE0C19366A5400F0AC90 /* LoginFunnel.h */,
				D4B0AE0D19366A5400F0AC90 /* LoginFunnel.m */,
				D4F277F9194235A00032BA38 /* ProtectedEditAttemptFunnel.h */,
				D4F277FA194235A00032BA38 /* ProtectedEditAttemptFunnel.m */,
				D4F277FC194235B50032BA38 /* ToCInteractionFunnel.h */,
				D4F277FD194235B50032BA38 /* ToCInteractionFunnel.m */,
				D47BF5D2197870390067C3BC /* SavedPagesFunnel.h */,
				D47BF5D3197870390067C3BC /* SavedPagesFunnel.m */,
				C913C89A1A94019A00BEEAF0 /* WMFSuggestedPagesFunnel.h */,
				C913C89B1A94019A00BEEAF0 /* WMFSuggestedPagesFunnel.m */,
				0EE7687F1AFD25CC00A5D046 /* WMFSearchFunnel.h */,
				0EE768801AFD25CC00A5D046 /* WMFSearchFunnel.m */,
				C94BE3EC1A8169ED00F2105B /* WMFShareFunnel.h */,
				C94BE3ED1A8169ED00F2105B /* WMFShareFunnel.m */,
				0E869F491B5FDD24002604C3 /* WMFHamburgerMenuFunnel.h */,
				0E869F4A1B5FDD24002604C3 /* WMFHamburgerMenuFunnel.m */,
			);
			name = EventLogging;
			sourceTree = "<group>";
		};
		D4EE00BB182445670090790F /* mw-support */ = {
			isa = PBXGroup;
			children = (
				D474CC12182AE07C002BDE45 /* WikipediaApp.h */,
				D42E75E918D11237002EA7E5 /* MWLanguageInfo.h */,
				D42E75EA18D11237002EA7E5 /* MWLanguageInfo.m */,
			);
			name = "mw-support";
			sourceTree = "<group>";
		};
		EC30571054CC4DC4EE743503 /* Pods */ = {
			isa = PBXGroup;
			children = (
				EDA528BC357952A7D914F8E0 /* Pods.debug.xcconfig */,
				357504E50DA104E39C6ACFEB /* Pods.release.xcconfig */,
				DC96DA4AAD521D734849D20F /* Pods-WikipediaUnitTests.debug.xcconfig */,
				17A2F22335C5256576CEDBDD /* Pods-WikipediaUnitTests.release.xcconfig */,
				C7C26C8CB2ECA7439FB76EAE /* Pods.alpha.xcconfig */,
				08F646F7D0488CE3C6D6A763 /* Pods.beta.xcconfig */,
				1BC5FB470144D2C10C55A037 /* Pods-WikipediaUnitTests.alpha.xcconfig */,
				429C152FC8B093B59D18CAD3 /* Pods-WikipediaUnitTests.beta.xcconfig */,
				644C62F6A8B8E2ED7DFA53D5 /* Pods.adhoc.xcconfig */,
				59CB2F41D52F438BED356EF4 /* Pods-WikipediaUnitTests.adhoc.xcconfig */,
			);
			name = Pods;
			sourceTree = "<group>";
		};
/* End PBXGroup section */

/* Begin PBXNativeTarget section */
		BC4273511A7C736800068882 /* WikipediaUnitTests */ = {
			isa = PBXNativeTarget;
			buildConfigurationList = BC42735A1A7C736800068882 /* Build configuration list for PBXNativeTarget "WikipediaUnitTests" */;
			buildPhases = (
				B29DA021E0C2F3461F2CD2D8 /* Check Pods Manifest.lock */,
				BC42734E1A7C736800068882 /* Sources */,
				BC42734F1A7C736800068882 /* Frameworks */,
				BC4273501A7C736800068882 /* Resources */,
				3E12E9E666E87AE6E3CA45E3 /* Copy Pods Resources */,
			);
			buildRules = (
			);
			dependencies = (
				BCBDE0AE1AA76F19006BD29A /* PBXTargetDependency */,
			);
			name = WikipediaUnitTests;
			productName = WikipediaUnitTests;
			productReference = BC4273521A7C736800068882 /* WikipediaUnitTests.xctest */;
			productType = "com.apple.product-type.bundle.unit-test";
		};
		D4991434181D51DE00E6073C /* Wikipedia */ = {
			isa = PBXNativeTarget;
			buildConfigurationList = D499146A181D51DF00E6073C /* Build configuration list for PBXNativeTarget "Wikipedia" */;
			buildPhases = (
				F33F4F6424C55FEF072D1A81 /* Check Pods Manifest.lock */,
				D4991431181D51DE00E6073C /* Sources */,
				D4991432181D51DE00E6073C /* Frameworks */,
				D4C16A621970946900CD91AD /* update-storyboard-strings */,
				D4C16A631970949A00CD91AD /* update-qqq */,
				0EB312441ACB96C300C7F7A6 /* Process Icons */,
				D4991433181D51DE00E6073C /* Resources */,
				45FA417DEEAE18B42A662320 /* Copy Pods Resources */,
				BC44DB9E1B161839008FCD0C /* Modify App Info.plist */,
			);
			buildRules = (
			);
			dependencies = (
			);
			name = Wikipedia;
			productName = "Wikipedia-iOS";
			productReference = D4991435181D51DE00E6073C /* Wikipedia Debug.app */;
			productType = "com.apple.product-type.application";
		};
/* End PBXNativeTarget section */

/* Begin PBXProject section */
		D499142D181D51DE00E6073C /* Project object */ = {
			isa = PBXProject;
			attributes = {
				LastSwiftUpdateCheck = 0700;
				LastUpgradeCheck = 0600;
				ORGANIZATIONNAME = "Wikimedia Foundation";
				TargetAttributes = {
					BC4273511A7C736800068882 = {
						CreatedOnToolsVersion = 6.1.1;
						TestTargetID = D4991434181D51DE00E6073C;
					};
					D4991434181D51DE00E6073C = {
						DevelopmentTeam = AKK7J2GV64;
					};
				};
			};
			buildConfigurationList = D4991430181D51DE00E6073C /* Build configuration list for PBXProject "Wikipedia" */;
			compatibilityVersion = "Xcode 3.2";
			developmentRegion = English;
			hasScannedForEncodings = 0;
			knownRegions = (
				en,
				Base,
				fr,
				ru,
				fi,
				ar,
				ast,
				az,
				bcl,
				bn,
				br,
				ca,
				ce,
				de,
				dsb,
				"en-gb",
				eo,
				es,
				fa,
				gl,
				gu,
				haw,
				he,
				hi,
				hsb,
				hu,
				hy,
				it,
				ja,
				ko,
				krc,
				lb,
				lt,
				mg,
				mk,
				ml,
				mr,
				ms,
				nl,
				oc,
				pl,
				ps,
				pt,
				ro,
				sco,
				si,
				sk,
				"sr-ec",
				sv,
				ta,
				te,
				tr,
				uk,
				vi,
				yi,
				"zh-hans",
				"zh-hant",
				da,
				diq,
				fo,
				frp,
				hrx,
				id,
				kn,
				ne,
				or,
				"pt-br",
				"tg-cyrl",
				th,
				bik,
				zza,
				tg,
				qqq,
				av,
				bto,
				cs,
			);
			mainGroup = D499142C181D51DE00E6073C;
			productRefGroup = D4991436181D51DE00E6073C /* Products */;
			projectDirPath = "";
			projectRoot = "";
			targets = (
				D4991434181D51DE00E6073C /* Wikipedia */,
				BC4273511A7C736800068882 /* WikipediaUnitTests */,
			);
		};
/* End PBXProject section */

/* Begin PBXResourcesBuildPhase section */
		BC4273501A7C736800068882 /* Resources */ = {
			isa = PBXResourcesBuildPhase;
			buildActionMask = 2147483647;
			files = (
				BC56209D1B6BAB910013FFB0 /* Exoplanet.mobileview.json in Resources */,
				BCCEC1251B1F68CF00A8B522 /* protection-empty.json in Resources */,
				BCCEC1261B1F68CF00A8B522 /* protection-obama.json in Resources */,
				BCCEC1221B1F68CF00A8B522 /* MainPageMobileView.json in Resources */,
				BCCEC1211B1F68CF00A8B522 /* golden-gate.jpg in Resources */,
				BCCEC1281B1F68CF00A8B522 /* section1-end.json in Resources */,
				BCCEC1291B1F68CF00A8B522 /* TemplateIcon2x.png in Resources */,
				BC8210D01B4EE3FA0010BF7B /* ArticleWithoutImages.dataexport.json in Resources */,
				BCCEC12B1B1F68CF00A8B522 /* user-anon.json in Resources */,
				BCCEC1231B1F68CF00A8B522 /* Obama.json in Resources */,
				BCCEC1241B1F68CF00A8B522 /* organization-anon.json in Resources */,
				BCD41DF61B11CC5E00231BB1 /* user-loggedin.json in Resources */,
				BCCEC12A1B1F68CF00A8B522 /* test-notes.txt in Resources */,
				BC5620931B6970EE0013FFB0 /* 640px-President_Barack_Obama.jpg in Resources */,
				BCCEC1271B1F68CF00A8B522 /* section0.json in Resources */,
				BC5FE5721B1DF38A00273BC0 /* NOWikiSiteInfo.json in Resources */,
				BC5FE5701B1DF02900273BC0 /* ENWikiSiteInfo.json in Resources */,
				BC8210D71B4F048F0010BF7B /* Barack_Obama in Resources */,
				BCF8DCA81B7009B100149C26 /* MobileView in Resources */,
			);
			runOnlyForDeploymentPostprocessing = 0;
		};
		D4991433181D51DE00E6073C /* Resources */ = {
			isa = PBXResourcesBuildPhase;
			buildActionMask = 2147483647;
			files = (
				D46CD8C418A1AC4F0042959E /* InfoPlist.strings in Resources */,
				04661DC81B4346C90045E970 /* WMFArticleViewController.storyboard in Resources */,
				041E32391B72AB9A001D0E28 /* WMFSectionHeader.xib in Resources */,
				D46CD8C518A1AC4F0042959E /* Localizable.strings in Resources */,
				04016E1C1B3285B700D732FE /* AboutViewController.storyboard in Resources */,
				04DA87771B30A9D600C948F8 /* AccountCreationViewController.storyboard in Resources */,
				04DA87811B30E0C600C948F8 /* HistoryViewController.storyboard in Resources */,
				04AEF0F41B2E8CA100EFE858 /* SectionEditorViewController.storyboard in Resources */,
				D401C2C11A659E5000D4D127 /* DataMigrationProgressViewController.xib in Resources */,
				04478631185145090050563B /* HistoryResultPrototypeView.xib in Resources */,
				04016E1E1B328E8B00D732FE /* OnboardingViewController.storyboard in Resources */,
				BC550B101B97949E0082F298 /* WMFSearchResultCell.xib in Resources */,
				C98990361A699DFB00AF44FC /* ShareCard.xib in Resources */,
				0493C2D419526A0100EBB973 /* WikiFont-Glyphs.ttf in Resources */,
				04F27B7618FE0F2E00EDD838 /* PageHistoryResultPrototypeView.xib in Resources */,
				0E03E2A71B8574F800C1FBD7 /* WMFHomeSectionHeader.xib in Resources */,
				04016E201B329D4500D732FE /* PageHistoryViewController.storyboard in Resources */,
				04AEF0F01B2E87A800EFE858 /* WebViewController.storyboard in Resources */,
				04B0EA47190B2319007458AF /* PreviewLicenseView.xib in Resources */,
				04DA87791B30B99300C948F8 /* CaptchaViewController.storyboard in Resources */,
				0E03E28E1B83DA7300C1FBD7 /* WMFHomeNearbyCell.xib in Resources */,
				04CCCFEF1935093A00E3F60C /* SecondaryMenuRowView.xib in Resources */,
				047E74141860509000916964 /* SavedPagesResultPrototypeView.xib in Resources */,
				C46FBA4B1A8530EE00C5730F /* Pods-acknowledgements.plist in Resources */,
				042258561B34A29800FDD0C6 /* PreviewAndSaveViewController.storyboard in Resources */,
				D4BC22B4181E9E6300CAC673 /* empty.png in Resources */,
				04C7576F1A1AA2D00084AC39 /* RecentSearchCell.xib in Resources */,
				0E03E2A11B85310000C1FBD7 /* WMFNearbySectionEmptyCell.xib in Resources */,
				C979727A1A731EAA00C6ED7A /* ShareOptions.xib in Resources */,
				045DB3441B9930EB0095940D /* WMFArticleViewLoadingView.xib in Resources */,
				0E03E2A91B85750C00C1FBD7 /* WMFHomeSectionFooter.xib in Resources */,
				BCF012331AD2FA38008D3675 /* assets in Resources */,
				0E2691071B86C3FC009B8605 /* WMFArticlePreviewCell.xib in Resources */,
				04DA87701B2FF5B200C948F8 /* WMFSettingsViewController.storyboard in Resources */,
				04AEF0FB1B2F703700EFE858 /* PrimaryMenuViewController.storyboard in Resources */,
				042258581B34A2C100FDD0C6 /* EditSummaryViewController.storyboard in Resources */,
				BCB58F591A89747400465627 /* WMFImageGalleryDetailOverlayView.xib in Resources */,
				BC7E4A441B33812700EECD8B /* LanguagesViewController.storyboard in Resources */,
				04AEF0F61B2E8F6300EFE858 /* ReferencesVC.storyboard in Resources */,
				0484411E19FF15AF00FD26C5 /* AboutViewController.plist in Resources */,
				0E36C2271AE0B59D00C58CFF /* Images.xcassets in Resources */,
				0E94AFEA1B209721000BC5EA /* iPhone_Root.storyboard in Resources */,
				04DA877F1B30D29800C948F8 /* SavedPagesViewController.storyboard in Resources */,
				04224502197F5E09005DD0BF /* BulletedLabel.xib in Resources */,
				04DA87751B30A03600C948F8 /* LoginViewController.storyboard in Resources */,
			);
			runOnlyForDeploymentPostprocessing = 0;
		};
/* End PBXResourcesBuildPhase section */

/* Begin PBXShellScriptBuildPhase section */
		0EB312441ACB96C300C7F7A6 /* Process Icons */ = {
			isa = PBXShellScriptBuildPhase;
			buildActionMask = 2147483647;
			files = (
			);
			inputPaths = (
			);
			name = "Process Icons";
			outputPaths = (
			);
			runOnlyForDeploymentPostprocessing = 0;
			shellPath = /bin/sh;
			shellScript = "./scripts/process-icons.sh";
		};
		3E12E9E666E87AE6E3CA45E3 /* Copy Pods Resources */ = {
			isa = PBXShellScriptBuildPhase;
			buildActionMask = 2147483647;
			files = (
			);
			inputPaths = (
			);
			name = "Copy Pods Resources";
			outputPaths = (
			);
			runOnlyForDeploymentPostprocessing = 0;
			shellPath = /bin/sh;
			shellScript = "\"${SRCROOT}/Pods/Target Support Files/Pods-WikipediaUnitTests/Pods-WikipediaUnitTests-resources.sh\"\n";
			showEnvVarsInLog = 0;
		};
		45FA417DEEAE18B42A662320 /* Copy Pods Resources */ = {
			isa = PBXShellScriptBuildPhase;
			buildActionMask = 2147483647;
			files = (
			);
			inputPaths = (
			);
			name = "Copy Pods Resources";
			outputPaths = (
			);
			runOnlyForDeploymentPostprocessing = 0;
			shellPath = /bin/sh;
			shellScript = "\"${SRCROOT}/Pods/Target Support Files/Pods/Pods-resources.sh\"\n";
			showEnvVarsInLog = 0;
		};
		B29DA021E0C2F3461F2CD2D8 /* Check Pods Manifest.lock */ = {
			isa = PBXShellScriptBuildPhase;
			buildActionMask = 2147483647;
			files = (
			);
			inputPaths = (
			);
			name = "Check Pods Manifest.lock";
			outputPaths = (
			);
			runOnlyForDeploymentPostprocessing = 0;
			shellPath = /bin/sh;
			shellScript = "diff \"${PODS_ROOT}/../Podfile.lock\" \"${PODS_ROOT}/Manifest.lock\" > /dev/null\nif [[ $? != 0 ]] ; then\n    cat << EOM\nerror: The sandbox is not in sync with the Podfile.lock. Run 'pod install' or update your CocoaPods installation.\nEOM\n    exit 1\nfi\n";
		};
		BC44DB9E1B161839008FCD0C /* Modify App Info.plist */ = {
			isa = PBXShellScriptBuildPhase;
			buildActionMask = 2147483647;
			files = (
			);
			inputPaths = (
			);
			name = "Modify App Info.plist";
			outputPaths = (
			);
			runOnlyForDeploymentPostprocessing = 0;
			shellPath = /bin/sh;
			shellScript = ./scripts/process_plist.sh;
		};
		D4C16A621970946900CD91AD /* update-storyboard-strings */ = {
			isa = PBXShellScriptBuildPhase;
			buildActionMask = 2147483647;
			files = (
			);
			inputPaths = (
				"$(SRCROOT)/wikipedia/Base.lproj/Main_iPhone.storyboard",
			);
			name = "update-storyboard-strings";
			outputPaths = (
				"$(SRCROOT)/wikipedia/en.lproj/Main_iPhone.strings",
			);
			runOnlyForDeploymentPostprocessing = 0;
			shellPath = /bin/sh;
			shellScript = "#scripts/update-storyboard-strings.php";
		};
		D4C16A631970949A00CD91AD /* update-qqq */ = {
			isa = PBXShellScriptBuildPhase;
			buildActionMask = 2147483647;
			files = (
			);
			inputPaths = (
				"$(SRCROOT)/wikipedia/en.lproj/Main_iPhone.strings",
				"$(SRCROOT)/wikipedia/en.lproj/InfoPlist.strings",
				"$(SRCROOT)/wikipedia/en.lproj/Localizable.strings",
			);
			name = "update-qqq";
			outputPaths = (
			);
			runOnlyForDeploymentPostprocessing = 0;
			shellPath = /bin/sh;
			shellScript = "scripts/update-qqq.php";
		};
		F33F4F6424C55FEF072D1A81 /* Check Pods Manifest.lock */ = {
			isa = PBXShellScriptBuildPhase;
			buildActionMask = 2147483647;
			files = (
			);
			inputPaths = (
			);
			name = "Check Pods Manifest.lock";
			outputPaths = (
			);
			runOnlyForDeploymentPostprocessing = 0;
			shellPath = /bin/sh;
			shellScript = "diff \"${PODS_ROOT}/../Podfile.lock\" \"${PODS_ROOT}/Manifest.lock\" > /dev/null\nif [[ $? != 0 ]] ; then\n    cat << EOM\nerror: The sandbox is not in sync with the Podfile.lock. Run 'pod install' or update your CocoaPods installation.\nEOM\n    exit 1\nfi\n";
			showEnvVarsInLog = 0;
		};
/* End PBXShellScriptBuildPhase section */

/* Begin PBXSourcesBuildPhase section */
		BC42734E1A7C736800068882 /* Sources */ = {
			isa = PBXSourcesBuildPhase;
			buildActionMask = 2147483647;
			files = (
				BC6BF4001B19213600362968 /* XCTestCase+WMFLocaleTesting.m in Sources */,
				BC6BFC611B684EF70074D0DA /* WMFArticleSummaryVisualTests.m in Sources */,
				0EBC56971AD5B69300E82CDD /* BITHockeyManager+WMFExtensions.m in Sources */,
				BC7B76A01B861F7100774FBC /* MWKSectionListHierarchyTests.m in Sources */,
				BCF1E20D1B4C5C7300B10877 /* WMFBackgroundTestManagerTests.swift in Sources */,
				04D2F0D11B88330700E42A76 /* FBSnapshotTestCase+WMFConvenience.m in Sources */,
				BC3863491B73E056003A2D38 /* NSURL+WMFLinkParsingTests.m in Sources */,
				BC3059B41B69416E00AA5703 /* MWKImageFaceDetectionTests.m in Sources */,
				BCFE02781B41FA12003752B7 /* MWKHistoryListPerformanceTests.m in Sources */,
				BC2375C11ABB14CC00B0BAA8 /* WMFArticleImageInjectionTests.m in Sources */,
				043B6E8F1ACDE0CF0005C60B /* NSAttributedString+WMFSavedPagesAttributedStrings.m in Sources */,
				BCDB75C41AB0E8300005593F /* WMFSubstringUtilsTests.m in Sources */,
				BC0FED6D1AAA0268002488D7 /* MWKHistoryListTests.m in Sources */,
				BC0FED731AAA026C002488D7 /* NSMutableDictionary+MaybeSetTests.m in Sources */,
				048830D31AB775E3005BF3A1 /* UIScrollView+WMFScrollsToTop.m in Sources */,
				BC0FED6E1AAA0268002488D7 /* MWKImageListTests.m in Sources */,
				BC12F2461B7A8EEB0042DB3C /* WMFImageControllerTests.swift in Sources */,
				BC3059B91B6948C800AA5703 /* XCTestCase+PromiseKit.m in Sources */,
				BC725ECC1B6182C800E0A64C /* MWKSavedPageListTests.m in Sources */,
				BC23759E1AB8928600B0BAA8 /* WMFDateFormatterTests.m in Sources */,
				BC0FED771AAA026C002488D7 /* WMFImageURLParsingTests.m in Sources */,
				BCEC778F1AC9AEC800D9DDA5 /* MWKImage+AssociationTestUtils.m in Sources */,
				04F1226A1ACB822D002FC3B5 /* NSString+FormattedAttributedStringTests.m in Sources */,
				BCCED2D01AE03BE20094EB7E /* MWKSectionListTests.m in Sources */,
				BC6E8B9A1B5ED0F6003D9A39 /* WMFGeometryTests.m in Sources */,
				BC7E4A521B34B53E00EECD8B /* MWKLanguageLinkControllerTests.m in Sources */,
				BC725ED21B62DADD00E0A64C /* MWKLanguageLinkResponseSerializerTests.m in Sources */,
				BC0FED6B1AAA0268002488D7 /* MWKDataStoreStorageTests.m in Sources */,
				0484B9071ABB50FA00874073 /* WMFArticleParsing.m in Sources */,
				BC0FED751AAA026C002488D7 /* NSArray+BKIndexTests.m in Sources */,
				BCFE026A1B41ABB5003752B7 /* MWKHistoryListCorruptDataTests.m in Sources */,
				BC31B2521AB1D9DC008138CA /* WMFImageInfoControllerTests.m in Sources */,
				BC0FED641AAA0263002488D7 /* MWKArticleStoreTestCase.m in Sources */,
				BCA676561AC05FE200A16160 /* NSBundle+TestAssets.m in Sources */,
				0E869F151B582297002604C3 /* MWKListTests.m in Sources */,
				BCB8487B1AAAADF90077EC24 /* WMFMathTests.m in Sources */,
				BC7B769E1B84CD2A00774FBC /* UIImageView+MWKImageTests.m in Sources */,
				BC0FED6F1AAA0268002488D7 /* MWKImageInfo+MWKImageComparisonTests.m in Sources */,
				0E9008E81B715E64001A600A /* WMFCollectionViewExtensionTests.m in Sources */,
				BC0FED621AAA0263002488D7 /* WMFCodingStyle.m in Sources */,
				BC7925F61B9F31A9003C9522 /* CLLocation+WMFBearingTests.m in Sources */,
				BC8210CC1B4EB2390010BF7B /* NSURLExtrasTests.m in Sources */,
				BC0FED741AAA026C002488D7 /* CircularBitwiseRotationTests.m in Sources */,
				BCEC77951AC9C74700D9DDA5 /* NSArray+WMFShuffle.m in Sources */,
				BC8210D51B4EEF2D0010BF7B /* WMFImageController+Testing.swift in Sources */,
				BCE912BD1ACC629B00B74B42 /* NSIndexSet+BKReduceTests.m in Sources */,
				BCFE026F1B41B482003752B7 /* MWKSavedPageListCorruptDataTests.m in Sources */,
				BC550B121B98908E0082F298 /* WMFSearchResultCellVisualTests.m in Sources */,
				BCB3AE8A1AC11458004AD205 /* NSManagedObjectContext+WMFTempContext.m in Sources */,
				BC49B3641AEECFD8009F55BE /* ArticleLoadingTests.m in Sources */,
				BCEC77921AC9B6AD00D9DDA5 /* HCIsCollectionContainingInAnyOrder+WMFCollectionMatcherUtils.m in Sources */,
				BC0FED681AAA0268002488D7 /* MWKUserTests.m in Sources */,
				BCB3AE861AC11320004AD205 /* NSPersistentStoreCoordinator+WMFTempCoordinator.m in Sources */,
				BCF1E2131B4C783600B10877 /* WMFLegacyImageDataMigrationTests.swift in Sources */,
				04B501FA1B7AF16C007BE332 /* NSArray+WMFExtensionsTests.m in Sources */,
				BC0FED661AAA0268002488D7 /* MWKSiteTests.m in Sources */,
				0EBC56681AD3656900E82CDD /* WMFAsyncTestCase.m in Sources */,
				BCA9575D1ABE473800B62AE8 /* LegacyCoreDataMigratorTests.m in Sources */,
				BCCE8EBC1B4D7F590009FBBC /* XCTestCase+SwiftDefaults.swift in Sources */,
				BCAFC5D01AFD5E7D004615BA /* MWKArticleExtractionTests.m in Sources */,
				043C69231B8569FA00941051 /* NSAttributedString+WMFTrimTests.m in Sources */,
				BC0FED691AAA0268002488D7 /* MWKProtectionStatusTests.m in Sources */,
				BC0FED6C1AAA0268002488D7 /* MWKImageStorageTests.m in Sources */,
				BC092BA71B19189100093C59 /* MWKSiteInfoFetcherTests.m in Sources */,
				BC0FED721AAA026C002488D7 /* WMFErrorForApiErrorObjectTests.m in Sources */,
				BCA6765A1AC0600500A16160 /* MWKDataStore+TemporaryDataStore.m in Sources */,
				04F122671ACB818F002FC3B5 /* NSString+FormattedAttributedString.m in Sources */,
				BC0FED711AAA026C002488D7 /* WMFJoinedPropertyParametersTests.m in Sources */,
				BC0FED6A1AAA0268002488D7 /* MWKDataStorePathTests.m in Sources */,
				BC725ECA1B617E1A00E0A64C /* WMFSafeAssignTests.m in Sources */,
				BC0FED761AAA026C002488D7 /* NSString+WMFHTMLParsingTests.m in Sources */,
				BCA676571AC05FE200A16160 /* XCTestCase+WMFBundleConvenience.m in Sources */,
				0449D1421B83D9370036A9C8 /* NSAttributedString+WMFModifyTests.m in Sources */,
				BC0FED671AAA0268002488D7 /* MWKTitleTests.m in Sources */,
				043C69261B856C2A00941051 /* XCTestCase+WMFVisualTestConvenience.m in Sources */,
				BC550B151B98936F0082F298 /* UIView+VisualTestSizingUtils.m in Sources */,
				BCD41E001B11D1B200231BB1 /* XCTestCase+MWKFixtures.m in Sources */,
				BCCE8EBA1B4D5DD90009FBBC /* XCTestCase+PromiseKit.swift in Sources */,
				BC0FED631AAA0263002488D7 /* MWKTestCase.m in Sources */,
				04A807341B7738C6007F4EDD /* NSArray+PredicateTests.m in Sources */,
				BC92A7731AFA88D3003C4212 /* MWKSection+WMFSharingTests.m in Sources */,
				BC5FE5751B1DFF5400273BC0 /* ArticleFetcherTests.m in Sources */,
				04A1C4FC1B94F10600B47788 /* WMFSaveButtonControllerTests.m in Sources */,
				BCF7FCA01B7BDA4800CDFB8C /* MWKArticleEqualityCheckTests.m in Sources */,
				BCAFC5ED1B02490A004615BA /* WMFRandomFileUtilities.m in Sources */,
			);
			runOnlyForDeploymentPostprocessing = 0;
		};
		D4991431181D51DE00E6073C /* Sources */ = {
			isa = PBXSourcesBuildPhase;
			buildActionMask = 2147483647;
			files = (
				04DA87861B310E7D00C948F8 /* RecentSearchesViewController.m in Sources */,
				D49B2ED2196C687C002F035D /* PullToRefreshViewController.m in Sources */,
				0449E63518A9845C00D51524 /* LoginViewController.m in Sources */,
				BCB669A61A83F6C400C7B1FE /* MWKDataObject.m in Sources */,
				04DB0BEA18BD37F900B4BCF3 /* UIScrollView+ScrollSubviewToLocation.m in Sources */,
				0487048B19F8262600B7D307 /* RandomArticleFetcher.m in Sources */,
				042BEAEF1A92EE66002CF320 /* UIWebView+WMFTrackingView.m in Sources */,
				BC505F061B5D683A00537006 /* NSArray+WMFLayoutDirectionUtilities.m in Sources */,
				C99844571A8C1F23001D58FD /* UIWebView+WMFSuppressSelection.m in Sources */,
				04AE1C701891B302002D5487 /* NSObject+Extras.m in Sources */,
				04B7B9BD18B5570E00A63551 /* CaptchaViewController.m in Sources */,
				045D872119FAD2FA0035C1F9 /* AboutViewController.m in Sources */,
				04C43AA4183440C1006C643B /* MWNetworkActivityIndicatorManager.m in Sources */,
				0447863D185145090050563B /* WebViewController.m in Sources */,
				BC34E46A1B31AD8B00258928 /* MWKLanguageLinkController.m in Sources */,
				04016E1A1B3264C700D732FE /* UIViewController+WMFStoryboardUtilities.m in Sources */,
				0487048A19F8262600B7D307 /* PreviewHtmlFetcher.m in Sources */,
				0E94AFF61B209882000BC5EA /* WMFArticleViewController.m in Sources */,
				0EE7687B1AF982C100A5D046 /* WMFArticleProtocol.m in Sources */,
				04B501F81B7AEB03007BE332 /* NSArray+WMFExtensions.swift in Sources */,
				04EDEE311A21CB4100798076 /* UIScreen+Extras.m in Sources */,
				BCB669A91A83F6C400C7B1FE /* MWKSection.m in Sources */,
				BCB669B61A83F6C400C7B1FE /* MWKImageList.m in Sources */,
				0EFB0F231B31EE2D00D05C08 /* ImageData.m in Sources */,
				BC6DEB251B8FA3B90016A3CE /* Serializers in Sources */,
				BCB848831AAE0C5C0077EC24 /* WMFImageGalleryCollectionViewCell.m in Sources */,
				0E366B481B2F614E00ABFB86 /* PromiseKit.swift in Sources */,
				04B0EA4A190B2348007458AF /* PreviewLicenseView.m in Sources */,
				0487047F19F8262600B7D307 /* AccountCreator.m in Sources */,
				0487048619F8262600B7D307 /* MWKLanguageLinkFetcher.m in Sources */,
				BCE912BA1ACC5E6900B74B42 /* NSIndexSet+BKReduce.m in Sources */,
				0EFB0F211B31EE2D00D05C08 /* History.m in Sources */,
				BCB58F481A891FDB00465627 /* WebViewController+ImageGalleryPresentation.m in Sources */,
				BC32A1D91B4B1B8A00A286DE /* WMFLegacyImageDataMigration.swift in Sources */,
				0449E63918AAA26A00D51524 /* NSHTTPCookieStorage+CloneCookie.m in Sources */,
				04C695CE18ED08D900D9F2DA /* UIView+WMFSearchSubviews.m in Sources */,
				0487048E19F8262600B7D307 /* WikipediaZeroMessageFetcher.m in Sources */,
				0E9824981B8FF618003F9B84 /* WMFSelfSizingWaterfallCollectionViewLayout.m in Sources */,
				BC092BA21B19135700093C59 /* WMFApiJsonResponseSerializer.m in Sources */,
				0EFB0F221B31EE2D00D05C08 /* Image.m in Sources */,
				D4F277FB194235A00032BA38 /* ProtectedEditAttemptFunnel.m in Sources */,
				0487047E19F8262600B7D307 /* AccountCreationTokenFetcher.m in Sources */,
				BC5620A81B6BEDAD0013FFB0 /* UIColor+WMFStyle.m in Sources */,
				049566C218F5F4CB0058EA12 /* ZeroConfigState.m in Sources */,
				0436998E1B45B673002FD81D /* WMFArticleTableHeaderView.m in Sources */,
				04F27B7518FE0F2E00EDD838 /* PageHistoryResultCell.m in Sources */,
				BC060B3A1B456D030086EBFB /* AnyPromise+WMFExtensions.m in Sources */,
				041E32371B72AB9A001D0E28 /* WMFSectionHeadersViewController.m in Sources */,
				0463639818A844570049EE4F /* KeychainCredentials.m in Sources */,
				041E323A1B72AB9A001D0E28 /* WMFSectionHeaderModel.m in Sources */,
				BCA96E771AAA35EE009A61FA /* UIView+WMFDefaultNib.m in Sources */,
				0EBB287C1B70350C00D8E1D8 /* UIView+WMFShapshotting.m in Sources */,
				0E94AFFB1B20A22C000BC5EA /* WMFStyleManager.m in Sources */,
				0E34AC571B45DC9500475A1A /* WMFArticleFetcher.m in Sources */,
				040D83591AB0ECFD000896D5 /* WMFCenteredPathView.m in Sources */,
				BCB669B41A83F6C400C7B1FE /* MWKArticle.m in Sources */,
				BC550B181B9A75100082F298 /* WMFRelatedTitleListDataSource.m in Sources */,
				0ED689721B822D3B00B30427 /* WMFHomeSectionFooter.m in Sources */,
				0E2B06F61B2CE45800EA2F53 /* WMFSavedPagesDataSource.m in Sources */,
				BC6BFC681B685CD50074D0DA /* NSAttributedString+WMFHTMLForSite.m in Sources */,
				044BD6B618849AD000FFE4BE /* SectionEditorViewController.m in Sources */,
				0429301018604898002A13FC /* SavedPagesViewController.m in Sources */,
				04D149DF18877343006B4104 /* UIViewController+Alert.m in Sources */,
				0E7E60341B7CFB1400ED1C69 /* MWKSite+WMFAnalyticsLogging.m in Sources */,
				BCA96E731AAA354D009A61FA /* WMFGradientView.m in Sources */,
				04B91AAB18E3D9E200FFAA1C /* NSString+FormattedAttributedString.m in Sources */,
				043F18E518D9691D00D8489A /* UINavigationController+TopActionSheet.m in Sources */,
				044396231A3D33030081557D /* UICollectionViewCell+DynamicCellHeight.m in Sources */,
				BC905A131B44815900523DFE /* SDImageCache+PromiseKit.swift in Sources */,
				04414DDF1A1420EB00A41B4E /* WikiDataShortDescriptionFetcher.m in Sources */,
				0EFB0F1F1B31EE2D00D05C08 /* DiscoveryContext.m in Sources */,
				BC6E8B951B5E90B1003D9A39 /* UIImage+WMFImageProcessing.m in Sources */,
				BC7925F41B9F2C55003C9522 /* CLLocation+WMFBearing.m in Sources */,
				04D686F61AB2949C0009B44A /* MenuLabel.m in Sources */,
				042E3B931AA16D6700BF8D66 /* UIViewController+WMFChildViewController.m in Sources */,
				04F0E2EA186EDC1A00468738 /* UIWebView+ElementLocation.m in Sources */,
				C42D94871A937DE000A4871A /* WMFProgressLineView.m in Sources */,
				0447866F1852B5010050563B /* SessionSingleton.m in Sources */,
				04CB603D1B5053120052B6EF /* UITableViewCell+WMFEdgeToEdgeSeparator.m in Sources */,
				043C69291B86502F00941051 /* NSCharacterSet+WMFExtras.m in Sources */,
				BC092B9F1B1907FC00093C59 /* MWKSiteInfoFetcher.m in Sources */,
				BCB669AA1A83F6C400C7B1FE /* MWKImage.m in Sources */,
				04D686F41AB2949C0009B44A /* MenuButton.m in Sources */,
				0487048519F8262600B7D307 /* EditTokenFetcher.m in Sources */,
				0E582D351B82258300B2645B /* WMFArticlePreviewCell.m in Sources */,
				04CCCFF71935094000E3F60C /* PrimaryMenuTableViewCell.m in Sources */,
				BCAC50C11AF3F7460015936C /* NSBundle+WMFInfoUtils.m in Sources */,
				04627C981B91989200414AC6 /* WMFSaveButtonController.m in Sources */,
				0ECC99F21B67DDB600004E47 /* WMFArticleResponseSerializer.m in Sources */,
				0EFB0F201B31EE2D00D05C08 /* GalleryImage.m in Sources */,
				0E9008E91B717A97001A600A /* WMFMinimalArticleContentCell.m in Sources */,
				0E2690FC1B86AB9D009B8605 /* WMFRelatedSearchFetcher.m in Sources */,
				0487048F19F8262600B7D307 /* WikiTextSectionFetcher.m in Sources */,
				0EA4402E1AA6281200B09DBA /* NSDateFormatter+WMFExtensions.m in Sources */,
				BC38634F1B7509E8003A2D38 /* WMFNavigationTransitionController.m in Sources */,
				C913C89C1A94019A00BEEAF0 /* WMFSuggestedPagesFunnel.m in Sources */,
				04EDEE2A1A215DBC00798076 /* UITableView+DynamicCellHeight.m in Sources */,
				0E466E551B42D9DD00E91992 /* WMFScrollViewTopPanGestureRecognizer.m in Sources */,
				BC69C3141AB0C1FF0090B039 /* WMFImageInfoController.m in Sources */,
				0EFB0F1D1B31EE2D00D05C08 /* NSManagedObjectContext+SimpleFetch.m in Sources */,
				04CCCFF61935094000E3F60C /* PrimaryMenuViewController.m in Sources */,
				BCE6EE101B2619E900AF603B /* MWKLanguageLink.m in Sources */,
				0EF451F61B545ED100D621BD /* WMFRecentPagesDataSource.m in Sources */,
				0E6FAFB51B7D5740000E5A46 /* WMFHomeViewController.m in Sources */,
				04142A8F184F974E006EF779 /* NSDate-Utilities.m in Sources */,
				0E2690FF1B86B002009B8605 /* WMFRelatedSearchResults.m in Sources */,
				0487048C19F8262600B7D307 /* SearchResultFetcher.m in Sources */,
				0E7E60311B7CFAB900ED1C69 /* MWKArticle+WMFAnalyticsLogging.m in Sources */,
				0E366B471B2F614E00ABFB86 /* PromiseKit.m in Sources */,
				0E869F121B56B83F002604C3 /* MWKList.m in Sources */,
				BC23759A1AB78D8A00B0BAA8 /* NSParagraphStyle+WMFParagraphStyles.m in Sources */,
				04090A3B187FB7D000577EDF /* UIView+Debugging.m in Sources */,
				BCC185D81A9E5628005378F8 /* UILabel+WMFStyling.m in Sources */,
				BCBDC8841B38E441003A6D17 /* WMFImageController.swift in Sources */,
				0EFB0F241B31EE2D00D05C08 /* Saved.m in Sources */,
				BCB498821B8FA7D800BE4769 /* MWKRelatedSearchResult.m in Sources */,
				0EB101C81B69C8E1001BE1FB /* MWKSectionMetaData.m in Sources */,
				BCB669B11A83F6C400C7B1FE /* MWKRecentSearchList.m in Sources */,
				04DD89B118BFE63A00DD5DAD /* PreviewAndSaveViewController.m in Sources */,
				0E2690F91B86A9DB009B8605 /* WMFRelatedSectionController.m in Sources */,
				041E32381B72AB9A001D0E28 /* WMFSectionHeader.m in Sources */,
				0415581C18ADFA5D00B81A59 /* UIImage+ColorMask.m in Sources */,
				C90799BA1A8564C60044E13C /* WMFShareOptionsViewController.m in Sources */,
				0E2B07021B2D1DE200EA2F53 /* WMFBottomStackLayout.m in Sources */,
				0E03E2911B8430FE00C1FBD7 /* WMFNearbySectionController.m in Sources */,
				04C91CEB195517250035ED1B /* OnboardingViewController.m in Sources */,
				04D686FA1AB2949C0009B44A /* TabularScrollView.m in Sources */,
				041A3B5E18E11ED90079FF1C /* LanguageCell.m in Sources */,
				0E94AFED1B20976A000BC5EA /* WMFAppViewController.m in Sources */,
				D42E75EB18D11237002EA7E5 /* MWLanguageInfo.m in Sources */,
				BCA9AEAB1B82942000B49320 /* UIImageView+MWKImage.m in Sources */,
				0EFB0F1A1B31EE2D00D05C08 /* ArticleData.xcdatamodeld in Sources */,
				043F8BF21A11699A00D1AE44 /* UIView+WMFRoundCorners.m in Sources */,
				0487048019F8262600B7D307 /* AccountLogin.m in Sources */,
				04709B5E1B829E3C0086B978 /* NSAttributedString+WMFModify.m in Sources */,
				04D149DD18877343006B4104 /* AlertLabel.m in Sources */,
				BC505F031B5D4D9300537006 /* UIImageView+WMFContentOffset.m in Sources */,
				BCB669AE1A83F6C400C7B1FE /* MWKHistoryEntry.m in Sources */,
				0EFB0EF51B31DE7200D05C08 /* NSError+WMFExtensions.m in Sources */,
				0433542618A093C5009305F0 /* UIView+RemoveConstraints.m in Sources */,
				04D686FC1AB2949C0009B44A /* WikiGlyphButton.m in Sources */,
				0E43C31E1B87852C00C58861 /* WMFSearchResponseSerializer.m in Sources */,
				C98990341A699DE000AF44FC /* WMFShareCardViewController.m in Sources */,
				0E03E2991B845F2F00C1FBD7 /* SSSectionedDataSource+WMFSectionConvenience.m in Sources */,
				049289291B1FBC1800BE4B21 /* WMFURLCache.m in Sources */,
				C42D94861A937DE000A4871A /* WMFBorderButton.m in Sources */,
				0E94AFF31B209857000BC5EA /* WMFSearchViewController.m in Sources */,
				047801BE18AE987900DBB747 /* UIButton+ColorMask.m in Sources */,
				043C69211B85689F00941051 /* NSAttributedString+WMFTrim.m in Sources */,
				BC092B9C1B18F8D700093C59 /* MWKSiteInfo.m in Sources */,
				BC86B93D1A929CC500B4C039 /* UICollectionViewFlowLayout+NSCopying.m in Sources */,
				0EFB0F261B31EE2D00D05C08 /* SectionImage.m in Sources */,
				04D686C91AB28FE40009B44A /* UIImage+WMFFocalImageDrawing.m in Sources */,
				BC092B961B18E89200093C59 /* NSString+WMFPageUtilities.m in Sources */,
				04490FD51AF16A83009FAB52 /* WMFBundledImageProtocol.m in Sources */,
				0429300A18604898002A13FC /* SavedPagesResultCell.m in Sources */,
				04016E241B335F0200D732FE /* WMFArticlePresenter.m in Sources */,
				0487048419F8262600B7D307 /* CaptchaResetter.m in Sources */,
				BCB669A71A83F6C400C7B1FE /* MWKSiteDataObject.m in Sources */,
				BC7DFCD61AA4E5FE000035C3 /* WMFImageURLParsing.m in Sources */,
				0EFB0F251B31EE2D00D05C08 /* Section.m in Sources */,
				04821CD119895EDC007558F6 /* ReferenceGradientView.m in Sources */,
				0472BC18193AD88C00C40BDA /* MWKSection+DisplayHtml.m in Sources */,
				047ED63918C13E4900442BE3 /* PreviewWebView.m in Sources */,
				0480AEA01AA4F4DA00A9950C /* WMFIntrinsicContentSizeAwareTableView.m in Sources */,
				0484B9061ABB50FA00874073 /* WMFArticleParsing.m in Sources */,
				BC505EF41B594E8E00537006 /* WMFArticleHeaderImageGalleryViewController.m in Sources */,
				048830D21AB775E3005BF3A1 /* UIScrollView+WMFScrollsToTop.m in Sources */,
				04AE520519DB5E0900F89B92 /* NSObject+ConstraintsScale.m in Sources */,
				BCE24FDE1B0CF0C7003F054B /* LegacyDataMigrator.m in Sources */,
				042258521B33EAD400FDD0C6 /* ShareMenuSavePageActivity.m in Sources */,
				0EFB0F1E1B31EE2D00D05C08 /* NSManagedObjectModel+LegacyCoreData.m in Sources */,
				0EA0BF3C1B8AAB6300BA423E /* WMFSaveableTitleCollectionViewCell.m in Sources */,
				BC86B9401A929D7900B4C039 /* UICollectionViewFlowLayout+WMFItemSizeThatFits.m in Sources */,
				0E7955C71B2B389800B055A2 /* TGLStackedLayout.m in Sources */,
				C96335911AA92AAC00A1EB2C /* WMFCrashAlertView.m in Sources */,
				0ECC99EF1B67D43500004E47 /* WMFArticleRequestSerializer.m in Sources */,
				D401C2C01A659E5000D4D127 /* DataMigrationProgressViewController.m in Sources */,
				04CCCFF01935093A00E3F60C /* WMFSettingsViewController.m in Sources */,
				0EBC567F1AD442CC00E82CDD /* BITHockeyManager+WMFExtensions.m in Sources */,
				BC905A111B447A8300523DFE /* NSURLRequest+WMFUtilities.m in Sources */,
				D4B0AE0B19366A2C00F0AC90 /* ReadingActionFunnel.m in Sources */,
				04BA48A11A80062F00CB5CAE /* UIFont+WMFStyle.m in Sources */,
				0487049019F8262600B7D307 /* WikiTextSectionUploader.m in Sources */,
				BCB58F631A8A9F1000465627 /* MWKLicense.m in Sources */,
				BCF8DCA61B70055F00149C26 /* WMFFixtureRecording.m in Sources */,
				041C55D21950B27D006CE0EF /* EditSummaryViewController.m in Sources */,
				04CCA0C01983086D000E982A /* ReferencesVC.m in Sources */,
				0ED44D781B28DA4D00F284BA /* UICollectionView+WMFExtensions.m in Sources */,
				043B6E8E1ACDE0CF0005C60B /* NSAttributedString+WMFSavedPagesAttributedStrings.m in Sources */,
				0487048719F8262600B7D307 /* LoginTokenFetcher.m in Sources */,
				D4B0AE0E19366A5400F0AC90 /* LoginFunnel.m in Sources */,
				BC50C3871A83CBDA006DC7AF /* MWKImageInfoResponseSerializer.m in Sources */,
				0487048919F8262600B7D307 /* PageHistoryFetcher.m in Sources */,
				0E366B361B2F176700ABFB86 /* WMFOffScreenFlowLayout.m in Sources */,
				C94BE3EE1A8169ED00F2105B /* WMFShareFunnel.m in Sources */,
				BCB58F671A8AA22200465627 /* MWKLicense+ToGlyph.m in Sources */,
				0EA35C4A1B6BB85100D9CFE6 /* WMFArticleContainerViewController.m in Sources */,
				0E5F28601B6719AF008885A2 /* MWKArticlePreview.m in Sources */,
				0EFB0F191B31EE2D00D05C08 /* Article.m in Sources */,
				0EF451F31B5458F700D621BD /* UITabBarController+WMFExtensions.m in Sources */,
				04C43AAE18344131006C643B /* CommunicationBridge.m in Sources */,
				BCBDC8821B38E414003A6D17 /* SDWebImageManager+PromiseKit.swift in Sources */,
				045AB8C31B1E15D9002839D7 /* NSURL+Extras.m in Sources */,
				BCFDB1401B3F3D9700F0C9F4 /* WMFImageDownload.swift in Sources */,
				04224501197F5E09005DD0BF /* BulletedLabel.m in Sources */,
				C979727D1A731F2D00C6ED7A /* WMFShareOptionsView.m in Sources */,
				BCFDB1421B3F3F7E00F0C9F4 /* WMFImageController+Debug.swift in Sources */,
				0E87265E1B8E22B3008EA2AC /* WMFPreviewController.m in Sources */,
				C91A86F41A8BCB680088A801 /* WMFShareCardImageContainer.m in Sources */,
				BCB58F781A8D081E00465627 /* NSArray+BKIndex.m in Sources */,
				BCE6EE131B2629ED00AF603B /* MWKLanguageLinkResponseSerializer.m in Sources */,
				0433542218A023FE009305F0 /* UIViewController+WMFHideKeyboard.m in Sources */,
				0484E3DE19D9D19B0085D18D /* UIView+ConstraintsScale.m in Sources */,
				BC505EFD1B5D462700537006 /* CIDetector+WMFFaceDetection.m in Sources */,
				04CCA0C319830A44000E982A /* ReferenceVC.m in Sources */,
				BCB669B71A83F6C400C7B1FE /* MWKSectionList.m in Sources */,
				0EE768811AFD25CC00A5D046 /* WMFSearchFunnel.m in Sources */,
				046A4B9D1B38DC5400440F67 /* UIView+WMFRTLMirroring.m in Sources */,
				BC5FA1771B72859B005BE5BA /* NSURL+WMFLinkParsing.m in Sources */,
				BCB66A0C1A85183000C7B1FE /* NSString+WMFHTMLParsing.m in Sources */,
				BCB669AF1A83F6C400C7B1FE /* MWKHistoryList.m in Sources */,
				0E87265B1B8CC9E7008EA2AC /* UIView+WMFShadow.m in Sources */,
				0ED689881B82559E00B30427 /* WMFLocationSearchResults.m in Sources */,
				BC6E8B9F1B5FE0C9003D9A39 /* UICollectionView+WMFKVOUpdatableList.m in Sources */,
				0E03E28D1B83DA7300C1FBD7 /* WMFHomeNearbyCell.m in Sources */,
				BC550B071B97776D0082F298 /* DTCSSStylesheet+WMFStylesheets.m in Sources */,
				BC50C37F1A83C784006DC7AF /* WMFNetworkUtilities.m in Sources */,
				BCB58F441A890D9700465627 /* MWKImageInfo+MWKImageComparison.m in Sources */,
				BC5FA1821B738DFB005BE5BA /* MWKCitation.m in Sources */,
				BCB669AD1A83F6C400C7B1FE /* MWKSavedPageList.m in Sources */,
				BCC185E81A9FA498005378F8 /* UICollectionViewLayout+AttributeUtils.m in Sources */,
				04D686F81AB2949C0009B44A /* PaddedLabel.m in Sources */,
				BCB4987F1B8FA47200BE4769 /* WMFMantleJSONResponseSerializer.m in Sources */,
				04C695D218ED213000D9F2DA /* UIScrollView+NoHorizontalScrolling.m in Sources */,
				BC3166B21B279AC30096EE8E /* WikipediaAppUtils.m in Sources */,
				04F0E2EE186FB2D100468738 /* TOCSectionCellView.m in Sources */,
				0E366B4B1B308A2600ABFB86 /* UIStoryboard+WMFExtensions.m in Sources */,
				04B0E3EA1AE8252800379AE0 /* NSURL+WMFRest.m in Sources */,
				040D835E1AB0EE45000896D5 /* WMFGeometry.c in Sources */,
				0EEAF0F51B8229D9000D4232 /* WMFHomeSectionHeader.m in Sources */,
				BC86B9361A92966B00B4C039 /* AFHTTPRequestOperationManager+UniqueRequests.m in Sources */,
				D4991449181D51DE00E6073C /* AppDelegate.m in Sources */,
				04A807331B76BF36007F4EDD /* NSArray+WMFPredicate.swift in Sources */,
				BCB669A81A83F6C400C7B1FE /* MWKUser.m in Sources */,
				BCB669AB1A83F6C400C7B1FE /* MWKProtectionStatus.m in Sources */,
				046E2B6F1B3213BE008A99A6 /* UIBarButtonItem+WMFButtonConvenience.m in Sources */,
				BCC185E01A9EC836005378F8 /* UIButton+FrameUtils.m in Sources */,
				04C9509D19EF02980013F3C0 /* EventLogger.m in Sources */,
				0EFB0F1B1B31EE2D00D05C08 /* ArticleDataContextSingleton.m in Sources */,
				BC6E8B981B5EB4B2003D9A39 /* UIImage+WMFNormalization.m in Sources */,
				0E869F4B1B5FDD24002604C3 /* WMFHamburgerMenuFunnel.m in Sources */,
				0E7E602D1B7CFA9500ED1C69 /* MWKTitle+WMFAnalyticsLogging.m in Sources */,
				04F39590186CF80100B0D6FC /* TOCViewController.m in Sources */,
				BC505EF71B59643400537006 /* WMFPageCollectionViewController.m in Sources */,
				BCE24FDF1B0CF0C7003F054B /* LegacyPhoneGapDataMigrator.m in Sources */,
				042950D41A9D3BA7009BE784 /* UIColor+WMFHexColor.m in Sources */,
				BCF7FC9B1B7B9ADE00CDFB8C /* WMFLogFormatter.m in Sources */,
				BCBDC88C1B3A0715003A6D17 /* Cancellable.swift in Sources */,
				0439317619FB092600386E8F /* UIWebView+LoadAssetsHtml.m in Sources */,
				04B91AA718E34BBC00FFAA1C /* UIView+TemporaryAnimatedXF.m in Sources */,
				04A807311B757880007F4EDD /* UIButton+WMFMultiLineHeight.swift in Sources */,
				04224500197F5E09005DD0BF /* AbuseFilterAlert.m in Sources */,
				BC3863521B76A184003A2D38 /* UIScrollView+WMFContentOffsetUtils.m in Sources */,
				0ED6897B1B82422C00B30427 /* MWKLocationSearchResult.m in Sources */,
				BCB669731A83F58600C7B1FE /* NSMutableDictionary+WMFMaybeSet.m in Sources */,
				BCE24FE01B0CF0C7003F054B /* SQLiteHelper.m in Sources */,
				D4B0AE0819366A0A00F0AC90 /* CreateAccountFunnel.m in Sources */,
				BCA9AEAE1B83905D00B49320 /* MWKImage+FaceDetection.m in Sources */,
				BC3047C21B45E65400D7DF1A /* SDWebImageManager+WMFCacheRemoval.m in Sources */,
				BCB669B51A83F6C400C7B1FE /* MWKUserDataStore.m in Sources */,
				0E7955D01B2B659500B055A2 /* WMFArticleListTransition.m in Sources */,
				041E32401B736CCF001D0E28 /* UIWebView+WMFJavascriptContext.m in Sources */,
				0487045519F824D700B7D307 /* QueuesSingleton.m in Sources */,
				04F27B7818FE0F2E00EDD838 /* PageHistoryViewController.m in Sources */,
				BCB669A41A83F6C400C7B1FE /* MWKSite.m in Sources */,
				046E2B6B1B31ED94008A99A6 /* UIButton+WMFButton.m in Sources */,
				BCB669AC1A83F6C400C7B1FE /* MWKSavedPageEntry.m in Sources */,
				04A97E8718B81D5D0046B166 /* AccountCreationViewController.m in Sources */,
				C42D947E1A937DAC00A4871A /* SavedArticlesFetcher.m in Sources */,
				0E94AFF01B209792000BC5EA /* WMFArticleListCollectionViewController.m in Sources */,
				043699911B45B68D002FD81D /* WMFArticleSectionCell.m in Sources */,
				0487048219F8262600B7D307 /* AssetsFileFetcher.m in Sources */,
				0E03E2A01B85310000C1FBD7 /* WMFNearbySectionEmptyCell.m in Sources */,
				BC6BFC5F1B680A410074D0DA /* NSString+WMFGlyphs.m in Sources */,
				0E43C31B1B87830200C58861 /* MWKSearchResult.m in Sources */,
				BCFDB1441B3F3FCB00F0C9F4 /* UIImage+Debug.swift in Sources */,
				BC550B0B1B977C9D0082F298 /* WMFSearchResultCell.m in Sources */,
				BC955BC71A82BEFD000EF9E4 /* MWKImageInfoFetcher.m in Sources */,
				04C7576E1A1AA2D00084AC39 /* RecentSearchCell.m in Sources */,
				0E366B3F1B2F5C4500ABFB86 /* WMFSearchFetcher.m in Sources */,
				04A9C2A21B4F326D008B996F /* WMFArticleReadMoreCell.m in Sources */,
				BCB58F541A894D3E00465627 /* WMFImageGalleryDetailOverlayView.m in Sources */,
				BCAFC5D31AFD5F7E004615BA /* MWKArticle+WMFSharing.m in Sources */,
				0ED6897F1B82470900B30427 /* WMFLocationSearchFetcher.m in Sources */,
				BCFB090D1B445A720077955B /* UIImage+WMFSerialization.m in Sources */,
				BC8210D31B4EEA190010BF7B /* SDImageCache+WMFPersistentCache.m in Sources */,
				BCE24FDD1B0CF0C7003F054B /* LegacyCoreDataMigrator.m in Sources */,
				04478633185145090050563B /* HistoryViewController.m in Sources */,
				BCB669B21A83F6C400C7B1FE /* MWKImageInfo.m in Sources */,
				0E03E29C1B84E88A00C1FBD7 /* WMFCompassView.m in Sources */,
				BCB848781AAAABF80077EC24 /* WMFMath.m in Sources */,
				D4B0AE051936604700F0AC90 /* EditFunnel.m in Sources */,
				BC6E8B921B5E8DB7003D9A39 /* CIContext+WMFImageProcessing.m in Sources */,
				0487048319F8262600B7D307 /* FetcherBase.m in Sources */,
				D4F277FE194235B50032BA38 /* ToCInteractionFunnel.m in Sources */,
				BCB669B31A83F6C400C7B1FE /* MWKDataStore.m in Sources */,
				0E366B3A1B2F33BC00ABFB86 /* WMFSearchResults.m in Sources */,
				0487048D19F8262600B7D307 /* ThumbnailFetcher.m in Sources */,
				BCB669B01A83F6C400C7B1FE /* MWKRecentSearchEntry.m in Sources */,
				BC955BCF1A82C2FA000EF9E4 /* AFHTTPRequestOperationManager+WMFConfig.m in Sources */,
				041A3B6218E11ED90079FF1C /* LanguagesViewController.m in Sources */,
				0493C2CC1952373100EBB973 /* DataHousekeeping.m in Sources */,
				043F18E118D9691D00D8489A /* TopActionSheetLabel.m in Sources */,
				BCB669A51A83F6C400C7B1FE /* MWKTitle.m in Sources */,
				08D631F71A69B1AB00D87AD0 /* WMFImageGalleryViewController.m in Sources */,
				04272E7B1940EEBC00CC682F /* WMFAssetsFile.m in Sources */,
				D4991445181D51DE00E6073C /* main.m in Sources */,
				0EFB0F1C1B31EE2D00D05C08 /* NSManagedObject+WMFModelFactory.m in Sources */,
				0ED689781B8234B000B30427 /* WMFLocationManager.m in Sources */,
				D47BF5D4197870390067C3BC /* SavedPagesFunnel.m in Sources */,
				04616DFC1AE706C600815BCE /* WMFLocalizationProtocol.m in Sources */,
				04C43AC0183442FC006C643B /* NSString+Extras.m in Sources */,
				04D686FE1AB2949C0009B44A /* WikiGlyphLabel.m in Sources */,
				04A9C2931B4B51E0008B996F /* WMFArticleSectionHeaderView.m in Sources */,
				04CCCFEE1935093A00E3F60C /* SecondaryMenuRowView.m in Sources */,
				0442F57B19006DCC00F55DF9 /* PageHistoryLabel.m in Sources */,
				BC505EEE1B594B5700537006 /* WMFImageCollectionViewCell.m in Sources */,
				041C6206199ED2A20061516F /* MWKSection+TOC.m in Sources */,
				046D3CA01B8BDFB3004F2B92 /* UIWebView+WMFJavascriptToXcodeConsoleLogging.m in Sources */,
				BC505EEB1B59461400537006 /* WMFCollectionViewPageLayout.m in Sources */,
				BC2CBB8E1AA10F400079A313 /* UIView+WMFFrameUtils.m in Sources */,
				0447862F185145090050563B /* HistoryResultCell.m in Sources */,
				BCA6765D1AC0686600A16160 /* Article+ConvenienceAccessors.m in Sources */,
				BC32A1D71B4B14C000A286DE /* WMFBackgroundTaskManager.swift in Sources */,
				0433263F1B0D3574009DB316 /* WMFArticleImageProtocol.m in Sources */,
				D4B0AE0219365F7C00F0AC90 /* EventLoggingFunnel.m in Sources */,
			);
			runOnlyForDeploymentPostprocessing = 0;
		};
/* End PBXSourcesBuildPhase section */

/* Begin PBXTargetDependency section */
		BCBDE0AE1AA76F19006BD29A /* PBXTargetDependency */ = {
			isa = PBXTargetDependency;
			target = D4991434181D51DE00E6073C /* Wikipedia */;
			targetProxy = BCBDE0AD1AA76F19006BD29A /* PBXContainerItemProxy */;
		};
/* End PBXTargetDependency section */

/* Begin PBXVariantGroup section */
		D46CD8C018A1AC4F0042959E /* InfoPlist.strings */ = {
			isa = PBXVariantGroup;
			children = (
				D46CD8C718A1AC630042959E /* fr */,
				D46CD8D218A1B10A0042959E /* en */,
				D469889118B52DA200DBE014 /* ru */,
				D469889818B52DF100DBE014 /* fi */,
				D44F630618DA77FF00EAD1DD /* ar */,
				D44F630818DA781400EAD1DD /* ast */,
				D44F630B18DA781C00EAD1DD /* az */,
				D44F630D18DA782400EAD1DD /* bcl */,
				D44F630F18DA782B00EAD1DD /* bn */,
				D44F631118DA783000EAD1DD /* br */,
				D44F631418DA783500EAD1DD /* ca */,
				D44F631618DA783B00EAD1DD /* ce */,
				D44F631818DA784200EAD1DD /* de */,
				D44F631B18DA784700EAD1DD /* dsb */,
				D44F631D18DA784D00EAD1DD /* en-gb */,
				D44F631F18DA785300EAD1DD /* eo */,
				D44F632118DA785900EAD1DD /* es */,
				D44F632418DA785F00EAD1DD /* fa */,
				D44F632618DA787100EAD1DD /* gl */,
				D44F632818DA787800EAD1DD /* gu */,
				D44F632918DA787D00EAD1DD /* haw */,
				D44F632C18DA788100EAD1DD /* he */,
				D44F632F18DA788600EAD1DD /* hi */,
				D44F633118DA788C00EAD1DD /* hsb */,
				D44F633418DA789300EAD1DD /* hu */,
				D44F633618DA789700EAD1DD /* hy */,
				D44F633818DA789C00EAD1DD /* it */,
				D44F633A18DA78A100EAD1DD /* ja */,
				D44F633C18DA78A600EAD1DD /* ko */,
				D44F633E18DA78AA00EAD1DD /* krc */,
				D44F633F18DA78AE00EAD1DD /* lb */,
				D44F634218DA78B400EAD1DD /* lt */,
				D44F634418DA78B800EAD1DD /* mg */,
				D44F634618DA78BC00EAD1DD /* mk */,
				D44F634918DA78C100EAD1DD /* ml */,
				D44F634B18DA78C600EAD1DD /* mr */,
				D44F634D18DA78CB00EAD1DD /* ms */,
				D44F634F18DA78D200EAD1DD /* nl */,
				D44F635218DA78D700EAD1DD /* oc */,
				D44F635518DA78DE00EAD1DD /* pl */,
				D44F635718DA78E400EAD1DD /* ps */,
				D44F635918DA78EA00EAD1DD /* pt */,
				D44F635B18DA78EF00EAD1DD /* ro */,
				D44F635E18DA78FA00EAD1DD /* sco */,
				D44F636118DA78FF00EAD1DD /* si */,
				D44F636318DA790400EAD1DD /* sk */,
				D44F636618DA790900EAD1DD /* sr-ec */,
				D44F636818DA790F00EAD1DD /* sv */,
				D44F636B18DA791500EAD1DD /* ta */,
				D44F636C18DA791A00EAD1DD /* te */,
				D44F636E18DA791F00EAD1DD /* tr */,
				D44F637018DA792400EAD1DD /* uk */,
				D44F637318DA792B00EAD1DD /* vi */,
				D44F637618DA793400EAD1DD /* yi */,
				D44F637818DA793A00EAD1DD /* zh-hans */,
				D44F637A18DA794000EAD1DD /* zh-hant */,
				D4679062195AD38700C4E44D /* da */,
				D4679064195AD39C00C4E44D /* diq */,
				D4679067195AD3A900C4E44D /* fo */,
				D467906A195AD3B300C4E44D /* frp */,
				D467906C195AD3BE00C4E44D /* hrx */,
				D4679072195AD3F000C4E44D /* kn */,
				D467907A195AD42D00C4E44D /* ne */,
				D467907D195AD43700C4E44D /* or */,
				D4679084195AD48900C4E44D /* tg-cyrl */,
				D4679087195AD49300C4E44D /* th */,
				D4C16A6419709CDF00CD91AD /* qqq */,
				D47FEE2219C8CB2200B998C8 /* bto */,
				D47FEE2419C8CB6B00B998C8 /* cs */,
			);
			name = InfoPlist.strings;
			sourceTree = "<group>";
		};
		D46CD8C218A1AC4F0042959E /* Localizable.strings */ = {
			isa = PBXVariantGroup;
			children = (
				D46CD8C818A1AC730042959E /* fr */,
				D46CD8D318A1B1140042959E /* en */,
				D469889218B52DA200DBE014 /* ru */,
				D469889918B52DF100DBE014 /* fi */,
				D44F630918DA781400EAD1DD /* ast */,
				D44F631218DA783000EAD1DD /* br */,
				D44F631918DA784200EAD1DD /* de */,
				D44F632218DA785900EAD1DD /* es */,
				D44F632A18DA787D00EAD1DD /* haw */,
				D44F632D18DA788100EAD1DD /* he */,
				D44F633218DA788C00EAD1DD /* hsb */,
				D44F634018DA78AE00EAD1DD /* lb */,
				D44F634718DA78BC00EAD1DD /* mk */,
				D44F635018DA78D200EAD1DD /* nl */,
				D44F635318DA78D700EAD1DD /* oc */,
				D44F635C18DA78EF00EAD1DD /* ro */,
				D44F635F18DA78FA00EAD1DD /* sco */,
				D44F636418DA790400EAD1DD /* sk */,
				D44F636918DA790F00EAD1DD /* sv */,
				D44F637118DA792400EAD1DD /* uk */,
				D44F637418DA792B00EAD1DD /* vi */,
				D4679060195AD36D00C4E44D /* bn */,
				D4679061195AD37A00C4E44D /* ca */,
				D4679065195AD39C00C4E44D /* diq */,
				D4679068195AD3A900C4E44D /* fo */,
				D467906D195AD3BE00C4E44D /* hrx */,
				D467906F195AD3CE00C4E44D /* id */,
				D4679070195AD3DC00C4E44D /* it */,
				D4679071195AD3E600C4E44D /* ja */,
				D4679073195AD3F000C4E44D /* kn */,
				D4679075195AD3FC00C4E44D /* ko */,
				D4679076195AD40700C4E44D /* krc */,
				D4679078195AD41200C4E44D /* ml */,
				D4679079195AD41C00C4E44D /* ms */,
				D467907B195AD42D00C4E44D /* ne */,
				D467907E195AD43700C4E44D /* or */,
				D4679080195AD44200C4E44D /* pl */,
				D4679082195AD45F00C4E44D /* pt */,
				D4679083195AD47D00C4E44D /* sr-ec */,
				D4679085195AD48900C4E44D /* tg-cyrl */,
				D4679088195AD49400C4E44D /* th */,
				D467908A195AD49B00C4E44D /* tr */,
				D467908B195AD4A500C4E44D /* zh-hans */,
				D467908C195AD4AB00C4E44D /* zh-hant */,
				D4C16A6519709CDF00CD91AD /* qqq */,
				D47FEE2319C8CB3400B998C8 /* ce */,
				D47FEE2519C8CB6B00B998C8 /* cs */,
				D47FEE2819C8CC2600B998C8 /* pt-BR */,
			);
			name = Localizable.strings;
			sourceTree = "<group>";
		};
/* End PBXVariantGroup section */

/* Begin XCBuildConfiguration section */
		0E4F85D71AC1BF56004CA3CD /* Alpha */ = {
			isa = XCBuildConfiguration;
			buildSettings = {
				ALWAYS_SEARCH_USER_PATHS = NO;
				CLANG_ANALYZER_SECURITY_FLOATLOOPCOUNTER = YES;
				CLANG_CXX_LANGUAGE_STANDARD = "gnu++0x";
				CLANG_CXX_LIBRARY = "libc++";
				CLANG_ENABLE_MODULES = YES;
				CLANG_ENABLE_OBJC_ARC = YES;
				CLANG_WARN_BOOL_CONVERSION = YES;
				CLANG_WARN_CONSTANT_CONVERSION = YES;
				CLANG_WARN_DIRECT_OBJC_ISA_USAGE = YES_ERROR;
				CLANG_WARN_EMPTY_BODY = YES;
				CLANG_WARN_ENUM_CONVERSION = YES;
				CLANG_WARN_INT_CONVERSION = YES;
				CLANG_WARN_OBJC_IMPLICIT_RETAIN_SELF = YES;
				CLANG_WARN_OBJC_ROOT_CLASS = YES_ERROR;
				CLANG_WARN__DUPLICATE_METHOD_MATCH = YES;
				COPY_PHASE_STRIP = YES;
				ENABLE_NS_ASSERTIONS = YES;
				GCC_C_LANGUAGE_STANDARD = gnu99;
				GCC_PREPROCESSOR_DEFINITIONS = (
					"DEBUG=1",
					"$(inherited)",
				);
				GCC_WARN_64_TO_32_BIT_CONVERSION = YES;
				GCC_WARN_ABOUT_RETURN_TYPE = YES_ERROR;
				GCC_WARN_UNDECLARED_SELECTOR = YES;
				GCC_WARN_UNINITIALIZED_AUTOS = YES;
				GCC_WARN_UNUSED_FUNCTION = YES;
				GCC_WARN_UNUSED_VARIABLE = YES;
				IPHONEOS_DEPLOYMENT_TARGET = 7.0;
				RUN_CLANG_STATIC_ANALYZER = YES;
				SDKROOT = iphoneos;
				TARGETED_DEVICE_FAMILY = "1,2";
				VALIDATE_PRODUCT = YES;
				VERSIONING_SYSTEM = "apple-generic";
			};
			name = Alpha;
		};
		0E4F85D81AC1BF56004CA3CD /* Alpha */ = {
			isa = XCBuildConfiguration;
			baseConfigurationReference = C7C26C8CB2ECA7439FB76EAE /* Pods.alpha.xcconfig */;
			buildSettings = {
				APP_ID_SUFFIX = .tfalpha;
				ASSETCATALOG_COMPILER_APPICON_NAME = AppIcon;
				ASSETCATALOG_COMPILER_LAUNCHIMAGE_NAME = LaunchImage;
				CODE_SIGN_IDENTITY = "iPhone Distribution";
				"CODE_SIGN_IDENTITY[sdk=iphoneos*]" = "iPhone Distribution";
				CURRENT_PROJECT_VERSION = 182;
				DEFINES_MODULE = YES;
				FRAMEWORK_SEARCH_PATHS = "$(inherited)";
				GCC_OPTIMIZATION_LEVEL = 3;
				GCC_PRECOMPILE_PREFIX_HEADER = YES;
				GCC_PREFIX_HEADER = "wikipedia/Wikipedia-Prefix.pch";
				HEADER_SEARCH_PATHS = (
					"$(inherited)",
					"$(SDKROOT)/usr/include/libxml2",
					"$(PROJECT_DIR)/cocoapods/Pods/Headers/Public/AFNetworking",
					"$(PROJECT_DIR)/cocoapods/Pods/Headers/Public/hpple",
					"$(PROJECT_DIR)/MediaWikiKit/MediaWikiKit",
					"$(PROJECT_DIR)/OldDataSchema/**",
				);
				INFOPLIST_FILE = "Wikipedia/Wikipedia-Info.plist";
				LD_RUNPATH_SEARCH_PATHS = "$(inherited) @executable_path/Frameworks";
				LIBRARY_SEARCH_PATHS = "$(inherited)";
				OTHER_LDFLAGS = "$(inherited)";
				OTHER_SWIFT_FLAGS = "$(inherited) -DDEBUG";
				PRODUCT_MODULE_NAME = Wikipedia;
				PRODUCT_NAME = "Wikipedia ${CONFIGURATION}";
				RUN_CLANG_STATIC_ANALYZER = NO;
				SWIFT_OBJC_BRIDGING_HEADER = "Wikipedia/Wikipedia-Bridging-Header.h";
				WARNING_CFLAGS = (
					"$(inherited)",
					"-Werror=switch",
					"-Werror=arc-retain-cycles",
					"-Werror=incompatible-pointer-types",
					"-Werror=incomplete-implementation",
					"-Werror=nonnull",
				);
				WMF_HOCKEYAPP_IDENTIFIER = 95e2f42fa3eadeb025f319b58ef86aeb;
				WRAPPER_EXTENSION = app;
			};
			name = Alpha;
		};
		0E4F85D91AC1BF56004CA3CD /* Alpha */ = {
			isa = XCBuildConfiguration;
			baseConfigurationReference = 1BC5FB470144D2C10C55A037 /* Pods-WikipediaUnitTests.alpha.xcconfig */;
			buildSettings = {
				BUNDLE_LOADER = "$(TEST_HOST)";
				CLANG_WARN_UNREACHABLE_CODE = YES;
				CODE_SIGN_IDENTITY = "iPhone Developer";
				ENABLE_STRICT_OBJC_MSGSEND = YES;
				FRAMEWORK_SEARCH_PATHS = (
					"$(SDKROOT)/Developer/Library/Frameworks",
					"$(inherited)",
				);
				GCC_PREFIX_HEADER = "WikipediaUnitTests/Supporting Files/WikipediaUnitTests-Prefix.pch";
				GCC_WARN_UNINITIALIZED_AUTOS = YES_AGGRESSIVE;
				HEADER_SEARCH_PATHS = (
					"$(inherited)",
					"\"${PODS_ROOT}/Headers/Public\"",
					"\"${PODS_ROOT}/Headers/Public/AFNetworking\"",
					"\"${PODS_ROOT}/Headers/Public/AnimatedGIFImageSerialization\"",
					"\"${PODS_ROOT}/Headers/Public/BlocksKit\"",
					"\"${PODS_ROOT}/Headers/Public/CocoaLumberjack\"",
					"\"${PODS_ROOT}/Headers/Public/HockeySDK\"",
					"\"${PODS_ROOT}/Headers/Public/KVOController\"",
					"\"${PODS_ROOT}/Headers/Public/Mantle\"",
					"\"${PODS_ROOT}/Headers/Public/Masonry\"",
					"\"${PODS_ROOT}/Headers/Public/Nocilla\"",
					"\"${PODS_ROOT}/Headers/Public/OCHamcrest\"",
					"\"${PODS_ROOT}/Headers/Public/OCMockito\"",
					"\"${PODS_ROOT}/Headers/Public/SDWebImage\"",
					"\"${PODS_ROOT}/Headers/Public/hpple\"",
					"\"${PODS_ROOT}/Headers/Public/libextobjc\"",
					"$(SDKROOT)/usr/include/libxml2",
					"\"$(TARGET_TEMP_DIR)/../$(PROJECT_NAME).build/DerivedSources\"",
				);
				INFOPLIST_FILE = "WikipediaUnitTests/Supporting Files/Info.plist";
				LD_RUNPATH_SEARCH_PATHS = "$(inherited) @executable_path/Frameworks @loader_path/Frameworks";
				MTL_ENABLE_DEBUG_INFO = NO;
				PRODUCT_NAME = "$(TARGET_NAME)";
				SWIFT_OBJC_BRIDGING_HEADER = "WikipediaUnitTests/Supporting Files/WikipediaUnitTests-Bridging-Header.h";
				TEST_HOST = "$(BUILT_PRODUCTS_DIR)/Wikipedia ${CONFIGURATION}.app/Wikipedia ${CONFIGURATION}";
			};
			name = Alpha;
		};
		A69698A61AC9D08700208A11 /* Beta */ = {
			isa = XCBuildConfiguration;
			buildSettings = {
				ALWAYS_SEARCH_USER_PATHS = NO;
				CLANG_ANALYZER_SECURITY_FLOATLOOPCOUNTER = YES;
				CLANG_CXX_LANGUAGE_STANDARD = "gnu++0x";
				CLANG_CXX_LIBRARY = "libc++";
				CLANG_ENABLE_MODULES = YES;
				CLANG_ENABLE_OBJC_ARC = YES;
				CLANG_WARN_BOOL_CONVERSION = YES;
				CLANG_WARN_CONSTANT_CONVERSION = YES;
				CLANG_WARN_DIRECT_OBJC_ISA_USAGE = YES_ERROR;
				CLANG_WARN_EMPTY_BODY = YES;
				CLANG_WARN_ENUM_CONVERSION = YES;
				CLANG_WARN_INT_CONVERSION = YES;
				CLANG_WARN_OBJC_IMPLICIT_RETAIN_SELF = YES;
				CLANG_WARN_OBJC_ROOT_CLASS = YES_ERROR;
				CLANG_WARN__DUPLICATE_METHOD_MATCH = YES;
				COPY_PHASE_STRIP = YES;
				ENABLE_NS_ASSERTIONS = YES;
				GCC_C_LANGUAGE_STANDARD = gnu99;
				GCC_PREPROCESSOR_DEFINITIONS = (
					"DEBUG=1",
					"$(inherited)",
				);
				GCC_WARN_64_TO_32_BIT_CONVERSION = YES;
				GCC_WARN_ABOUT_RETURN_TYPE = YES_ERROR;
				GCC_WARN_UNDECLARED_SELECTOR = YES;
				GCC_WARN_UNINITIALIZED_AUTOS = YES;
				GCC_WARN_UNUSED_FUNCTION = YES;
				GCC_WARN_UNUSED_VARIABLE = YES;
				IPHONEOS_DEPLOYMENT_TARGET = 7.0;
				RUN_CLANG_STATIC_ANALYZER = YES;
				SDKROOT = iphoneos;
				TARGETED_DEVICE_FAMILY = "1,2";
				VALIDATE_PRODUCT = YES;
				VERSIONING_SYSTEM = "apple-generic";
			};
			name = Beta;
		};
		A69698A71AC9D08700208A11 /* Beta */ = {
			isa = XCBuildConfiguration;
			baseConfigurationReference = 08F646F7D0488CE3C6D6A763 /* Pods.beta.xcconfig */;
			buildSettings = {
				APP_ID_SUFFIX = .tfbeta;
				ASSETCATALOG_COMPILER_APPICON_NAME = AppIcon;
				ASSETCATALOG_COMPILER_LAUNCHIMAGE_NAME = LaunchImage;
				CODE_SIGN_IDENTITY = "iPhone Distribution";
				"CODE_SIGN_IDENTITY[sdk=iphoneos*]" = "iPhone Distribution";
				CURRENT_PROJECT_VERSION = 182;
				DEFINES_MODULE = YES;
				FRAMEWORK_SEARCH_PATHS = "$(inherited)";
				GCC_OPTIMIZATION_LEVEL = 3;
				GCC_PRECOMPILE_PREFIX_HEADER = YES;
				GCC_PREFIX_HEADER = "wikipedia/Wikipedia-Prefix.pch";
				HEADER_SEARCH_PATHS = (
					"$(inherited)",
					"$(SDKROOT)/usr/include/libxml2",
					"$(PROJECT_DIR)/cocoapods/Pods/Headers/Public/AFNetworking",
					"$(PROJECT_DIR)/cocoapods/Pods/Headers/Public/hpple",
					"$(PROJECT_DIR)/MediaWikiKit/MediaWikiKit",
					"$(PROJECT_DIR)/OldDataSchema/**",
				);
				INFOPLIST_FILE = "Wikipedia/Wikipedia-Info.plist";
				LD_RUNPATH_SEARCH_PATHS = "$(inherited) @executable_path/Frameworks";
				LIBRARY_SEARCH_PATHS = "$(inherited)";
				OTHER_LDFLAGS = "$(inherited)";
				OTHER_SWIFT_FLAGS = "$(inherited) -DDEBUG";
				PRODUCT_MODULE_NAME = Wikipedia;
				PRODUCT_NAME = "Wikipedia ${CONFIGURATION}";
				RUN_CLANG_STATIC_ANALYZER = NO;
				SWIFT_OBJC_BRIDGING_HEADER = "Wikipedia/Wikipedia-Bridging-Header.h";
				WARNING_CFLAGS = (
					"$(inherited)",
					"-Werror=switch",
					"-Werror=arc-retain-cycles",
					"-Werror=incompatible-pointer-types",
					"-Werror=incomplete-implementation",
					"-Werror=nonnull",
				);
				WMF_HOCKEYAPP_IDENTIFIER = 2295c3698bbd0b050f257772dd2bdbb2;
				WRAPPER_EXTENSION = app;
			};
			name = Beta;
		};
		A69698A81AC9D08700208A11 /* Beta */ = {
			isa = XCBuildConfiguration;
			baseConfigurationReference = 429C152FC8B093B59D18CAD3 /* Pods-WikipediaUnitTests.beta.xcconfig */;
			buildSettings = {
				BUNDLE_LOADER = "$(TEST_HOST)";
				CLANG_WARN_UNREACHABLE_CODE = YES;
				CODE_SIGN_IDENTITY = "iPhone Developer";
				ENABLE_STRICT_OBJC_MSGSEND = YES;
				FRAMEWORK_SEARCH_PATHS = (
					"$(SDKROOT)/Developer/Library/Frameworks",
					"$(inherited)",
				);
				GCC_PREFIX_HEADER = "WikipediaUnitTests/Supporting Files/WikipediaUnitTests-Prefix.pch";
				GCC_WARN_UNINITIALIZED_AUTOS = YES_AGGRESSIVE;
				HEADER_SEARCH_PATHS = (
					"$(inherited)",
					"\"${PODS_ROOT}/Headers/Public\"",
					"\"${PODS_ROOT}/Headers/Public/AFNetworking\"",
					"\"${PODS_ROOT}/Headers/Public/AnimatedGIFImageSerialization\"",
					"\"${PODS_ROOT}/Headers/Public/BlocksKit\"",
					"\"${PODS_ROOT}/Headers/Public/CocoaLumberjack\"",
					"\"${PODS_ROOT}/Headers/Public/HockeySDK\"",
					"\"${PODS_ROOT}/Headers/Public/KVOController\"",
					"\"${PODS_ROOT}/Headers/Public/Mantle\"",
					"\"${PODS_ROOT}/Headers/Public/Masonry\"",
					"\"${PODS_ROOT}/Headers/Public/Nocilla\"",
					"\"${PODS_ROOT}/Headers/Public/OCHamcrest\"",
					"\"${PODS_ROOT}/Headers/Public/OCMockito\"",
					"\"${PODS_ROOT}/Headers/Public/SDWebImage\"",
					"\"${PODS_ROOT}/Headers/Public/hpple\"",
					"\"${PODS_ROOT}/Headers/Public/libextobjc\"",
					"$(SDKROOT)/usr/include/libxml2",
					"\"$(TARGET_TEMP_DIR)/../$(PROJECT_NAME).build/DerivedSources\"",
				);
				INFOPLIST_FILE = "WikipediaUnitTests/Supporting Files/Info.plist";
				LD_RUNPATH_SEARCH_PATHS = "$(inherited) @executable_path/Frameworks @loader_path/Frameworks";
				MTL_ENABLE_DEBUG_INFO = NO;
				PRODUCT_NAME = "$(TARGET_NAME)";
				SWIFT_OBJC_BRIDGING_HEADER = "WikipediaUnitTests/Supporting Files/WikipediaUnitTests-Bridging-Header.h";
				TEST_HOST = "$(BUILT_PRODUCTS_DIR)/Wikipedia ${CONFIGURATION}.app/Wikipedia ${CONFIGURATION}";
			};
			name = Beta;
		};
		BC12F23E1B7968900042DB3C /* AdHoc */ = {
			isa = XCBuildConfiguration;
			buildSettings = {
				ALWAYS_SEARCH_USER_PATHS = NO;
				CLANG_ANALYZER_SECURITY_FLOATLOOPCOUNTER = YES;
				CLANG_CXX_LANGUAGE_STANDARD = "gnu++0x";
				CLANG_CXX_LIBRARY = "libc++";
				CLANG_ENABLE_MODULES = YES;
				CLANG_ENABLE_OBJC_ARC = YES;
				CLANG_WARN_BOOL_CONVERSION = YES;
				CLANG_WARN_CONSTANT_CONVERSION = YES;
				CLANG_WARN_DIRECT_OBJC_ISA_USAGE = YES_ERROR;
				CLANG_WARN_EMPTY_BODY = YES;
				CLANG_WARN_ENUM_CONVERSION = YES;
				CLANG_WARN_INT_CONVERSION = YES;
				CLANG_WARN_OBJC_IMPLICIT_RETAIN_SELF = YES;
				CLANG_WARN_OBJC_ROOT_CLASS = YES_ERROR;
				CLANG_WARN__DUPLICATE_METHOD_MATCH = YES;
				COPY_PHASE_STRIP = NO;
				DEAD_CODE_STRIPPING = NO;
				ENABLE_NS_ASSERTIONS = YES;
				GCC_C_LANGUAGE_STANDARD = gnu99;
				GCC_DYNAMIC_NO_PIC = NO;
				GCC_OPTIMIZATION_LEVEL = 0;
				GCC_PREPROCESSOR_DEFINITIONS = (
					"DEBUG=1",
					"$(inherited)",
				);
				GCC_SYMBOLS_PRIVATE_EXTERN = NO;
				GCC_WARN_64_TO_32_BIT_CONVERSION = YES;
				GCC_WARN_ABOUT_RETURN_TYPE = YES_ERROR;
				GCC_WARN_UNDECLARED_SELECTOR = YES;
				GCC_WARN_UNINITIALIZED_AUTOS = YES;
				GCC_WARN_UNUSED_FUNCTION = YES;
				GCC_WARN_UNUSED_VARIABLE = YES;
				IPHONEOS_DEPLOYMENT_TARGET = 7.0;
				ONLY_ACTIVE_ARCH = YES;
				RUN_CLANG_STATIC_ANALYZER = NO;
				SDKROOT = iphoneos;
				TARGETED_DEVICE_FAMILY = "1,2";
				VERSIONING_SYSTEM = "apple-generic";
			};
			name = AdHoc;
		};
		BC12F23F1B7968900042DB3C /* AdHoc */ = {
			isa = XCBuildConfiguration;
			baseConfigurationReference = 644C62F6A8B8E2ED7DFA53D5 /* Pods.adhoc.xcconfig */;
			buildSettings = {
				APP_ID_SUFFIX = .developer;
				ASSETCATALOG_COMPILER_APPICON_NAME = AppIcon;
				ASSETCATALOG_COMPILER_LAUNCHIMAGE_NAME = LaunchImage;
				CODE_SIGN_IDENTITY = "iPhone Distribution";
				"CODE_SIGN_IDENTITY[sdk=iphoneos*]" = "iPhone Distribution";
				CURRENT_PROJECT_VERSION = 182;
				DEFINES_MODULE = YES;
				FRAMEWORK_SEARCH_PATHS = "$(inherited)";
				GCC_PRECOMPILE_PREFIX_HEADER = YES;
				GCC_PREFIX_HEADER = "wikipedia/Wikipedia-Prefix.pch";
				HEADER_SEARCH_PATHS = (
					"$(inherited)",
					"$(PROJECT_DIR)/OldDataSchema/**",
				);
				INFOPLIST_FILE = "Wikipedia/Wikipedia-Info.plist";
				LD_RUNPATH_SEARCH_PATHS = "$(inherited) @executable_path/Frameworks";
				LIBRARY_SEARCH_PATHS = "$(inherited)";
				OTHER_LDFLAGS = "$(inherited)";
				OTHER_SWIFT_FLAGS = "$(inherited) -DDEBUG";
				PRODUCT_MODULE_NAME = Wikipedia;
				PRODUCT_NAME = "Wikipedia ${CONFIGURATION}";
				RUN_CLANG_STATIC_ANALYZER = NO;
				SWIFT_OBJC_BRIDGING_HEADER = "Wikipedia/Wikipedia-Bridging-Header.h";
				SWIFT_OPTIMIZATION_LEVEL = "-Onone";
				WARNING_CFLAGS = (
					"$(inherited)",
					"-Werror=switch",
					"-Werror=arc-retain-cycles",
					"-Werror=incompatible-pointer-types",
					"-Werror=incomplete-implementation",
					"-Werror=nonnull",
				);
				WMF_HOCKEYAPP_IDENTIFIER = 7138507aefac3ee74c295f75a0b857e4;
				WRAPPER_EXTENSION = app;
			};
			name = AdHoc;
		};
		BC12F2401B7968900042DB3C /* AdHoc */ = {
			isa = XCBuildConfiguration;
			baseConfigurationReference = 59CB2F41D52F438BED356EF4 /* Pods-WikipediaUnitTests.adhoc.xcconfig */;
			buildSettings = {
				BUNDLE_LOADER = "$(TEST_HOST)";
				CLANG_WARN_UNREACHABLE_CODE = YES;
				CODE_SIGN_IDENTITY = "iPhone Developer";
				ENABLE_STRICT_OBJC_MSGSEND = YES;
				FRAMEWORK_SEARCH_PATHS = (
					"$(SDKROOT)/Developer/Library/Frameworks",
					"$(inherited)",
				);
				GCC_PREFIX_HEADER = "WikipediaUnitTests/Supporting Files/WikipediaUnitTests-Prefix.pch";
				GCC_PREPROCESSOR_DEFINITIONS = (
					"$(inherited)",
					"FB_REFERENCE_IMAGE_DIR=\"$(PROJECT_DIR)/WikipediaUnitTests/Reference Snapshots\"",
					"MKT_SHORTHAND=1",
					"HC_SHORTHAND=1",
				);
				GCC_WARN_UNINITIALIZED_AUTOS = YES_AGGRESSIVE;
				HEADER_SEARCH_PATHS = (
					"$(inherited)",
					"\"${PODS_ROOT}/Headers/Public\"",
					"\"${PODS_ROOT}/Headers/Public/AFNetworking\"",
					"\"${PODS_ROOT}/Headers/Public/AnimatedGIFImageSerialization\"",
					"\"${PODS_ROOT}/Headers/Public/BlocksKit\"",
					"\"${PODS_ROOT}/Headers/Public/CocoaLumberjack\"",
					"\"${PODS_ROOT}/Headers/Public/HockeySDK\"",
					"\"${PODS_ROOT}/Headers/Public/KVOController\"",
					"\"${PODS_ROOT}/Headers/Public/Mantle\"",
					"\"${PODS_ROOT}/Headers/Public/Masonry\"",
					"\"${PODS_ROOT}/Headers/Public/Nocilla\"",
					"\"${PODS_ROOT}/Headers/Public/OCHamcrest\"",
					"\"${PODS_ROOT}/Headers/Public/OCMockito\"",
					"\"${PODS_ROOT}/Headers/Public/SDWebImage\"",
					"\"${PODS_ROOT}/Headers/Public/hpple\"",
					"\"${PODS_ROOT}/Headers/Public/libextobjc\"",
					"$(SDKROOT)/usr/include/libxml2",
					"\"$(TARGET_TEMP_DIR)/../$(PROJECT_NAME).build/DerivedSources\"",
				);
				INFOPLIST_FILE = "WikipediaUnitTests/Supporting Files/Info.plist";
				LD_RUNPATH_SEARCH_PATHS = "$(inherited) @executable_path/Frameworks @loader_path/Frameworks";
				MTL_ENABLE_DEBUG_INFO = YES;
				PRODUCT_NAME = "$(TARGET_NAME)";
				SWIFT_OBJC_BRIDGING_HEADER = "WikipediaUnitTests/Supporting Files/WikipediaUnitTests-Bridging-Header.h";
				TEST_HOST = "$(BUILT_PRODUCTS_DIR)/Wikipedia ${CONFIGURATION}.app/Wikipedia ${CONFIGURATION}";
				USER_HEADER_SEARCH_PATHS = "\"$(PROJECT_DIR)/OldDataSchema/**\" $(inherited)";
			};
			name = AdHoc;
		};
		BC42735B1A7C736800068882 /* Debug */ = {
			isa = XCBuildConfiguration;
			baseConfigurationReference = DC96DA4AAD521D734849D20F /* Pods-WikipediaUnitTests.debug.xcconfig */;
			buildSettings = {
				BUNDLE_LOADER = "$(TEST_HOST)";
				CLANG_WARN_UNREACHABLE_CODE = YES;
				CODE_SIGN_IDENTITY = "iPhone Developer";
				ENABLE_STRICT_OBJC_MSGSEND = YES;
				FRAMEWORK_SEARCH_PATHS = (
					"$(SDKROOT)/Developer/Library/Frameworks",
					"$(inherited)",
				);
				GCC_PREFIX_HEADER = "WikipediaUnitTests/Supporting Files/WikipediaUnitTests-Prefix.pch";
				GCC_PREPROCESSOR_DEFINITIONS = (
					"$(inherited)",
					"FB_REFERENCE_IMAGE_DIR=\"$(PROJECT_DIR)/WikipediaUnitTests/Reference Snapshots\"",
					"MKT_SHORTHAND=1",
					"HC_SHORTHAND=1",
				);
				GCC_WARN_UNINITIALIZED_AUTOS = YES_AGGRESSIVE;
				HEADER_SEARCH_PATHS = (
					"$(inherited)",
					"\"${PODS_ROOT}/Headers/Public\"",
					"\"${PODS_ROOT}/Headers/Public/AFNetworking\"",
					"\"${PODS_ROOT}/Headers/Public/AnimatedGIFImageSerialization\"",
					"\"${PODS_ROOT}/Headers/Public/BlocksKit\"",
					"\"${PODS_ROOT}/Headers/Public/CocoaLumberjack\"",
					"\"${PODS_ROOT}/Headers/Public/HockeySDK\"",
					"\"${PODS_ROOT}/Headers/Public/KVOController\"",
					"\"${PODS_ROOT}/Headers/Public/Mantle\"",
					"\"${PODS_ROOT}/Headers/Public/Masonry\"",
					"\"${PODS_ROOT}/Headers/Public/Nocilla\"",
					"\"${PODS_ROOT}/Headers/Public/OCHamcrest\"",
					"\"${PODS_ROOT}/Headers/Public/OCMockito\"",
					"\"${PODS_ROOT}/Headers/Public/SDWebImage\"",
					"\"${PODS_ROOT}/Headers/Public/hpple\"",
					"\"${PODS_ROOT}/Headers/Public/libextobjc\"",
					"$(SDKROOT)/usr/include/libxml2",
					"\"$(TARGET_TEMP_DIR)/../$(PROJECT_NAME).build/DerivedSources\"",
				);
				INFOPLIST_FILE = "WikipediaUnitTests/Supporting Files/Info.plist";
				LD_RUNPATH_SEARCH_PATHS = "$(inherited) @executable_path/Frameworks @loader_path/Frameworks";
				MTL_ENABLE_DEBUG_INFO = YES;
				PRODUCT_NAME = "$(TARGET_NAME)";
				SWIFT_OBJC_BRIDGING_HEADER = "WikipediaUnitTests/Supporting Files/WikipediaUnitTests-Bridging-Header.h";
				TEST_HOST = "$(BUILT_PRODUCTS_DIR)/Wikipedia ${CONFIGURATION}.app/Wikipedia ${CONFIGURATION}";
				USER_HEADER_SEARCH_PATHS = "\"$(PROJECT_DIR)/OldDataSchema/**\" $(inherited)";
			};
			name = Debug;
		};
		BC42735C1A7C736800068882 /* Release */ = {
			isa = XCBuildConfiguration;
			baseConfigurationReference = 17A2F22335C5256576CEDBDD /* Pods-WikipediaUnitTests.release.xcconfig */;
			buildSettings = {
				BUNDLE_LOADER = "$(TEST_HOST)";
				CLANG_WARN_UNREACHABLE_CODE = YES;
				CODE_SIGN_IDENTITY = "iPhone Developer";
				ENABLE_STRICT_OBJC_MSGSEND = YES;
				FRAMEWORK_SEARCH_PATHS = (
					"$(SDKROOT)/Developer/Library/Frameworks",
					"$(inherited)",
				);
				GCC_PREFIX_HEADER = "WikipediaUnitTests/Supporting Files/WikipediaUnitTests-Prefix.pch";
				GCC_WARN_UNINITIALIZED_AUTOS = YES_AGGRESSIVE;
				HEADER_SEARCH_PATHS = (
					"$(inherited)",
					"\"${PODS_ROOT}/Headers/Public\"",
					"\"${PODS_ROOT}/Headers/Public/AFNetworking\"",
					"\"${PODS_ROOT}/Headers/Public/AnimatedGIFImageSerialization\"",
					"\"${PODS_ROOT}/Headers/Public/BlocksKit\"",
					"\"${PODS_ROOT}/Headers/Public/CocoaLumberjack\"",
					"\"${PODS_ROOT}/Headers/Public/HockeySDK\"",
					"\"${PODS_ROOT}/Headers/Public/KVOController\"",
					"\"${PODS_ROOT}/Headers/Public/Mantle\"",
					"\"${PODS_ROOT}/Headers/Public/Masonry\"",
					"\"${PODS_ROOT}/Headers/Public/Nocilla\"",
					"\"${PODS_ROOT}/Headers/Public/OCHamcrest\"",
					"\"${PODS_ROOT}/Headers/Public/OCMockito\"",
					"\"${PODS_ROOT}/Headers/Public/SDWebImage\"",
					"\"${PODS_ROOT}/Headers/Public/hpple\"",
					"\"${PODS_ROOT}/Headers/Public/libextobjc\"",
					"$(SDKROOT)/usr/include/libxml2",
					"\"$(TARGET_TEMP_DIR)/../$(PROJECT_NAME).build/DerivedSources\"",
				);
				INFOPLIST_FILE = "WikipediaUnitTests/Supporting Files/Info.plist";
				LD_RUNPATH_SEARCH_PATHS = "$(inherited) @executable_path/Frameworks @loader_path/Frameworks";
				MTL_ENABLE_DEBUG_INFO = NO;
				PRODUCT_NAME = "$(TARGET_NAME)";
				SWIFT_OBJC_BRIDGING_HEADER = "WikipediaUnitTests/Supporting Files/WikipediaUnitTests-Bridging-Header.h";
				TEST_HOST = "$(BUILT_PRODUCTS_DIR)/Debugipedia.app/Debugipedia";
				USER_HEADER_SEARCH_PATHS = "\"$(PROJECT_DIR)/OldDataSchema/**\" $(inherited)";
			};
			name = Release;
		};
		D4991468181D51DF00E6073C /* Debug */ = {
			isa = XCBuildConfiguration;
			buildSettings = {
				ALWAYS_SEARCH_USER_PATHS = NO;
				CLANG_ANALYZER_SECURITY_FLOATLOOPCOUNTER = YES;
				CLANG_CXX_LANGUAGE_STANDARD = "gnu++0x";
				CLANG_CXX_LIBRARY = "libc++";
				CLANG_ENABLE_MODULES = YES;
				CLANG_ENABLE_OBJC_ARC = YES;
				CLANG_WARN_BOOL_CONVERSION = YES;
				CLANG_WARN_CONSTANT_CONVERSION = YES;
				CLANG_WARN_DIRECT_OBJC_ISA_USAGE = YES_ERROR;
				CLANG_WARN_EMPTY_BODY = YES;
				CLANG_WARN_ENUM_CONVERSION = YES;
				CLANG_WARN_INT_CONVERSION = YES;
				CLANG_WARN_OBJC_IMPLICIT_RETAIN_SELF = YES;
				CLANG_WARN_OBJC_ROOT_CLASS = YES_ERROR;
				CLANG_WARN__DUPLICATE_METHOD_MATCH = YES;
				COPY_PHASE_STRIP = NO;
				DEAD_CODE_STRIPPING = NO;
				ENABLE_NS_ASSERTIONS = YES;
				GCC_C_LANGUAGE_STANDARD = gnu99;
				GCC_DYNAMIC_NO_PIC = NO;
				GCC_OPTIMIZATION_LEVEL = 0;
				GCC_PREPROCESSOR_DEFINITIONS = (
					"DEBUG=1",
					"$(inherited)",
				);
				GCC_SYMBOLS_PRIVATE_EXTERN = NO;
				GCC_WARN_64_TO_32_BIT_CONVERSION = YES;
				GCC_WARN_ABOUT_RETURN_TYPE = YES_ERROR;
				GCC_WARN_UNDECLARED_SELECTOR = YES;
				GCC_WARN_UNINITIALIZED_AUTOS = YES;
				GCC_WARN_UNUSED_FUNCTION = YES;
				GCC_WARN_UNUSED_VARIABLE = YES;
				IPHONEOS_DEPLOYMENT_TARGET = 7.0;
				ONLY_ACTIVE_ARCH = YES;
				RUN_CLANG_STATIC_ANALYZER = NO;
				SDKROOT = iphoneos;
				TARGETED_DEVICE_FAMILY = "1,2";
				VERSIONING_SYSTEM = "apple-generic";
			};
			name = Debug;
		};
		D4991469181D51DF00E6073C /* Release */ = {
			isa = XCBuildConfiguration;
			buildSettings = {
				ALWAYS_SEARCH_USER_PATHS = NO;
				CLANG_ANALYZER_SECURITY_FLOATLOOPCOUNTER = YES;
				CLANG_CXX_LANGUAGE_STANDARD = "gnu++0x";
				CLANG_CXX_LIBRARY = "libc++";
				CLANG_ENABLE_MODULES = YES;
				CLANG_ENABLE_OBJC_ARC = YES;
				CLANG_WARN_BOOL_CONVERSION = YES;
				CLANG_WARN_CONSTANT_CONVERSION = YES;
				CLANG_WARN_DIRECT_OBJC_ISA_USAGE = YES_ERROR;
				CLANG_WARN_EMPTY_BODY = YES;
				CLANG_WARN_ENUM_CONVERSION = YES;
				CLANG_WARN_INT_CONVERSION = YES;
				CLANG_WARN_OBJC_IMPLICIT_RETAIN_SELF = YES;
				CLANG_WARN_OBJC_ROOT_CLASS = YES_ERROR;
				CLANG_WARN__DUPLICATE_METHOD_MATCH = YES;
				COPY_PHASE_STRIP = YES;
				ENABLE_NS_ASSERTIONS = NO;
				GCC_C_LANGUAGE_STANDARD = gnu99;
				GCC_PREPROCESSOR_DEFINITIONS = (
					"NDEBUG=1",
					"$(inherited)",
				);
				GCC_WARN_64_TO_32_BIT_CONVERSION = YES;
				GCC_WARN_ABOUT_RETURN_TYPE = YES_ERROR;
				GCC_WARN_UNDECLARED_SELECTOR = YES;
				GCC_WARN_UNINITIALIZED_AUTOS = YES;
				GCC_WARN_UNUSED_FUNCTION = YES;
				GCC_WARN_UNUSED_VARIABLE = YES;
				IPHONEOS_DEPLOYMENT_TARGET = 7.0;
				RUN_CLANG_STATIC_ANALYZER = NO;
				SDKROOT = iphoneos;
				TARGETED_DEVICE_FAMILY = "1,2";
				VALIDATE_PRODUCT = YES;
				VERSIONING_SYSTEM = "apple-generic";
			};
			name = Release;
		};
		D499146B181D51DF00E6073C /* Debug */ = {
			isa = XCBuildConfiguration;
			baseConfigurationReference = EDA528BC357952A7D914F8E0 /* Pods.debug.xcconfig */;
			buildSettings = {
				APP_ID_SUFFIX = .developer;
				ASSETCATALOG_COMPILER_APPICON_NAME = AppIcon;
				ASSETCATALOG_COMPILER_LAUNCHIMAGE_NAME = LaunchImage;
				CODE_SIGN_IDENTITY = "iPhone Developer";
				"CODE_SIGN_IDENTITY[sdk=iphoneos*]" = "iPhone Developer";
				CURRENT_PROJECT_VERSION = 182;
				DEBUG_INFORMATION_FORMAT = dwarf;
				DEFINES_MODULE = YES;
				FRAMEWORK_SEARCH_PATHS = "$(inherited)";
				GCC_PRECOMPILE_PREFIX_HEADER = YES;
				GCC_PREFIX_HEADER = "wikipedia/Wikipedia-Prefix.pch";
				HEADER_SEARCH_PATHS = (
					"$(inherited)",
					"$(PROJECT_DIR)/OldDataSchema/**",
				);
				INFOPLIST_FILE = "Wikipedia/Wikipedia-Info.plist";
				LD_RUNPATH_SEARCH_PATHS = "$(inherited) @executable_path/Frameworks";
				LIBRARY_SEARCH_PATHS = "$(inherited)";
				OTHER_LDFLAGS = "$(inherited)";
				OTHER_SWIFT_FLAGS = "$(inherited) -DDEBUG";
				PRODUCT_MODULE_NAME = Wikipedia;
				PRODUCT_NAME = "Wikipedia ${CONFIGURATION}";
				RUN_CLANG_STATIC_ANALYZER = NO;
				SWIFT_OBJC_BRIDGING_HEADER = "Wikipedia/Wikipedia-Bridging-Header.h";
				SWIFT_OPTIMIZATION_LEVEL = "-Onone";
				WARNING_CFLAGS = (
					"$(inherited)",
					"-Werror=switch",
					"-Werror=arc-retain-cycles",
					"-Werror=incompatible-pointer-types",
					"-Werror=incomplete-implementation",
					"-Werror=nonnull",
				);
				WMF_HOCKEYAPP_IDENTIFIER = 7138507aefac3ee74c295f75a0b857e4;
				WRAPPER_EXTENSION = app;
			};
			name = Debug;
		};
		D499146C181D51DF00E6073C /* Release */ = {
			isa = XCBuildConfiguration;
			baseConfigurationReference = 357504E50DA104E39C6ACFEB /* Pods.release.xcconfig */;
			buildSettings = {
				APP_ID_SUFFIX = "";
				ASSETCATALOG_COMPILER_APPICON_NAME = AppIcon;
				ASSETCATALOG_COMPILER_LAUNCHIMAGE_NAME = LaunchImage;
				CODE_SIGN_IDENTITY = "iPhone Distribution";
				"CODE_SIGN_IDENTITY[sdk=iphoneos*]" = "iPhone Distribution";
				CURRENT_PROJECT_VERSION = 182;
				DEFINES_MODULE = YES;
				FRAMEWORK_SEARCH_PATHS = "$(inherited)";
				GCC_OPTIMIZATION_LEVEL = 3;
				GCC_PRECOMPILE_PREFIX_HEADER = YES;
				GCC_PREFIX_HEADER = "wikipedia/Wikipedia-Prefix.pch";
				HEADER_SEARCH_PATHS = (
					"$(inherited)",
					"$(PROJECT_DIR)/OldDataSchema/**",
				);
				INFOPLIST_FILE = "Wikipedia/Wikipedia-Info.plist";
				LD_RUNPATH_SEARCH_PATHS = "$(inherited) @executable_path/Frameworks";
				LIBRARY_SEARCH_PATHS = "$(inherited)";
				OTHER_SWIFT_FLAGS = "$(inherited) -DNDEBUG";
				PRODUCT_MODULE_NAME = Wikipedia;
				PRODUCT_NAME = Wikipedia;
				RUN_CLANG_STATIC_ANALYZER = NO;
				SWIFT_OBJC_BRIDGING_HEADER = "Wikipedia/Wikipedia-Bridging-Header.h";
				WARNING_CFLAGS = (
					"$(inherited)",
					"-Werror=switch",
					"-Werror=arc-retain-cycles",
					"-Werror=incompatible-pointer-types",
					"-Werror=incomplete-implementation",
					"-Werror=nonnull",
				);
				WMF_HOCKEYAPP_IDENTIFIER = 5d80da08a6761e5c6456736af7ebad88;
				WRAPPER_EXTENSION = app;
			};
			name = Release;
		};
/* End XCBuildConfiguration section */

/* Begin XCConfigurationList section */
		BC42735A1A7C736800068882 /* Build configuration list for PBXNativeTarget "WikipediaUnitTests" */ = {
			isa = XCConfigurationList;
			buildConfigurations = (
				BC42735B1A7C736800068882 /* Debug */,
				BC12F2401B7968900042DB3C /* AdHoc */,
				BC42735C1A7C736800068882 /* Release */,
				0E4F85D91AC1BF56004CA3CD /* Alpha */,
				A69698A81AC9D08700208A11 /* Beta */,
			);
			defaultConfigurationIsVisible = 0;
			defaultConfigurationName = Release;
		};
		D4991430181D51DE00E6073C /* Build configuration list for PBXProject "Wikipedia" */ = {
			isa = XCConfigurationList;
			buildConfigurations = (
				D4991468181D51DF00E6073C /* Debug */,
				BC12F23E1B7968900042DB3C /* AdHoc */,
				D4991469181D51DF00E6073C /* Release */,
				0E4F85D71AC1BF56004CA3CD /* Alpha */,
				A69698A61AC9D08700208A11 /* Beta */,
			);
			defaultConfigurationIsVisible = 0;
			defaultConfigurationName = Release;
		};
		D499146A181D51DF00E6073C /* Build configuration list for PBXNativeTarget "Wikipedia" */ = {
			isa = XCConfigurationList;
			buildConfigurations = (
				D499146B181D51DF00E6073C /* Debug */,
				BC12F23F1B7968900042DB3C /* AdHoc */,
				D499146C181D51DF00E6073C /* Release */,
				0E4F85D81AC1BF56004CA3CD /* Alpha */,
				A69698A71AC9D08700208A11 /* Beta */,
			);
			defaultConfigurationIsVisible = 0;
			defaultConfigurationName = Release;
		};
/* End XCConfigurationList section */

/* Begin XCVersionGroup section */
		0EFB0EFD1B31EE2D00D05C08 /* ArticleData.xcdatamodeld */ = {
			isa = XCVersionGroup;
			children = (
				0EFB0EFE1B31EE2D00D05C08 /* ArticleData 2.xcdatamodel */,
				0EFB0EFF1B31EE2D00D05C08 /* ArticleData.xcdatamodel */,
			);
			currentVersion = 0EFB0EFE1B31EE2D00D05C08 /* ArticleData 2.xcdatamodel */;
			path = ArticleData.xcdatamodeld;
			sourceTree = "<group>";
			versionGroupType = wrapper.xcdatamodel;
		};
/* End XCVersionGroup section */
	};
	rootObject = D499142D181D51DE00E6073C /* Project object */;
}<|MERGE_RESOLUTION|>--- conflicted
+++ resolved
@@ -322,14 +322,11 @@
 		BC50C37F1A83C784006DC7AF /* WMFNetworkUtilities.m in Sources */ = {isa = PBXBuildFile; fileRef = BC50C37E1A83C784006DC7AF /* WMFNetworkUtilities.m */; };
 		BC50C3871A83CBDA006DC7AF /* MWKImageInfoResponseSerializer.m in Sources */ = {isa = PBXBuildFile; fileRef = BC50C3861A83CBDA006DC7AF /* MWKImageInfoResponseSerializer.m */; };
 		BC550B071B97776D0082F298 /* DTCSSStylesheet+WMFStylesheets.m in Sources */ = {isa = PBXBuildFile; fileRef = BC550B061B97776D0082F298 /* DTCSSStylesheet+WMFStylesheets.m */; };
-<<<<<<< HEAD
 		BC550B181B9A75100082F298 /* WMFRelatedTitleListDataSource.m in Sources */ = {isa = PBXBuildFile; fileRef = BC550B171B9A75100082F298 /* WMFRelatedTitleListDataSource.m */; };
-=======
 		BC550B0B1B977C9D0082F298 /* WMFSearchResultCell.m in Sources */ = {isa = PBXBuildFile; fileRef = BC550B0A1B977C9D0082F298 /* WMFSearchResultCell.m */; };
 		BC550B101B97949E0082F298 /* WMFSearchResultCell.xib in Resources */ = {isa = PBXBuildFile; fileRef = BC550B0F1B97949E0082F298 /* WMFSearchResultCell.xib */; };
 		BC550B121B98908E0082F298 /* WMFSearchResultCellVisualTests.m in Sources */ = {isa = PBXBuildFile; fileRef = BC550B111B98908E0082F298 /* WMFSearchResultCellVisualTests.m */; };
 		BC550B151B98936F0082F298 /* UIView+VisualTestSizingUtils.m in Sources */ = {isa = PBXBuildFile; fileRef = BC550B141B98936F0082F298 /* UIView+VisualTestSizingUtils.m */; };
->>>>>>> 54cb1473
 		BC5620931B6970EE0013FFB0 /* 640px-President_Barack_Obama.jpg in Resources */ = {isa = PBXBuildFile; fileRef = BC5620921B6970EE0013FFB0 /* 640px-President_Barack_Obama.jpg */; };
 		BC56209D1B6BAB910013FFB0 /* Exoplanet.mobileview.json in Resources */ = {isa = PBXBuildFile; fileRef = BC56209C1B6BAB910013FFB0 /* Exoplanet.mobileview.json */; };
 		BC5620A81B6BEDAD0013FFB0 /* UIColor+WMFStyle.m in Sources */ = {isa = PBXBuildFile; fileRef = BC5620A71B6BEDAD0013FFB0 /* UIColor+WMFStyle.m */; };
@@ -1063,10 +1060,8 @@
 		BC50C3861A83CBDA006DC7AF /* MWKImageInfoResponseSerializer.m */ = {isa = PBXFileReference; fileEncoding = 4; lastKnownFileType = sourcecode.c.objc; name = MWKImageInfoResponseSerializer.m; path = Serializers/MWKImageInfoResponseSerializer.m; sourceTree = "<group>"; };
 		BC550B051B97776D0082F298 /* DTCSSStylesheet+WMFStylesheets.h */ = {isa = PBXFileReference; fileEncoding = 4; lastKnownFileType = sourcecode.c.h; path = "DTCSSStylesheet+WMFStylesheets.h"; sourceTree = "<group>"; };
 		BC550B061B97776D0082F298 /* DTCSSStylesheet+WMFStylesheets.m */ = {isa = PBXFileReference; fileEncoding = 4; lastKnownFileType = sourcecode.c.objc; path = "DTCSSStylesheet+WMFStylesheets.m"; sourceTree = "<group>"; };
-<<<<<<< HEAD
 		BC550B161B9A75100082F298 /* WMFRelatedTitleListDataSource.h */ = {isa = PBXFileReference; fileEncoding = 4; lastKnownFileType = sourcecode.c.h; path = WMFRelatedTitleListDataSource.h; sourceTree = "<group>"; };
 		BC550B171B9A75100082F298 /* WMFRelatedTitleListDataSource.m */ = {isa = PBXFileReference; fileEncoding = 4; lastKnownFileType = sourcecode.c.objc; path = WMFRelatedTitleListDataSource.m; sourceTree = "<group>"; };
-=======
 		BC550B091B977C9C0082F298 /* WMFSearchResultCell.h */ = {isa = PBXFileReference; fileEncoding = 4; lastKnownFileType = sourcecode.c.h; path = WMFSearchResultCell.h; sourceTree = "<group>"; };
 		BC550B0A1B977C9D0082F298 /* WMFSearchResultCell.m */ = {isa = PBXFileReference; fileEncoding = 4; lastKnownFileType = sourcecode.c.objc; path = WMFSearchResultCell.m; sourceTree = "<group>"; };
 		BC550B0C1B9782C50082F298 /* WMFSaveableTitleCollectionViewCell+Subclass.h */ = {isa = PBXFileReference; fileEncoding = 4; lastKnownFileType = sourcecode.c.h; path = "WMFSaveableTitleCollectionViewCell+Subclass.h"; sourceTree = "<group>"; };
@@ -1074,7 +1069,6 @@
 		BC550B111B98908E0082F298 /* WMFSearchResultCellVisualTests.m */ = {isa = PBXFileReference; fileEncoding = 4; lastKnownFileType = sourcecode.c.objc; path = WMFSearchResultCellVisualTests.m; sourceTree = "<group>"; };
 		BC550B131B98936F0082F298 /* UIView+VisualTestSizingUtils.h */ = {isa = PBXFileReference; fileEncoding = 4; lastKnownFileType = sourcecode.c.h; path = "UIView+VisualTestSizingUtils.h"; sourceTree = "<group>"; };
 		BC550B141B98936F0082F298 /* UIView+VisualTestSizingUtils.m */ = {isa = PBXFileReference; fileEncoding = 4; lastKnownFileType = sourcecode.c.objc; path = "UIView+VisualTestSizingUtils.m"; sourceTree = "<group>"; };
->>>>>>> 54cb1473
 		BC5620921B6970EE0013FFB0 /* 640px-President_Barack_Obama.jpg */ = {isa = PBXFileReference; lastKnownFileType = image.jpeg; path = "640px-President_Barack_Obama.jpg"; sourceTree = "<group>"; };
 		BC5620951B6B854E0013FFB0 /* WMFArticleNavigationDelegate.h */ = {isa = PBXFileReference; fileEncoding = 4; lastKnownFileType = sourcecode.c.h; path = WMFArticleNavigationDelegate.h; sourceTree = "<group>"; };
 		BC5620971B6B87BF0013FFB0 /* WMFArticleNavigation.h */ = {isa = PBXFileReference; fileEncoding = 4; lastKnownFileType = sourcecode.c.h; path = WMFArticleNavigation.h; sourceTree = "<group>"; };
@@ -2749,11 +2743,8 @@
 				043C69221B8569FA00941051 /* NSAttributedString+WMFTrimTests.m */,
 				BC7B769F1B861F7100774FBC /* MWKSectionListHierarchyTests.m */,
 				04A1C4FB1B94F10600B47788 /* WMFSaveButtonControllerTests.m */,
-<<<<<<< HEAD
 				BC7925F51B9F31A9003C9522 /* CLLocation+WMFBearingTests.m */,
-=======
 				BC550B111B98908E0082F298 /* WMFSearchResultCellVisualTests.m */,
->>>>>>> 54cb1473
 			);
 			name = Tests;
 			path = WikipediaUnitTests;
