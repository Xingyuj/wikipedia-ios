// !$*UTF8*$!
{
	archiveVersion = 1;
	classes = {
	};
	objectVersion = 46;
	objects = {

/* Begin PBXBuildFile section */
		04016E1A1B3264C700D732FE /* UIViewController+WMFStoryboardUtilities.m in Sources */ = {isa = PBXBuildFile; fileRef = 04016E191B3264C700D732FE /* UIViewController+WMFStoryboardUtilities.m */; };
		04016E1C1B3285B700D732FE /* AboutViewController.storyboard in Resources */ = {isa = PBXBuildFile; fileRef = 04016E1B1B3285B700D732FE /* AboutViewController.storyboard */; };
		04016E1E1B328E8B00D732FE /* OnboardingViewController.storyboard in Resources */ = {isa = PBXBuildFile; fileRef = 04016E1D1B328E8B00D732FE /* OnboardingViewController.storyboard */; };
		04016E201B329D4500D732FE /* PageHistoryViewController.storyboard in Resources */ = {isa = PBXBuildFile; fileRef = 04016E1F1B329D4500D732FE /* PageHistoryViewController.storyboard */; };
		04090A3B187FB7D000577EDF /* UIView+Debugging.m in Sources */ = {isa = PBXBuildFile; fileRef = 04090A3A187FB7D000577EDF /* UIView+Debugging.m */; };
		040D83591AB0ECFD000896D5 /* WMFCenteredPathView.m in Sources */ = {isa = PBXBuildFile; fileRef = 040D83581AB0ECFD000896D5 /* WMFCenteredPathView.m */; };
		040D835E1AB0EE45000896D5 /* WMFGeometry.c in Sources */ = {isa = PBXBuildFile; fileRef = 040D835C1AB0EE45000896D5 /* WMFGeometry.c */; };
		04142A8F184F974E006EF779 /* NSDate-Utilities.m in Sources */ = {isa = PBXBuildFile; fileRef = 04142A8E184F974E006EF779 /* NSDate-Utilities.m */; };
		0415581C18ADFA5D00B81A59 /* UIImage+ColorMask.m in Sources */ = {isa = PBXBuildFile; fileRef = 0415581B18ADFA5C00B81A59 /* UIImage+ColorMask.m */; };
		041A3B5E18E11ED90079FF1C /* LanguageCell.m in Sources */ = {isa = PBXBuildFile; fileRef = 041A3B5918E11ED90079FF1C /* LanguageCell.m */; };
		041A3B6218E11ED90079FF1C /* LanguagesViewController.m in Sources */ = {isa = PBXBuildFile; fileRef = 041A3B5D18E11ED90079FF1C /* LanguagesViewController.m */; };
		041C55D21950B27D006CE0EF /* EditSummaryViewController.m in Sources */ = {isa = PBXBuildFile; fileRef = 041C55D11950B27D006CE0EF /* EditSummaryViewController.m */; };
		041C6206199ED2A20061516F /* MWKSection+TOC.m in Sources */ = {isa = PBXBuildFile; fileRef = 041C6205199ED2A20061516F /* MWKSection+TOC.m */; };
		041E32371B72AB9A001D0E28 /* WMFSectionHeadersViewController.m in Sources */ = {isa = PBXBuildFile; fileRef = 041E32311B72AB9A001D0E28 /* WMFSectionHeadersViewController.m */; };
		041E32381B72AB9A001D0E28 /* WMFSectionHeader.m in Sources */ = {isa = PBXBuildFile; fileRef = 041E32331B72AB9A001D0E28 /* WMFSectionHeader.m */; };
		041E32391B72AB9A001D0E28 /* WMFSectionHeader.xib in Resources */ = {isa = PBXBuildFile; fileRef = 041E32341B72AB9A001D0E28 /* WMFSectionHeader.xib */; };
		041E323A1B72AB9A001D0E28 /* WMFSectionHeaderModel.m in Sources */ = {isa = PBXBuildFile; fileRef = 041E32361B72AB9A001D0E28 /* WMFSectionHeaderModel.m */; };
		041E32401B736CCF001D0E28 /* UIWebView+WMFJavascriptContext.m in Sources */ = {isa = PBXBuildFile; fileRef = 041E323F1B736CCF001D0E28 /* UIWebView+WMFJavascriptContext.m */; };
		041EFC371996A1F800B2CB28 /* MapKit.framework in Frameworks */ = {isa = PBXBuildFile; fileRef = 041EFC361996A1F800B2CB28 /* MapKit.framework */; };
		04224500197F5E09005DD0BF /* AbuseFilterAlert.m in Sources */ = {isa = PBXBuildFile; fileRef = 042244FC197F5E09005DD0BF /* AbuseFilterAlert.m */; };
		04224501197F5E09005DD0BF /* BulletedLabel.m in Sources */ = {isa = PBXBuildFile; fileRef = 042244FE197F5E09005DD0BF /* BulletedLabel.m */; };
		04224502197F5E09005DD0BF /* BulletedLabel.xib in Resources */ = {isa = PBXBuildFile; fileRef = 042244FF197F5E09005DD0BF /* BulletedLabel.xib */; };
		042258521B33EAD400FDD0C6 /* ShareMenuSavePageActivity.m in Sources */ = {isa = PBXBuildFile; fileRef = 042258511B33EAD400FDD0C6 /* ShareMenuSavePageActivity.m */; };
		042258561B34A29800FDD0C6 /* PreviewAndSaveViewController.storyboard in Resources */ = {isa = PBXBuildFile; fileRef = 042258551B34A29800FDD0C6 /* PreviewAndSaveViewController.storyboard */; };
		042258581B34A2C100FDD0C6 /* EditSummaryViewController.storyboard in Resources */ = {isa = PBXBuildFile; fileRef = 042258571B34A2C100FDD0C6 /* EditSummaryViewController.storyboard */; };
		04272E7B1940EEBC00CC682F /* WMFAssetsFile.m in Sources */ = {isa = PBXBuildFile; fileRef = 04272E791940EEBC00CC682F /* WMFAssetsFile.m */; };
		042950D41A9D3BA7009BE784 /* UIColor+WMFHexColor.m in Sources */ = {isa = PBXBuildFile; fileRef = 042950D31A9D3BA7009BE784 /* UIColor+WMFHexColor.m */; };
		042BEAEF1A92EE66002CF320 /* UIWebView+WMFTrackingView.m in Sources */ = {isa = PBXBuildFile; fileRef = 042BEAEE1A92EE66002CF320 /* UIWebView+WMFTrackingView.m */; };
		042DA8531BB1F1F600FFE587 /* MWKSectionHasTextDataTests.m in Sources */ = {isa = PBXBuildFile; fileRef = 042DA8511BB1F1E900FFE587 /* MWKSectionHasTextDataTests.m */; };
		042E3B931AA16D6700BF8D66 /* UIViewController+WMFChildViewController.m in Sources */ = {isa = PBXBuildFile; fileRef = 042E3B921AA16D6700BF8D66 /* UIViewController+WMFChildViewController.m */; };
		0433263F1B0D3574009DB316 /* WMFArticleImageProtocol.m in Sources */ = {isa = PBXBuildFile; fileRef = 0433263E1B0D3574009DB316 /* WMFArticleImageProtocol.m */; };
		0433542218A023FE009305F0 /* UIViewController+WMFHideKeyboard.m in Sources */ = {isa = PBXBuildFile; fileRef = 0433542118A023FE009305F0 /* UIViewController+WMFHideKeyboard.m */; };
		0433542618A093C5009305F0 /* UIView+RemoveConstraints.m in Sources */ = {isa = PBXBuildFile; fileRef = 0433542518A093C5009305F0 /* UIView+RemoveConstraints.m */; };
		0436998E1B45B673002FD81D /* WMFArticleTableHeaderView.m in Sources */ = {isa = PBXBuildFile; fileRef = 0436998D1B45B673002FD81D /* WMFArticleTableHeaderView.m */; };
		043699911B45B68D002FD81D /* WMFArticleSectionCell.m in Sources */ = {isa = PBXBuildFile; fileRef = 043699901B45B68D002FD81D /* WMFArticleSectionCell.m */; };
		0439317619FB092600386E8F /* UIWebView+LoadAssetsHtml.m in Sources */ = {isa = PBXBuildFile; fileRef = 0439317519FB092600386E8F /* UIWebView+LoadAssetsHtml.m */; };
		043B6E8E1ACDE0CF0005C60B /* NSAttributedString+WMFSavedPagesAttributedStrings.m in Sources */ = {isa = PBXBuildFile; fileRef = 043B6E8D1ACDE0CF0005C60B /* NSAttributedString+WMFSavedPagesAttributedStrings.m */; };
		043B6E8F1ACDE0CF0005C60B /* NSAttributedString+WMFSavedPagesAttributedStrings.m in Sources */ = {isa = PBXBuildFile; fileRef = 043B6E8D1ACDE0CF0005C60B /* NSAttributedString+WMFSavedPagesAttributedStrings.m */; };
		043C69211B85689F00941051 /* NSAttributedString+WMFTrim.m in Sources */ = {isa = PBXBuildFile; fileRef = 043C69201B85689F00941051 /* NSAttributedString+WMFTrim.m */; };
		043C69231B8569FA00941051 /* NSAttributedString+WMFTrimTests.m in Sources */ = {isa = PBXBuildFile; fileRef = 043C69221B8569FA00941051 /* NSAttributedString+WMFTrimTests.m */; };
		043C69261B856C2A00941051 /* XCTestCase+WMFVisualTestConvenience.m in Sources */ = {isa = PBXBuildFile; fileRef = 043C69251B856C2A00941051 /* XCTestCase+WMFVisualTestConvenience.m */; };
		043C69291B86502F00941051 /* NSCharacterSet+WMFExtras.m in Sources */ = {isa = PBXBuildFile; fileRef = 043C69281B86502F00941051 /* NSCharacterSet+WMFExtras.m */; };
		043F18E118D9691D00D8489A /* TopActionSheetLabel.m in Sources */ = {isa = PBXBuildFile; fileRef = 043F18DC18D9691D00D8489A /* TopActionSheetLabel.m */; };
		043F18E518D9691D00D8489A /* UINavigationController+TopActionSheet.m in Sources */ = {isa = PBXBuildFile; fileRef = 043F18E018D9691D00D8489A /* UINavigationController+TopActionSheet.m */; };
		043F8BF21A11699A00D1AE44 /* UIView+WMFRoundCorners.m in Sources */ = {isa = PBXBuildFile; fileRef = 043F8BF11A11699A00D1AE44 /* UIView+WMFRoundCorners.m */; };
		0442F57B19006DCC00F55DF9 /* PageHistoryLabel.m in Sources */ = {isa = PBXBuildFile; fileRef = 0442F57A19006DCC00F55DF9 /* PageHistoryLabel.m */; };
		044396231A3D33030081557D /* UICollectionViewCell+DynamicCellHeight.m in Sources */ = {isa = PBXBuildFile; fileRef = 044396221A3D33030081557D /* UICollectionViewCell+DynamicCellHeight.m */; };
		044687FF1BB358DF00B888CC /* UIView+IBExtras.swift in Sources */ = {isa = PBXBuildFile; fileRef = 044687FE1BB358DF00B888CC /* UIView+IBExtras.swift */; };
		0447862F185145090050563B /* HistoryResultCell.m in Sources */ = {isa = PBXBuildFile; fileRef = 04478621185145090050563B /* HistoryResultCell.m */; };
		04478631185145090050563B /* HistoryResultPrototypeView.xib in Resources */ = {isa = PBXBuildFile; fileRef = 04478622185145090050563B /* HistoryResultPrototypeView.xib */; };
		04478633185145090050563B /* HistoryViewController.m in Sources */ = {isa = PBXBuildFile; fileRef = 04478624185145090050563B /* HistoryViewController.m */; };
		0447863D185145090050563B /* WebViewController.m in Sources */ = {isa = PBXBuildFile; fileRef = 0447862E185145090050563B /* WebViewController.m */; };
		0447866F1852B5010050563B /* SessionSingleton.m in Sources */ = {isa = PBXBuildFile; fileRef = 0447866E1852B5010050563B /* SessionSingleton.m */; };
		04490FD51AF16A83009FAB52 /* WMFBundledImageProtocol.m in Sources */ = {isa = PBXBuildFile; fileRef = 04490FD41AF16A83009FAB52 /* WMFBundledImageProtocol.m */; };
		0449D1421B83D9370036A9C8 /* NSAttributedString+WMFModifyTests.m in Sources */ = {isa = PBXBuildFile; fileRef = 0449D1411B83D9370036A9C8 /* NSAttributedString+WMFModifyTests.m */; };
		0449E63518A9845C00D51524 /* LoginViewController.m in Sources */ = {isa = PBXBuildFile; fileRef = 0449E63418A9845C00D51524 /* LoginViewController.m */; };
		0449E63918AAA26A00D51524 /* NSHTTPCookieStorage+CloneCookie.m in Sources */ = {isa = PBXBuildFile; fileRef = 0449E63818AAA26A00D51524 /* NSHTTPCookieStorage+CloneCookie.m */; };
		044BD6B618849AD000FFE4BE /* SectionEditorViewController.m in Sources */ = {isa = PBXBuildFile; fileRef = 044BD6B418849AD000FFE4BE /* SectionEditorViewController.m */; };
		045AB8C31B1E15D9002839D7 /* NSURL+Extras.m in Sources */ = {isa = PBXBuildFile; fileRef = 045AB8C21B1E15D9002839D7 /* NSURL+Extras.m */; };
		045D872119FAD2FA0035C1F9 /* AboutViewController.m in Sources */ = {isa = PBXBuildFile; fileRef = 045D872019FAD2FA0035C1F9 /* AboutViewController.m */; };
		045DB3441B9930EB0095940D /* WMFArticleViewLoadingView.xib in Resources */ = {isa = PBXBuildFile; fileRef = 045DB3431B9930EB0095940D /* WMFArticleViewLoadingView.xib */; };
		04616DFC1AE706C600815BCE /* WMFLocalizationProtocol.m in Sources */ = {isa = PBXBuildFile; fileRef = 04616DFB1AE706C600815BCE /* WMFLocalizationProtocol.m */; };
		04627C981B91989200414AC6 /* WMFSaveButtonController.m in Sources */ = {isa = PBXBuildFile; fileRef = 04627C971B91989200414AC6 /* WMFSaveButtonController.m */; };
		04634FDD1BB47E950071626C /* UIViewController+WMFOpenExternalUrl.m in Sources */ = {isa = PBXBuildFile; fileRef = 04634FDC1BB47E950071626C /* UIViewController+WMFOpenExternalUrl.m */; };
		0463639818A844570049EE4F /* KeychainCredentials.m in Sources */ = {isa = PBXBuildFile; fileRef = 0463639718A844570049EE4F /* KeychainCredentials.m */; };
		046A4B9D1B38DC5400440F67 /* UIView+WMFRTLMirroring.m in Sources */ = {isa = PBXBuildFile; fileRef = 046A4B9C1B38DC5400440F67 /* UIView+WMFRTLMirroring.m */; };
		046D3CA01B8BDFB3004F2B92 /* UIWebView+WMFJavascriptToXcodeConsoleLogging.m in Sources */ = {isa = PBXBuildFile; fileRef = 046D3C9F1B8BDFB3004F2B92 /* UIWebView+WMFJavascriptToXcodeConsoleLogging.m */; };
		046E2B6B1B31ED94008A99A6 /* UIButton+WMFButton.m in Sources */ = {isa = PBXBuildFile; fileRef = 046E2B6A1B31ED94008A99A6 /* UIButton+WMFButton.m */; };
		046E2B6F1B3213BE008A99A6 /* UIBarButtonItem+WMFButtonConvenience.m in Sources */ = {isa = PBXBuildFile; fileRef = 046E2B6E1B3213BE008A99A6 /* UIBarButtonItem+WMFButtonConvenience.m */; };
		04709B5E1B829E3C0086B978 /* NSAttributedString+WMFModify.m in Sources */ = {isa = PBXBuildFile; fileRef = 04709B5D1B829E3C0086B978 /* NSAttributedString+WMFModify.m */; };
		0472BC18193AD88C00C40BDA /* MWKSection+DisplayHtml.m in Sources */ = {isa = PBXBuildFile; fileRef = 0472BC17193AD88C00C40BDA /* MWKSection+DisplayHtml.m */; };
		047801BE18AE987900DBB747 /* UIButton+ColorMask.m in Sources */ = {isa = PBXBuildFile; fileRef = 047801BD18AE987900DBB747 /* UIButton+ColorMask.m */; };
		047ED63918C13E4900442BE3 /* PreviewWebView.m in Sources */ = {isa = PBXBuildFile; fileRef = 047ED63818C13E4900442BE3 /* PreviewWebView.m */; };
		04821CD119895EDC007558F6 /* ReferenceGradientView.m in Sources */ = {isa = PBXBuildFile; fileRef = 04821CD019895EDC007558F6 /* ReferenceGradientView.m */; };
		0484411E19FF15AF00FD26C5 /* AboutViewController.plist in Resources */ = {isa = PBXBuildFile; fileRef = 0484411D19FF15AF00FD26C5 /* AboutViewController.plist */; };
		0484E3DE19D9D19B0085D18D /* UIView+ConstraintsScale.m in Sources */ = {isa = PBXBuildFile; fileRef = 0484E3DD19D9D19B0085D18D /* UIView+ConstraintsScale.m */; };
		0487045519F824D700B7D307 /* QueuesSingleton.m in Sources */ = {isa = PBXBuildFile; fileRef = 0487044119F824D700B7D307 /* QueuesSingleton.m */; };
		0487047E19F8262600B7D307 /* AccountCreationTokenFetcher.m in Sources */ = {isa = PBXBuildFile; fileRef = 0487045819F8262600B7D307 /* AccountCreationTokenFetcher.m */; };
		0487047F19F8262600B7D307 /* AccountCreator.m in Sources */ = {isa = PBXBuildFile; fileRef = 0487045A19F8262600B7D307 /* AccountCreator.m */; };
		0487048019F8262600B7D307 /* AccountLogin.m in Sources */ = {isa = PBXBuildFile; fileRef = 0487045C19F8262600B7D307 /* AccountLogin.m */; };
		0487048219F8262600B7D307 /* AssetsFileFetcher.m in Sources */ = {isa = PBXBuildFile; fileRef = 0487046019F8262600B7D307 /* AssetsFileFetcher.m */; };
		0487048319F8262600B7D307 /* FetcherBase.m in Sources */ = {isa = PBXBuildFile; fileRef = 0487046319F8262600B7D307 /* FetcherBase.m */; };
		0487048419F8262600B7D307 /* CaptchaResetter.m in Sources */ = {isa = PBXBuildFile; fileRef = 0487046519F8262600B7D307 /* CaptchaResetter.m */; };
		0487048519F8262600B7D307 /* EditTokenFetcher.m in Sources */ = {isa = PBXBuildFile; fileRef = 0487046719F8262600B7D307 /* EditTokenFetcher.m */; };
		0487048619F8262600B7D307 /* MWKLanguageLinkFetcher.m in Sources */ = {isa = PBXBuildFile; fileRef = 0487046919F8262600B7D307 /* MWKLanguageLinkFetcher.m */; };
		0487048719F8262600B7D307 /* LoginTokenFetcher.m in Sources */ = {isa = PBXBuildFile; fileRef = 0487046B19F8262600B7D307 /* LoginTokenFetcher.m */; };
		0487048919F8262600B7D307 /* PageHistoryFetcher.m in Sources */ = {isa = PBXBuildFile; fileRef = 0487046F19F8262600B7D307 /* PageHistoryFetcher.m */; };
		0487048A19F8262600B7D307 /* PreviewHtmlFetcher.m in Sources */ = {isa = PBXBuildFile; fileRef = 0487047119F8262600B7D307 /* PreviewHtmlFetcher.m */; };
		0487048D19F8262600B7D307 /* ThumbnailFetcher.m in Sources */ = {isa = PBXBuildFile; fileRef = 0487047719F8262600B7D307 /* ThumbnailFetcher.m */; };
		0487048E19F8262600B7D307 /* WikipediaZeroMessageFetcher.m in Sources */ = {isa = PBXBuildFile; fileRef = 0487047919F8262600B7D307 /* WikipediaZeroMessageFetcher.m */; };
		0487048F19F8262600B7D307 /* WikiTextSectionFetcher.m in Sources */ = {isa = PBXBuildFile; fileRef = 0487047B19F8262600B7D307 /* WikiTextSectionFetcher.m */; };
		0487049019F8262600B7D307 /* WikiTextSectionUploader.m in Sources */ = {isa = PBXBuildFile; fileRef = 0487047D19F8262600B7D307 /* WikiTextSectionUploader.m */; };
		048830D21AB775E3005BF3A1 /* UIScrollView+WMFScrollsToTop.m in Sources */ = {isa = PBXBuildFile; fileRef = 048830D11AB775E3005BF3A1 /* UIScrollView+WMFScrollsToTop.m */; };
		048830D31AB775E3005BF3A1 /* UIScrollView+WMFScrollsToTop.m in Sources */ = {isa = PBXBuildFile; fileRef = 048830D11AB775E3005BF3A1 /* UIScrollView+WMFScrollsToTop.m */; };
		049289291B1FBC1800BE4B21 /* WMFURLCache.m in Sources */ = {isa = PBXBuildFile; fileRef = 049289281B1FBC1800BE4B21 /* WMFURLCache.m */; };
		0493C2CC1952373100EBB973 /* DataHousekeeping.m in Sources */ = {isa = PBXBuildFile; fileRef = 0493C2CB1952373100EBB973 /* DataHousekeeping.m */; };
		0493C2D419526A0100EBB973 /* WikiFont-Glyphs.ttf in Resources */ = {isa = PBXBuildFile; fileRef = 0493C2D319526A0100EBB973 /* WikiFont-Glyphs.ttf */; };
		049566C218F5F4CB0058EA12 /* ZeroConfigState.m in Sources */ = {isa = PBXBuildFile; fileRef = 049566C118F5F4CB0058EA12 /* ZeroConfigState.m */; };
		04A1C4FC1B94F10600B47788 /* WMFSaveButtonControllerTests.m in Sources */ = {isa = PBXBuildFile; fileRef = 04A1C4FB1B94F10600B47788 /* WMFSaveButtonControllerTests.m */; };
		04A807311B757880007F4EDD /* UIButton+WMFMultiLineHeight.swift in Sources */ = {isa = PBXBuildFile; fileRef = 04A807301B757880007F4EDD /* UIButton+WMFMultiLineHeight.swift */; };
		04A807331B76BF36007F4EDD /* NSArray+WMFPredicate.swift in Sources */ = {isa = PBXBuildFile; fileRef = 04A807321B76BF36007F4EDD /* NSArray+WMFPredicate.swift */; };
		04A807341B7738C6007F4EDD /* NSArray+PredicateTests.m in Sources */ = {isa = PBXBuildFile; fileRef = BCA6764A1AC05FAD00A16160 /* NSArray+PredicateTests.m */; };
		04A97E8718B81D5D0046B166 /* AccountCreationViewController.m in Sources */ = {isa = PBXBuildFile; fileRef = 04A97E8618B81D5D0046B166 /* AccountCreationViewController.m */; };
		04A9C2931B4B51E0008B996F /* WMFArticleSectionHeaderView.m in Sources */ = {isa = PBXBuildFile; fileRef = 04A9C2921B4B51E0008B996F /* WMFArticleSectionHeaderView.m */; };
		04A9C2A21B4F326D008B996F /* WMFArticleReadMoreCell.m in Sources */ = {isa = PBXBuildFile; fileRef = 04A9C2A11B4F326D008B996F /* WMFArticleReadMoreCell.m */; };
		04AE1C701891B302002D5487 /* NSObject+Extras.m in Sources */ = {isa = PBXBuildFile; fileRef = 04AE1C6F1891B302002D5487 /* NSObject+Extras.m */; };
		04AE520519DB5E0900F89B92 /* NSObject+ConstraintsScale.m in Sources */ = {isa = PBXBuildFile; fileRef = 04AE520419DB5E0900F89B92 /* NSObject+ConstraintsScale.m */; };
		04AEF0F01B2E87A800EFE858 /* WebViewController.storyboard in Resources */ = {isa = PBXBuildFile; fileRef = 04AEF0EF1B2E87A800EFE858 /* WebViewController.storyboard */; };
		04AEF0F41B2E8CA100EFE858 /* SectionEditorViewController.storyboard in Resources */ = {isa = PBXBuildFile; fileRef = 04AEF0F31B2E8CA100EFE858 /* SectionEditorViewController.storyboard */; };
		04AEF0F61B2E8F6300EFE858 /* ReferencesVC.storyboard in Resources */ = {isa = PBXBuildFile; fileRef = 04AEF0F51B2E8F6300EFE858 /* ReferencesVC.storyboard */; };
		04B0E3EA1AE8252800379AE0 /* NSURL+WMFRest.m in Sources */ = {isa = PBXBuildFile; fileRef = 04B0E3E91AE8252800379AE0 /* NSURL+WMFRest.m */; };
		04B0EA47190B2319007458AF /* PreviewLicenseView.xib in Resources */ = {isa = PBXBuildFile; fileRef = 04B0EA46190B2319007458AF /* PreviewLicenseView.xib */; };
		04B0EA4A190B2348007458AF /* PreviewLicenseView.m in Sources */ = {isa = PBXBuildFile; fileRef = 04B0EA49190B2348007458AF /* PreviewLicenseView.m */; };
		04B501F81B7AEB03007BE332 /* NSArray+WMFExtensions.swift in Sources */ = {isa = PBXBuildFile; fileRef = 04B501F71B7AEB03007BE332 /* NSArray+WMFExtensions.swift */; };
		04B501FA1B7AF16C007BE332 /* NSArray+WMFExtensionsTests.m in Sources */ = {isa = PBXBuildFile; fileRef = 04B501F91B7AF16C007BE332 /* NSArray+WMFExtensionsTests.m */; };
		04B7B9BD18B5570E00A63551 /* CaptchaViewController.m in Sources */ = {isa = PBXBuildFile; fileRef = 04B7B9BC18B5570E00A63551 /* CaptchaViewController.m */; };
		04B91AA718E34BBC00FFAA1C /* UIView+TemporaryAnimatedXF.m in Sources */ = {isa = PBXBuildFile; fileRef = 04B91AA618E34BBC00FFAA1C /* UIView+TemporaryAnimatedXF.m */; };
		04B91AAB18E3D9E200FFAA1C /* NSString+FormattedAttributedString.m in Sources */ = {isa = PBXBuildFile; fileRef = 04B91AAA18E3D9E200FFAA1C /* NSString+FormattedAttributedString.m */; };
		04BA48A11A80062F00CB5CAE /* UIFont+WMFStyle.m in Sources */ = {isa = PBXBuildFile; fileRef = 04BA48A01A80062E00CB5CAE /* UIFont+WMFStyle.m */; };
		04C43AA4183440C1006C643B /* MWNetworkActivityIndicatorManager.m in Sources */ = {isa = PBXBuildFile; fileRef = 04C43AA1183440C1006C643B /* MWNetworkActivityIndicatorManager.m */; };
		04C43AAE18344131006C643B /* CommunicationBridge.m in Sources */ = {isa = PBXBuildFile; fileRef = 04C43AAB18344131006C643B /* CommunicationBridge.m */; };
		04C43AC0183442FC006C643B /* NSString+Extras.m in Sources */ = {isa = PBXBuildFile; fileRef = 04C43ABB183442FC006C643B /* NSString+Extras.m */; };
		04C695CE18ED08D900D9F2DA /* UIView+WMFSearchSubviews.m in Sources */ = {isa = PBXBuildFile; fileRef = 04C695CD18ED08D900D9F2DA /* UIView+WMFSearchSubviews.m */; };
		04C695D218ED213000D9F2DA /* UIScrollView+NoHorizontalScrolling.m in Sources */ = {isa = PBXBuildFile; fileRef = 04C695D118ED213000D9F2DA /* UIScrollView+NoHorizontalScrolling.m */; };
		04C7576E1A1AA2D00084AC39 /* RecentSearchCell.m in Sources */ = {isa = PBXBuildFile; fileRef = 04C7576C1A1AA2D00084AC39 /* RecentSearchCell.m */; };
		04C7576F1A1AA2D00084AC39 /* RecentSearchCell.xib in Resources */ = {isa = PBXBuildFile; fileRef = 04C7576D1A1AA2D00084AC39 /* RecentSearchCell.xib */; };
		04C91CEB195517250035ED1B /* OnboardingViewController.m in Sources */ = {isa = PBXBuildFile; fileRef = 04C91CEA195517250035ED1B /* OnboardingViewController.m */; };
		04C9509D19EF02980013F3C0 /* EventLogger.m in Sources */ = {isa = PBXBuildFile; fileRef = 04C9509C19EF02980013F3C0 /* EventLogger.m */; };
		04CB603D1B5053120052B6EF /* UITableViewCell+WMFEdgeToEdgeSeparator.m in Sources */ = {isa = PBXBuildFile; fileRef = 04CB603C1B5053120052B6EF /* UITableViewCell+WMFEdgeToEdgeSeparator.m */; };
		04CCA0C01983086D000E982A /* ReferencesVC.m in Sources */ = {isa = PBXBuildFile; fileRef = 04CCA0BF1983086D000E982A /* ReferencesVC.m */; };
		04CCA0C319830A44000E982A /* ReferenceVC.m in Sources */ = {isa = PBXBuildFile; fileRef = 04CCA0C219830A44000E982A /* ReferenceVC.m */; };
		04CCCFEE1935093A00E3F60C /* SecondaryMenuRowView.m in Sources */ = {isa = PBXBuildFile; fileRef = 04CCCFEA1935093A00E3F60C /* SecondaryMenuRowView.m */; };
		04CCCFEF1935093A00E3F60C /* SecondaryMenuRowView.xib in Resources */ = {isa = PBXBuildFile; fileRef = 04CCCFEB1935093A00E3F60C /* SecondaryMenuRowView.xib */; };
		04CCCFF01935093A00E3F60C /* WMFSettingsViewController.m in Sources */ = {isa = PBXBuildFile; fileRef = 04CCCFED1935093A00E3F60C /* WMFSettingsViewController.m */; };
		04D149DD18877343006B4104 /* AlertLabel.m in Sources */ = {isa = PBXBuildFile; fileRef = 04D149DA18877343006B4104 /* AlertLabel.m */; };
		04D149DF18877343006B4104 /* UIViewController+Alert.m in Sources */ = {isa = PBXBuildFile; fileRef = 04D149DC18877343006B4104 /* UIViewController+Alert.m */; };
		04D2F0D11B88330700E42A76 /* FBSnapshotTestCase+WMFConvenience.m in Sources */ = {isa = PBXBuildFile; fileRef = 04D2F0CF1B8832FB00E42A76 /* FBSnapshotTestCase+WMFConvenience.m */; };
		04D34DB21863D39000610A87 /* libxml2.dylib in Frameworks */ = {isa = PBXBuildFile; fileRef = 04D34DB11863D39000610A87 /* libxml2.dylib */; };
		04D686C91AB28FE40009B44A /* UIImage+WMFFocalImageDrawing.m in Sources */ = {isa = PBXBuildFile; fileRef = 04D686C81AB28FE40009B44A /* UIImage+WMFFocalImageDrawing.m */; };
		04D686F41AB2949C0009B44A /* MenuButton.m in Sources */ = {isa = PBXBuildFile; fileRef = 04D686E91AB2949C0009B44A /* MenuButton.m */; };
		04D686F61AB2949C0009B44A /* MenuLabel.m in Sources */ = {isa = PBXBuildFile; fileRef = 04D686EB1AB2949C0009B44A /* MenuLabel.m */; };
		04D686F81AB2949C0009B44A /* PaddedLabel.m in Sources */ = {isa = PBXBuildFile; fileRef = 04D686ED1AB2949C0009B44A /* PaddedLabel.m */; };
		04D686FA1AB2949C0009B44A /* TabularScrollView.m in Sources */ = {isa = PBXBuildFile; fileRef = 04D686EF1AB2949C0009B44A /* TabularScrollView.m */; };
		04D686FC1AB2949C0009B44A /* WikiGlyphButton.m in Sources */ = {isa = PBXBuildFile; fileRef = 04D686F11AB2949C0009B44A /* WikiGlyphButton.m */; };
		04D686FE1AB2949C0009B44A /* WikiGlyphLabel.m in Sources */ = {isa = PBXBuildFile; fileRef = 04D686F31AB2949C0009B44A /* WikiGlyphLabel.m */; };
		04DA87701B2FF5B200C948F8 /* WMFSettingsViewController.storyboard in Resources */ = {isa = PBXBuildFile; fileRef = 04DA876F1B2FF5B200C948F8 /* WMFSettingsViewController.storyboard */; };
		04DA87751B30A03600C948F8 /* LoginViewController.storyboard in Resources */ = {isa = PBXBuildFile; fileRef = 04DA87741B30A03600C948F8 /* LoginViewController.storyboard */; };
		04DA87771B30A9D600C948F8 /* AccountCreationViewController.storyboard in Resources */ = {isa = PBXBuildFile; fileRef = 04DA87761B30A9D600C948F8 /* AccountCreationViewController.storyboard */; };
		04DA87791B30B99300C948F8 /* CaptchaViewController.storyboard in Resources */ = {isa = PBXBuildFile; fileRef = 04DA87781B30B99300C948F8 /* CaptchaViewController.storyboard */; };
		04DA877F1B30D29800C948F8 /* SavedPagesViewController.storyboard in Resources */ = {isa = PBXBuildFile; fileRef = 04DA877C1B30D29800C948F8 /* SavedPagesViewController.storyboard */; };
		04DA87811B30E0C600C948F8 /* HistoryViewController.storyboard in Resources */ = {isa = PBXBuildFile; fileRef = 04DA87801B30E0C600C948F8 /* HistoryViewController.storyboard */; };
		04DA87861B310E7D00C948F8 /* RecentSearchesViewController.m in Sources */ = {isa = PBXBuildFile; fileRef = 04C757651A1A9E1B0084AC39 /* RecentSearchesViewController.m */; };
		04DB0BEA18BD37F900B4BCF3 /* UIScrollView+ScrollSubviewToLocation.m in Sources */ = {isa = PBXBuildFile; fileRef = 04DB0BE918BD37F900B4BCF3 /* UIScrollView+ScrollSubviewToLocation.m */; };
		04DD89B118BFE63A00DD5DAD /* PreviewAndSaveViewController.m in Sources */ = {isa = PBXBuildFile; fileRef = 04DD89B018BFE63A00DD5DAD /* PreviewAndSaveViewController.m */; };
		04EDEE2A1A215DBC00798076 /* UITableView+DynamicCellHeight.m in Sources */ = {isa = PBXBuildFile; fileRef = 04EDEE291A215DBC00798076 /* UITableView+DynamicCellHeight.m */; };
		04EDEE311A21CB4100798076 /* UIScreen+Extras.m in Sources */ = {isa = PBXBuildFile; fileRef = 04EDEE301A21CB4100798076 /* UIScreen+Extras.m */; };
		04F0E2EA186EDC1A00468738 /* UIWebView+ElementLocation.m in Sources */ = {isa = PBXBuildFile; fileRef = 04F0E2E9186EDC1A00468738 /* UIWebView+ElementLocation.m */; };
		04F122671ACB818F002FC3B5 /* NSString+FormattedAttributedString.m in Sources */ = {isa = PBXBuildFile; fileRef = 04B91AAA18E3D9E200FFAA1C /* NSString+FormattedAttributedString.m */; };
		04F1226A1ACB822D002FC3B5 /* NSString+FormattedAttributedStringTests.m in Sources */ = {isa = PBXBuildFile; fileRef = 04F122691ACB822D002FC3B5 /* NSString+FormattedAttributedStringTests.m */; };
		04F27B7518FE0F2E00EDD838 /* PageHistoryResultCell.m in Sources */ = {isa = PBXBuildFile; fileRef = 04F27B6F18FE0F2E00EDD838 /* PageHistoryResultCell.m */; };
		04F27B7618FE0F2E00EDD838 /* PageHistoryResultPrototypeView.xib in Resources */ = {isa = PBXBuildFile; fileRef = 04F27B7018FE0F2E00EDD838 /* PageHistoryResultPrototypeView.xib */; };
		04F27B7818FE0F2E00EDD838 /* PageHistoryViewController.m in Sources */ = {isa = PBXBuildFile; fileRef = 04F27B7418FE0F2E00EDD838 /* PageHistoryViewController.m */; };
		08D631F71A69B1AB00D87AD0 /* WMFImageGalleryViewController.m in Sources */ = {isa = PBXBuildFile; fileRef = 08D631F61A69B1AB00D87AD0 /* WMFImageGalleryViewController.m */; };
		0E03E2911B8430FE00C1FBD7 /* WMFNearbySectionController.m in Sources */ = {isa = PBXBuildFile; fileRef = 0E03E2901B8430FE00C1FBD7 /* WMFNearbySectionController.m */; };
		0E03E2991B845F2F00C1FBD7 /* SSSectionedDataSource+WMFSectionConvenience.m in Sources */ = {isa = PBXBuildFile; fileRef = 0E03E2981B845F2F00C1FBD7 /* SSSectionedDataSource+WMFSectionConvenience.m */; };
		0E03E29C1B84E88A00C1FBD7 /* WMFCompassView.m in Sources */ = {isa = PBXBuildFile; fileRef = 0E03E29B1B84E88A00C1FBD7 /* WMFCompassView.m */; };
		0E03E2A71B8574F800C1FBD7 /* WMFHomeSectionHeader.xib in Resources */ = {isa = PBXBuildFile; fileRef = 0E03E2A61B8574F800C1FBD7 /* WMFHomeSectionHeader.xib */; };
		0E03E2A91B85750C00C1FBD7 /* WMFHomeSectionFooter.xib in Resources */ = {isa = PBXBuildFile; fileRef = 0E03E2A81B85750C00C1FBD7 /* WMFHomeSectionFooter.xib */; };
		0E0A13141BB9E731003CF23F /* WMFFaceDetectionCache.m in Sources */ = {isa = PBXBuildFile; fileRef = 0E0A13131BB9E731003CF23F /* WMFFaceDetectionCache.m */; };
		0E1B04981BC56E6100506F7D /* NSUserDefaults+WMFExtensions.swift in Sources */ = {isa = PBXBuildFile; fileRef = 0E1B04971BC56E6100506F7D /* NSUserDefaults+WMFExtensions.swift */; };
		0E1B049B1BC59BDA00506F7D /* WMFContinueReadingSectionController.m in Sources */ = {isa = PBXBuildFile; fileRef = 0E1B049A1BC59BDA00506F7D /* WMFContinueReadingSectionController.m */; };
		0E1CAF9D1BEA9A7F0008DB63 /* WMFArticleFooterViewHeader.xib in Resources */ = {isa = PBXBuildFile; fileRef = 0E1CAF9C1BEA9A7F0008DB63 /* WMFArticleFooterViewHeader.xib */; };
		0E2143051BBF178500609E5D /* WMFTableOfContentsPresentationController.swift in Sources */ = {isa = PBXBuildFile; fileRef = 0E2143041BBF178500609E5D /* WMFTableOfContentsPresentationController.swift */; };
		0E2143071BBF187300609E5D /* WMFTableOfContentsAnimator.swift in Sources */ = {isa = PBXBuildFile; fileRef = 0E2143061BBF187300609E5D /* WMFTableOfContentsAnimator.swift */; };
		0E2690F91B86A9DB009B8605 /* WMFRelatedSectionController.m in Sources */ = {isa = PBXBuildFile; fileRef = 0E2690F81B86A9DB009B8605 /* WMFRelatedSectionController.m */; };
		0E2690FC1B86AB9D009B8605 /* WMFRelatedSearchFetcher.m in Sources */ = {isa = PBXBuildFile; fileRef = 0E2690FB1B86AB9D009B8605 /* WMFRelatedSearchFetcher.m */; };
		0E2690FF1B86B002009B8605 /* WMFRelatedSearchResults.m in Sources */ = {isa = PBXBuildFile; fileRef = 0E2690FE1B86B002009B8605 /* WMFRelatedSearchResults.m */; };
		0E2B06F61B2CE45800EA2F53 /* WMFSavedPagesDataSource.m in Sources */ = {isa = PBXBuildFile; fileRef = 0E2B06F51B2CE45800EA2F53 /* WMFSavedPagesDataSource.m */; };
		0E34AC571B45DC9500475A1A /* WMFArticleFetcher.m in Sources */ = {isa = PBXBuildFile; fileRef = 0E34AC561B45DC9500475A1A /* WMFArticleFetcher.m */; };
		0E366B3A1B2F33BC00ABFB86 /* WMFSearchResults.m in Sources */ = {isa = PBXBuildFile; fileRef = 0E366B391B2F33BC00ABFB86 /* WMFSearchResults.m */; };
		0E366B3F1B2F5C4500ABFB86 /* WMFSearchFetcher.m in Sources */ = {isa = PBXBuildFile; fileRef = 0E366B3E1B2F5C4500ABFB86 /* WMFSearchFetcher.m */; };
		0E366B4B1B308A2600ABFB86 /* UIStoryboard+WMFExtensions.m in Sources */ = {isa = PBXBuildFile; fileRef = 0E366B4A1B308A2600ABFB86 /* UIStoryboard+WMFExtensions.m */; };
		0E36C2271AE0B59D00C58CFF /* Images.xcassets in Resources */ = {isa = PBXBuildFile; fileRef = D4991453181D51DE00E6073C /* Images.xcassets */; };
		0E43C31B1B87830200C58861 /* MWKSearchResult.m in Sources */ = {isa = PBXBuildFile; fileRef = 0E43C31A1B87830200C58861 /* MWKSearchResult.m */; };
		0E43C31E1B87852C00C58861 /* WMFSearchResponseSerializer.m in Sources */ = {isa = PBXBuildFile; fileRef = 0E43C31D1B87852C00C58861 /* WMFSearchResponseSerializer.m */; };
		0E4500B51B979F7000A33B55 /* WMFHomeSectionSchema.m in Sources */ = {isa = PBXBuildFile; fileRef = 0E4500B41B979F7000A33B55 /* WMFHomeSectionSchema.m */; };
		0E4500B81B97A26400A33B55 /* WMFHomeSection.m in Sources */ = {isa = PBXBuildFile; fileRef = 0E4500B71B97A26400A33B55 /* WMFHomeSection.m */; };
		0E466E551B42D9DD00E91992 /* WMFScrollViewTopPanGestureRecognizer.m in Sources */ = {isa = PBXBuildFile; fileRef = 0E466E541B42D9DD00E91992 /* WMFScrollViewTopPanGestureRecognizer.m */; };
		0E4D1CF81BBD7F49009BEB64 /* WMFTableOfContentsViewController.swift in Sources */ = {isa = PBXBuildFile; fileRef = 0E4D1CF71BBD7F49009BEB64 /* WMFTableOfContentsViewController.swift */; };
		0E4D1CFA1BBD8A83009BEB64 /* WMFTableOfContentsCell.xib in Resources */ = {isa = PBXBuildFile; fileRef = 0E4D1CF91BBD8A83009BEB64 /* WMFTableOfContentsCell.xib */; };
		0E4D1CFF1BBDC857009BEB64 /* WMFTableOfContentsCell.swift in Sources */ = {isa = PBXBuildFile; fileRef = 0E4D1CFE1BBDC857009BEB64 /* WMFTableOfContentsCell.swift */; };
		0E5CF4CA1BF28EE100DD7767 /* WMFArticlePreviewTableViewCell.m in Sources */ = {isa = PBXBuildFile; fileRef = 0E5CF4C81BF28EE100DD7767 /* WMFArticlePreviewTableViewCell.m */; };
		0E5CF4CB1BF28EE100DD7767 /* WMFArticlePreviewTableViewCell.xib in Resources */ = {isa = PBXBuildFile; fileRef = 0E5CF4C91BF28EE100DD7767 /* WMFArticlePreviewTableViewCell.xib */; };
		0E5F28601B6719AF008885A2 /* MWKArticlePreview.m in Sources */ = {isa = PBXBuildFile; fileRef = 0E5F285F1B6719AF008885A2 /* MWKArticlePreview.m */; };
		0E66B9271BDFFA3700B61F69 /* WMFTitleInsetRespectingButton.m in Sources */ = {isa = PBXBuildFile; fileRef = 0E66B9261BDFFA3700B61F69 /* WMFTitleInsetRespectingButton.m */; };
		0E66B92A1BE0145E00B61F69 /* WMFSearchDataSource.m in Sources */ = {isa = PBXBuildFile; fileRef = 0E66B9291BE0145E00B61F69 /* WMFSearchDataSource.m */; };
		0E6FAFB51B7D5740000E5A46 /* WMFHomeViewController.m in Sources */ = {isa = PBXBuildFile; fileRef = 0E6FAFB41B7D5740000E5A46 /* WMFHomeViewController.m */; };
		0E74DC851BEBC0A100A8A005 /* WMFIntrinsicSizeTableView.m in Sources */ = {isa = PBXBuildFile; fileRef = 0E74DC841BEBC0A100A8A005 /* WMFIntrinsicSizeTableView.m */; };
		0E74DC881BEBC13800A8A005 /* WMFIntrinsicSizeCollectionView.m in Sources */ = {isa = PBXBuildFile; fileRef = 0E74DC871BEBC13800A8A005 /* WMFIntrinsicSizeCollectionView.m */; };
		0E74DC8B1BEBDC7600A8A005 /* WMFArticleFooterView.swift in Sources */ = {isa = PBXBuildFile; fileRef = 0E74DC8A1BEBDC7600A8A005 /* WMFArticleFooterView.swift */; };
		0E74DC8F1BEBDCB900A8A005 /* WMFArticleFooterView.xib in Resources */ = {isa = PBXBuildFile; fileRef = 0E74DC8E1BEBDCB900A8A005 /* WMFArticleFooterView.xib */; };
		0E74DC921BEBE15600A8A005 /* WMFLocalization.m in Sources */ = {isa = PBXBuildFile; fileRef = 0E74DC911BEBE15600A8A005 /* WMFLocalization.m */; };
		0E76D1A01BE3D8B300937DC3 /* MWKSearchRedirectMapping.m in Sources */ = {isa = PBXBuildFile; fileRef = 0E76D19F1BE3D8B300937DC3 /* MWKSearchRedirectMapping.m */; };
		0E76D1A31BE7C5A100937DC3 /* WMFMainPageSectionController.m in Sources */ = {isa = PBXBuildFile; fileRef = 0E76D1A21BE7C5A100937DC3 /* WMFMainPageSectionController.m */; };
		0E76D1A61BE7CA4A00937DC3 /* AFHTTPRequestOperationManager+WMFDesktopRetry.m in Sources */ = {isa = PBXBuildFile; fileRef = 0E76D1A51BE7CA4A00937DC3 /* AFHTTPRequestOperationManager+WMFDesktopRetry.m */; };
		0E7E602D1B7CFA9500ED1C69 /* MWKTitle+WMFAnalyticsLogging.m in Sources */ = {isa = PBXBuildFile; fileRef = 0E7E602C1B7CFA9500ED1C69 /* MWKTitle+WMFAnalyticsLogging.m */; };
		0E7E60311B7CFAB900ED1C69 /* MWKArticle+WMFAnalyticsLogging.m in Sources */ = {isa = PBXBuildFile; fileRef = 0E7E60301B7CFAB900ED1C69 /* MWKArticle+WMFAnalyticsLogging.m */; };
		0E7E60341B7CFB1400ED1C69 /* MWKSite+WMFAnalyticsLogging.m in Sources */ = {isa = PBXBuildFile; fileRef = 0E7E60331B7CFB1400ED1C69 /* MWKSite+WMFAnalyticsLogging.m */; };
		0E869F121B56B83F002604C3 /* MWKList.m in Sources */ = {isa = PBXBuildFile; fileRef = 0E869F111B56B83F002604C3 /* MWKList.m */; };
		0E869F151B582297002604C3 /* MWKListInsertionTests.m in Sources */ = {isa = PBXBuildFile; fileRef = 0E869F131B58228D002604C3 /* MWKListInsertionTests.m */; };
		0E869F4B1B5FDD24002604C3 /* WMFHamburgerMenuFunnel.m in Sources */ = {isa = PBXBuildFile; fileRef = 0E869F4A1B5FDD24002604C3 /* WMFHamburgerMenuFunnel.m */; };
		0E87265B1B8CC9E7008EA2AC /* UIView+WMFShadow.m in Sources */ = {isa = PBXBuildFile; fileRef = 0E87265A1B8CC9E7008EA2AC /* UIView+WMFShadow.m */; };
		0E9008E81B715E64001A600A /* WMFCollectionViewExtensionTests.m in Sources */ = {isa = PBXBuildFile; fileRef = 0E9008E61B715E2E001A600A /* WMFCollectionViewExtensionTests.m */; };
		0E9008E91B717A97001A600A /* WMFMinimalArticleContentCell.m in Sources */ = {isa = PBXBuildFile; fileRef = 04A9C2951B4B59E3008B996F /* WMFMinimalArticleContentCell.m */; };
		0E94AFEA1B209721000BC5EA /* iPhone_Root.storyboard in Resources */ = {isa = PBXBuildFile; fileRef = 0E94AFE91B209721000BC5EA /* iPhone_Root.storyboard */; };
		0E94AFED1B20976A000BC5EA /* WMFAppViewController.m in Sources */ = {isa = PBXBuildFile; fileRef = 0E94AFEC1B20976A000BC5EA /* WMFAppViewController.m */; };
		0E94AFF31B209857000BC5EA /* WMFSearchViewController.m in Sources */ = {isa = PBXBuildFile; fileRef = 0E94AFF21B209857000BC5EA /* WMFSearchViewController.m */; };
		0E94AFFB1B20A22C000BC5EA /* WMFStyleManager.m in Sources */ = {isa = PBXBuildFile; fileRef = 0E94AFFA1B20A22C000BC5EA /* WMFStyleManager.m */; };
		0EA179191BD7E46F004FF529 /* WMFAsyncBlockOperation.m in Sources */ = {isa = PBXBuildFile; fileRef = 0EA179181BD7E46F004FF529 /* WMFAsyncBlockOperation.m */; };
		0EA1791C1BD95908004FF529 /* WMFRandomSectionController.m in Sources */ = {isa = PBXBuildFile; fileRef = 0EA1791B1BD95908004FF529 /* WMFRandomSectionController.m */; };
		0EA179201BD97B6F004FF529 /* WMFRandomArticleFetcher.m in Sources */ = {isa = PBXBuildFile; fileRef = 0EA1791F1BD97B6F004FF529 /* WMFRandomArticleFetcher.m */; };
		0EA35C4A1B6BB85100D9CFE6 /* WMFArticleContainerViewController.m in Sources */ = {isa = PBXBuildFile; fileRef = 0EA35C491B6BB85100D9CFE6 /* WMFArticleContainerViewController.m */; };
		0EA4402E1AA6281200B09DBA /* NSDateFormatter+WMFExtensions.m in Sources */ = {isa = PBXBuildFile; fileRef = 0EA4402D1AA6281200B09DBA /* NSDateFormatter+WMFExtensions.m */; };
		0EAED84D1BE903E2006B01E6 /* WMFTableOfContentsHeader.swift in Sources */ = {isa = PBXBuildFile; fileRef = 0EAED84C1BE903E2006B01E6 /* WMFTableOfContentsHeader.swift */; };
		0EAED84F1BE903EE006B01E6 /* WMFTableOfContentsHeader.xib in Resources */ = {isa = PBXBuildFile; fileRef = 0EAED84E1BE903EE006B01E6 /* WMFTableOfContentsHeader.xib */; };
		0EAED8531BE9381E006B01E6 /* WMFArticleListTableViewController.m in Sources */ = {isa = PBXBuildFile; fileRef = 0EAED8521BE9381E006B01E6 /* WMFArticleListTableViewController.m */; };
		0EAED85B1BE951E2006B01E6 /* WMFArticleListTableViewCell.m in Sources */ = {isa = PBXBuildFile; fileRef = 0EAED8591BE951E2006B01E6 /* WMFArticleListTableViewCell.m */; };
		0EAED85C1BE951E2006B01E6 /* WMFArticleListTableViewCell.xib in Resources */ = {isa = PBXBuildFile; fileRef = 0EAED85A1BE951E2006B01E6 /* WMFArticleListTableViewCell.xib */; };
		0EB101C81B69C8E1001BE1FB /* MWKSectionMetaData.m in Sources */ = {isa = PBXBuildFile; fileRef = 0EB101C71B69C8E1001BE1FB /* MWKSectionMetaData.m */; };
		0EBB287C1B70350C00D8E1D8 /* UIView+WMFSnapshotting.m in Sources */ = {isa = PBXBuildFile; fileRef = 0EBB287B1B70350C00D8E1D8 /* UIView+WMFSnapshotting.m */; };
		0EBC56681AD3656900E82CDD /* WMFAsyncTestCase.m in Sources */ = {isa = PBXBuildFile; fileRef = BC7ACB631AB34C9C00791497 /* WMFAsyncTestCase.m */; };
		0EBC567F1AD442CC00E82CDD /* BITHockeyManager+WMFExtensions.m in Sources */ = {isa = PBXBuildFile; fileRef = 0EBC567E1AD442CC00E82CDD /* BITHockeyManager+WMFExtensions.m */; };
		0EC068BF1BED1F48006D0257 /* WMFArticleFooterViewHeader.swift in Sources */ = {isa = PBXBuildFile; fileRef = 0E74DC8C1BEBDC8800A8A005 /* WMFArticleFooterViewHeader.swift */; };
		0ECC99EF1B67D43500004E47 /* WMFArticleRequestSerializer.m in Sources */ = {isa = PBXBuildFile; fileRef = 0ECC99EE1B67D43500004E47 /* WMFArticleRequestSerializer.m */; };
		0ECC99F21B67DDB600004E47 /* WMFArticleResponseSerializer.m in Sources */ = {isa = PBXBuildFile; fileRef = 0ECC99F11B67DDB600004E47 /* WMFArticleResponseSerializer.m */; };
		0ED44D781B28DA4D00F284BA /* UICollectionView+WMFExtensions.m in Sources */ = {isa = PBXBuildFile; fileRef = 0ED44D771B28DA4D00F284BA /* UICollectionView+WMFExtensions.m */; };
		0ED689721B822D3B00B30427 /* WMFHomeSectionFooter.m in Sources */ = {isa = PBXBuildFile; fileRef = 0ED689711B822D3B00B30427 /* WMFHomeSectionFooter.m */; };
		0ED689781B8234B000B30427 /* WMFLocationManager.m in Sources */ = {isa = PBXBuildFile; fileRef = 0ED689771B8234B000B30427 /* WMFLocationManager.m */; };
		0ED6897B1B82422C00B30427 /* MWKLocationSearchResult.m in Sources */ = {isa = PBXBuildFile; fileRef = 0ED6897A1B82422C00B30427 /* MWKLocationSearchResult.m */; };
		0ED6897F1B82470900B30427 /* WMFLocationSearchFetcher.m in Sources */ = {isa = PBXBuildFile; fileRef = 0ED6897E1B82470900B30427 /* WMFLocationSearchFetcher.m */; };
		0ED689881B82559E00B30427 /* WMFLocationSearchResults.m in Sources */ = {isa = PBXBuildFile; fileRef = 0ED689871B82559E00B30427 /* WMFLocationSearchResults.m */; };
		0EE151871BF511E90039828A /* WMFArticleListTableViewCell+WMFSearch.m in Sources */ = {isa = PBXBuildFile; fileRef = 0EE151861BF511E90039828A /* WMFArticleListTableViewCell+WMFSearch.m */; };
		0EE1518E1BF537940039828A /* WMFNearbyArticleTableViewCell.m in Sources */ = {isa = PBXBuildFile; fileRef = 0EE1518C1BF537940039828A /* WMFNearbyArticleTableViewCell.m */; };
		0EE1518F1BF537940039828A /* WMFNearbyArticleTableViewCell.xib in Resources */ = {isa = PBXBuildFile; fileRef = 0EE1518D1BF537940039828A /* WMFNearbyArticleTableViewCell.xib */; };
		0EE151961BF5407D0039828A /* WMFEmptyNearbyTableViewCell.m in Sources */ = {isa = PBXBuildFile; fileRef = 0EE151941BF5407D0039828A /* WMFEmptyNearbyTableViewCell.m */; };
		0EE151971BF5407D0039828A /* WMFEmptyNearbyTableViewCell.xib in Resources */ = {isa = PBXBuildFile; fileRef = 0EE151951BF5407D0039828A /* WMFEmptyNearbyTableViewCell.xib */; };
		0EE1519B1BF545DF0039828A /* WMFContinueReadingTableViewCell.m in Sources */ = {isa = PBXBuildFile; fileRef = 0EE151991BF545DF0039828A /* WMFContinueReadingTableViewCell.m */; };
		0EE1519C1BF545DF0039828A /* WMFContinueReadingTableViewCell.xib in Resources */ = {isa = PBXBuildFile; fileRef = 0EE1519A1BF545DF0039828A /* WMFContinueReadingTableViewCell.xib */; };
		0EE151A01BF547220039828A /* WMFMainPageTableViewCell.m in Sources */ = {isa = PBXBuildFile; fileRef = 0EE1519E1BF547220039828A /* WMFMainPageTableViewCell.m */; };
		0EE151A11BF547220039828A /* WMFMainPageTableViewCell.xib in Resources */ = {isa = PBXBuildFile; fileRef = 0EE1519F1BF547220039828A /* WMFMainPageTableViewCell.xib */; };
		0EE7687B1AF982C100A5D046 /* WMFArticleProtocol.m in Sources */ = {isa = PBXBuildFile; fileRef = 0EE7687A1AF982C100A5D046 /* WMFArticleProtocol.m */; };
		0EE768811AFD25CC00A5D046 /* WMFSearchFunnel.m in Sources */ = {isa = PBXBuildFile; fileRef = 0EE768801AFD25CC00A5D046 /* WMFSearchFunnel.m */; };
		0EEAF0F51B8229D9000D4232 /* WMFHomeSectionHeader.m in Sources */ = {isa = PBXBuildFile; fileRef = 0EEAF0F41B8229D9000D4232 /* WMFHomeSectionHeader.m */; };
		0EF451F31B5458F700D621BD /* UITabBarController+WMFExtensions.m in Sources */ = {isa = PBXBuildFile; fileRef = 0EF451F21B5458F700D621BD /* UITabBarController+WMFExtensions.m */; };
		0EF451F61B545ED100D621BD /* WMFRecentPagesDataSource.m in Sources */ = {isa = PBXBuildFile; fileRef = 0EF451F51B545ED100D621BD /* WMFRecentPagesDataSource.m */; };
		0EFB0EF51B31DE7200D05C08 /* NSError+WMFExtensions.m in Sources */ = {isa = PBXBuildFile; fileRef = 0EFB0EF41B31DE7200D05C08 /* NSError+WMFExtensions.m */; };
		0EFB0F191B31EE2D00D05C08 /* Article.m in Sources */ = {isa = PBXBuildFile; fileRef = 0EFB0EFB1B31EE2D00D05C08 /* Article.m */; };
		0EFB0F1A1B31EE2D00D05C08 /* ArticleData.xcdatamodeld in Sources */ = {isa = PBXBuildFile; fileRef = 0EFB0EFD1B31EE2D00D05C08 /* ArticleData.xcdatamodeld */; };
		0EFB0F1B1B31EE2D00D05C08 /* ArticleDataContextSingleton.m in Sources */ = {isa = PBXBuildFile; fileRef = 0EFB0F011B31EE2D00D05C08 /* ArticleDataContextSingleton.m */; };
		0EFB0F1C1B31EE2D00D05C08 /* NSManagedObject+WMFModelFactory.m in Sources */ = {isa = PBXBuildFile; fileRef = 0EFB0F041B31EE2D00D05C08 /* NSManagedObject+WMFModelFactory.m */; };
		0EFB0F1D1B31EE2D00D05C08 /* NSManagedObjectContext+SimpleFetch.m in Sources */ = {isa = PBXBuildFile; fileRef = 0EFB0F061B31EE2D00D05C08 /* NSManagedObjectContext+SimpleFetch.m */; };
		0EFB0F1E1B31EE2D00D05C08 /* NSManagedObjectModel+LegacyCoreData.m in Sources */ = {isa = PBXBuildFile; fileRef = 0EFB0F081B31EE2D00D05C08 /* NSManagedObjectModel+LegacyCoreData.m */; };
		0EFB0F1F1B31EE2D00D05C08 /* DiscoveryContext.m in Sources */ = {isa = PBXBuildFile; fileRef = 0EFB0F0A1B31EE2D00D05C08 /* DiscoveryContext.m */; };
		0EFB0F201B31EE2D00D05C08 /* GalleryImage.m in Sources */ = {isa = PBXBuildFile; fileRef = 0EFB0F0C1B31EE2D00D05C08 /* GalleryImage.m */; };
		0EFB0F211B31EE2D00D05C08 /* History.m in Sources */ = {isa = PBXBuildFile; fileRef = 0EFB0F0E1B31EE2D00D05C08 /* History.m */; };
		0EFB0F221B31EE2D00D05C08 /* Image.m in Sources */ = {isa = PBXBuildFile; fileRef = 0EFB0F101B31EE2D00D05C08 /* Image.m */; };
		0EFB0F231B31EE2D00D05C08 /* ImageData.m in Sources */ = {isa = PBXBuildFile; fileRef = 0EFB0F121B31EE2D00D05C08 /* ImageData.m */; };
		0EFB0F241B31EE2D00D05C08 /* Saved.m in Sources */ = {isa = PBXBuildFile; fileRef = 0EFB0F141B31EE2D00D05C08 /* Saved.m */; };
		0EFB0F251B31EE2D00D05C08 /* Section.m in Sources */ = {isa = PBXBuildFile; fileRef = 0EFB0F161B31EE2D00D05C08 /* Section.m */; };
		0EFB0F261B31EE2D00D05C08 /* SectionImage.m in Sources */ = {isa = PBXBuildFile; fileRef = 0EFB0F181B31EE2D00D05C08 /* SectionImage.m */; };
		222B052ECD9AB4BCC885B932 /* Pods.framework in Frameworks */ = {isa = PBXBuildFile; fileRef = F8A04642A54B737002D28D70 /* Pods.framework */; };
		AA61D5DAA39C2A7CB97B4791 /* Pods_WikipediaUnitTests.framework in Frameworks */ = {isa = PBXBuildFile; fileRef = B8D04746551BF8DC9FF0160F /* Pods_WikipediaUnitTests.framework */; };
		B06D69A71BEA95FE00382510 /* NSLocale+WMFExtras.swift in Sources */ = {isa = PBXBuildFile; fileRef = B06D69A61BEA95FE00382510 /* NSLocale+WMFExtras.swift */; };
		B0F711051BCED85D0040BB42 /* UIImage+WMFStyle.m in Sources */ = {isa = PBXBuildFile; fileRef = B0F711041BCED85D0040BB42 /* UIImage+WMFStyle.m */; };
		BC060B3A1B456D030086EBFB /* AnyPromise+WMFExtensions.m in Sources */ = {isa = PBXBuildFile; fileRef = BC060B391B456D030086EBFB /* AnyPromise+WMFExtensions.m */; };
		BC092B961B18E89200093C59 /* NSString+WMFPageUtilities.m in Sources */ = {isa = PBXBuildFile; fileRef = BC092B951B18E89200093C59 /* NSString+WMFPageUtilities.m */; };
		BC092B9C1B18F8D700093C59 /* MWKSiteInfo.m in Sources */ = {isa = PBXBuildFile; fileRef = BC092B9B1B18F8D700093C59 /* MWKSiteInfo.m */; };
		BC092B9F1B1907FC00093C59 /* MWKSiteInfoFetcher.m in Sources */ = {isa = PBXBuildFile; fileRef = BC092B9E1B1907FC00093C59 /* MWKSiteInfoFetcher.m */; };
		BC092BA21B19135700093C59 /* WMFApiJsonResponseSerializer.m in Sources */ = {isa = PBXBuildFile; fileRef = BC092BA11B19135700093C59 /* WMFApiJsonResponseSerializer.m */; };
		BC092BA71B19189100093C59 /* MWKSiteInfoFetcherTests.m in Sources */ = {isa = PBXBuildFile; fileRef = BC092BA61B19189100093C59 /* MWKSiteInfoFetcherTests.m */; };
		BC0FED621AAA0263002488D7 /* WMFCodingStyle.m in Sources */ = {isa = PBXBuildFile; fileRef = BC6FEAE01A9B7EFD00A1D890 /* WMFCodingStyle.m */; };
		BC0FED631AAA0263002488D7 /* MWKTestCase.m in Sources */ = {isa = PBXBuildFile; fileRef = BCB669BB1A83F6D300C7B1FE /* MWKTestCase.m */; };
		BC0FED641AAA0263002488D7 /* MWKArticleStoreTestCase.m in Sources */ = {isa = PBXBuildFile; fileRef = BCB669BD1A83F6D300C7B1FE /* MWKArticleStoreTestCase.m */; };
		BC0FED661AAA0268002488D7 /* MWKSiteTests.m in Sources */ = {isa = PBXBuildFile; fileRef = BCB669C91A83F6D300C7B1FE /* MWKSiteTests.m */; };
		BC0FED671AAA0268002488D7 /* MWKTitleTests.m in Sources */ = {isa = PBXBuildFile; fileRef = BCB669CA1A83F6D300C7B1FE /* MWKTitleTests.m */; };
		BC0FED681AAA0268002488D7 /* MWKUserTests.m in Sources */ = {isa = PBXBuildFile; fileRef = BCB669CB1A83F6D300C7B1FE /* MWKUserTests.m */; };
		BC0FED691AAA0268002488D7 /* MWKProtectionStatusTests.m in Sources */ = {isa = PBXBuildFile; fileRef = BCB669CC1A83F6D300C7B1FE /* MWKProtectionStatusTests.m */; };
		BC0FED6A1AAA0268002488D7 /* MWKDataStorePathTests.m in Sources */ = {isa = PBXBuildFile; fileRef = BCB669CD1A83F6D300C7B1FE /* MWKDataStorePathTests.m */; };
		BC0FED6B1AAA0268002488D7 /* MWKDataStoreStorageTests.m in Sources */ = {isa = PBXBuildFile; fileRef = BCB669CE1A83F6D300C7B1FE /* MWKDataStoreStorageTests.m */; };
		BC0FED6C1AAA0268002488D7 /* MWKImageStorageTests.m in Sources */ = {isa = PBXBuildFile; fileRef = BCB669CF1A83F6D300C7B1FE /* MWKImageStorageTests.m */; };
		BC0FED6D1AAA0268002488D7 /* MWKHistoryListUniquenessTests.m in Sources */ = {isa = PBXBuildFile; fileRef = BCB669D01A83F6D300C7B1FE /* MWKHistoryListUniquenessTests.m */; };
		BC0FED6E1AAA0268002488D7 /* MWKImageListTests.m in Sources */ = {isa = PBXBuildFile; fileRef = BCB66A0F1A851C9B00C7B1FE /* MWKImageListTests.m */; };
		BC0FED6F1AAA0268002488D7 /* MWKImageInfo+MWKImageComparisonTests.m in Sources */ = {isa = PBXBuildFile; fileRef = BCB58F7D1A8D1B8400465627 /* MWKImageInfo+MWKImageComparisonTests.m */; };
		BC0FED711AAA026C002488D7 /* WMFJoinedPropertyParametersTests.m in Sources */ = {isa = PBXBuildFile; fileRef = BC50C3821A83C88F006DC7AF /* WMFJoinedPropertyParametersTests.m */; };
		BC0FED721AAA026C002488D7 /* WMFErrorForApiErrorObjectTests.m in Sources */ = {isa = PBXBuildFile; fileRef = BCB669601A83D7B300C7B1FE /* WMFErrorForApiErrorObjectTests.m */; };
		BC0FED731AAA026C002488D7 /* NSMutableDictionary+MaybeSetTests.m in Sources */ = {isa = PBXBuildFile; fileRef = BCB669751A83F59300C7B1FE /* NSMutableDictionary+MaybeSetTests.m */; };
		BC0FED741AAA026C002488D7 /* CircularBitwiseRotationTests.m in Sources */ = {isa = PBXBuildFile; fileRef = BCB669FC1A84158200C7B1FE /* CircularBitwiseRotationTests.m */; };
		BC0FED751AAA026C002488D7 /* NSArray+BKIndexTests.m in Sources */ = {isa = PBXBuildFile; fileRef = BCB58F7B1A8D0C8E00465627 /* NSArray+BKIndexTests.m */; };
		BC0FED761AAA026C002488D7 /* NSString+WMFHTMLParsingTests.m in Sources */ = {isa = PBXBuildFile; fileRef = C983151B1AA5205700E25EE1 /* NSString+WMFHTMLParsingTests.m */; };
		BC0FED771AAA026C002488D7 /* WMFImageURLParsingTests.m in Sources */ = {isa = PBXBuildFile; fileRef = BCBDE0AB1AA76EAC006BD29A /* WMFImageURLParsingTests.m */; };
		BC15E74A1BF4377C00679AA9 /* MonetPrefixSearch.json in Resources */ = {isa = PBXBuildFile; fileRef = BC15E7491BF4377C00679AA9 /* MonetPrefixSearch.json */; };
		BC15E74C1BF437A200679AA9 /* MonetFullTextSearch.json in Resources */ = {isa = PBXBuildFile; fileRef = BC15E74B1BF437A200679AA9 /* MonetFullTextSearch.json */; };
		BC22F44B1BA33C3F00B64F4B /* WMFSearchResultDistanceProvider.m in Sources */ = {isa = PBXBuildFile; fileRef = BC22F44A1BA33C3F00B64F4B /* WMFSearchResultDistanceProvider.m */; };
		BC22F44F1BA33D0300B64F4B /* WMFSearchResultBearingProvider.m in Sources */ = {isa = PBXBuildFile; fileRef = BC22F44E1BA33D0300B64F4B /* WMFSearchResultBearingProvider.m */; };
		BC23759A1AB78D8A00B0BAA8 /* NSParagraphStyle+WMFParagraphStyles.m in Sources */ = {isa = PBXBuildFile; fileRef = BC2375991AB78D8A00B0BAA8 /* NSParagraphStyle+WMFParagraphStyles.m */; };
		BC23759E1AB8928600B0BAA8 /* WMFDateFormatterTests.m in Sources */ = {isa = PBXBuildFile; fileRef = BC23759D1AB8928600B0BAA8 /* WMFDateFormatterTests.m */; };
		BC2375C11ABB14CC00B0BAA8 /* WMFArticleImageInjectionTests.m in Sources */ = {isa = PBXBuildFile; fileRef = BC2375C01ABB14CC00B0BAA8 /* WMFArticleImageInjectionTests.m */; };
		BC2CBB8E1AA10F400079A313 /* UIView+WMFFrameUtils.m in Sources */ = {isa = PBXBuildFile; fileRef = BC2CBB8D1AA10F400079A313 /* UIView+WMFFrameUtils.m */; };
		BC2F420E1BEB9BBC0033E185 /* WMFImageControllerTests.swift in Sources */ = {isa = PBXBuildFile; fileRef = BC12F2451B7A8EEB0042DB3C /* WMFImageControllerTests.swift */; };
		BC3047C21B45E65400D7DF1A /* SDWebImageManager+WMFCacheRemoval.m in Sources */ = {isa = PBXBuildFile; fileRef = BC3047C11B45E65400D7DF1A /* SDWebImageManager+WMFCacheRemoval.m */; };
		BC3059B41B69416E00AA5703 /* MWKImageFaceDetectionTests.m in Sources */ = {isa = PBXBuildFile; fileRef = BC3059B31B69416E00AA5703 /* MWKImageFaceDetectionTests.m */; };
		BC3059B91B6948C800AA5703 /* XCTestCase+PromiseKit.m in Sources */ = {isa = PBXBuildFile; fileRef = BC3059B81B6948C800AA5703 /* XCTestCase+PromiseKit.m */; };
		BC305C2D1BA0842600E414B8 /* WMFNearbyTitleListDataSource.m in Sources */ = {isa = PBXBuildFile; fileRef = BC305C2C1BA0842600E414B8 /* WMFNearbyTitleListDataSource.m */; };
		BC305C321BA0C9D900E414B8 /* WMFNearbyViewModel.m in Sources */ = {isa = PBXBuildFile; fileRef = BC305C311BA0C9D900E414B8 /* WMFNearbyViewModel.m */; };
		BC305C351BA0E47F00E414B8 /* CLLocation+WMFApproximateEquality.m in Sources */ = {isa = PBXBuildFile; fileRef = BC305C341BA0E47F00E414B8 /* CLLocation+WMFApproximateEquality.m */; };
		BC305C381BA204EF00E414B8 /* NSString+WMFDistance.m in Sources */ = {isa = PBXBuildFile; fileRef = BC305C371BA204EF00E414B8 /* NSString+WMFDistance.m */; };
		BC3166B21B279AC30096EE8E /* WikipediaAppUtils.m in Sources */ = {isa = PBXBuildFile; fileRef = C9180EC318AED30C006C1DCA /* WikipediaAppUtils.m */; };
		BC31B2521AB1D9DC008138CA /* WMFImageInfoControllerTests.m in Sources */ = {isa = PBXBuildFile; fileRef = BC31B2511AB1D9DC008138CA /* WMFImageInfoControllerTests.m */; };
		BC32A1D71B4B14C000A286DE /* WMFBackgroundTaskManager.swift in Sources */ = {isa = PBXBuildFile; fileRef = BC32A1D61B4B14C000A286DE /* WMFBackgroundTaskManager.swift */; };
		BC32A1D91B4B1B8A00A286DE /* WMFLegacyImageDataMigration.swift in Sources */ = {isa = PBXBuildFile; fileRef = BC32A1D81B4B1B8A00A286DE /* WMFLegacyImageDataMigration.swift */; };
		BC32F6AC1BB5B35D007FDF65 /* WMFSearchViewController.storyboard in Resources */ = {isa = PBXBuildFile; fileRef = BC32F6AB1BB5B35D007FDF65 /* WMFSearchViewController.storyboard */; };
		BC34E46A1B31AD8B00258928 /* MWKLanguageLinkController.m in Sources */ = {isa = PBXBuildFile; fileRef = BC34E4691B31AD8B00258928 /* MWKLanguageLinkController.m */; };
		BC3863491B73E056003A2D38 /* NSURL+WMFLinkParsingTests.m in Sources */ = {isa = PBXBuildFile; fileRef = BC3863481B73E056003A2D38 /* NSURL+WMFLinkParsingTests.m */; };
		BC3863521B76A184003A2D38 /* UIScrollView+WMFContentOffsetUtils.m in Sources */ = {isa = PBXBuildFile; fileRef = BC3863511B76A184003A2D38 /* UIScrollView+WMFContentOffsetUtils.m */; };
		BC49B3641AEECFD8009F55BE /* ArticleLoadingTests.m in Sources */ = {isa = PBXBuildFile; fileRef = BC49B3631AEECFD8009F55BE /* ArticleLoadingTests.m */; };
		BC505EEB1B59461400537006 /* WMFCollectionViewPageLayout.m in Sources */ = {isa = PBXBuildFile; fileRef = BC505EEA1B59461400537006 /* WMFCollectionViewPageLayout.m */; };
		BC505EEE1B594B5700537006 /* WMFImageCollectionViewCell.m in Sources */ = {isa = PBXBuildFile; fileRef = BC505EED1B594B5700537006 /* WMFImageCollectionViewCell.m */; };
		BC505EF41B594E8E00537006 /* WMFArticleHeaderImageGalleryViewController.m in Sources */ = {isa = PBXBuildFile; fileRef = BC505EF31B594E8E00537006 /* WMFArticleHeaderImageGalleryViewController.m */; };
		BC505EF71B59643400537006 /* WMFPageCollectionViewController.m in Sources */ = {isa = PBXBuildFile; fileRef = BC505EF61B59643400537006 /* WMFPageCollectionViewController.m */; };
		BC505EFD1B5D462700537006 /* CIDetector+WMFFaceDetection.m in Sources */ = {isa = PBXBuildFile; fileRef = BC505EFC1B5D462700537006 /* CIDetector+WMFFaceDetection.m */; };
		BC505F031B5D4D9300537006 /* UIImageView+WMFContentOffset.m in Sources */ = {isa = PBXBuildFile; fileRef = BC505F021B5D4D9300537006 /* UIImageView+WMFContentOffset.m */; };
		BC505F061B5D683A00537006 /* NSArray+WMFLayoutDirectionUtilities.m in Sources */ = {isa = PBXBuildFile; fileRef = BC505F051B5D683A00537006 /* NSArray+WMFLayoutDirectionUtilities.m */; };
		BC50C37F1A83C784006DC7AF /* WMFNetworkUtilities.m in Sources */ = {isa = PBXBuildFile; fileRef = BC50C37E1A83C784006DC7AF /* WMFNetworkUtilities.m */; };
		BC50C3871A83CBDA006DC7AF /* MWKImageInfoResponseSerializer.m in Sources */ = {isa = PBXBuildFile; fileRef = BC50C3861A83CBDA006DC7AF /* MWKImageInfoResponseSerializer.m */; };
<<<<<<< HEAD
		BC550B071B97776D0082F298 /* DTCSSStylesheet+WMFStylesheets.m in Sources */ = {isa = PBXBuildFile; fileRef = BC550B061B97776D0082F298 /* DTCSSStylesheet+WMFStylesheets.m */; };
=======
		BC550B0B1B977C9D0082F298 /* WMFArticleListCell.m in Sources */ = {isa = PBXBuildFile; fileRef = BC550B0A1B977C9D0082F298 /* WMFArticleListCell.m */; };
		BC550B101B97949E0082F298 /* WMFArticleListCell.xib in Resources */ = {isa = PBXBuildFile; fileRef = BC550B0F1B97949E0082F298 /* WMFArticleListCell.xib */; };
>>>>>>> 5fa04da5
		BC550B121B98908E0082F298 /* WMFSearchResultCellVisualTests.m in Sources */ = {isa = PBXBuildFile; fileRef = BC550B111B98908E0082F298 /* WMFSearchResultCellVisualTests.m */; };
		BC550B151B98936F0082F298 /* UIView+VisualTestSizingUtils.m in Sources */ = {isa = PBXBuildFile; fileRef = BC550B141B98936F0082F298 /* UIView+VisualTestSizingUtils.m */; };
		BC550B181B9A75100082F298 /* WMFRelatedTitleListDataSource.m in Sources */ = {isa = PBXBuildFile; fileRef = BC550B171B9A75100082F298 /* WMFRelatedTitleListDataSource.m */; };
		BC5620931B6970EE0013FFB0 /* 640px-President_Barack_Obama.jpg in Resources */ = {isa = PBXBuildFile; fileRef = BC5620921B6970EE0013FFB0 /* 640px-President_Barack_Obama.jpg */; };
		BC56209D1B6BAB910013FFB0 /* Exoplanet.mobileview.json in Resources */ = {isa = PBXBuildFile; fileRef = BC56209C1B6BAB910013FFB0 /* Exoplanet.mobileview.json */; };
		BC5620A81B6BEDAD0013FFB0 /* UIColor+WMFStyle.m in Sources */ = {isa = PBXBuildFile; fileRef = BC5620A71B6BEDAD0013FFB0 /* UIColor+WMFStyle.m */; };
		BC5B38EB1BD00A8D00EE380A /* MWKSavedPageEntry+Random.m in Sources */ = {isa = PBXBuildFile; fileRef = BC5B38EA1BD00A8D00EE380A /* MWKSavedPageEntry+Random.m */; };
		BC5B38EF1BD00C4E00EE380A /* MWKHistoryEntry+MWKRandom.m in Sources */ = {isa = PBXBuildFile; fileRef = BC5B38EE1BD00C4E00EE380A /* MWKHistoryEntry+MWKRandom.m */; };
		BC5BC4981BCEA7A400062619 /* MWKListTestBase.m in Sources */ = {isa = PBXBuildFile; fileRef = BC5BC4921BCEA6B400062619 /* MWKListTestBase.m */; };
		BC5BC4991BCEA7D800062619 /* MWKListSharedTests.m in Sources */ = {isa = PBXBuildFile; fileRef = BC5BC4961BCEA6E800062619 /* MWKListSharedTests.m */; };
		BC5BC49D1BCEACDD00062619 /* MWKHistoryListSharedTests.m in Sources */ = {isa = PBXBuildFile; fileRef = BC5BC49C1BCEACDD00062619 /* MWKHistoryListSharedTests.m */; };
		BC5BC4A61BCEF52200062619 /* MWKSavedPageList+ImageMigration.m in Sources */ = {isa = PBXBuildFile; fileRef = BC5BC4A51BCEF52200062619 /* MWKSavedPageList+ImageMigration.m */; };
		BC5BC4AB1BCEF94B00062619 /* MWKRecentSearchesSharedTests.m in Sources */ = {isa = PBXBuildFile; fileRef = BC5BC4AA1BCEF94B00062619 /* MWKRecentSearchesSharedTests.m */; };
		BC5BC4B01BCEF9BD00062619 /* MWKTitle+Random.m in Sources */ = {isa = PBXBuildFile; fileRef = BC5BC4AE1BCEF9B800062619 /* MWKTitle+Random.m */; };
		BC5BC4B31BCEFA6400062619 /* MWKSite+Random.m in Sources */ = {isa = PBXBuildFile; fileRef = BC5BC4B21BCEFA6400062619 /* MWKSite+Random.m */; };
		BC5BC4BE1BCF2A2600062619 /* MWKDataStoreListTests.m in Sources */ = {isa = PBXBuildFile; fileRef = BC5BC4BC1BCF298D00062619 /* MWKDataStoreListTests.m */; };
		BC5FA1771B72859B005BE5BA /* NSURL+WMFLinkParsing.m in Sources */ = {isa = PBXBuildFile; fileRef = BC5FA1761B72859B005BE5BA /* NSURL+WMFLinkParsing.m */; };
		BC5FA1821B738DFB005BE5BA /* MWKCitation.m in Sources */ = {isa = PBXBuildFile; fileRef = BC5FA1811B738DFB005BE5BA /* MWKCitation.m */; };
		BC5FE5701B1DF02900273BC0 /* ENWikiSiteInfo.json in Resources */ = {isa = PBXBuildFile; fileRef = BC5FE56F1B1DF02900273BC0 /* ENWikiSiteInfo.json */; };
		BC5FE5721B1DF38A00273BC0 /* NOWikiSiteInfo.json in Resources */ = {isa = PBXBuildFile; fileRef = BC5FE5711B1DF38A00273BC0 /* NOWikiSiteInfo.json */; };
		BC5FE5751B1DFF5400273BC0 /* ArticleFetcherTests.m in Sources */ = {isa = PBXBuildFile; fileRef = BC5FE5741B1DFF5400273BC0 /* ArticleFetcherTests.m */; };
		BC676DA31BCF33800041CB92 /* MWKHistoryListDataStoreTests.m in Sources */ = {isa = PBXBuildFile; fileRef = BC676DA21BCF33800041CB92 /* MWKHistoryListDataStoreTests.m */; };
		BC676DA51BCF33C80041CB92 /* MWKSavedPageListDataStoreTests.m in Sources */ = {isa = PBXBuildFile; fileRef = BC676DA41BCF33C80041CB92 /* MWKSavedPageListDataStoreTests.m */; };
		BC676DA71BCF34120041CB92 /* MWKSavedPageListSharedTests.m in Sources */ = {isa = PBXBuildFile; fileRef = BC676DA61BCF34120041CB92 /* MWKSavedPageListSharedTests.m */; };
		BC69C3141AB0C1FF0090B039 /* WMFImageInfoController.m in Sources */ = {isa = PBXBuildFile; fileRef = BC69C3131AB0C1FF0090B039 /* WMFImageInfoController.m */; };
		BC6BF4001B19213600362968 /* XCTestCase+WMFLocaleTesting.m in Sources */ = {isa = PBXBuildFile; fileRef = BC6BF3FE1B19209900362968 /* XCTestCase+WMFLocaleTesting.m */; };
		BC6BFC5F1B680A410074D0DA /* NSString+WMFGlyphs.m in Sources */ = {isa = PBXBuildFile; fileRef = BC6BFC5E1B680A410074D0DA /* NSString+WMFGlyphs.m */; };
		BC6E42881BA9CB930059FBF6 /* InfoPlist.strings in Resources */ = {isa = PBXBuildFile; fileRef = BC6E428A1BA9CB930059FBF6 /* InfoPlist.strings */; };
		BC6E8B921B5E8DB7003D9A39 /* CIContext+WMFImageProcessing.m in Sources */ = {isa = PBXBuildFile; fileRef = BC6E8B911B5E8DB7003D9A39 /* CIContext+WMFImageProcessing.m */; };
		BC6E8B951B5E90B1003D9A39 /* UIImage+WMFImageProcessing.m in Sources */ = {isa = PBXBuildFile; fileRef = BC6E8B941B5E90B1003D9A39 /* UIImage+WMFImageProcessing.m */; };
		BC6E8B981B5EB4B2003D9A39 /* UIImage+WMFNormalization.m in Sources */ = {isa = PBXBuildFile; fileRef = BC6E8B971B5EB4B2003D9A39 /* UIImage+WMFNormalization.m */; };
		BC6E8B9A1B5ED0F6003D9A39 /* WMFGeometryTests.m in Sources */ = {isa = PBXBuildFile; fileRef = BC6E8B991B5ED0F6003D9A39 /* WMFGeometryTests.m */; };
		BC6E8B9F1B5FE0C9003D9A39 /* UICollectionView+WMFKVOUpdatableList.m in Sources */ = {isa = PBXBuildFile; fileRef = BC6E8B9E1B5FE0C9003D9A39 /* UICollectionView+WMFKVOUpdatableList.m */; };
		BC725ECA1B617E1A00E0A64C /* WMFSafeAssignTests.m in Sources */ = {isa = PBXBuildFile; fileRef = BC725EC91B617E1A00E0A64C /* WMFSafeAssignTests.m */; };
		BC725ECC1B6182C800E0A64C /* MWKSavedPageListTogglingTests.m in Sources */ = {isa = PBXBuildFile; fileRef = BC725ECB1B6182C800E0A64C /* MWKSavedPageListTogglingTests.m */; };
		BC725ED21B62DADD00E0A64C /* MWKLanguageLinkResponseSerializerTests.m in Sources */ = {isa = PBXBuildFile; fileRef = BC725ED11B62DADD00E0A64C /* MWKLanguageLinkResponseSerializerTests.m */; };
		BC7925F41B9F2C55003C9522 /* CLLocation+WMFBearing.m in Sources */ = {isa = PBXBuildFile; fileRef = BC7925F31B9F2C55003C9522 /* CLLocation+WMFBearing.m */; };
		BC7925F61B9F31A9003C9522 /* CLLocation+WMFBearingTests.m in Sources */ = {isa = PBXBuildFile; fileRef = BC7925F51B9F31A9003C9522 /* CLLocation+WMFBearingTests.m */; };
		BC79E8E51BC83210008BF0B2 /* WMFLegacyImageDataMigrationTests.swift in Sources */ = {isa = PBXBuildFile; fileRef = BCF1E2111B4C780C00B10877 /* WMFLegacyImageDataMigrationTests.swift */; };
		BC7B09B21BD028E400BBC3A2 /* MWKListLegacyTests.m in Sources */ = {isa = PBXBuildFile; fileRef = BC7B09B11BD028E400BBC3A2 /* MWKListLegacyTests.m */; };
		BC7B09B51BD02C8800BBC3A2 /* XCTestCase+DataStoreFixtureTesting.m in Sources */ = {isa = PBXBuildFile; fileRef = BC7B09B41BD02C8800BBC3A2 /* XCTestCase+DataStoreFixtureTesting.m */; };
		BC7B09B71BD05DDD00BBC3A2 /* MWKSavedPageList+ImageMigrationTesting.m in Sources */ = {isa = PBXBuildFile; fileRef = BC5BC4B71BCEFDBF00062619 /* MWKSavedPageList+ImageMigrationTesting.m */; };
		BC7B769E1B84CD2A00774FBC /* UIImageView+MWKImageTests.m in Sources */ = {isa = PBXBuildFile; fileRef = BC7B769D1B84CD2A00774FBC /* UIImageView+MWKImageTests.m */; };
		BC7B76A01B861F7100774FBC /* MWKSectionListHierarchyTests.m in Sources */ = {isa = PBXBuildFile; fileRef = BC7B769F1B861F7100774FBC /* MWKSectionListHierarchyTests.m */; };
		BC7DFCD61AA4E5FE000035C3 /* WMFImageURLParsing.m in Sources */ = {isa = PBXBuildFile; fileRef = BC7DFCD51AA4E5FE000035C3 /* WMFImageURLParsing.m */; };
		BC7E4A441B33812700EECD8B /* LanguagesViewController.storyboard in Resources */ = {isa = PBXBuildFile; fileRef = BC7E4A431B33812700EECD8B /* LanguagesViewController.storyboard */; };
		BC7E4A521B34B53E00EECD8B /* MWKLanguageLinkControllerTests.m in Sources */ = {isa = PBXBuildFile; fileRef = BC7E4A511B34B53E00EECD8B /* MWKLanguageLinkControllerTests.m */; };
		BC7FA4BE1BD6A28D006CA1A3 /* WMFTableOfContentsItem.swift in Sources */ = {isa = PBXBuildFile; fileRef = BC7FA4BD1BD6A28D006CA1A3 /* WMFTableOfContentsItem.swift */; };
		BC7FA4C31BD6A6B7006CA1A3 /* MWKSection+TOCItem.swift in Sources */ = {isa = PBXBuildFile; fileRef = BC7FA4C21BD6A6B7006CA1A3 /* MWKSection+TOCItem.swift */; };
		BC7FA4C51BD712CF006CA1A3 /* TableOfContentsReadMoreItem.swift in Sources */ = {isa = PBXBuildFile; fileRef = BC7FA4C41BD712CF006CA1A3 /* TableOfContentsReadMoreItem.swift */; };
		BC8210CC1B4EB2390010BF7B /* NSURLExtrasTests.m in Sources */ = {isa = PBXBuildFile; fileRef = BC8210CB1B4EB2390010BF7B /* NSURLExtrasTests.m */; };
		BC8210D01B4EE3FA0010BF7B /* ArticleWithoutImages.dataexport.json in Resources */ = {isa = PBXBuildFile; fileRef = BC8210CE1B4EE3F30010BF7B /* ArticleWithoutImages.dataexport.json */; };
		BC8210D31B4EEA190010BF7B /* SDImageCache+WMFPersistentCache.m in Sources */ = {isa = PBXBuildFile; fileRef = BC8210D21B4EEA190010BF7B /* SDImageCache+WMFPersistentCache.m */; };
		BC8210D71B4F048F0010BF7B /* Barack_Obama in Resources */ = {isa = PBXBuildFile; fileRef = BC8210D61B4F048F0010BF7B /* Barack_Obama */; };
		BC86B9361A92966B00B4C039 /* AFHTTPRequestOperationManager+UniqueRequests.m in Sources */ = {isa = PBXBuildFile; fileRef = BC86B9351A92966B00B4C039 /* AFHTTPRequestOperationManager+UniqueRequests.m */; };
		BC86B93D1A929CC500B4C039 /* UICollectionViewFlowLayout+NSCopying.m in Sources */ = {isa = PBXBuildFile; fileRef = BC86B93C1A929CC500B4C039 /* UICollectionViewFlowLayout+NSCopying.m */; };
		BC86B9401A929D7900B4C039 /* UICollectionViewFlowLayout+WMFItemSizeThatFits.m in Sources */ = {isa = PBXBuildFile; fileRef = BC86B93F1A929D7900B4C039 /* UICollectionViewFlowLayout+WMFItemSizeThatFits.m */; };
		BC8C0BA41BCFC3C600E2B167 /* DDLog+WMFLogger.m in Sources */ = {isa = PBXBuildFile; fileRef = BC8C0BA31BCFC3C600E2B167 /* DDLog+WMFLogger.m */; };
		BC905A111B447A8300523DFE /* NSURLRequest+WMFUtilities.m in Sources */ = {isa = PBXBuildFile; fileRef = BC905A101B447A8300523DFE /* NSURLRequest+WMFUtilities.m */; };
		BC905A131B44815900523DFE /* SDImageCache+PromiseKit.swift in Sources */ = {isa = PBXBuildFile; fileRef = BC905A121B44815900523DFE /* SDImageCache+PromiseKit.swift */; };
		BC92A7731AFA88D3003C4212 /* MWKSection+WMFSharingTests.m in Sources */ = {isa = PBXBuildFile; fileRef = BC92A7721AFA88D3003C4212 /* MWKSection+WMFSharingTests.m */; };
		BC93553E1BE094CD00697CB0 /* UIViewController+SafePreviewing.swift in Sources */ = {isa = PBXBuildFile; fileRef = BC93553D1BE094CD00697CB0 /* UIViewController+SafePreviewing.swift */; };
		BC9355401BE1A54900697CB0 /* WMFSearchResultsSerializationTests.m in Sources */ = {isa = PBXBuildFile; fileRef = BC93553F1BE1A54900697CB0 /* WMFSearchResultsSerializationTests.m */; };
		BC9355431BE1A71D00697CB0 /* BarackSearch.json in Resources */ = {isa = PBXBuildFile; fileRef = BC9355411BE1A71900697CB0 /* BarackSearch.json */; };
		BC9355461BE1AD8900697CB0 /* WMFSearchResults+ResponseSerializer.m in Sources */ = {isa = PBXBuildFile; fileRef = BC9355451BE1AD8900697CB0 /* WMFSearchResults+ResponseSerializer.m */; };
		BC955BC71A82BEFD000EF9E4 /* MWKImageInfoFetcher.m in Sources */ = {isa = PBXBuildFile; fileRef = BC955BC61A82BEFD000EF9E4 /* MWKImageInfoFetcher.m */; };
		BC955BCF1A82C2FA000EF9E4 /* AFHTTPRequestOperationManager+WMFConfig.m in Sources */ = {isa = PBXBuildFile; fileRef = BC955BCE1A82C2FA000EF9E4 /* AFHTTPRequestOperationManager+WMFConfig.m */; };
		BC98781A1BCF307B003835EA /* MWKRecentSearchDataStoreTests.m in Sources */ = {isa = PBXBuildFile; fileRef = BC9878191BCF307B003835EA /* MWKRecentSearchDataStoreTests.m */; };
		BC9DBEA11BF50406005546A1 /* TFATitleExtract.json in Resources */ = {isa = PBXBuildFile; fileRef = BC9DBEA01BF50406005546A1 /* TFATitleExtract.json */; };
		BCA3F04F1BBC6D53004CDFF2 /* UIViewController+WMFSearchButton.m in Sources */ = {isa = PBXBuildFile; fileRef = BCA3F04E1BBC6D53004CDFF2 /* UIViewController+WMFSearchButton.m */; };
		BCA676561AC05FE200A16160 /* NSBundle+TestAssets.m in Sources */ = {isa = PBXBuildFile; fileRef = BCA676521AC05FE200A16160 /* NSBundle+TestAssets.m */; };
		BCA676571AC05FE200A16160 /* XCTestCase+WMFBundleConvenience.m in Sources */ = {isa = PBXBuildFile; fileRef = BCA676541AC05FE200A16160 /* XCTestCase+WMFBundleConvenience.m */; };
		BCA6765A1AC0600500A16160 /* MWKDataStore+TemporaryDataStore.m in Sources */ = {isa = PBXBuildFile; fileRef = BCA676591AC0600500A16160 /* MWKDataStore+TemporaryDataStore.m */; };
		BCA6765D1AC0686600A16160 /* Article+ConvenienceAccessors.m in Sources */ = {isa = PBXBuildFile; fileRef = BCA6765C1AC0686600A16160 /* Article+ConvenienceAccessors.m */; };
		BCA9575D1ABE473800B62AE8 /* LegacyCoreDataMigratorTests.m in Sources */ = {isa = PBXBuildFile; fileRef = BCA9575C1ABE473800B62AE8 /* LegacyCoreDataMigratorTests.m */; };
		BCA96E731AAA354D009A61FA /* WMFGradientView.m in Sources */ = {isa = PBXBuildFile; fileRef = BCA96E721AAA354D009A61FA /* WMFGradientView.m */; };
		BCA96E771AAA35EE009A61FA /* UIView+WMFDefaultNib.m in Sources */ = {isa = PBXBuildFile; fileRef = BCA96E761AAA35EE009A61FA /* UIView+WMFDefaultNib.m */; };
		BCA9AEAB1B82942000B49320 /* UIImageView+WMFImageFetching.m in Sources */ = {isa = PBXBuildFile; fileRef = BCA9AEAA1B82942000B49320 /* UIImageView+WMFImageFetching.m */; };
		BCAC50C11AF3F7460015936C /* NSBundle+WMFInfoUtils.m in Sources */ = {isa = PBXBuildFile; fileRef = BCAC50C01AF3F7460015936C /* NSBundle+WMFInfoUtils.m */; };
		BCAFC5D01AFD5E7D004615BA /* MWKArticleExtractionTests.m in Sources */ = {isa = PBXBuildFile; fileRef = BCAFC5CF1AFD5E7D004615BA /* MWKArticleExtractionTests.m */; };
		BCAFC5D31AFD5F7E004615BA /* MWKArticle+WMFSharing.m in Sources */ = {isa = PBXBuildFile; fileRef = BCAFC5D11AFD5F7E004615BA /* MWKArticle+WMFSharing.m */; };
		BCAFC5ED1B02490A004615BA /* WMFRandomFileUtilities.m in Sources */ = {isa = PBXBuildFile; fileRef = BCAFC5EC1B02490A004615BA /* WMFRandomFileUtilities.m */; };
		BCB3AE861AC11320004AD205 /* NSPersistentStoreCoordinator+WMFTempCoordinator.m in Sources */ = {isa = PBXBuildFile; fileRef = BCB3AE851AC11320004AD205 /* NSPersistentStoreCoordinator+WMFTempCoordinator.m */; };
		BCB3AE8A1AC11458004AD205 /* NSManagedObjectContext+WMFTempContext.m in Sources */ = {isa = PBXBuildFile; fileRef = BCB3AE891AC11458004AD205 /* NSManagedObjectContext+WMFTempContext.m */; };
		BCB4987F1B8FA47200BE4769 /* WMFMantleJSONResponseSerializer.m in Sources */ = {isa = PBXBuildFile; fileRef = BCB4987E1B8FA47200BE4769 /* WMFMantleJSONResponseSerializer.m */; };
		BCB58F441A890D9700465627 /* MWKImageInfo+MWKImageComparison.m in Sources */ = {isa = PBXBuildFile; fileRef = BCB58F431A890D9700465627 /* MWKImageInfo+MWKImageComparison.m */; };
		BCB58F481A891FDB00465627 /* WebViewController+ImageGalleryPresentation.m in Sources */ = {isa = PBXBuildFile; fileRef = BCB58F471A891FDB00465627 /* WebViewController+ImageGalleryPresentation.m */; };
		BCB58F541A894D3E00465627 /* WMFImageGalleryDetailOverlayView.m in Sources */ = {isa = PBXBuildFile; fileRef = BCB58F531A894D3E00465627 /* WMFImageGalleryDetailOverlayView.m */; };
		BCB58F591A89747400465627 /* WMFImageGalleryDetailOverlayView.xib in Resources */ = {isa = PBXBuildFile; fileRef = BCB58F581A89747400465627 /* WMFImageGalleryDetailOverlayView.xib */; };
		BCB58F631A8A9F1000465627 /* MWKLicense.m in Sources */ = {isa = PBXBuildFile; fileRef = BCB58F621A8A9F1000465627 /* MWKLicense.m */; };
		BCB58F671A8AA22200465627 /* MWKLicense+ToGlyph.m in Sources */ = {isa = PBXBuildFile; fileRef = BCB58F661A8AA22200465627 /* MWKLicense+ToGlyph.m */; };
		BCB58F781A8D081E00465627 /* NSArray+BKIndex.m in Sources */ = {isa = PBXBuildFile; fileRef = BCB58F771A8D081E00465627 /* NSArray+BKIndex.m */; };
		BCB6081C1BC80DE00088086A /* Spider-Man_actors.jpg in Resources */ = {isa = PBXBuildFile; fileRef = BCB6081B1BC80DE00088086A /* Spider-Man_actors.jpg */; };
		BCB608201BC8110B0088086A /* UIImageView+WMFImageFetchingInternal.m in Sources */ = {isa = PBXBuildFile; fileRef = BCB6081F1BC8110B0088086A /* UIImageView+WMFImageFetchingInternal.m */; };
		BCB608221BC814170088086A /* UIImageView+WMFImageFetchingVisualTests.m in Sources */ = {isa = PBXBuildFile; fileRef = BCB608211BC814170088086A /* UIImageView+WMFImageFetchingVisualTests.m */; };
		BCB608261BC81E970088086A /* WMFImageController+Testing.m in Sources */ = {isa = PBXBuildFile; fileRef = BCB608241BC81D830088086A /* WMFImageController+Testing.m */; };
		BCB669731A83F58600C7B1FE /* NSMutableDictionary+WMFMaybeSet.m in Sources */ = {isa = PBXBuildFile; fileRef = BCB669721A83F58600C7B1FE /* NSMutableDictionary+WMFMaybeSet.m */; };
		BCB669A41A83F6C400C7B1FE /* MWKSite.m in Sources */ = {isa = PBXBuildFile; fileRef = BCB669791A83F6C300C7B1FE /* MWKSite.m */; };
		BCB669A51A83F6C400C7B1FE /* MWKTitle.m in Sources */ = {isa = PBXBuildFile; fileRef = BCB6697B1A83F6C300C7B1FE /* MWKTitle.m */; };
		BCB669A61A83F6C400C7B1FE /* MWKDataObject.m in Sources */ = {isa = PBXBuildFile; fileRef = BCB6697E1A83F6C300C7B1FE /* MWKDataObject.m */; };
		BCB669A71A83F6C400C7B1FE /* MWKSiteDataObject.m in Sources */ = {isa = PBXBuildFile; fileRef = BCB669801A83F6C300C7B1FE /* MWKSiteDataObject.m */; };
		BCB669A81A83F6C400C7B1FE /* MWKUser.m in Sources */ = {isa = PBXBuildFile; fileRef = BCB669821A83F6C300C7B1FE /* MWKUser.m */; };
		BCB669A91A83F6C400C7B1FE /* MWKSection.m in Sources */ = {isa = PBXBuildFile; fileRef = BCB669841A83F6C300C7B1FE /* MWKSection.m */; };
		BCB669AA1A83F6C400C7B1FE /* MWKImage.m in Sources */ = {isa = PBXBuildFile; fileRef = BCB669861A83F6C300C7B1FE /* MWKImage.m */; };
		BCB669AB1A83F6C400C7B1FE /* MWKProtectionStatus.m in Sources */ = {isa = PBXBuildFile; fileRef = BCB669881A83F6C300C7B1FE /* MWKProtectionStatus.m */; };
		BCB669AC1A83F6C400C7B1FE /* MWKSavedPageEntry.m in Sources */ = {isa = PBXBuildFile; fileRef = BCB6698A1A83F6C300C7B1FE /* MWKSavedPageEntry.m */; };
		BCB669AD1A83F6C400C7B1FE /* MWKSavedPageList.m in Sources */ = {isa = PBXBuildFile; fileRef = BCB6698C1A83F6C300C7B1FE /* MWKSavedPageList.m */; };
		BCB669AE1A83F6C400C7B1FE /* MWKHistoryEntry.m in Sources */ = {isa = PBXBuildFile; fileRef = BCB6698E1A83F6C300C7B1FE /* MWKHistoryEntry.m */; };
		BCB669AF1A83F6C400C7B1FE /* MWKHistoryList.m in Sources */ = {isa = PBXBuildFile; fileRef = BCB669901A83F6C300C7B1FE /* MWKHistoryList.m */; };
		BCB669B01A83F6C400C7B1FE /* MWKRecentSearchEntry.m in Sources */ = {isa = PBXBuildFile; fileRef = BCB669921A83F6C300C7B1FE /* MWKRecentSearchEntry.m */; };
		BCB669B11A83F6C400C7B1FE /* MWKRecentSearchList.m in Sources */ = {isa = PBXBuildFile; fileRef = BCB669941A83F6C300C7B1FE /* MWKRecentSearchList.m */; };
		BCB669B21A83F6C400C7B1FE /* MWKImageInfo.m in Sources */ = {isa = PBXBuildFile; fileRef = BCB669971A83F6C300C7B1FE /* MWKImageInfo.m */; };
		BCB669B31A83F6C400C7B1FE /* MWKDataStore.m in Sources */ = {isa = PBXBuildFile; fileRef = BCB669991A83F6C300C7B1FE /* MWKDataStore.m */; };
		BCB669B41A83F6C400C7B1FE /* MWKArticle.m in Sources */ = {isa = PBXBuildFile; fileRef = BCB6699B1A83F6C300C7B1FE /* MWKArticle.m */; };
		BCB669B51A83F6C400C7B1FE /* MWKUserDataStore.m in Sources */ = {isa = PBXBuildFile; fileRef = BCB6699D1A83F6C300C7B1FE /* MWKUserDataStore.m */; };
		BCB669B61A83F6C400C7B1FE /* MWKImageList.m in Sources */ = {isa = PBXBuildFile; fileRef = BCB6699F1A83F6C300C7B1FE /* MWKImageList.m */; };
		BCB669B71A83F6C400C7B1FE /* MWKSectionList.m in Sources */ = {isa = PBXBuildFile; fileRef = BCB669A11A83F6C300C7B1FE /* MWKSectionList.m */; };
		BCB66A0C1A85183000C7B1FE /* NSString+WMFHTMLParsing.m in Sources */ = {isa = PBXBuildFile; fileRef = BCB66A0B1A85183000C7B1FE /* NSString+WMFHTMLParsing.m */; };
		BCB848781AAAABF80077EC24 /* WMFMath.m in Sources */ = {isa = PBXBuildFile; fileRef = BCB848771AAAABF80077EC24 /* WMFMath.m */; };
		BCB8487B1AAAADF90077EC24 /* WMFMathTests.m in Sources */ = {isa = PBXBuildFile; fileRef = BCB8487A1AAAADF90077EC24 /* WMFMathTests.m */; };
		BCB848831AAE0C5C0077EC24 /* WMFImageGalleryCollectionViewCell.m in Sources */ = {isa = PBXBuildFile; fileRef = 08D631F91A69B8CD00D87AD0 /* WMFImageGalleryCollectionViewCell.m */; };
		BCBDC8821B38E414003A6D17 /* SDWebImageManager+PromiseKit.swift in Sources */ = {isa = PBXBuildFile; fileRef = BCBDC8811B38E414003A6D17 /* SDWebImageManager+PromiseKit.swift */; };
		BCBDC8841B38E441003A6D17 /* WMFImageController.swift in Sources */ = {isa = PBXBuildFile; fileRef = BCBDC8831B38E441003A6D17 /* WMFImageController.swift */; };
		BCBDC88C1B3A0715003A6D17 /* Cancellable.swift in Sources */ = {isa = PBXBuildFile; fileRef = BCBDC88B1B3A0715003A6D17 /* Cancellable.swift */; };
		BCC138C21BC58999006741D0 /* UIViewController+WMFArticlePresentation.m in Sources */ = {isa = PBXBuildFile; fileRef = BCC138C11BC58999006741D0 /* UIViewController+WMFArticlePresentation.m */; };
		BCC185D81A9E5628005378F8 /* UILabel+WMFStyling.m in Sources */ = {isa = PBXBuildFile; fileRef = BCC185D71A9E5628005378F8 /* UILabel+WMFStyling.m */; };
		BCC185E01A9EC836005378F8 /* UIButton+FrameUtils.m in Sources */ = {isa = PBXBuildFile; fileRef = BCC185DF1A9EC836005378F8 /* UIButton+FrameUtils.m */; };
		BCC185E81A9FA498005378F8 /* UICollectionViewLayout+AttributeUtils.m in Sources */ = {isa = PBXBuildFile; fileRef = BCC185E71A9FA498005378F8 /* UICollectionViewLayout+AttributeUtils.m */; };
		BCCE8EBA1B4D5DD90009FBBC /* XCTestCase+PromiseKit.swift in Sources */ = {isa = PBXBuildFile; fileRef = BCCE8EB91B4D5DD90009FBBC /* XCTestCase+PromiseKit.swift */; };
		BCCE8EBC1B4D7F590009FBBC /* XCTestCase+SwiftDefaults.swift in Sources */ = {isa = PBXBuildFile; fileRef = BCCE8EBB1B4D7F590009FBBC /* XCTestCase+SwiftDefaults.swift */; };
		BCCEC1211B1F68CF00A8B522 /* golden-gate.jpg in Resources */ = {isa = PBXBuildFile; fileRef = BCD41DDE1B11CC5800231BB1 /* golden-gate.jpg */; };
		BCCEC1221B1F68CF00A8B522 /* MainPageMobileView.json in Resources */ = {isa = PBXBuildFile; fileRef = BCD41DDF1B11CC5800231BB1 /* MainPageMobileView.json */; };
		BCCEC1231B1F68CF00A8B522 /* Obama.json in Resources */ = {isa = PBXBuildFile; fileRef = BCD41DE01B11CC5800231BB1 /* Obama.json */; };
		BCCEC1241B1F68CF00A8B522 /* organization-anon.json in Resources */ = {isa = PBXBuildFile; fileRef = BCD41DE11B11CC5800231BB1 /* organization-anon.json */; };
		BCCEC1251B1F68CF00A8B522 /* protection-empty.json in Resources */ = {isa = PBXBuildFile; fileRef = BCD41DE21B11CC5800231BB1 /* protection-empty.json */; };
		BCCEC1261B1F68CF00A8B522 /* protection-obama.json in Resources */ = {isa = PBXBuildFile; fileRef = BCD41DE31B11CC5800231BB1 /* protection-obama.json */; };
		BCCEC1271B1F68CF00A8B522 /* section0.json in Resources */ = {isa = PBXBuildFile; fileRef = BCD41DE41B11CC5800231BB1 /* section0.json */; };
		BCCEC1281B1F68CF00A8B522 /* section1-end.json in Resources */ = {isa = PBXBuildFile; fileRef = BCD41DE51B11CC5800231BB1 /* section1-end.json */; };
		BCCEC1291B1F68CF00A8B522 /* TemplateIcon2x.png in Resources */ = {isa = PBXBuildFile; fileRef = BCD41DE61B11CC5800231BB1 /* TemplateIcon2x.png */; };
		BCCEC12A1B1F68CF00A8B522 /* test-notes.txt in Resources */ = {isa = PBXBuildFile; fileRef = BCD41DE71B11CC5800231BB1 /* test-notes.txt */; };
		BCCEC12B1B1F68CF00A8B522 /* user-anon.json in Resources */ = {isa = PBXBuildFile; fileRef = BCD41DE81B11CC5800231BB1 /* user-anon.json */; };
		BCCED2D01AE03BE20094EB7E /* MWKSectionListTests.m in Sources */ = {isa = PBXBuildFile; fileRef = BCCED2CF1AE03BE20094EB7E /* MWKSectionListTests.m */; };
		BCD41DF61B11CC5E00231BB1 /* user-loggedin.json in Resources */ = {isa = PBXBuildFile; fileRef = BCD41DE91B11CC5800231BB1 /* user-loggedin.json */; };
		BCD41E001B11D1B200231BB1 /* XCTestCase+MWKFixtures.m in Sources */ = {isa = PBXBuildFile; fileRef = BCD41DFE1B11D17100231BB1 /* XCTestCase+MWKFixtures.m */; };
		BCDB75C41AB0E8300005593F /* WMFSubstringUtilsTests.m in Sources */ = {isa = PBXBuildFile; fileRef = BCDB75C31AB0E8300005593F /* WMFSubstringUtilsTests.m */; };
		BCDBCC6E1BDA59CC002298FC /* WMFArticleContainerViewController+TOC.swift in Sources */ = {isa = PBXBuildFile; fileRef = BCDBCC6D1BDA59CC002298FC /* WMFArticleContainerViewController+TOC.swift */; };
		BCDC489B1BF0F16000E6858A /* WMFEnglishFeaturedTitleFetcher.m in Sources */ = {isa = PBXBuildFile; fileRef = BCDC489A1BF0F16000E6858A /* WMFEnglishFeaturedTitleFetcher.m */; };
		BCDD703A1BB09E8200D5BDC7 /* SavedArticlesFetcherTests.m in Sources */ = {isa = PBXBuildFile; fileRef = BCDD70391BB09E8200D5BDC7 /* SavedArticlesFetcherTests.m */; };
		BCE24FDD1B0CF0C7003F054B /* LegacyCoreDataMigrator.m in Sources */ = {isa = PBXBuildFile; fileRef = BCE24FD51B0CF0C7003F054B /* LegacyCoreDataMigrator.m */; };
		BCE24FDE1B0CF0C7003F054B /* LegacyDataMigrator.m in Sources */ = {isa = PBXBuildFile; fileRef = BCE24FD81B0CF0C7003F054B /* LegacyDataMigrator.m */; };
		BCE24FDF1B0CF0C7003F054B /* LegacyPhoneGapDataMigrator.m in Sources */ = {isa = PBXBuildFile; fileRef = BCE24FDA1B0CF0C7003F054B /* LegacyPhoneGapDataMigrator.m */; };
		BCE24FE01B0CF0C7003F054B /* SQLiteHelper.m in Sources */ = {isa = PBXBuildFile; fileRef = BCE24FDC1B0CF0C7003F054B /* SQLiteHelper.m */; };
		BCE6EE101B2619E900AF603B /* MWKLanguageLink.m in Sources */ = {isa = PBXBuildFile; fileRef = BCE6EE0F1B2619E900AF603B /* MWKLanguageLink.m */; };
		BCE6EE131B2629ED00AF603B /* MWKLanguageLinkResponseSerializer.m in Sources */ = {isa = PBXBuildFile; fileRef = BCE6EE121B2629ED00AF603B /* MWKLanguageLinkResponseSerializer.m */; };
		BCE839711BF3B07700F5BBA4 /* MWKArticle+HTMLImageImport.m in Sources */ = {isa = PBXBuildFile; fileRef = BCE839701BF3B07700F5BBA4 /* MWKArticle+HTMLImageImport.m */; };
		BCE839741BF3B54000F5BBA4 /* MWKSection+HTMLImageExtraction.m in Sources */ = {isa = PBXBuildFile; fileRef = BCE839731BF3B54000F5BBA4 /* MWKSection+HTMLImageExtraction.m */; };
		BCE839761BF3BD5C00F5BBA4 /* MWKSection+HTMLImageParsingTests.m in Sources */ = {isa = PBXBuildFile; fileRef = BCE839751BF3BD5B00F5BBA4 /* MWKSection+HTMLImageParsingTests.m */; };
		BCE839781BF3C9BB00F5BBA4 /* ObamaImageElement.html in Resources */ = {isa = PBXBuildFile; fileRef = BCE839771BF3C9BB00F5BBA4 /* ObamaImageElement.html */; };
		BCE839521BF0FFD000F5BBA4 /* WMFENFeaturedTitleFetcherTests.m in Sources */ = {isa = PBXBuildFile; fileRef = BCE839511BF0FFD000F5BBA4 /* WMFENFeaturedTitleFetcherTests.m */; };
		BCE839591BF14DB900F5BBA4 /* TitlePreviewQuery.json in Resources */ = {isa = PBXBuildFile; fileRef = BCE839581BF14DB900F5BBA4 /* TitlePreviewQuery.json */; };
		BCE8395C1BF153D800F5BBA4 /* NSDictionary+WMFCommonParams.m in Sources */ = {isa = PBXBuildFile; fileRef = BCE8395B1BF153D800F5BBA4 /* NSDictionary+WMFCommonParams.m */; };
		BCE839821BF4301E00F5BBA4 /* WMFSearchFetcherTests.m in Sources */ = {isa = PBXBuildFile; fileRef = BCE839811BF4301E00F5BBA4 /* WMFSearchFetcherTests.m */; };
		BCE839871BF4310C00F5BBA4 /* LSStubResponseDSL+WithJSON.m in Sources */ = {isa = PBXBuildFile; fileRef = BCE839861BF4310C00F5BBA4 /* LSStubResponseDSL+WithJSON.m */; };
		BCE912BA1ACC5E6900B74B42 /* NSIndexSet+BKReduce.m in Sources */ = {isa = PBXBuildFile; fileRef = BCE912B91ACC5E6900B74B42 /* NSIndexSet+BKReduce.m */; };
		BCE912BD1ACC629B00B74B42 /* NSIndexSet+BKReduceTests.m in Sources */ = {isa = PBXBuildFile; fileRef = BCE912BC1ACC629B00B74B42 /* NSIndexSet+BKReduceTests.m */; };
		BCEC778F1AC9AEC800D9DDA5 /* MWKImage+AssociationTestUtils.m in Sources */ = {isa = PBXBuildFile; fileRef = BCEC778E1AC9AEC800D9DDA5 /* MWKImage+AssociationTestUtils.m */; };
		BCEC77921AC9B6AD00D9DDA5 /* HCIsCollectionContainingInAnyOrder+WMFCollectionMatcherUtils.m in Sources */ = {isa = PBXBuildFile; fileRef = BCEC77911AC9B6AD00D9DDA5 /* HCIsCollectionContainingInAnyOrder+WMFCollectionMatcherUtils.m */; };
		BCEC77951AC9C74700D9DDA5 /* NSArray+WMFShuffle.m in Sources */ = {isa = PBXBuildFile; fileRef = BCEC77941AC9C74700D9DDA5 /* NSArray+WMFShuffle.m */; };
		BCF012331AD2FA38008D3675 /* assets in Resources */ = {isa = PBXBuildFile; fileRef = BCF012321AD2FA38008D3675 /* assets */; };
		BCF1E20D1B4C5C7300B10877 /* WMFBackgroundTestManagerTests.swift in Sources */ = {isa = PBXBuildFile; fileRef = BCF1E20B1B4C590F00B10877 /* WMFBackgroundTestManagerTests.swift */; };
		BCF455321BCC6C2F007C748A /* MTLValueTransformer+WMFNumericValueTransformer.m in Sources */ = {isa = PBXBuildFile; fileRef = BCF455311BCC6C2F007C748A /* MTLValueTransformer+WMFNumericValueTransformer.m */; };
		BCF4553A1BCC7128007C748A /* MWKArticlePreviewSerializationTests.m in Sources */ = {isa = PBXBuildFile; fileRef = BCF455391BCC7128007C748A /* MWKArticlePreviewSerializationTests.m */; };
		BCF4553E1BCC73DB007C748A /* mobileview-preview.json in Resources */ = {isa = PBXBuildFile; fileRef = BCF4553C1BCC73BB007C748A /* mobileview-preview.json */; };
		BCF73DA71BD064AD000A13DB /* 4.1.7 in Resources */ = {isa = PBXBuildFile; fileRef = BCF73DA61BD064AD000A13DB /* 4.1.7 */; };
		BCF7FC9B1B7B9ADE00CDFB8C /* WMFLogFormatter.m in Sources */ = {isa = PBXBuildFile; fileRef = BCF7FC9A1B7B9ADE00CDFB8C /* WMFLogFormatter.m */; };
		BCF7FCA01B7BDA4800CDFB8C /* MWKArticleEqualityCheckTests.m in Sources */ = {isa = PBXBuildFile; fileRef = BCF7FC9F1B7BDA4800CDFB8C /* MWKArticleEqualityCheckTests.m */; };
		BCF8DCA61B70055F00149C26 /* WMFFixtureRecording.m in Sources */ = {isa = PBXBuildFile; fileRef = BCF8DCA51B70055F00149C26 /* WMFFixtureRecording.m */; };
		BCF8DCA81B7009B100149C26 /* MobileView in Resources */ = {isa = PBXBuildFile; fileRef = BCF8DCA71B7009B100149C26 /* MobileView */; };
		BCFB090D1B445A720077955B /* UIImage+WMFSerialization.m in Sources */ = {isa = PBXBuildFile; fileRef = BCFB090C1B445A720077955B /* UIImage+WMFSerialization.m */; };
		BCFDB1401B3F3D9700F0C9F4 /* WMFImageDownload.swift in Sources */ = {isa = PBXBuildFile; fileRef = BCFDB13F1B3F3D9700F0C9F4 /* WMFImageDownload.swift */; };
		BCFDB1421B3F3F7E00F0C9F4 /* WMFImageController+Debug.swift in Sources */ = {isa = PBXBuildFile; fileRef = BCFDB1411B3F3F7E00F0C9F4 /* WMFImageController+Debug.swift */; };
		BCFDB1441B3F3FCB00F0C9F4 /* UIImage+Debug.swift in Sources */ = {isa = PBXBuildFile; fileRef = BCFDB1431B3F3FCB00F0C9F4 /* UIImage+Debug.swift */; };
		BCFE026A1B41ABB5003752B7 /* MWKHistoryListCorruptDataTests.m in Sources */ = {isa = PBXBuildFile; fileRef = BCFE02691B41ABB5003752B7 /* MWKHistoryListCorruptDataTests.m */; };
		BCFE026F1B41B482003752B7 /* MWKSavedPageListCorruptDataTests.m in Sources */ = {isa = PBXBuildFile; fileRef = BCFE026E1B41B482003752B7 /* MWKSavedPageListCorruptDataTests.m */; };
		BCFE02781B41FA12003752B7 /* MWKHistoryListPerformanceTests.m in Sources */ = {isa = PBXBuildFile; fileRef = BCFE02771B41FA12003752B7 /* MWKHistoryListPerformanceTests.m */; };
		C42D947E1A937DAC00A4871A /* SavedArticlesFetcher.m in Sources */ = {isa = PBXBuildFile; fileRef = C42D947D1A937DAC00A4871A /* SavedArticlesFetcher.m */; };
		C42D94861A937DE000A4871A /* WMFBorderButton.m in Sources */ = {isa = PBXBuildFile; fileRef = C42D94831A937DE000A4871A /* WMFBorderButton.m */; };
		C42D94871A937DE000A4871A /* WMFProgressLineView.m in Sources */ = {isa = PBXBuildFile; fileRef = C42D94851A937DE000A4871A /* WMFProgressLineView.m */; };
		C46FBA4B1A8530EE00C5730F /* Pods-acknowledgements.plist in Resources */ = {isa = PBXBuildFile; fileRef = C46FBA4A1A8530EE00C5730F /* Pods-acknowledgements.plist */; };
		C90799BA1A8564C60044E13C /* WMFShareOptionsController.m in Sources */ = {isa = PBXBuildFile; fileRef = C90799B91A8564C60044E13C /* WMFShareOptionsController.m */; };
		C913C89C1A94019A00BEEAF0 /* WMFSuggestedPagesFunnel.m in Sources */ = {isa = PBXBuildFile; fileRef = C913C89B1A94019A00BEEAF0 /* WMFSuggestedPagesFunnel.m */; };
		C91A86F41A8BCB680088A801 /* WMFShareCardImageContainer.m in Sources */ = {isa = PBXBuildFile; fileRef = C91A86F31A8BCB680088A801 /* WMFShareCardImageContainer.m */; };
		C94BE3EE1A8169ED00F2105B /* WMFShareFunnel.m in Sources */ = {isa = PBXBuildFile; fileRef = C94BE3ED1A8169ED00F2105B /* WMFShareFunnel.m */; };
		C96335911AA92AAC00A1EB2C /* WMFCrashAlertView.m in Sources */ = {isa = PBXBuildFile; fileRef = C96335901AA92AAC00A1EB2C /* WMFCrashAlertView.m */; };
		C979727A1A731EAA00C6ED7A /* ShareOptions.xib in Resources */ = {isa = PBXBuildFile; fileRef = C97972791A731EAA00C6ED7A /* ShareOptions.xib */; };
		C979727D1A731F2D00C6ED7A /* WMFShareOptionsView.m in Sources */ = {isa = PBXBuildFile; fileRef = C979727C1A731F2D00C6ED7A /* WMFShareOptionsView.m */; };
		C98990341A699DE000AF44FC /* WMFShareCardViewController.m in Sources */ = {isa = PBXBuildFile; fileRef = C98990331A699DE000AF44FC /* WMFShareCardViewController.m */; };
		C98990361A699DFB00AF44FC /* ShareCard.xib in Resources */ = {isa = PBXBuildFile; fileRef = C98990351A699DFB00AF44FC /* ShareCard.xib */; };
		C99844571A8C1F23001D58FD /* UIWebView+WMFSuppressSelection.m in Sources */ = {isa = PBXBuildFile; fileRef = C99844561A8C1F23001D58FD /* UIWebView+WMFSuppressSelection.m */; };
		D401C2C01A659E5000D4D127 /* DataMigrationProgressViewController.m in Sources */ = {isa = PBXBuildFile; fileRef = D401C2BE1A659E5000D4D127 /* DataMigrationProgressViewController.m */; };
		D401C2C11A659E5000D4D127 /* DataMigrationProgressViewController.xib in Resources */ = {isa = PBXBuildFile; fileRef = D401C2BF1A659E5000D4D127 /* DataMigrationProgressViewController.xib */; };
		D42E75EB18D11237002EA7E5 /* MWLanguageInfo.m in Sources */ = {isa = PBXBuildFile; fileRef = D42E75EA18D11237002EA7E5 /* MWLanguageInfo.m */; };
		D46CD8C518A1AC4F0042959E /* Localizable.strings in Resources */ = {isa = PBXBuildFile; fileRef = D46CD8C218A1AC4F0042959E /* Localizable.strings */; };
		D47BF5D4197870390067C3BC /* SavedPagesFunnel.m in Sources */ = {isa = PBXBuildFile; fileRef = D47BF5D3197870390067C3BC /* SavedPagesFunnel.m */; };
		D4991439181D51DE00E6073C /* Foundation.framework in Frameworks */ = {isa = PBXBuildFile; fileRef = D4991438181D51DE00E6073C /* Foundation.framework */; };
		D499143B181D51DE00E6073C /* CoreGraphics.framework in Frameworks */ = {isa = PBXBuildFile; fileRef = D499143A181D51DE00E6073C /* CoreGraphics.framework */; };
		D499143D181D51DE00E6073C /* UIKit.framework in Frameworks */ = {isa = PBXBuildFile; fileRef = D499143C181D51DE00E6073C /* UIKit.framework */; };
		D4991445181D51DE00E6073C /* main.m in Sources */ = {isa = PBXBuildFile; fileRef = D4991444181D51DE00E6073C /* main.m */; };
		D4991449181D51DE00E6073C /* AppDelegate.m in Sources */ = {isa = PBXBuildFile; fileRef = D4991448181D51DE00E6073C /* AppDelegate.m */; };
		D4B0AE0219365F7C00F0AC90 /* EventLoggingFunnel.m in Sources */ = {isa = PBXBuildFile; fileRef = D4B0AE0119365F7C00F0AC90 /* EventLoggingFunnel.m */; };
		D4B0AE051936604700F0AC90 /* EditFunnel.m in Sources */ = {isa = PBXBuildFile; fileRef = D4B0AE041936604700F0AC90 /* EditFunnel.m */; };
		D4B0AE0819366A0A00F0AC90 /* CreateAccountFunnel.m in Sources */ = {isa = PBXBuildFile; fileRef = D4B0AE0719366A0A00F0AC90 /* CreateAccountFunnel.m */; };
		D4B0AE0B19366A2C00F0AC90 /* ReadingActionFunnel.m in Sources */ = {isa = PBXBuildFile; fileRef = D4B0AE0A19366A2C00F0AC90 /* ReadingActionFunnel.m */; };
		D4B0AE0E19366A5400F0AC90 /* LoginFunnel.m in Sources */ = {isa = PBXBuildFile; fileRef = D4B0AE0D19366A5400F0AC90 /* LoginFunnel.m */; };
		D4E6D9121A5C65F9004916C1 /* CoreData.framework in Frameworks */ = {isa = PBXBuildFile; fileRef = 040E5C4E184566F4007AFE6F /* CoreData.framework */; };
		D4E8A8A919085CEA00DA4765 /* libsqlite3.dylib in Frameworks */ = {isa = PBXBuildFile; fileRef = D4E8A8A819085CEA00DA4765 /* libsqlite3.dylib */; };
		D4F277FB194235A00032BA38 /* ProtectedEditAttemptFunnel.m in Sources */ = {isa = PBXBuildFile; fileRef = D4F277FA194235A00032BA38 /* ProtectedEditAttemptFunnel.m */; };
		D4F277FE194235B50032BA38 /* ToCInteractionFunnel.m in Sources */ = {isa = PBXBuildFile; fileRef = D4F277FD194235B50032BA38 /* ToCInteractionFunnel.m */; };
/* End PBXBuildFile section */

/* Begin PBXContainerItemProxy section */
		BCBDE0AD1AA76F19006BD29A /* PBXContainerItemProxy */ = {
			isa = PBXContainerItemProxy;
			containerPortal = D499142D181D51DE00E6073C /* Project object */;
			proxyType = 1;
			remoteGlobalIDString = D4991434181D51DE00E6073C;
			remoteInfo = Wikipedia;
		};
/* End PBXContainerItemProxy section */

/* Begin PBXFileReference section */
		04016E181B3264C700D732FE /* UIViewController+WMFStoryboardUtilities.h */ = {isa = PBXFileReference; fileEncoding = 4; lastKnownFileType = sourcecode.c.h; path = "UIViewController+WMFStoryboardUtilities.h"; sourceTree = "<group>"; };
		04016E191B3264C700D732FE /* UIViewController+WMFStoryboardUtilities.m */ = {isa = PBXFileReference; fileEncoding = 4; lastKnownFileType = sourcecode.c.objc; path = "UIViewController+WMFStoryboardUtilities.m"; sourceTree = "<group>"; };
		04016E1B1B3285B700D732FE /* AboutViewController.storyboard */ = {isa = PBXFileReference; fileEncoding = 4; lastKnownFileType = file.storyboard; path = AboutViewController.storyboard; sourceTree = "<group>"; };
		04016E1D1B328E8B00D732FE /* OnboardingViewController.storyboard */ = {isa = PBXFileReference; fileEncoding = 4; lastKnownFileType = file.storyboard; path = OnboardingViewController.storyboard; sourceTree = "<group>"; };
		04016E1F1B329D4500D732FE /* PageHistoryViewController.storyboard */ = {isa = PBXFileReference; fileEncoding = 4; lastKnownFileType = file.storyboard; path = PageHistoryViewController.storyboard; sourceTree = "<group>"; };
		04090A39187FB7D000577EDF /* UIView+Debugging.h */ = {isa = PBXFileReference; fileEncoding = 4; lastKnownFileType = sourcecode.c.h; path = "UIView+Debugging.h"; sourceTree = "<group>"; };
		04090A3A187FB7D000577EDF /* UIView+Debugging.m */ = {isa = PBXFileReference; fileEncoding = 4; lastKnownFileType = sourcecode.c.objc; path = "UIView+Debugging.m"; sourceTree = "<group>"; };
		0409F9CF1BBCA22B00FE140A /* UIViewController+WMFOpenExternalUrl.h */ = {isa = PBXFileReference; fileEncoding = 4; lastKnownFileType = sourcecode.c.h; path = "UIViewController+WMFOpenExternalUrl.h"; sourceTree = "<group>"; };
		040D83571AB0ECFD000896D5 /* WMFCenteredPathView.h */ = {isa = PBXFileReference; fileEncoding = 4; lastKnownFileType = sourcecode.c.h; path = WMFCenteredPathView.h; sourceTree = "<group>"; };
		040D83581AB0ECFD000896D5 /* WMFCenteredPathView.m */ = {isa = PBXFileReference; fileEncoding = 4; lastKnownFileType = sourcecode.c.objc; path = WMFCenteredPathView.m; sourceTree = "<group>"; };
		040D835C1AB0EE45000896D5 /* WMFGeometry.c */ = {isa = PBXFileReference; fileEncoding = 4; lastKnownFileType = sourcecode.c.c; path = WMFGeometry.c; sourceTree = "<group>"; };
		040D835D1AB0EE45000896D5 /* WMFGeometry.h */ = {isa = PBXFileReference; fileEncoding = 4; lastKnownFileType = sourcecode.c.h; path = WMFGeometry.h; sourceTree = "<group>"; };
		040E5C4E184566F4007AFE6F /* CoreData.framework */ = {isa = PBXFileReference; lastKnownFileType = wrapper.framework; name = CoreData.framework; path = System/Library/Frameworks/CoreData.framework; sourceTree = SDKROOT; };
		04142A8D184F974E006EF779 /* NSDate-Utilities.h */ = {isa = PBXFileReference; fileEncoding = 4; lastKnownFileType = sourcecode.c.h; path = "NSDate-Utilities.h"; sourceTree = "<group>"; };
		04142A8E184F974E006EF779 /* NSDate-Utilities.m */ = {isa = PBXFileReference; fileEncoding = 4; lastKnownFileType = sourcecode.c.objc; path = "NSDate-Utilities.m"; sourceTree = "<group>"; };
		0415581A18ADFA5C00B81A59 /* UIImage+ColorMask.h */ = {isa = PBXFileReference; fileEncoding = 4; lastKnownFileType = sourcecode.c.h; path = "UIImage+ColorMask.h"; sourceTree = "<group>"; };
		0415581B18ADFA5C00B81A59 /* UIImage+ColorMask.m */ = {isa = PBXFileReference; fileEncoding = 4; lastKnownFileType = sourcecode.c.objc; path = "UIImage+ColorMask.m"; sourceTree = "<group>"; };
		041A3B5818E11ED90079FF1C /* LanguageCell.h */ = {isa = PBXFileReference; fileEncoding = 4; lastKnownFileType = sourcecode.c.h; path = LanguageCell.h; sourceTree = "<group>"; };
		041A3B5918E11ED90079FF1C /* LanguageCell.m */ = {isa = PBXFileReference; fileEncoding = 4; lastKnownFileType = sourcecode.c.objc; lineEnding = 0; path = LanguageCell.m; sourceTree = "<group>"; xcLanguageSpecificationIdentifier = xcode.lang.objc; };
		041A3B5C18E11ED90079FF1C /* LanguagesViewController.h */ = {isa = PBXFileReference; fileEncoding = 4; lastKnownFileType = sourcecode.c.h; path = LanguagesViewController.h; sourceTree = "<group>"; };
		041A3B5D18E11ED90079FF1C /* LanguagesViewController.m */ = {isa = PBXFileReference; fileEncoding = 4; lastKnownFileType = sourcecode.c.objc; path = LanguagesViewController.m; sourceTree = "<group>"; };
		041C55D01950B27D006CE0EF /* EditSummaryViewController.h */ = {isa = PBXFileReference; fileEncoding = 4; lastKnownFileType = sourcecode.c.h; path = EditSummaryViewController.h; sourceTree = "<group>"; };
		041C55D11950B27D006CE0EF /* EditSummaryViewController.m */ = {isa = PBXFileReference; fileEncoding = 4; lastKnownFileType = sourcecode.c.objc; lineEnding = 0; path = EditSummaryViewController.m; sourceTree = "<group>"; xcLanguageSpecificationIdentifier = xcode.lang.objc; };
		041C6204199ED2A20061516F /* MWKSection+TOC.h */ = {isa = PBXFileReference; fileEncoding = 4; lastKnownFileType = sourcecode.c.h; path = "MWKSection+TOC.h"; sourceTree = "<group>"; };
		041C6205199ED2A20061516F /* MWKSection+TOC.m */ = {isa = PBXFileReference; fileEncoding = 4; lastKnownFileType = sourcecode.c.objc; path = "MWKSection+TOC.m"; sourceTree = "<group>"; };
		041E322F1B72AB9A001D0E28 /* WMFSectionHeaderEditProtocol.h */ = {isa = PBXFileReference; fileEncoding = 4; lastKnownFileType = sourcecode.c.h; path = WMFSectionHeaderEditProtocol.h; sourceTree = "<group>"; };
		041E32301B72AB9A001D0E28 /* WMFSectionHeadersViewController.h */ = {isa = PBXFileReference; fileEncoding = 4; lastKnownFileType = sourcecode.c.h; path = WMFSectionHeadersViewController.h; sourceTree = "<group>"; };
		041E32311B72AB9A001D0E28 /* WMFSectionHeadersViewController.m */ = {isa = PBXFileReference; fileEncoding = 4; lastKnownFileType = sourcecode.c.objc; path = WMFSectionHeadersViewController.m; sourceTree = "<group>"; };
		041E32321B72AB9A001D0E28 /* WMFSectionHeader.h */ = {isa = PBXFileReference; fileEncoding = 4; lastKnownFileType = sourcecode.c.h; path = WMFSectionHeader.h; sourceTree = "<group>"; };
		041E32331B72AB9A001D0E28 /* WMFSectionHeader.m */ = {isa = PBXFileReference; fileEncoding = 4; lastKnownFileType = sourcecode.c.objc; path = WMFSectionHeader.m; sourceTree = "<group>"; };
		041E32341B72AB9A001D0E28 /* WMFSectionHeader.xib */ = {isa = PBXFileReference; fileEncoding = 4; lastKnownFileType = file.xib; path = WMFSectionHeader.xib; sourceTree = "<group>"; };
		041E32351B72AB9A001D0E28 /* WMFSectionHeaderModel.h */ = {isa = PBXFileReference; fileEncoding = 4; lastKnownFileType = sourcecode.c.h; path = WMFSectionHeaderModel.h; sourceTree = "<group>"; };
		041E32361B72AB9A001D0E28 /* WMFSectionHeaderModel.m */ = {isa = PBXFileReference; fileEncoding = 4; lastKnownFileType = sourcecode.c.objc; path = WMFSectionHeaderModel.m; sourceTree = "<group>"; };
		041E323E1B736CCF001D0E28 /* UIWebView+WMFJavascriptContext.h */ = {isa = PBXFileReference; fileEncoding = 4; lastKnownFileType = sourcecode.c.h; path = "UIWebView+WMFJavascriptContext.h"; sourceTree = "<group>"; };
		041E323F1B736CCF001D0E28 /* UIWebView+WMFJavascriptContext.m */ = {isa = PBXFileReference; fileEncoding = 4; lastKnownFileType = sourcecode.c.objc; path = "UIWebView+WMFJavascriptContext.m"; sourceTree = "<group>"; };
		041EFC361996A1F800B2CB28 /* MapKit.framework */ = {isa = PBXFileReference; lastKnownFileType = wrapper.framework; name = MapKit.framework; path = System/Library/Frameworks/MapKit.framework; sourceTree = SDKROOT; };
		042244FB197F5E09005DD0BF /* AbuseFilterAlert.h */ = {isa = PBXFileReference; fileEncoding = 4; lastKnownFileType = sourcecode.c.h; path = AbuseFilterAlert.h; sourceTree = "<group>"; };
		042244FC197F5E09005DD0BF /* AbuseFilterAlert.m */ = {isa = PBXFileReference; fileEncoding = 4; lastKnownFileType = sourcecode.c.objc; path = AbuseFilterAlert.m; sourceTree = "<group>"; };
		042244FD197F5E09005DD0BF /* BulletedLabel.h */ = {isa = PBXFileReference; fileEncoding = 4; lastKnownFileType = sourcecode.c.h; path = BulletedLabel.h; sourceTree = "<group>"; };
		042244FE197F5E09005DD0BF /* BulletedLabel.m */ = {isa = PBXFileReference; fileEncoding = 4; lastKnownFileType = sourcecode.c.objc; path = BulletedLabel.m; sourceTree = "<group>"; };
		042244FF197F5E09005DD0BF /* BulletedLabel.xib */ = {isa = PBXFileReference; fileEncoding = 4; lastKnownFileType = file.xib; path = BulletedLabel.xib; sourceTree = "<group>"; };
		042258501B33EAD400FDD0C6 /* ShareMenuSavePageActivity.h */ = {isa = PBXFileReference; fileEncoding = 4; lastKnownFileType = sourcecode.c.h; name = ShareMenuSavePageActivity.h; path = ShareCard/ShareMenuSavePageActivity.h; sourceTree = "<group>"; };
		042258511B33EAD400FDD0C6 /* ShareMenuSavePageActivity.m */ = {isa = PBXFileReference; fileEncoding = 4; lastKnownFileType = sourcecode.c.objc; name = ShareMenuSavePageActivity.m; path = ShareCard/ShareMenuSavePageActivity.m; sourceTree = "<group>"; };
		042258551B34A29800FDD0C6 /* PreviewAndSaveViewController.storyboard */ = {isa = PBXFileReference; fileEncoding = 4; lastKnownFileType = file.storyboard; path = PreviewAndSaveViewController.storyboard; sourceTree = "<group>"; };
		042258571B34A2C100FDD0C6 /* EditSummaryViewController.storyboard */ = {isa = PBXFileReference; fileEncoding = 4; lastKnownFileType = file.storyboard; path = EditSummaryViewController.storyboard; sourceTree = "<group>"; };
		04272E781940EEBC00CC682F /* WMFAssetsFile.h */ = {isa = PBXFileReference; fileEncoding = 4; lastKnownFileType = sourcecode.c.h; lineEnding = 0; path = WMFAssetsFile.h; sourceTree = "<group>"; xcLanguageSpecificationIdentifier = xcode.lang.objcpp; };
		04272E791940EEBC00CC682F /* WMFAssetsFile.m */ = {isa = PBXFileReference; fileEncoding = 4; lastKnownFileType = sourcecode.c.objc; lineEnding = 0; path = WMFAssetsFile.m; sourceTree = "<group>"; xcLanguageSpecificationIdentifier = xcode.lang.objc; };
		04292FFC185FC026002A13FC /* Defines.h */ = {isa = PBXFileReference; fileEncoding = 4; lastKnownFileType = sourcecode.c.h; path = Defines.h; sourceTree = "<group>"; };
		042950D21A9D3BA7009BE784 /* UIColor+WMFHexColor.h */ = {isa = PBXFileReference; fileEncoding = 4; lastKnownFileType = sourcecode.c.h; path = "UIColor+WMFHexColor.h"; sourceTree = "<group>"; };
		042950D31A9D3BA7009BE784 /* UIColor+WMFHexColor.m */ = {isa = PBXFileReference; fileEncoding = 4; lastKnownFileType = sourcecode.c.objc; path = "UIColor+WMFHexColor.m"; sourceTree = "<group>"; };
		042BEAED1A92EE66002CF320 /* UIWebView+WMFTrackingView.h */ = {isa = PBXFileReference; fileEncoding = 4; lastKnownFileType = sourcecode.c.h; path = "UIWebView+WMFTrackingView.h"; sourceTree = "<group>"; };
		042BEAEE1A92EE66002CF320 /* UIWebView+WMFTrackingView.m */ = {isa = PBXFileReference; fileEncoding = 4; lastKnownFileType = sourcecode.c.objc; path = "UIWebView+WMFTrackingView.m"; sourceTree = "<group>"; };
		042DA8511BB1F1E900FFE587 /* MWKSectionHasTextDataTests.m */ = {isa = PBXFileReference; fileEncoding = 4; lastKnownFileType = sourcecode.c.objc; path = MWKSectionHasTextDataTests.m; sourceTree = "<group>"; };
		042E3B911AA16D6700BF8D66 /* UIViewController+WMFChildViewController.h */ = {isa = PBXFileReference; fileEncoding = 4; lastKnownFileType = sourcecode.c.h; path = "UIViewController+WMFChildViewController.h"; sourceTree = "<group>"; };
		042E3B921AA16D6700BF8D66 /* UIViewController+WMFChildViewController.m */ = {isa = PBXFileReference; fileEncoding = 4; lastKnownFileType = sourcecode.c.objc; path = "UIViewController+WMFChildViewController.m"; sourceTree = "<group>"; };
		0433263D1B0D3574009DB316 /* WMFArticleImageProtocol.h */ = {isa = PBXFileReference; fileEncoding = 4; lastKnownFileType = sourcecode.c.h; name = WMFArticleImageProtocol.h; path = Wikipedia/Protocols/WMFArticleImageProtocol.h; sourceTree = SOURCE_ROOT; };
		0433263E1B0D3574009DB316 /* WMFArticleImageProtocol.m */ = {isa = PBXFileReference; fileEncoding = 4; lastKnownFileType = sourcecode.c.objc; name = WMFArticleImageProtocol.m; path = Wikipedia/Protocols/WMFArticleImageProtocol.m; sourceTree = SOURCE_ROOT; };
		0433542018A023FE009305F0 /* UIViewController+WMFHideKeyboard.h */ = {isa = PBXFileReference; fileEncoding = 4; lastKnownFileType = sourcecode.c.h; path = "UIViewController+WMFHideKeyboard.h"; sourceTree = "<group>"; };
		0433542118A023FE009305F0 /* UIViewController+WMFHideKeyboard.m */ = {isa = PBXFileReference; fileEncoding = 4; lastKnownFileType = sourcecode.c.objc; path = "UIViewController+WMFHideKeyboard.m"; sourceTree = "<group>"; };
		0433542418A093C5009305F0 /* UIView+RemoveConstraints.h */ = {isa = PBXFileReference; fileEncoding = 4; lastKnownFileType = sourcecode.c.h; path = "UIView+RemoveConstraints.h"; sourceTree = "<group>"; };
		0433542518A093C5009305F0 /* UIView+RemoveConstraints.m */ = {isa = PBXFileReference; fileEncoding = 4; lastKnownFileType = sourcecode.c.objc; path = "UIView+RemoveConstraints.m"; sourceTree = "<group>"; };
		0436998C1B45B673002FD81D /* WMFArticleTableHeaderView.h */ = {isa = PBXFileReference; fileEncoding = 4; lastKnownFileType = sourcecode.c.h; path = WMFArticleTableHeaderView.h; sourceTree = "<group>"; };
		0436998D1B45B673002FD81D /* WMFArticleTableHeaderView.m */ = {isa = PBXFileReference; fileEncoding = 4; lastKnownFileType = sourcecode.c.objc; path = WMFArticleTableHeaderView.m; sourceTree = "<group>"; };
		0436998F1B45B68D002FD81D /* WMFArticleSectionCell.h */ = {isa = PBXFileReference; fileEncoding = 4; lastKnownFileType = sourcecode.c.h; path = WMFArticleSectionCell.h; sourceTree = "<group>"; };
		043699901B45B68D002FD81D /* WMFArticleSectionCell.m */ = {isa = PBXFileReference; fileEncoding = 4; lastKnownFileType = sourcecode.c.objc; path = WMFArticleSectionCell.m; sourceTree = "<group>"; };
		0439317419FB092600386E8F /* UIWebView+LoadAssetsHtml.h */ = {isa = PBXFileReference; fileEncoding = 4; lastKnownFileType = sourcecode.c.h; path = "UIWebView+LoadAssetsHtml.h"; sourceTree = "<group>"; };
		0439317519FB092600386E8F /* UIWebView+LoadAssetsHtml.m */ = {isa = PBXFileReference; fileEncoding = 4; lastKnownFileType = sourcecode.c.objc; path = "UIWebView+LoadAssetsHtml.m"; sourceTree = "<group>"; };
		043B6E8C1ACDE0CF0005C60B /* NSAttributedString+WMFSavedPagesAttributedStrings.h */ = {isa = PBXFileReference; fileEncoding = 4; lastKnownFileType = sourcecode.c.h; path = "NSAttributedString+WMFSavedPagesAttributedStrings.h"; sourceTree = "<group>"; };
		043B6E8D1ACDE0CF0005C60B /* NSAttributedString+WMFSavedPagesAttributedStrings.m */ = {isa = PBXFileReference; fileEncoding = 4; lastKnownFileType = sourcecode.c.objc; path = "NSAttributedString+WMFSavedPagesAttributedStrings.m"; sourceTree = "<group>"; };
		043C691F1B85689F00941051 /* NSAttributedString+WMFTrim.h */ = {isa = PBXFileReference; fileEncoding = 4; lastKnownFileType = sourcecode.c.h; path = "NSAttributedString+WMFTrim.h"; sourceTree = "<group>"; };
		043C69201B85689F00941051 /* NSAttributedString+WMFTrim.m */ = {isa = PBXFileReference; fileEncoding = 4; lastKnownFileType = sourcecode.c.objc; path = "NSAttributedString+WMFTrim.m"; sourceTree = "<group>"; };
		043C69221B8569FA00941051 /* NSAttributedString+WMFTrimTests.m */ = {isa = PBXFileReference; fileEncoding = 4; lastKnownFileType = sourcecode.c.objc; path = "NSAttributedString+WMFTrimTests.m"; sourceTree = "<group>"; };
		043C69241B856C2A00941051 /* XCTestCase+WMFVisualTestConvenience.h */ = {isa = PBXFileReference; fileEncoding = 4; lastKnownFileType = sourcecode.c.h; path = "XCTestCase+WMFVisualTestConvenience.h"; sourceTree = "<group>"; };
		043C69251B856C2A00941051 /* XCTestCase+WMFVisualTestConvenience.m */ = {isa = PBXFileReference; fileEncoding = 4; lastKnownFileType = sourcecode.c.objc; path = "XCTestCase+WMFVisualTestConvenience.m"; sourceTree = "<group>"; };
		043C69271B86502F00941051 /* NSCharacterSet+WMFExtras.h */ = {isa = PBXFileReference; fileEncoding = 4; lastKnownFileType = sourcecode.c.h; path = "NSCharacterSet+WMFExtras.h"; sourceTree = "<group>"; };
		043C69281B86502F00941051 /* NSCharacterSet+WMFExtras.m */ = {isa = PBXFileReference; fileEncoding = 4; lastKnownFileType = sourcecode.c.objc; path = "NSCharacterSet+WMFExtras.m"; sourceTree = "<group>"; };
		043F18DB18D9691D00D8489A /* TopActionSheetLabel.h */ = {isa = PBXFileReference; fileEncoding = 4; lastKnownFileType = sourcecode.c.h; path = TopActionSheetLabel.h; sourceTree = "<group>"; };
		043F18DC18D9691D00D8489A /* TopActionSheetLabel.m */ = {isa = PBXFileReference; fileEncoding = 4; lastKnownFileType = sourcecode.c.objc; path = TopActionSheetLabel.m; sourceTree = "<group>"; };
		043F18DF18D9691D00D8489A /* UINavigationController+TopActionSheet.h */ = {isa = PBXFileReference; fileEncoding = 4; lastKnownFileType = sourcecode.c.h; path = "UINavigationController+TopActionSheet.h"; sourceTree = "<group>"; };
		043F18E018D9691D00D8489A /* UINavigationController+TopActionSheet.m */ = {isa = PBXFileReference; fileEncoding = 4; lastKnownFileType = sourcecode.c.objc; path = "UINavigationController+TopActionSheet.m"; sourceTree = "<group>"; };
		043F18F118DCDD3A00D8489A /* WMF_Colors.h */ = {isa = PBXFileReference; fileEncoding = 4; lastKnownFileType = sourcecode.c.h; path = WMF_Colors.h; sourceTree = "<group>"; };
		043F8BF01A11699A00D1AE44 /* UIView+WMFRoundCorners.h */ = {isa = PBXFileReference; fileEncoding = 4; lastKnownFileType = sourcecode.c.h; path = "UIView+WMFRoundCorners.h"; sourceTree = "<group>"; };
		043F8BF11A11699A00D1AE44 /* UIView+WMFRoundCorners.m */ = {isa = PBXFileReference; fileEncoding = 4; lastKnownFileType = sourcecode.c.objc; path = "UIView+WMFRoundCorners.m"; sourceTree = "<group>"; };
		0442F57919006DCC00F55DF9 /* PageHistoryLabel.h */ = {isa = PBXFileReference; fileEncoding = 4; lastKnownFileType = sourcecode.c.h; path = PageHistoryLabel.h; sourceTree = "<group>"; };
		0442F57A19006DCC00F55DF9 /* PageHistoryLabel.m */ = {isa = PBXFileReference; fileEncoding = 4; lastKnownFileType = sourcecode.c.objc; path = PageHistoryLabel.m; sourceTree = "<group>"; };
		044396211A3D33030081557D /* UICollectionViewCell+DynamicCellHeight.h */ = {isa = PBXFileReference; fileEncoding = 4; lastKnownFileType = sourcecode.c.h; path = "UICollectionViewCell+DynamicCellHeight.h"; sourceTree = "<group>"; };
		044396221A3D33030081557D /* UICollectionViewCell+DynamicCellHeight.m */ = {isa = PBXFileReference; fileEncoding = 4; lastKnownFileType = sourcecode.c.objc; path = "UICollectionViewCell+DynamicCellHeight.m"; sourceTree = "<group>"; };
		044687FE1BB358DF00B888CC /* UIView+IBExtras.swift */ = {isa = PBXFileReference; fileEncoding = 4; lastKnownFileType = sourcecode.swift; path = "UIView+IBExtras.swift"; sourceTree = "<group>"; };
		04478620185145090050563B /* HistoryResultCell.h */ = {isa = PBXFileReference; fileEncoding = 4; lastKnownFileType = sourcecode.c.h; path = HistoryResultCell.h; sourceTree = "<group>"; };
		04478621185145090050563B /* HistoryResultCell.m */ = {isa = PBXFileReference; fileEncoding = 4; lastKnownFileType = sourcecode.c.objc; path = HistoryResultCell.m; sourceTree = "<group>"; };
		04478622185145090050563B /* HistoryResultPrototypeView.xib */ = {isa = PBXFileReference; fileEncoding = 4; lastKnownFileType = file.xib; path = HistoryResultPrototypeView.xib; sourceTree = "<group>"; };
		04478623185145090050563B /* HistoryViewController.h */ = {isa = PBXFileReference; fileEncoding = 4; lastKnownFileType = sourcecode.c.h; path = HistoryViewController.h; sourceTree = "<group>"; };
		04478624185145090050563B /* HistoryViewController.m */ = {isa = PBXFileReference; fileEncoding = 4; lastKnownFileType = sourcecode.c.objc; lineEnding = 0; path = HistoryViewController.m; sourceTree = "<group>"; xcLanguageSpecificationIdentifier = xcode.lang.objc; };
		0447862D185145090050563B /* WebViewController.h */ = {isa = PBXFileReference; fileEncoding = 4; lastKnownFileType = sourcecode.c.h; path = WebViewController.h; sourceTree = "<group>"; };
		0447862E185145090050563B /* WebViewController.m */ = {isa = PBXFileReference; fileEncoding = 4; lastKnownFileType = sourcecode.c.objc; lineEnding = 0; path = WebViewController.m; sourceTree = "<group>"; xcLanguageSpecificationIdentifier = xcode.lang.objc; };
		0447866D1852B5010050563B /* SessionSingleton.h */ = {isa = PBXFileReference; fileEncoding = 4; lastKnownFileType = sourcecode.c.h; path = SessionSingleton.h; sourceTree = "<group>"; };
		0447866E1852B5010050563B /* SessionSingleton.m */ = {isa = PBXFileReference; fileEncoding = 4; lastKnownFileType = sourcecode.c.objc; path = SessionSingleton.m; sourceTree = "<group>"; };
		04490FD31AF16A83009FAB52 /* WMFBundledImageProtocol.h */ = {isa = PBXFileReference; fileEncoding = 4; lastKnownFileType = sourcecode.c.h; name = WMFBundledImageProtocol.h; path = Wikipedia/Protocols/WMFBundledImageProtocol.h; sourceTree = SOURCE_ROOT; };
		04490FD41AF16A83009FAB52 /* WMFBundledImageProtocol.m */ = {isa = PBXFileReference; fileEncoding = 4; lastKnownFileType = sourcecode.c.objc; name = WMFBundledImageProtocol.m; path = Wikipedia/Protocols/WMFBundledImageProtocol.m; sourceTree = SOURCE_ROOT; };
		0449D1411B83D9370036A9C8 /* NSAttributedString+WMFModifyTests.m */ = {isa = PBXFileReference; fileEncoding = 4; lastKnownFileType = sourcecode.c.objc; path = "NSAttributedString+WMFModifyTests.m"; sourceTree = "<group>"; };
		0449E63318A9845C00D51524 /* LoginViewController.h */ = {isa = PBXFileReference; fileEncoding = 4; lastKnownFileType = sourcecode.c.h; path = LoginViewController.h; sourceTree = "<group>"; };
		0449E63418A9845C00D51524 /* LoginViewController.m */ = {isa = PBXFileReference; fileEncoding = 4; lastKnownFileType = sourcecode.c.objc; lineEnding = 0; path = LoginViewController.m; sourceTree = "<group>"; xcLanguageSpecificationIdentifier = xcode.lang.objc; };
		0449E63718AAA26A00D51524 /* NSHTTPCookieStorage+CloneCookie.h */ = {isa = PBXFileReference; fileEncoding = 4; lastKnownFileType = sourcecode.c.h; path = "NSHTTPCookieStorage+CloneCookie.h"; sourceTree = "<group>"; };
		0449E63818AAA26A00D51524 /* NSHTTPCookieStorage+CloneCookie.m */ = {isa = PBXFileReference; fileEncoding = 4; lastKnownFileType = sourcecode.c.objc; path = "NSHTTPCookieStorage+CloneCookie.m"; sourceTree = "<group>"; };
		044BD6B318849AD000FFE4BE /* SectionEditorViewController.h */ = {isa = PBXFileReference; fileEncoding = 4; lastKnownFileType = sourcecode.c.h; path = SectionEditorViewController.h; sourceTree = "<group>"; };
		044BD6B418849AD000FFE4BE /* SectionEditorViewController.m */ = {isa = PBXFileReference; fileEncoding = 4; lastKnownFileType = sourcecode.c.objc; path = SectionEditorViewController.m; sourceTree = "<group>"; };
		0450DD5E1BB4B7060009CB13 /* WMFOpenExternalLinkDelegateProtocol.h */ = {isa = PBXFileReference; fileEncoding = 4; lastKnownFileType = sourcecode.c.h; path = WMFOpenExternalLinkDelegateProtocol.h; sourceTree = "<group>"; };
		045AB8C11B1E15D9002839D7 /* NSURL+Extras.h */ = {isa = PBXFileReference; fileEncoding = 4; lastKnownFileType = sourcecode.c.h; path = "NSURL+Extras.h"; sourceTree = "<group>"; };
		045AB8C21B1E15D9002839D7 /* NSURL+Extras.m */ = {isa = PBXFileReference; fileEncoding = 4; lastKnownFileType = sourcecode.c.objc; path = "NSURL+Extras.m"; sourceTree = "<group>"; };
		045D871F19FAD2FA0035C1F9 /* AboutViewController.h */ = {isa = PBXFileReference; fileEncoding = 4; lastKnownFileType = sourcecode.c.h; path = AboutViewController.h; sourceTree = "<group>"; };
		045D872019FAD2FA0035C1F9 /* AboutViewController.m */ = {isa = PBXFileReference; fileEncoding = 4; lastKnownFileType = sourcecode.c.objc; path = AboutViewController.m; sourceTree = "<group>"; };
		045DB3431B9930EB0095940D /* WMFArticleViewLoadingView.xib */ = {isa = PBXFileReference; fileEncoding = 4; lastKnownFileType = file.xib; path = WMFArticleViewLoadingView.xib; sourceTree = "<group>"; };
		04616DFA1AE706C600815BCE /* WMFLocalizationProtocol.h */ = {isa = PBXFileReference; fileEncoding = 4; lastKnownFileType = sourcecode.c.h; path = WMFLocalizationProtocol.h; sourceTree = "<group>"; };
		04616DFB1AE706C600815BCE /* WMFLocalizationProtocol.m */ = {isa = PBXFileReference; fileEncoding = 4; lastKnownFileType = sourcecode.c.objc; path = WMFLocalizationProtocol.m; sourceTree = "<group>"; };
		04627C961B91989200414AC6 /* WMFSaveButtonController.h */ = {isa = PBXFileReference; fileEncoding = 4; lastKnownFileType = sourcecode.c.h; path = WMFSaveButtonController.h; sourceTree = "<group>"; };
		04627C971B91989200414AC6 /* WMFSaveButtonController.m */ = {isa = PBXFileReference; fileEncoding = 4; lastKnownFileType = sourcecode.c.objc; path = WMFSaveButtonController.m; sourceTree = "<group>"; };
		04634FDC1BB47E950071626C /* UIViewController+WMFOpenExternalUrl.m */ = {isa = PBXFileReference; fileEncoding = 4; lastKnownFileType = sourcecode.c.objc; path = "UIViewController+WMFOpenExternalUrl.m"; sourceTree = "<group>"; };
		0463639618A844570049EE4F /* KeychainCredentials.h */ = {isa = PBXFileReference; fileEncoding = 4; lastKnownFileType = sourcecode.c.h; path = KeychainCredentials.h; sourceTree = "<group>"; };
		0463639718A844570049EE4F /* KeychainCredentials.m */ = {isa = PBXFileReference; fileEncoding = 4; lastKnownFileType = sourcecode.c.objc; path = KeychainCredentials.m; sourceTree = "<group>"; };
		04649CA619F72B360071E8FA /* libPods.a */ = {isa = PBXFileReference; lastKnownFileType = archive.ar; name = libPods.a; path = "Pods/build/Debug-iphoneos/libPods.a"; sourceTree = "<group>"; };
		046A4B9B1B38DC5400440F67 /* UIView+WMFRTLMirroring.h */ = {isa = PBXFileReference; fileEncoding = 4; lastKnownFileType = sourcecode.c.h; path = "UIView+WMFRTLMirroring.h"; sourceTree = "<group>"; };
		046A4B9C1B38DC5400440F67 /* UIView+WMFRTLMirroring.m */ = {isa = PBXFileReference; fileEncoding = 4; lastKnownFileType = sourcecode.c.objc; path = "UIView+WMFRTLMirroring.m"; sourceTree = "<group>"; };
		046D3C9E1B8BDFB3004F2B92 /* UIWebView+WMFJavascriptToXcodeConsoleLogging.h */ = {isa = PBXFileReference; fileEncoding = 4; lastKnownFileType = sourcecode.c.h; path = "UIWebView+WMFJavascriptToXcodeConsoleLogging.h"; sourceTree = "<group>"; };
		046D3C9F1B8BDFB3004F2B92 /* UIWebView+WMFJavascriptToXcodeConsoleLogging.m */ = {isa = PBXFileReference; fileEncoding = 4; lastKnownFileType = sourcecode.c.objc; path = "UIWebView+WMFJavascriptToXcodeConsoleLogging.m"; sourceTree = "<group>"; };
		046E2B691B31ED94008A99A6 /* UIButton+WMFButton.h */ = {isa = PBXFileReference; fileEncoding = 4; lastKnownFileType = sourcecode.c.h; lineEnding = 0; path = "UIButton+WMFButton.h"; sourceTree = "<group>"; xcLanguageSpecificationIdentifier = xcode.lang.objcpp; };
		046E2B6A1B31ED94008A99A6 /* UIButton+WMFButton.m */ = {isa = PBXFileReference; fileEncoding = 4; lastKnownFileType = sourcecode.c.objc; lineEnding = 0; path = "UIButton+WMFButton.m"; sourceTree = "<group>"; xcLanguageSpecificationIdentifier = xcode.lang.objc; };
		046E2B6D1B3213BE008A99A6 /* UIBarButtonItem+WMFButtonConvenience.h */ = {isa = PBXFileReference; fileEncoding = 4; lastKnownFileType = sourcecode.c.h; path = "UIBarButtonItem+WMFButtonConvenience.h"; sourceTree = "<group>"; };
		046E2B6E1B3213BE008A99A6 /* UIBarButtonItem+WMFButtonConvenience.m */ = {isa = PBXFileReference; fileEncoding = 4; lastKnownFileType = sourcecode.c.objc; path = "UIBarButtonItem+WMFButtonConvenience.m"; sourceTree = "<group>"; };
		04709B5C1B829E3C0086B978 /* NSAttributedString+WMFModify.h */ = {isa = PBXFileReference; fileEncoding = 4; lastKnownFileType = sourcecode.c.h; path = "NSAttributedString+WMFModify.h"; sourceTree = "<group>"; };
		04709B5D1B829E3C0086B978 /* NSAttributedString+WMFModify.m */ = {isa = PBXFileReference; fileEncoding = 4; lastKnownFileType = sourcecode.c.objc; path = "NSAttributedString+WMFModify.m"; sourceTree = "<group>"; };
		0472BC16193AD88C00C40BDA /* MWKSection+DisplayHtml.h */ = {isa = PBXFileReference; fileEncoding = 4; lastKnownFileType = sourcecode.c.h; path = "MWKSection+DisplayHtml.h"; sourceTree = "<group>"; };
		0472BC17193AD88C00C40BDA /* MWKSection+DisplayHtml.m */ = {isa = PBXFileReference; fileEncoding = 4; lastKnownFileType = sourcecode.c.objc; path = "MWKSection+DisplayHtml.m"; sourceTree = "<group>"; };
		047528A3190F0C2900F2CDA8 /* WikiGlyph_Chars.h */ = {isa = PBXFileReference; fileEncoding = 4; lastKnownFileType = sourcecode.c.h; path = WikiGlyph_Chars.h; sourceTree = "<group>"; };
		047801BC18AE987900DBB747 /* UIButton+ColorMask.h */ = {isa = PBXFileReference; fileEncoding = 4; lastKnownFileType = sourcecode.c.h; path = "UIButton+ColorMask.h"; sourceTree = "<group>"; };
		047801BD18AE987900DBB747 /* UIButton+ColorMask.m */ = {isa = PBXFileReference; fileEncoding = 4; lastKnownFileType = sourcecode.c.objc; path = "UIButton+ColorMask.m"; sourceTree = "<group>"; };
		047ED63718C13E4900442BE3 /* PreviewWebView.h */ = {isa = PBXFileReference; fileEncoding = 4; lastKnownFileType = sourcecode.c.h; path = PreviewWebView.h; sourceTree = "<group>"; };
		047ED63818C13E4900442BE3 /* PreviewWebView.m */ = {isa = PBXFileReference; fileEncoding = 4; lastKnownFileType = sourcecode.c.objc; path = PreviewWebView.m; sourceTree = "<group>"; };
		04821CCF19895EDC007558F6 /* ReferenceGradientView.h */ = {isa = PBXFileReference; fileEncoding = 4; lastKnownFileType = sourcecode.c.h; path = ReferenceGradientView.h; sourceTree = "<group>"; };
		04821CD019895EDC007558F6 /* ReferenceGradientView.m */ = {isa = PBXFileReference; fileEncoding = 4; lastKnownFileType = sourcecode.c.objc; path = ReferenceGradientView.m; sourceTree = "<group>"; };
		0484411D19FF15AF00FD26C5 /* AboutViewController.plist */ = {isa = PBXFileReference; fileEncoding = 4; lastKnownFileType = text.plist.xml; path = AboutViewController.plist; sourceTree = "<group>"; };
		0484E3DC19D9D19B0085D18D /* UIView+ConstraintsScale.h */ = {isa = PBXFileReference; fileEncoding = 4; lastKnownFileType = sourcecode.c.h; path = "UIView+ConstraintsScale.h"; sourceTree = "<group>"; };
		0484E3DD19D9D19B0085D18D /* UIView+ConstraintsScale.m */ = {isa = PBXFileReference; fileEncoding = 4; lastKnownFileType = sourcecode.c.objc; path = "UIView+ConstraintsScale.m"; sourceTree = "<group>"; };
		0487044019F824D700B7D307 /* QueuesSingleton.h */ = {isa = PBXFileReference; fileEncoding = 4; lastKnownFileType = sourcecode.c.h; path = QueuesSingleton.h; sourceTree = "<group>"; };
		0487044119F824D700B7D307 /* QueuesSingleton.m */ = {isa = PBXFileReference; fileEncoding = 4; lastKnownFileType = sourcecode.c.objc; path = QueuesSingleton.m; sourceTree = "<group>"; };
		0487045719F8262600B7D307 /* AccountCreationTokenFetcher.h */ = {isa = PBXFileReference; fileEncoding = 4; lastKnownFileType = sourcecode.c.h; path = AccountCreationTokenFetcher.h; sourceTree = "<group>"; };
		0487045819F8262600B7D307 /* AccountCreationTokenFetcher.m */ = {isa = PBXFileReference; fileEncoding = 4; lastKnownFileType = sourcecode.c.objc; path = AccountCreationTokenFetcher.m; sourceTree = "<group>"; };
		0487045919F8262600B7D307 /* AccountCreator.h */ = {isa = PBXFileReference; fileEncoding = 4; lastKnownFileType = sourcecode.c.h; path = AccountCreator.h; sourceTree = "<group>"; };
		0487045A19F8262600B7D307 /* AccountCreator.m */ = {isa = PBXFileReference; fileEncoding = 4; lastKnownFileType = sourcecode.c.objc; path = AccountCreator.m; sourceTree = "<group>"; };
		0487045B19F8262600B7D307 /* AccountLogin.h */ = {isa = PBXFileReference; fileEncoding = 4; lastKnownFileType = sourcecode.c.h; path = AccountLogin.h; sourceTree = "<group>"; };
		0487045C19F8262600B7D307 /* AccountLogin.m */ = {isa = PBXFileReference; fileEncoding = 4; lastKnownFileType = sourcecode.c.objc; path = AccountLogin.m; sourceTree = "<group>"; };
		0487045F19F8262600B7D307 /* AssetsFileFetcher.h */ = {isa = PBXFileReference; fileEncoding = 4; lastKnownFileType = sourcecode.c.h; path = AssetsFileFetcher.h; sourceTree = "<group>"; };
		0487046019F8262600B7D307 /* AssetsFileFetcher.m */ = {isa = PBXFileReference; fileEncoding = 4; lastKnownFileType = sourcecode.c.objc; path = AssetsFileFetcher.m; sourceTree = "<group>"; };
		0487046219F8262600B7D307 /* FetcherBase.h */ = {isa = PBXFileReference; fileEncoding = 4; lastKnownFileType = sourcecode.c.h; path = FetcherBase.h; sourceTree = "<group>"; };
		0487046319F8262600B7D307 /* FetcherBase.m */ = {isa = PBXFileReference; fileEncoding = 4; lastKnownFileType = sourcecode.c.objc; path = FetcherBase.m; sourceTree = "<group>"; };
		0487046419F8262600B7D307 /* CaptchaResetter.h */ = {isa = PBXFileReference; fileEncoding = 4; lastKnownFileType = sourcecode.c.h; path = CaptchaResetter.h; sourceTree = "<group>"; };
		0487046519F8262600B7D307 /* CaptchaResetter.m */ = {isa = PBXFileReference; fileEncoding = 4; lastKnownFileType = sourcecode.c.objc; path = CaptchaResetter.m; sourceTree = "<group>"; };
		0487046619F8262600B7D307 /* EditTokenFetcher.h */ = {isa = PBXFileReference; fileEncoding = 4; lastKnownFileType = sourcecode.c.h; path = EditTokenFetcher.h; sourceTree = "<group>"; };
		0487046719F8262600B7D307 /* EditTokenFetcher.m */ = {isa = PBXFileReference; fileEncoding = 4; lastKnownFileType = sourcecode.c.objc; path = EditTokenFetcher.m; sourceTree = "<group>"; };
		0487046819F8262600B7D307 /* MWKLanguageLinkFetcher.h */ = {isa = PBXFileReference; fileEncoding = 4; lastKnownFileType = sourcecode.c.h; path = MWKLanguageLinkFetcher.h; sourceTree = "<group>"; };
		0487046919F8262600B7D307 /* MWKLanguageLinkFetcher.m */ = {isa = PBXFileReference; fileEncoding = 4; lastKnownFileType = sourcecode.c.objc; path = MWKLanguageLinkFetcher.m; sourceTree = "<group>"; };
		0487046A19F8262600B7D307 /* LoginTokenFetcher.h */ = {isa = PBXFileReference; fileEncoding = 4; lastKnownFileType = sourcecode.c.h; path = LoginTokenFetcher.h; sourceTree = "<group>"; };
		0487046B19F8262600B7D307 /* LoginTokenFetcher.m */ = {isa = PBXFileReference; fileEncoding = 4; lastKnownFileType = sourcecode.c.objc; path = LoginTokenFetcher.m; sourceTree = "<group>"; };
		0487046E19F8262600B7D307 /* PageHistoryFetcher.h */ = {isa = PBXFileReference; fileEncoding = 4; lastKnownFileType = sourcecode.c.h; path = PageHistoryFetcher.h; sourceTree = "<group>"; };
		0487046F19F8262600B7D307 /* PageHistoryFetcher.m */ = {isa = PBXFileReference; fileEncoding = 4; lastKnownFileType = sourcecode.c.objc; path = PageHistoryFetcher.m; sourceTree = "<group>"; };
		0487047019F8262600B7D307 /* PreviewHtmlFetcher.h */ = {isa = PBXFileReference; fileEncoding = 4; lastKnownFileType = sourcecode.c.h; path = PreviewHtmlFetcher.h; sourceTree = "<group>"; };
		0487047119F8262600B7D307 /* PreviewHtmlFetcher.m */ = {isa = PBXFileReference; fileEncoding = 4; lastKnownFileType = sourcecode.c.objc; path = PreviewHtmlFetcher.m; sourceTree = "<group>"; };
		0487047619F8262600B7D307 /* ThumbnailFetcher.h */ = {isa = PBXFileReference; fileEncoding = 4; lastKnownFileType = sourcecode.c.h; path = ThumbnailFetcher.h; sourceTree = "<group>"; };
		0487047719F8262600B7D307 /* ThumbnailFetcher.m */ = {isa = PBXFileReference; fileEncoding = 4; lastKnownFileType = sourcecode.c.objc; path = ThumbnailFetcher.m; sourceTree = "<group>"; };
		0487047819F8262600B7D307 /* WikipediaZeroMessageFetcher.h */ = {isa = PBXFileReference; fileEncoding = 4; lastKnownFileType = sourcecode.c.h; path = WikipediaZeroMessageFetcher.h; sourceTree = "<group>"; };
		0487047919F8262600B7D307 /* WikipediaZeroMessageFetcher.m */ = {isa = PBXFileReference; fileEncoding = 4; lastKnownFileType = sourcecode.c.objc; path = WikipediaZeroMessageFetcher.m; sourceTree = "<group>"; };
		0487047A19F8262600B7D307 /* WikiTextSectionFetcher.h */ = {isa = PBXFileReference; fileEncoding = 4; lastKnownFileType = sourcecode.c.h; path = WikiTextSectionFetcher.h; sourceTree = "<group>"; };
		0487047B19F8262600B7D307 /* WikiTextSectionFetcher.m */ = {isa = PBXFileReference; fileEncoding = 4; lastKnownFileType = sourcecode.c.objc; path = WikiTextSectionFetcher.m; sourceTree = "<group>"; };
		0487047C19F8262600B7D307 /* WikiTextSectionUploader.h */ = {isa = PBXFileReference; fileEncoding = 4; lastKnownFileType = sourcecode.c.h; path = WikiTextSectionUploader.h; sourceTree = "<group>"; };
		0487047D19F8262600B7D307 /* WikiTextSectionUploader.m */ = {isa = PBXFileReference; fileEncoding = 4; lastKnownFileType = sourcecode.c.objc; path = WikiTextSectionUploader.m; sourceTree = "<group>"; };
		048830D01AB775E3005BF3A1 /* UIScrollView+WMFScrollsToTop.h */ = {isa = PBXFileReference; fileEncoding = 4; lastKnownFileType = sourcecode.c.h; path = "UIScrollView+WMFScrollsToTop.h"; sourceTree = "<group>"; };
		048830D11AB775E3005BF3A1 /* UIScrollView+WMFScrollsToTop.m */ = {isa = PBXFileReference; fileEncoding = 4; lastKnownFileType = sourcecode.c.objc; path = "UIScrollView+WMFScrollsToTop.m"; sourceTree = "<group>"; };
		049289271B1FBC1800BE4B21 /* WMFURLCache.h */ = {isa = PBXFileReference; fileEncoding = 4; lastKnownFileType = sourcecode.c.h; path = WMFURLCache.h; sourceTree = "<group>"; };
		049289281B1FBC1800BE4B21 /* WMFURLCache.m */ = {isa = PBXFileReference; fileEncoding = 4; lastKnownFileType = sourcecode.c.objc; path = WMFURLCache.m; sourceTree = "<group>"; };
		0493C2CA1952373100EBB973 /* DataHousekeeping.h */ = {isa = PBXFileReference; fileEncoding = 4; lastKnownFileType = sourcecode.c.h; path = DataHousekeeping.h; sourceTree = "<group>"; };
		0493C2CB1952373100EBB973 /* DataHousekeeping.m */ = {isa = PBXFileReference; fileEncoding = 4; lastKnownFileType = sourcecode.c.objc; path = DataHousekeeping.m; sourceTree = "<group>"; };
		0493C2D319526A0100EBB973 /* WikiFont-Glyphs.ttf */ = {isa = PBXFileReference; lastKnownFileType = file; path = "WikiFont-Glyphs.ttf"; sourceTree = "<group>"; };
		049566C018F5F4CB0058EA12 /* ZeroConfigState.h */ = {isa = PBXFileReference; fileEncoding = 4; lastKnownFileType = sourcecode.c.h; path = ZeroConfigState.h; sourceTree = "<group>"; };
		049566C118F5F4CB0058EA12 /* ZeroConfigState.m */ = {isa = PBXFileReference; fileEncoding = 4; lastKnownFileType = sourcecode.c.objc; path = ZeroConfigState.m; sourceTree = "<group>"; };
		04A1C4FB1B94F10600B47788 /* WMFSaveButtonControllerTests.m */ = {isa = PBXFileReference; fileEncoding = 4; lastKnownFileType = sourcecode.c.objc; path = WMFSaveButtonControllerTests.m; sourceTree = "<group>"; };
		04A807301B757880007F4EDD /* UIButton+WMFMultiLineHeight.swift */ = {isa = PBXFileReference; fileEncoding = 4; lastKnownFileType = sourcecode.swift; path = "UIButton+WMFMultiLineHeight.swift"; sourceTree = "<group>"; };
		04A807321B76BF36007F4EDD /* NSArray+WMFPredicate.swift */ = {isa = PBXFileReference; fileEncoding = 4; lastKnownFileType = sourcecode.swift; path = "NSArray+WMFPredicate.swift"; sourceTree = "<group>"; };
		04A97E8518B81D5D0046B166 /* AccountCreationViewController.h */ = {isa = PBXFileReference; fileEncoding = 4; lastKnownFileType = sourcecode.c.h; path = AccountCreationViewController.h; sourceTree = "<group>"; };
		04A97E8618B81D5D0046B166 /* AccountCreationViewController.m */ = {isa = PBXFileReference; fileEncoding = 4; lastKnownFileType = sourcecode.c.objc; lineEnding = 0; path = AccountCreationViewController.m; sourceTree = "<group>"; xcLanguageSpecificationIdentifier = xcode.lang.objc; };
		04A9C2911B4B51E0008B996F /* WMFArticleSectionHeaderView.h */ = {isa = PBXFileReference; fileEncoding = 4; lastKnownFileType = sourcecode.c.h; path = WMFArticleSectionHeaderView.h; sourceTree = "<group>"; };
		04A9C2921B4B51E0008B996F /* WMFArticleSectionHeaderView.m */ = {isa = PBXFileReference; fileEncoding = 4; lastKnownFileType = sourcecode.c.objc; path = WMFArticleSectionHeaderView.m; sourceTree = "<group>"; };
		04A9C2941B4B59E3008B996F /* WMFMinimalArticleContentCell.h */ = {isa = PBXFileReference; fileEncoding = 4; lastKnownFileType = sourcecode.c.h; path = WMFMinimalArticleContentCell.h; sourceTree = "<group>"; };
		04A9C2951B4B59E3008B996F /* WMFMinimalArticleContentCell.m */ = {isa = PBXFileReference; fileEncoding = 4; lastKnownFileType = sourcecode.c.objc; path = WMFMinimalArticleContentCell.m; sourceTree = "<group>"; };
		04A9C2A01B4F326D008B996F /* WMFArticleReadMoreCell.h */ = {isa = PBXFileReference; fileEncoding = 4; lastKnownFileType = sourcecode.c.h; path = WMFArticleReadMoreCell.h; sourceTree = "<group>"; };
		04A9C2A11B4F326D008B996F /* WMFArticleReadMoreCell.m */ = {isa = PBXFileReference; fileEncoding = 4; lastKnownFileType = sourcecode.c.objc; path = WMFArticleReadMoreCell.m; sourceTree = "<group>"; };
		04AE1C6E1891B302002D5487 /* NSObject+Extras.h */ = {isa = PBXFileReference; fileEncoding = 4; lastKnownFileType = sourcecode.c.h; path = "NSObject+Extras.h"; sourceTree = "<group>"; };
		04AE1C6F1891B302002D5487 /* NSObject+Extras.m */ = {isa = PBXFileReference; fileEncoding = 4; lastKnownFileType = sourcecode.c.objc; path = "NSObject+Extras.m"; sourceTree = "<group>"; };
		04AE520319DB5E0900F89B92 /* NSObject+ConstraintsScale.h */ = {isa = PBXFileReference; fileEncoding = 4; lastKnownFileType = sourcecode.c.h; path = "NSObject+ConstraintsScale.h"; sourceTree = "<group>"; };
		04AE520419DB5E0900F89B92 /* NSObject+ConstraintsScale.m */ = {isa = PBXFileReference; fileEncoding = 4; lastKnownFileType = sourcecode.c.objc; path = "NSObject+ConstraintsScale.m"; sourceTree = "<group>"; };
		04AEF0EF1B2E87A800EFE858 /* WebViewController.storyboard */ = {isa = PBXFileReference; fileEncoding = 4; lastKnownFileType = file.storyboard; path = WebViewController.storyboard; sourceTree = "<group>"; };
		04AEF0F31B2E8CA100EFE858 /* SectionEditorViewController.storyboard */ = {isa = PBXFileReference; fileEncoding = 4; lastKnownFileType = file.storyboard; path = SectionEditorViewController.storyboard; sourceTree = "<group>"; };
		04AEF0F51B2E8F6300EFE858 /* ReferencesVC.storyboard */ = {isa = PBXFileReference; fileEncoding = 4; lastKnownFileType = file.storyboard; path = ReferencesVC.storyboard; sourceTree = "<group>"; };
		04B0E3E81AE8252800379AE0 /* NSURL+WMFRest.h */ = {isa = PBXFileReference; fileEncoding = 4; lastKnownFileType = sourcecode.c.h; name = "NSURL+WMFRest.h"; path = "wikipedia/Categories/NSURL+WMFRest.h"; sourceTree = SOURCE_ROOT; };
		04B0E3E91AE8252800379AE0 /* NSURL+WMFRest.m */ = {isa = PBXFileReference; fileEncoding = 4; lastKnownFileType = sourcecode.c.objc; name = "NSURL+WMFRest.m"; path = "wikipedia/Categories/NSURL+WMFRest.m"; sourceTree = SOURCE_ROOT; };
		04B0EA46190B2319007458AF /* PreviewLicenseView.xib */ = {isa = PBXFileReference; fileEncoding = 4; lastKnownFileType = file.xib; path = PreviewLicenseView.xib; sourceTree = "<group>"; };
		04B0EA48190B2348007458AF /* PreviewLicenseView.h */ = {isa = PBXFileReference; fileEncoding = 4; lastKnownFileType = sourcecode.c.h; path = PreviewLicenseView.h; sourceTree = "<group>"; };
		04B0EA49190B2348007458AF /* PreviewLicenseView.m */ = {isa = PBXFileReference; fileEncoding = 4; lastKnownFileType = sourcecode.c.objc; path = PreviewLicenseView.m; sourceTree = "<group>"; };
		04B501F71B7AEB03007BE332 /* NSArray+WMFExtensions.swift */ = {isa = PBXFileReference; fileEncoding = 4; lastKnownFileType = sourcecode.swift; path = "NSArray+WMFExtensions.swift"; sourceTree = "<group>"; };
		04B501F91B7AF16C007BE332 /* NSArray+WMFExtensionsTests.m */ = {isa = PBXFileReference; fileEncoding = 4; lastKnownFileType = sourcecode.c.objc; path = "NSArray+WMFExtensionsTests.m"; sourceTree = "<group>"; };
		04B7B9BB18B5570E00A63551 /* CaptchaViewController.h */ = {isa = PBXFileReference; fileEncoding = 4; lastKnownFileType = sourcecode.c.h; path = CaptchaViewController.h; sourceTree = "<group>"; };
		04B7B9BC18B5570E00A63551 /* CaptchaViewController.m */ = {isa = PBXFileReference; fileEncoding = 4; lastKnownFileType = sourcecode.c.objc; lineEnding = 0; path = CaptchaViewController.m; sourceTree = "<group>"; xcLanguageSpecificationIdentifier = xcode.lang.objc; };
		04B91AA518E34BBC00FFAA1C /* UIView+TemporaryAnimatedXF.h */ = {isa = PBXFileReference; fileEncoding = 4; lastKnownFileType = sourcecode.c.h; path = "UIView+TemporaryAnimatedXF.h"; sourceTree = "<group>"; };
		04B91AA618E34BBC00FFAA1C /* UIView+TemporaryAnimatedXF.m */ = {isa = PBXFileReference; fileEncoding = 4; lastKnownFileType = sourcecode.c.objc; path = "UIView+TemporaryAnimatedXF.m"; sourceTree = "<group>"; };
		04B91AA918E3D9E200FFAA1C /* NSString+FormattedAttributedString.h */ = {isa = PBXFileReference; fileEncoding = 4; lastKnownFileType = sourcecode.c.h; path = "NSString+FormattedAttributedString.h"; sourceTree = "<group>"; };
		04B91AAA18E3D9E200FFAA1C /* NSString+FormattedAttributedString.m */ = {isa = PBXFileReference; fileEncoding = 4; lastKnownFileType = sourcecode.c.objc; path = "NSString+FormattedAttributedString.m"; sourceTree = "<group>"; };
		04BA489F1A80062E00CB5CAE /* UIFont+WMFStyle.h */ = {isa = PBXFileReference; fileEncoding = 4; lastKnownFileType = sourcecode.c.h; path = "UIFont+WMFStyle.h"; sourceTree = "<group>"; };
		04BA48A01A80062E00CB5CAE /* UIFont+WMFStyle.m */ = {isa = PBXFileReference; fileEncoding = 4; lastKnownFileType = sourcecode.c.objc; path = "UIFont+WMFStyle.m"; sourceTree = "<group>"; };
		04C43AA0183440C1006C643B /* MWNetworkActivityIndicatorManager.h */ = {isa = PBXFileReference; fileEncoding = 4; lastKnownFileType = sourcecode.c.h; path = MWNetworkActivityIndicatorManager.h; sourceTree = "<group>"; };
		04C43AA1183440C1006C643B /* MWNetworkActivityIndicatorManager.m */ = {isa = PBXFileReference; fileEncoding = 4; lastKnownFileType = sourcecode.c.objc; path = MWNetworkActivityIndicatorManager.m; sourceTree = "<group>"; };
		04C43AAA18344131006C643B /* CommunicationBridge.h */ = {isa = PBXFileReference; fileEncoding = 4; lastKnownFileType = sourcecode.c.h; path = CommunicationBridge.h; sourceTree = "<group>"; };
		04C43AAB18344131006C643B /* CommunicationBridge.m */ = {isa = PBXFileReference; fileEncoding = 4; lastKnownFileType = sourcecode.c.objc; path = CommunicationBridge.m; sourceTree = "<group>"; };
		04C43ABA183442FC006C643B /* NSString+Extras.h */ = {isa = PBXFileReference; fileEncoding = 4; lastKnownFileType = sourcecode.c.h; path = "NSString+Extras.h"; sourceTree = "<group>"; };
		04C43ABB183442FC006C643B /* NSString+Extras.m */ = {isa = PBXFileReference; fileEncoding = 4; lastKnownFileType = sourcecode.c.objc; path = "NSString+Extras.m"; sourceTree = "<group>"; };
		04C695CC18ED08D900D9F2DA /* UIView+WMFSearchSubviews.h */ = {isa = PBXFileReference; fileEncoding = 4; lastKnownFileType = sourcecode.c.h; path = "UIView+WMFSearchSubviews.h"; sourceTree = "<group>"; };
		04C695CD18ED08D900D9F2DA /* UIView+WMFSearchSubviews.m */ = {isa = PBXFileReference; fileEncoding = 4; lastKnownFileType = sourcecode.c.objc; path = "UIView+WMFSearchSubviews.m"; sourceTree = "<group>"; };
		04C695D018ED213000D9F2DA /* UIScrollView+NoHorizontalScrolling.h */ = {isa = PBXFileReference; fileEncoding = 4; lastKnownFileType = sourcecode.c.h; path = "UIScrollView+NoHorizontalScrolling.h"; sourceTree = "<group>"; };
		04C695D118ED213000D9F2DA /* UIScrollView+NoHorizontalScrolling.m */ = {isa = PBXFileReference; fileEncoding = 4; lastKnownFileType = sourcecode.c.objc; path = "UIScrollView+NoHorizontalScrolling.m"; sourceTree = "<group>"; };
		04C757641A1A9E1B0084AC39 /* RecentSearchesViewController.h */ = {isa = PBXFileReference; fileEncoding = 4; lastKnownFileType = sourcecode.c.h; path = RecentSearchesViewController.h; sourceTree = "<group>"; };
		04C757651A1A9E1B0084AC39 /* RecentSearchesViewController.m */ = {isa = PBXFileReference; fileEncoding = 4; lastKnownFileType = sourcecode.c.objc; path = RecentSearchesViewController.m; sourceTree = "<group>"; };
		04C7576B1A1AA2D00084AC39 /* RecentSearchCell.h */ = {isa = PBXFileReference; fileEncoding = 4; lastKnownFileType = sourcecode.c.h; path = RecentSearchCell.h; sourceTree = "<group>"; };
		04C7576C1A1AA2D00084AC39 /* RecentSearchCell.m */ = {isa = PBXFileReference; fileEncoding = 4; lastKnownFileType = sourcecode.c.objc; path = RecentSearchCell.m; sourceTree = "<group>"; };
		04C7576D1A1AA2D00084AC39 /* RecentSearchCell.xib */ = {isa = PBXFileReference; fileEncoding = 4; lastKnownFileType = file.xib; path = RecentSearchCell.xib; sourceTree = "<group>"; };
		04C91CE9195517250035ED1B /* OnboardingViewController.h */ = {isa = PBXFileReference; fileEncoding = 4; lastKnownFileType = sourcecode.c.h; path = OnboardingViewController.h; sourceTree = "<group>"; };
		04C91CEA195517250035ED1B /* OnboardingViewController.m */ = {isa = PBXFileReference; fileEncoding = 4; lastKnownFileType = sourcecode.c.objc; path = OnboardingViewController.m; sourceTree = "<group>"; };
		04C9509B19EF02980013F3C0 /* EventLogger.h */ = {isa = PBXFileReference; fileEncoding = 4; lastKnownFileType = sourcecode.c.h; name = EventLogger.h; path = EventLogging/EventLogger.h; sourceTree = "<group>"; };
		04C9509C19EF02980013F3C0 /* EventLogger.m */ = {isa = PBXFileReference; fileEncoding = 4; lastKnownFileType = sourcecode.c.objc; name = EventLogger.m; path = EventLogging/EventLogger.m; sourceTree = "<group>"; };
		04CB603B1B5053120052B6EF /* UITableViewCell+WMFEdgeToEdgeSeparator.h */ = {isa = PBXFileReference; fileEncoding = 4; lastKnownFileType = sourcecode.c.h; path = "UITableViewCell+WMFEdgeToEdgeSeparator.h"; sourceTree = "<group>"; };
		04CB603C1B5053120052B6EF /* UITableViewCell+WMFEdgeToEdgeSeparator.m */ = {isa = PBXFileReference; fileEncoding = 4; lastKnownFileType = sourcecode.c.objc; path = "UITableViewCell+WMFEdgeToEdgeSeparator.m"; sourceTree = "<group>"; };
		04CCA0BE1983086D000E982A /* ReferencesVC.h */ = {isa = PBXFileReference; fileEncoding = 4; lastKnownFileType = sourcecode.c.h; path = ReferencesVC.h; sourceTree = "<group>"; };
		04CCA0BF1983086D000E982A /* ReferencesVC.m */ = {isa = PBXFileReference; fileEncoding = 4; lastKnownFileType = sourcecode.c.objc; path = ReferencesVC.m; sourceTree = "<group>"; };
		04CCA0C119830A44000E982A /* ReferenceVC.h */ = {isa = PBXFileReference; fileEncoding = 4; lastKnownFileType = sourcecode.c.h; path = ReferenceVC.h; sourceTree = "<group>"; };
		04CCA0C219830A44000E982A /* ReferenceVC.m */ = {isa = PBXFileReference; fileEncoding = 4; lastKnownFileType = sourcecode.c.objc; path = ReferenceVC.m; sourceTree = "<group>"; };
		04CCCFE91935093A00E3F60C /* SecondaryMenuRowView.h */ = {isa = PBXFileReference; fileEncoding = 4; lastKnownFileType = sourcecode.c.h; path = SecondaryMenuRowView.h; sourceTree = "<group>"; };
		04CCCFEA1935093A00E3F60C /* SecondaryMenuRowView.m */ = {isa = PBXFileReference; fileEncoding = 4; lastKnownFileType = sourcecode.c.objc; path = SecondaryMenuRowView.m; sourceTree = "<group>"; };
		04CCCFEB1935093A00E3F60C /* SecondaryMenuRowView.xib */ = {isa = PBXFileReference; fileEncoding = 4; lastKnownFileType = file.xib; path = SecondaryMenuRowView.xib; sourceTree = "<group>"; };
		04CCCFEC1935093A00E3F60C /* WMFSettingsViewController.h */ = {isa = PBXFileReference; fileEncoding = 4; lastKnownFileType = sourcecode.c.h; path = WMFSettingsViewController.h; sourceTree = "<group>"; };
		04CCCFED1935093A00E3F60C /* WMFSettingsViewController.m */ = {isa = PBXFileReference; fileEncoding = 4; lastKnownFileType = sourcecode.c.objc; path = WMFSettingsViewController.m; sourceTree = "<group>"; };
		04D149D918877343006B4104 /* AlertLabel.h */ = {isa = PBXFileReference; fileEncoding = 4; lastKnownFileType = sourcecode.c.h; path = AlertLabel.h; sourceTree = "<group>"; };
		04D149DA18877343006B4104 /* AlertLabel.m */ = {isa = PBXFileReference; fileEncoding = 4; lastKnownFileType = sourcecode.c.objc; path = AlertLabel.m; sourceTree = "<group>"; };
		04D149DB18877343006B4104 /* UIViewController+Alert.h */ = {isa = PBXFileReference; fileEncoding = 4; lastKnownFileType = sourcecode.c.h; path = "UIViewController+Alert.h"; sourceTree = "<group>"; };
		04D149DC18877343006B4104 /* UIViewController+Alert.m */ = {isa = PBXFileReference; fileEncoding = 4; lastKnownFileType = sourcecode.c.objc; path = "UIViewController+Alert.m"; sourceTree = "<group>"; };
		04D2F0CE1B8832FB00E42A76 /* FBSnapshotTestCase+WMFConvenience.h */ = {isa = PBXFileReference; fileEncoding = 4; lastKnownFileType = sourcecode.c.h; path = "FBSnapshotTestCase+WMFConvenience.h"; sourceTree = "<group>"; };
		04D2F0CF1B8832FB00E42A76 /* FBSnapshotTestCase+WMFConvenience.m */ = {isa = PBXFileReference; fileEncoding = 4; lastKnownFileType = sourcecode.c.objc; path = "FBSnapshotTestCase+WMFConvenience.m"; sourceTree = "<group>"; };
		04D34DB11863D39000610A87 /* libxml2.dylib */ = {isa = PBXFileReference; lastKnownFileType = "compiled.mach-o.dylib"; name = libxml2.dylib; path = usr/lib/libxml2.dylib; sourceTree = SDKROOT; };
		04D686C71AB28FE40009B44A /* UIImage+WMFFocalImageDrawing.h */ = {isa = PBXFileReference; fileEncoding = 4; lastKnownFileType = sourcecode.c.h; path = "UIImage+WMFFocalImageDrawing.h"; sourceTree = "<group>"; };
		04D686C81AB28FE40009B44A /* UIImage+WMFFocalImageDrawing.m */ = {isa = PBXFileReference; fileEncoding = 4; lastKnownFileType = sourcecode.c.objc; path = "UIImage+WMFFocalImageDrawing.m"; sourceTree = "<group>"; };
		04D686E81AB2949C0009B44A /* MenuButton.h */ = {isa = PBXFileReference; fileEncoding = 4; lastKnownFileType = sourcecode.c.h; path = MenuButton.h; sourceTree = "<group>"; };
		04D686E91AB2949C0009B44A /* MenuButton.m */ = {isa = PBXFileReference; fileEncoding = 4; lastKnownFileType = sourcecode.c.objc; path = MenuButton.m; sourceTree = "<group>"; };
		04D686EA1AB2949C0009B44A /* MenuLabel.h */ = {isa = PBXFileReference; fileEncoding = 4; lastKnownFileType = sourcecode.c.h; path = MenuLabel.h; sourceTree = "<group>"; };
		04D686EB1AB2949C0009B44A /* MenuLabel.m */ = {isa = PBXFileReference; fileEncoding = 4; lastKnownFileType = sourcecode.c.objc; path = MenuLabel.m; sourceTree = "<group>"; };
		04D686EC1AB2949C0009B44A /* PaddedLabel.h */ = {isa = PBXFileReference; fileEncoding = 4; lastKnownFileType = sourcecode.c.h; path = PaddedLabel.h; sourceTree = "<group>"; };
		04D686ED1AB2949C0009B44A /* PaddedLabel.m */ = {isa = PBXFileReference; fileEncoding = 4; lastKnownFileType = sourcecode.c.objc; path = PaddedLabel.m; sourceTree = "<group>"; };
		04D686EE1AB2949C0009B44A /* TabularScrollView.h */ = {isa = PBXFileReference; fileEncoding = 4; lastKnownFileType = sourcecode.c.h; path = TabularScrollView.h; sourceTree = "<group>"; };
		04D686EF1AB2949C0009B44A /* TabularScrollView.m */ = {isa = PBXFileReference; fileEncoding = 4; lastKnownFileType = sourcecode.c.objc; path = TabularScrollView.m; sourceTree = "<group>"; };
		04D686F01AB2949C0009B44A /* WikiGlyphButton.h */ = {isa = PBXFileReference; fileEncoding = 4; lastKnownFileType = sourcecode.c.h; path = WikiGlyphButton.h; sourceTree = "<group>"; };
		04D686F11AB2949C0009B44A /* WikiGlyphButton.m */ = {isa = PBXFileReference; fileEncoding = 4; lastKnownFileType = sourcecode.c.objc; path = WikiGlyphButton.m; sourceTree = "<group>"; };
		04D686F21AB2949C0009B44A /* WikiGlyphLabel.h */ = {isa = PBXFileReference; fileEncoding = 4; lastKnownFileType = sourcecode.c.h; path = WikiGlyphLabel.h; sourceTree = "<group>"; };
		04D686F31AB2949C0009B44A /* WikiGlyphLabel.m */ = {isa = PBXFileReference; fileEncoding = 4; lastKnownFileType = sourcecode.c.objc; path = WikiGlyphLabel.m; sourceTree = "<group>"; };
		04DA876F1B2FF5B200C948F8 /* WMFSettingsViewController.storyboard */ = {isa = PBXFileReference; fileEncoding = 4; lastKnownFileType = file.storyboard; path = WMFSettingsViewController.storyboard; sourceTree = "<group>"; };
		04DA87741B30A03600C948F8 /* LoginViewController.storyboard */ = {isa = PBXFileReference; fileEncoding = 4; lastKnownFileType = file.storyboard; path = LoginViewController.storyboard; sourceTree = "<group>"; };
		04DA87761B30A9D600C948F8 /* AccountCreationViewController.storyboard */ = {isa = PBXFileReference; fileEncoding = 4; lastKnownFileType = file.storyboard; path = AccountCreationViewController.storyboard; sourceTree = "<group>"; };
		04DA87781B30B99300C948F8 /* CaptchaViewController.storyboard */ = {isa = PBXFileReference; fileEncoding = 4; lastKnownFileType = file.storyboard; path = CaptchaViewController.storyboard; sourceTree = "<group>"; };
		04DA877C1B30D29800C948F8 /* SavedPagesViewController.storyboard */ = {isa = PBXFileReference; fileEncoding = 4; lastKnownFileType = file.storyboard; path = SavedPagesViewController.storyboard; sourceTree = "<group>"; };
		04DA87801B30E0C600C948F8 /* HistoryViewController.storyboard */ = {isa = PBXFileReference; fileEncoding = 4; lastKnownFileType = file.storyboard; path = HistoryViewController.storyboard; sourceTree = "<group>"; };
		04DB0BE818BD37F900B4BCF3 /* UIScrollView+ScrollSubviewToLocation.h */ = {isa = PBXFileReference; fileEncoding = 4; lastKnownFileType = sourcecode.c.h; path = "UIScrollView+ScrollSubviewToLocation.h"; sourceTree = "<group>"; };
		04DB0BE918BD37F900B4BCF3 /* UIScrollView+ScrollSubviewToLocation.m */ = {isa = PBXFileReference; fileEncoding = 4; lastKnownFileType = sourcecode.c.objc; path = "UIScrollView+ScrollSubviewToLocation.m"; sourceTree = "<group>"; };
		04DD89AF18BFE63A00DD5DAD /* PreviewAndSaveViewController.h */ = {isa = PBXFileReference; fileEncoding = 4; lastKnownFileType = sourcecode.c.h; path = PreviewAndSaveViewController.h; sourceTree = "<group>"; };
		04DD89B018BFE63A00DD5DAD /* PreviewAndSaveViewController.m */ = {isa = PBXFileReference; fileEncoding = 4; lastKnownFileType = sourcecode.c.objc; lineEnding = 0; path = PreviewAndSaveViewController.m; sourceTree = "<group>"; xcLanguageSpecificationIdentifier = xcode.lang.objc; };
		04E9A78218F73C7200F7ECF7 /* www */ = {isa = PBXFileReference; lastKnownFileType = folder; path = www; sourceTree = "<group>"; };
		04EDEE281A215DBC00798076 /* UITableView+DynamicCellHeight.h */ = {isa = PBXFileReference; fileEncoding = 4; lastKnownFileType = sourcecode.c.h; path = "UITableView+DynamicCellHeight.h"; sourceTree = "<group>"; };
		04EDEE291A215DBC00798076 /* UITableView+DynamicCellHeight.m */ = {isa = PBXFileReference; fileEncoding = 4; lastKnownFileType = sourcecode.c.objc; path = "UITableView+DynamicCellHeight.m"; sourceTree = "<group>"; };
		04EDEE2F1A21CB4100798076 /* UIScreen+Extras.h */ = {isa = PBXFileReference; fileEncoding = 4; lastKnownFileType = sourcecode.c.h; path = "UIScreen+Extras.h"; sourceTree = "<group>"; };
		04EDEE301A21CB4100798076 /* UIScreen+Extras.m */ = {isa = PBXFileReference; fileEncoding = 4; lastKnownFileType = sourcecode.c.objc; path = "UIScreen+Extras.m"; sourceTree = "<group>"; };
		04F0E2E8186EDC1A00468738 /* UIWebView+ElementLocation.h */ = {isa = PBXFileReference; fileEncoding = 4; lastKnownFileType = sourcecode.c.h; path = "UIWebView+ElementLocation.h"; sourceTree = "<group>"; };
		04F0E2E9186EDC1A00468738 /* UIWebView+ElementLocation.m */ = {isa = PBXFileReference; fileEncoding = 4; lastKnownFileType = sourcecode.c.objc; path = "UIWebView+ElementLocation.m"; sourceTree = "<group>"; };
		04F122691ACB822D002FC3B5 /* NSString+FormattedAttributedStringTests.m */ = {isa = PBXFileReference; fileEncoding = 4; lastKnownFileType = sourcecode.c.objc; path = "NSString+FormattedAttributedStringTests.m"; sourceTree = "<group>"; };
		04F27B6E18FE0F2E00EDD838 /* PageHistoryResultCell.h */ = {isa = PBXFileReference; fileEncoding = 4; lastKnownFileType = sourcecode.c.h; path = PageHistoryResultCell.h; sourceTree = "<group>"; };
		04F27B6F18FE0F2E00EDD838 /* PageHistoryResultCell.m */ = {isa = PBXFileReference; fileEncoding = 4; lastKnownFileType = sourcecode.c.objc; lineEnding = 0; path = PageHistoryResultCell.m; sourceTree = "<group>"; xcLanguageSpecificationIdentifier = xcode.lang.objc; };
		04F27B7018FE0F2E00EDD838 /* PageHistoryResultPrototypeView.xib */ = {isa = PBXFileReference; fileEncoding = 4; lastKnownFileType = file.xib; path = PageHistoryResultPrototypeView.xib; sourceTree = "<group>"; };
		04F27B7318FE0F2E00EDD838 /* PageHistoryViewController.h */ = {isa = PBXFileReference; fileEncoding = 4; lastKnownFileType = sourcecode.c.h; path = PageHistoryViewController.h; sourceTree = "<group>"; };
		04F27B7418FE0F2E00EDD838 /* PageHistoryViewController.m */ = {isa = PBXFileReference; fileEncoding = 4; lastKnownFileType = sourcecode.c.objc; lineEnding = 0; path = PageHistoryViewController.m; sourceTree = "<group>"; xcLanguageSpecificationIdentifier = xcode.lang.objc; };
		08D631F51A69B1AB00D87AD0 /* WMFImageGalleryViewController.h */ = {isa = PBXFileReference; fileEncoding = 4; lastKnownFileType = sourcecode.c.h; name = WMFImageGalleryViewController.h; path = "Image Gallery/WMFImageGalleryViewController.h"; sourceTree = "<group>"; };
		08D631F61A69B1AB00D87AD0 /* WMFImageGalleryViewController.m */ = {isa = PBXFileReference; fileEncoding = 4; lastKnownFileType = sourcecode.c.objc; name = WMFImageGalleryViewController.m; path = "Image Gallery/WMFImageGalleryViewController.m"; sourceTree = "<group>"; };
		08D631F81A69B8CD00D87AD0 /* WMFImageGalleryCollectionViewCell.h */ = {isa = PBXFileReference; fileEncoding = 4; lastKnownFileType = sourcecode.c.h; name = WMFImageGalleryCollectionViewCell.h; path = "Image Gallery/WMFImageGalleryCollectionViewCell.h"; sourceTree = "<group>"; };
		08D631F91A69B8CD00D87AD0 /* WMFImageGalleryCollectionViewCell.m */ = {isa = PBXFileReference; fileEncoding = 4; lastKnownFileType = sourcecode.c.objc; name = WMFImageGalleryCollectionViewCell.m; path = "Image Gallery/WMFImageGalleryCollectionViewCell.m"; sourceTree = "<group>"; };
		08F646F7D0488CE3C6D6A763 /* Pods.beta.xcconfig */ = {isa = PBXFileReference; includeInIndex = 1; lastKnownFileType = text.xcconfig; name = Pods.beta.xcconfig; path = "Pods/Target Support Files/Pods/Pods.beta.xcconfig"; sourceTree = "<group>"; };
		0E03E28F1B8430FE00C1FBD7 /* WMFNearbySectionController.h */ = {isa = PBXFileReference; fileEncoding = 4; lastKnownFileType = sourcecode.c.h; path = WMFNearbySectionController.h; sourceTree = "<group>"; };
		0E03E2901B8430FE00C1FBD7 /* WMFNearbySectionController.m */ = {isa = PBXFileReference; fileEncoding = 4; lastKnownFileType = sourcecode.c.objc; path = WMFNearbySectionController.m; sourceTree = "<group>"; };
		0E03E2921B84392100C1FBD7 /* WMFHomeSectionController.h */ = {isa = PBXFileReference; fileEncoding = 4; lastKnownFileType = sourcecode.c.h; path = WMFHomeSectionController.h; sourceTree = "<group>"; };
		0E03E2971B845F2F00C1FBD7 /* SSSectionedDataSource+WMFSectionConvenience.h */ = {isa = PBXFileReference; fileEncoding = 4; lastKnownFileType = sourcecode.c.h; path = "SSSectionedDataSource+WMFSectionConvenience.h"; sourceTree = "<group>"; };
		0E03E2981B845F2F00C1FBD7 /* SSSectionedDataSource+WMFSectionConvenience.m */ = {isa = PBXFileReference; fileEncoding = 4; lastKnownFileType = sourcecode.c.objc; path = "SSSectionedDataSource+WMFSectionConvenience.m"; sourceTree = "<group>"; };
		0E03E29A1B84E88A00C1FBD7 /* WMFCompassView.h */ = {isa = PBXFileReference; fileEncoding = 4; lastKnownFileType = sourcecode.c.h; path = WMFCompassView.h; sourceTree = "<group>"; };
		0E03E29B1B84E88A00C1FBD7 /* WMFCompassView.m */ = {isa = PBXFileReference; fileEncoding = 4; lastKnownFileType = sourcecode.c.objc; path = WMFCompassView.m; sourceTree = "<group>"; };
		0E03E2A61B8574F800C1FBD7 /* WMFHomeSectionHeader.xib */ = {isa = PBXFileReference; fileEncoding = 4; lastKnownFileType = file.xib; path = WMFHomeSectionHeader.xib; sourceTree = "<group>"; };
		0E03E2A81B85750C00C1FBD7 /* WMFHomeSectionFooter.xib */ = {isa = PBXFileReference; fileEncoding = 4; lastKnownFileType = file.xib; path = WMFHomeSectionFooter.xib; sourceTree = "<group>"; };
		0E0A13121BB9E731003CF23F /* WMFFaceDetectionCache.h */ = {isa = PBXFileReference; fileEncoding = 4; lastKnownFileType = sourcecode.c.h; path = WMFFaceDetectionCache.h; sourceTree = "<group>"; };
		0E0A13131BB9E731003CF23F /* WMFFaceDetectionCache.m */ = {isa = PBXFileReference; fileEncoding = 4; lastKnownFileType = sourcecode.c.objc; path = WMFFaceDetectionCache.m; sourceTree = "<group>"; };
		0E1B04971BC56E6100506F7D /* NSUserDefaults+WMFExtensions.swift */ = {isa = PBXFileReference; fileEncoding = 4; lastKnownFileType = sourcecode.swift; name = "NSUserDefaults+WMFExtensions.swift"; path = "../NSUserDefaults+WMFExtensions.swift"; sourceTree = "<group>"; };
		0E1B04991BC59BDA00506F7D /* WMFContinueReadingSectionController.h */ = {isa = PBXFileReference; fileEncoding = 4; lastKnownFileType = sourcecode.c.h; path = WMFContinueReadingSectionController.h; sourceTree = "<group>"; };
		0E1B049A1BC59BDA00506F7D /* WMFContinueReadingSectionController.m */ = {isa = PBXFileReference; fileEncoding = 4; lastKnownFileType = sourcecode.c.objc; path = WMFContinueReadingSectionController.m; sourceTree = "<group>"; };
		0E1CAF9C1BEA9A7F0008DB63 /* WMFArticleFooterViewHeader.xib */ = {isa = PBXFileReference; fileEncoding = 4; lastKnownFileType = file.xib; path = WMFArticleFooterViewHeader.xib; sourceTree = "<group>"; };
		0E2143041BBF178500609E5D /* WMFTableOfContentsPresentationController.swift */ = {isa = PBXFileReference; fileEncoding = 4; lastKnownFileType = sourcecode.swift; path = WMFTableOfContentsPresentationController.swift; sourceTree = "<group>"; };
		0E2143061BBF187300609E5D /* WMFTableOfContentsAnimator.swift */ = {isa = PBXFileReference; fileEncoding = 4; lastKnownFileType = sourcecode.swift; path = WMFTableOfContentsAnimator.swift; sourceTree = "<group>"; };
		0E2690F71B86A9DB009B8605 /* WMFRelatedSectionController.h */ = {isa = PBXFileReference; fileEncoding = 4; lastKnownFileType = sourcecode.c.h; path = WMFRelatedSectionController.h; sourceTree = "<group>"; };
		0E2690F81B86A9DB009B8605 /* WMFRelatedSectionController.m */ = {isa = PBXFileReference; fileEncoding = 4; lastKnownFileType = sourcecode.c.objc; path = WMFRelatedSectionController.m; sourceTree = "<group>"; };
		0E2690FA1B86AB9D009B8605 /* WMFRelatedSearchFetcher.h */ = {isa = PBXFileReference; fileEncoding = 4; lastKnownFileType = sourcecode.c.h; path = WMFRelatedSearchFetcher.h; sourceTree = "<group>"; };
		0E2690FB1B86AB9D009B8605 /* WMFRelatedSearchFetcher.m */ = {isa = PBXFileReference; fileEncoding = 4; lastKnownFileType = sourcecode.c.objc; path = WMFRelatedSearchFetcher.m; sourceTree = "<group>"; };
		0E2690FD1B86B002009B8605 /* WMFRelatedSearchResults.h */ = {isa = PBXFileReference; fileEncoding = 4; lastKnownFileType = sourcecode.c.h; path = WMFRelatedSearchResults.h; sourceTree = "<group>"; };
		0E2690FE1B86B002009B8605 /* WMFRelatedSearchResults.m */ = {isa = PBXFileReference; fileEncoding = 4; lastKnownFileType = sourcecode.c.objc; path = WMFRelatedSearchResults.m; sourceTree = "<group>"; };
		0E2B06F41B2CE45800EA2F53 /* WMFSavedPagesDataSource.h */ = {isa = PBXFileReference; fileEncoding = 4; lastKnownFileType = sourcecode.c.h; path = WMFSavedPagesDataSource.h; sourceTree = "<group>"; };
		0E2B06F51B2CE45800EA2F53 /* WMFSavedPagesDataSource.m */ = {isa = PBXFileReference; fileEncoding = 4; lastKnownFileType = sourcecode.c.objc; path = WMFSavedPagesDataSource.m; sourceTree = "<group>"; };
		0E34AC551B45DC9500475A1A /* WMFArticleFetcher.h */ = {isa = PBXFileReference; fileEncoding = 4; lastKnownFileType = sourcecode.c.h; path = WMFArticleFetcher.h; sourceTree = "<group>"; };
		0E34AC561B45DC9500475A1A /* WMFArticleFetcher.m */ = {isa = PBXFileReference; fileEncoding = 4; lastKnownFileType = sourcecode.c.objc; path = WMFArticleFetcher.m; sourceTree = "<group>"; };
		0E366B381B2F33BC00ABFB86 /* WMFSearchResults.h */ = {isa = PBXFileReference; fileEncoding = 4; lastKnownFileType = sourcecode.c.h; path = WMFSearchResults.h; sourceTree = "<group>"; };
		0E366B391B2F33BC00ABFB86 /* WMFSearchResults.m */ = {isa = PBXFileReference; fileEncoding = 4; lastKnownFileType = sourcecode.c.objc; path = WMFSearchResults.m; sourceTree = "<group>"; };
		0E366B3D1B2F5C4500ABFB86 /* WMFSearchFetcher.h */ = {isa = PBXFileReference; fileEncoding = 4; lastKnownFileType = sourcecode.c.h; path = WMFSearchFetcher.h; sourceTree = "<group>"; };
		0E366B3E1B2F5C4500ABFB86 /* WMFSearchFetcher.m */ = {isa = PBXFileReference; fileEncoding = 4; lastKnownFileType = sourcecode.c.objc; path = WMFSearchFetcher.m; sourceTree = "<group>"; };
		0E366B491B308A2600ABFB86 /* UIStoryboard+WMFExtensions.h */ = {isa = PBXFileReference; fileEncoding = 4; lastKnownFileType = sourcecode.c.h; path = "UIStoryboard+WMFExtensions.h"; sourceTree = "<group>"; };
		0E366B4A1B308A2600ABFB86 /* UIStoryboard+WMFExtensions.m */ = {isa = PBXFileReference; fileEncoding = 4; lastKnownFileType = sourcecode.c.objc; path = "UIStoryboard+WMFExtensions.m"; sourceTree = "<group>"; };
		0E36C2281AE0B5BD00C58CFF /* SourceIcons.xcassets */ = {isa = PBXFileReference; lastKnownFileType = folder.assetcatalog; name = SourceIcons.xcassets; path = Wikipedia/SourceIcons.xcassets; sourceTree = "<group>"; };
		0E43C3191B87830200C58861 /* MWKSearchResult.h */ = {isa = PBXFileReference; fileEncoding = 4; lastKnownFileType = sourcecode.c.h; path = MWKSearchResult.h; sourceTree = "<group>"; };
		0E43C31A1B87830200C58861 /* MWKSearchResult.m */ = {isa = PBXFileReference; fileEncoding = 4; lastKnownFileType = sourcecode.c.objc; path = MWKSearchResult.m; sourceTree = "<group>"; };
		0E43C31C1B87851600C58861 /* WMFSearchResponseSerializer.h */ = {isa = PBXFileReference; lastKnownFileType = sourcecode.c.h; path = WMFSearchResponseSerializer.h; sourceTree = "<group>"; };
		0E43C31D1B87852C00C58861 /* WMFSearchResponseSerializer.m */ = {isa = PBXFileReference; fileEncoding = 4; lastKnownFileType = sourcecode.c.objc; path = WMFSearchResponseSerializer.m; sourceTree = "<group>"; };
		0E4500B31B979F7000A33B55 /* WMFHomeSectionSchema.h */ = {isa = PBXFileReference; fileEncoding = 4; lastKnownFileType = sourcecode.c.h; path = WMFHomeSectionSchema.h; sourceTree = "<group>"; };
		0E4500B41B979F7000A33B55 /* WMFHomeSectionSchema.m */ = {isa = PBXFileReference; fileEncoding = 4; lastKnownFileType = sourcecode.c.objc; path = WMFHomeSectionSchema.m; sourceTree = "<group>"; };
		0E4500B61B97A26400A33B55 /* WMFHomeSection.h */ = {isa = PBXFileReference; fileEncoding = 4; lastKnownFileType = sourcecode.c.h; path = WMFHomeSection.h; sourceTree = "<group>"; };
		0E4500B71B97A26400A33B55 /* WMFHomeSection.m */ = {isa = PBXFileReference; fileEncoding = 4; lastKnownFileType = sourcecode.c.objc; path = WMFHomeSection.m; sourceTree = "<group>"; };
		0E466E531B42D9DD00E91992 /* WMFScrollViewTopPanGestureRecognizer.h */ = {isa = PBXFileReference; fileEncoding = 4; lastKnownFileType = sourcecode.c.h; path = WMFScrollViewTopPanGestureRecognizer.h; sourceTree = "<group>"; };
		0E466E541B42D9DD00E91992 /* WMFScrollViewTopPanGestureRecognizer.m */ = {isa = PBXFileReference; fileEncoding = 4; lastKnownFileType = sourcecode.c.objc; path = WMFScrollViewTopPanGestureRecognizer.m; sourceTree = "<group>"; };
		0E4D1CF71BBD7F49009BEB64 /* WMFTableOfContentsViewController.swift */ = {isa = PBXFileReference; fileEncoding = 4; lastKnownFileType = sourcecode.swift; path = WMFTableOfContentsViewController.swift; sourceTree = "<group>"; };
		0E4D1CF91BBD8A83009BEB64 /* WMFTableOfContentsCell.xib */ = {isa = PBXFileReference; fileEncoding = 4; lastKnownFileType = file.xib; path = WMFTableOfContentsCell.xib; sourceTree = "<group>"; };
		0E4D1CFE1BBDC857009BEB64 /* WMFTableOfContentsCell.swift */ = {isa = PBXFileReference; fileEncoding = 4; lastKnownFileType = sourcecode.swift; path = WMFTableOfContentsCell.swift; sourceTree = "<group>"; };
		0E5CF4C71BF28EE100DD7767 /* WMFArticlePreviewTableViewCell.h */ = {isa = PBXFileReference; fileEncoding = 4; lastKnownFileType = sourcecode.c.h; path = WMFArticlePreviewTableViewCell.h; sourceTree = "<group>"; };
		0E5CF4C81BF28EE100DD7767 /* WMFArticlePreviewTableViewCell.m */ = {isa = PBXFileReference; fileEncoding = 4; lastKnownFileType = sourcecode.c.objc; path = WMFArticlePreviewTableViewCell.m; sourceTree = "<group>"; };
		0E5CF4C91BF28EE100DD7767 /* WMFArticlePreviewTableViewCell.xib */ = {isa = PBXFileReference; fileEncoding = 4; lastKnownFileType = file.xib; path = WMFArticlePreviewTableViewCell.xib; sourceTree = "<group>"; };
		0E5F285E1B6719AF008885A2 /* MWKArticlePreview.h */ = {isa = PBXFileReference; fileEncoding = 4; lastKnownFileType = sourcecode.c.h; path = MWKArticlePreview.h; sourceTree = "<group>"; };
		0E5F285F1B6719AF008885A2 /* MWKArticlePreview.m */ = {isa = PBXFileReference; fileEncoding = 4; lastKnownFileType = sourcecode.c.objc; path = MWKArticlePreview.m; sourceTree = "<group>"; };
		0E66B9251BDFFA3700B61F69 /* WMFTitleInsetRespectingButton.h */ = {isa = PBXFileReference; fileEncoding = 4; lastKnownFileType = sourcecode.c.h; path = WMFTitleInsetRespectingButton.h; sourceTree = "<group>"; };
		0E66B9261BDFFA3700B61F69 /* WMFTitleInsetRespectingButton.m */ = {isa = PBXFileReference; fileEncoding = 4; lastKnownFileType = sourcecode.c.objc; path = WMFTitleInsetRespectingButton.m; sourceTree = "<group>"; };
		0E66B9281BE0145E00B61F69 /* WMFSearchDataSource.h */ = {isa = PBXFileReference; fileEncoding = 4; lastKnownFileType = sourcecode.c.h; path = WMFSearchDataSource.h; sourceTree = "<group>"; };
		0E66B9291BE0145E00B61F69 /* WMFSearchDataSource.m */ = {isa = PBXFileReference; fileEncoding = 4; lastKnownFileType = sourcecode.c.objc; path = WMFSearchDataSource.m; sourceTree = "<group>"; };
		0E6FAFB31B7D5740000E5A46 /* WMFHomeViewController.h */ = {isa = PBXFileReference; fileEncoding = 4; lastKnownFileType = sourcecode.c.h; path = WMFHomeViewController.h; sourceTree = "<group>"; };
		0E6FAFB41B7D5740000E5A46 /* WMFHomeViewController.m */ = {isa = PBXFileReference; fileEncoding = 4; lastKnownFileType = sourcecode.c.objc; path = WMFHomeViewController.m; sourceTree = "<group>"; };
		0E74DC831BEBC0A100A8A005 /* WMFIntrinsicSizeTableView.h */ = {isa = PBXFileReference; fileEncoding = 4; lastKnownFileType = sourcecode.c.h; path = WMFIntrinsicSizeTableView.h; sourceTree = "<group>"; };
		0E74DC841BEBC0A100A8A005 /* WMFIntrinsicSizeTableView.m */ = {isa = PBXFileReference; fileEncoding = 4; lastKnownFileType = sourcecode.c.objc; path = WMFIntrinsicSizeTableView.m; sourceTree = "<group>"; };
		0E74DC861BEBC13800A8A005 /* WMFIntrinsicSizeCollectionView.h */ = {isa = PBXFileReference; fileEncoding = 4; lastKnownFileType = sourcecode.c.h; path = WMFIntrinsicSizeCollectionView.h; sourceTree = "<group>"; };
		0E74DC871BEBC13800A8A005 /* WMFIntrinsicSizeCollectionView.m */ = {isa = PBXFileReference; fileEncoding = 4; lastKnownFileType = sourcecode.c.objc; path = WMFIntrinsicSizeCollectionView.m; sourceTree = "<group>"; };
		0E74DC8A1BEBDC7600A8A005 /* WMFArticleFooterView.swift */ = {isa = PBXFileReference; fileEncoding = 4; lastKnownFileType = sourcecode.swift; path = WMFArticleFooterView.swift; sourceTree = "<group>"; };
		0E74DC8C1BEBDC8800A8A005 /* WMFArticleFooterViewHeader.swift */ = {isa = PBXFileReference; fileEncoding = 4; lastKnownFileType = sourcecode.swift; path = WMFArticleFooterViewHeader.swift; sourceTree = "<group>"; };
		0E74DC8E1BEBDCB900A8A005 /* WMFArticleFooterView.xib */ = {isa = PBXFileReference; fileEncoding = 4; lastKnownFileType = file.xib; path = WMFArticleFooterView.xib; sourceTree = "<group>"; };
		0E74DC901BEBE15600A8A005 /* WMFLocalization.h */ = {isa = PBXFileReference; fileEncoding = 4; lastKnownFileType = sourcecode.c.h; path = WMFLocalization.h; sourceTree = "<group>"; };
		0E74DC911BEBE15600A8A005 /* WMFLocalization.m */ = {isa = PBXFileReference; fileEncoding = 4; lastKnownFileType = sourcecode.c.objc; path = WMFLocalization.m; sourceTree = "<group>"; };
		0E76D19E1BE3D8B300937DC3 /* MWKSearchRedirectMapping.h */ = {isa = PBXFileReference; fileEncoding = 4; lastKnownFileType = sourcecode.c.h; path = MWKSearchRedirectMapping.h; sourceTree = "<group>"; };
		0E76D19F1BE3D8B300937DC3 /* MWKSearchRedirectMapping.m */ = {isa = PBXFileReference; fileEncoding = 4; lastKnownFileType = sourcecode.c.objc; path = MWKSearchRedirectMapping.m; sourceTree = "<group>"; };
		0E76D1A11BE7C5A100937DC3 /* WMFMainPageSectionController.h */ = {isa = PBXFileReference; fileEncoding = 4; lastKnownFileType = sourcecode.c.h; path = WMFMainPageSectionController.h; sourceTree = "<group>"; };
		0E76D1A21BE7C5A100937DC3 /* WMFMainPageSectionController.m */ = {isa = PBXFileReference; fileEncoding = 4; lastKnownFileType = sourcecode.c.objc; path = WMFMainPageSectionController.m; sourceTree = "<group>"; };
		0E76D1A41BE7CA4A00937DC3 /* AFHTTPRequestOperationManager+WMFDesktopRetry.h */ = {isa = PBXFileReference; fileEncoding = 4; lastKnownFileType = sourcecode.c.h; path = "AFHTTPRequestOperationManager+WMFDesktopRetry.h"; sourceTree = "<group>"; };
		0E76D1A51BE7CA4A00937DC3 /* AFHTTPRequestOperationManager+WMFDesktopRetry.m */ = {isa = PBXFileReference; fileEncoding = 4; lastKnownFileType = sourcecode.c.objc; path = "AFHTTPRequestOperationManager+WMFDesktopRetry.m"; sourceTree = "<group>"; };
		0E7C6D4C1B3106A800F1F985 /* WMFTitleListDataSource.h */ = {isa = PBXFileReference; lastKnownFileType = sourcecode.c.h; path = WMFTitleListDataSource.h; sourceTree = "<group>"; };
		0E7E602A1B7CFA1E00ED1C69 /* WMFAnalyticsLogging.h */ = {isa = PBXFileReference; fileEncoding = 4; lastKnownFileType = sourcecode.c.h; path = WMFAnalyticsLogging.h; sourceTree = "<group>"; };
		0E7E602B1B7CFA9500ED1C69 /* MWKTitle+WMFAnalyticsLogging.h */ = {isa = PBXFileReference; fileEncoding = 4; lastKnownFileType = sourcecode.c.h; path = "MWKTitle+WMFAnalyticsLogging.h"; sourceTree = "<group>"; };
		0E7E602C1B7CFA9500ED1C69 /* MWKTitle+WMFAnalyticsLogging.m */ = {isa = PBXFileReference; fileEncoding = 4; lastKnownFileType = sourcecode.c.objc; path = "MWKTitle+WMFAnalyticsLogging.m"; sourceTree = "<group>"; };
		0E7E602F1B7CFAB900ED1C69 /* MWKArticle+WMFAnalyticsLogging.h */ = {isa = PBXFileReference; fileEncoding = 4; lastKnownFileType = sourcecode.c.h; path = "MWKArticle+WMFAnalyticsLogging.h"; sourceTree = "<group>"; };
		0E7E60301B7CFAB900ED1C69 /* MWKArticle+WMFAnalyticsLogging.m */ = {isa = PBXFileReference; fileEncoding = 4; lastKnownFileType = sourcecode.c.objc; path = "MWKArticle+WMFAnalyticsLogging.m"; sourceTree = "<group>"; };
		0E7E60321B7CFB1400ED1C69 /* MWKSite+WMFAnalyticsLogging.h */ = {isa = PBXFileReference; fileEncoding = 4; lastKnownFileType = sourcecode.c.h; path = "MWKSite+WMFAnalyticsLogging.h"; sourceTree = "<group>"; };
		0E7E60331B7CFB1400ED1C69 /* MWKSite+WMFAnalyticsLogging.m */ = {isa = PBXFileReference; fileEncoding = 4; lastKnownFileType = sourcecode.c.objc; path = "MWKSite+WMFAnalyticsLogging.m"; sourceTree = "<group>"; };
		0E869F101B56B83F002604C3 /* MWKList.h */ = {isa = PBXFileReference; fileEncoding = 4; lastKnownFileType = sourcecode.c.h; path = MWKList.h; sourceTree = "<group>"; };
		0E869F111B56B83F002604C3 /* MWKList.m */ = {isa = PBXFileReference; fileEncoding = 4; lastKnownFileType = sourcecode.c.objc; path = MWKList.m; sourceTree = "<group>"; };
		0E869F131B58228D002604C3 /* MWKListInsertionTests.m */ = {isa = PBXFileReference; fileEncoding = 4; lastKnownFileType = sourcecode.c.objc; path = MWKListInsertionTests.m; sourceTree = "<group>"; };
		0E869F491B5FDD24002604C3 /* WMFHamburgerMenuFunnel.h */ = {isa = PBXFileReference; fileEncoding = 4; lastKnownFileType = sourcecode.c.h; name = WMFHamburgerMenuFunnel.h; path = EventLogging/WMFHamburgerMenuFunnel.h; sourceTree = "<group>"; };
		0E869F4A1B5FDD24002604C3 /* WMFHamburgerMenuFunnel.m */ = {isa = PBXFileReference; fileEncoding = 4; lastKnownFileType = sourcecode.c.objc; name = WMFHamburgerMenuFunnel.m; path = EventLogging/WMFHamburgerMenuFunnel.m; sourceTree = "<group>"; };
		0E8726591B8CC9E7008EA2AC /* UIView+WMFShadow.h */ = {isa = PBXFileReference; fileEncoding = 4; lastKnownFileType = sourcecode.c.h; path = "UIView+WMFShadow.h"; sourceTree = "<group>"; };
		0E87265A1B8CC9E7008EA2AC /* UIView+WMFShadow.m */ = {isa = PBXFileReference; fileEncoding = 4; lastKnownFileType = sourcecode.c.objc; path = "UIView+WMFShadow.m"; sourceTree = "<group>"; };
		0E88F9211B4ED2AB00205C99 /* WMFBlockDefinitions.h */ = {isa = PBXFileReference; lastKnownFileType = sourcecode.c.h; name = WMFBlockDefinitions.h; path = "UI-V5/WMFBlockDefinitions.h"; sourceTree = "<group>"; };
		0E9008E61B715E2E001A600A /* WMFCollectionViewExtensionTests.m */ = {isa = PBXFileReference; fileEncoding = 4; lastKnownFileType = sourcecode.c.objc; path = WMFCollectionViewExtensionTests.m; sourceTree = "<group>"; };
		0E94AFE91B209721000BC5EA /* iPhone_Root.storyboard */ = {isa = PBXFileReference; fileEncoding = 4; lastKnownFileType = file.storyboard; path = iPhone_Root.storyboard; sourceTree = "<group>"; };
		0E94AFEB1B20976A000BC5EA /* WMFAppViewController.h */ = {isa = PBXFileReference; fileEncoding = 4; lastKnownFileType = sourcecode.c.h; path = WMFAppViewController.h; sourceTree = "<group>"; };
		0E94AFEC1B20976A000BC5EA /* WMFAppViewController.m */ = {isa = PBXFileReference; fileEncoding = 4; lastKnownFileType = sourcecode.c.objc; path = WMFAppViewController.m; sourceTree = "<group>"; };
		0E94AFF11B209857000BC5EA /* WMFSearchViewController.h */ = {isa = PBXFileReference; fileEncoding = 4; lastKnownFileType = sourcecode.c.h; path = WMFSearchViewController.h; sourceTree = "<group>"; };
		0E94AFF21B209857000BC5EA /* WMFSearchViewController.m */ = {isa = PBXFileReference; fileEncoding = 4; lastKnownFileType = sourcecode.c.objc; path = WMFSearchViewController.m; sourceTree = "<group>"; };
		0E94AFF91B20A22C000BC5EA /* WMFStyleManager.h */ = {isa = PBXFileReference; fileEncoding = 4; lastKnownFileType = sourcecode.c.h; path = WMFStyleManager.h; sourceTree = "<group>"; };
		0E94AFFA1B20A22C000BC5EA /* WMFStyleManager.m */ = {isa = PBXFileReference; fileEncoding = 4; lastKnownFileType = sourcecode.c.objc; path = WMFStyleManager.m; sourceTree = "<group>"; };
		0EA179171BD7E46F004FF529 /* WMFAsyncBlockOperation.h */ = {isa = PBXFileReference; fileEncoding = 4; lastKnownFileType = sourcecode.c.h; path = WMFAsyncBlockOperation.h; sourceTree = "<group>"; };
		0EA179181BD7E46F004FF529 /* WMFAsyncBlockOperation.m */ = {isa = PBXFileReference; fileEncoding = 4; lastKnownFileType = sourcecode.c.objc; path = WMFAsyncBlockOperation.m; sourceTree = "<group>"; };
		0EA1791A1BD95908004FF529 /* WMFRandomSectionController.h */ = {isa = PBXFileReference; fileEncoding = 4; lastKnownFileType = sourcecode.c.h; path = WMFRandomSectionController.h; sourceTree = "<group>"; };
		0EA1791B1BD95908004FF529 /* WMFRandomSectionController.m */ = {isa = PBXFileReference; fileEncoding = 4; lastKnownFileType = sourcecode.c.objc; path = WMFRandomSectionController.m; sourceTree = "<group>"; };
		0EA1791E1BD97B6F004FF529 /* WMFRandomArticleFetcher.h */ = {isa = PBXFileReference; fileEncoding = 4; lastKnownFileType = sourcecode.c.h; path = WMFRandomArticleFetcher.h; sourceTree = "<group>"; };
		0EA1791F1BD97B6F004FF529 /* WMFRandomArticleFetcher.m */ = {isa = PBXFileReference; fileEncoding = 4; lastKnownFileType = sourcecode.c.objc; path = WMFRandomArticleFetcher.m; sourceTree = "<group>"; };
		0EA35C481B6BB85100D9CFE6 /* WMFArticleContainerViewController.h */ = {isa = PBXFileReference; fileEncoding = 4; lastKnownFileType = sourcecode.c.h; path = WMFArticleContainerViewController.h; sourceTree = "<group>"; };
		0EA35C491B6BB85100D9CFE6 /* WMFArticleContainerViewController.m */ = {isa = PBXFileReference; fileEncoding = 4; lastKnownFileType = sourcecode.c.objc; path = WMFArticleContainerViewController.m; sourceTree = "<group>"; };
		0EA4402C1AA6281200B09DBA /* NSDateFormatter+WMFExtensions.h */ = {isa = PBXFileReference; fileEncoding = 4; lastKnownFileType = sourcecode.c.h; name = "NSDateFormatter+WMFExtensions.h"; path = "Wikipedia/Categories/NSDateFormatter+WMFExtensions.h"; sourceTree = SOURCE_ROOT; };
		0EA4402D1AA6281200B09DBA /* NSDateFormatter+WMFExtensions.m */ = {isa = PBXFileReference; fileEncoding = 4; lastKnownFileType = sourcecode.c.objc; name = "NSDateFormatter+WMFExtensions.m"; path = "Wikipedia/Categories/NSDateFormatter+WMFExtensions.m"; sourceTree = SOURCE_ROOT; };
		0EAED84C1BE903E2006B01E6 /* WMFTableOfContentsHeader.swift */ = {isa = PBXFileReference; fileEncoding = 4; lastKnownFileType = sourcecode.swift; path = WMFTableOfContentsHeader.swift; sourceTree = "<group>"; };
		0EAED84E1BE903EE006B01E6 /* WMFTableOfContentsHeader.xib */ = {isa = PBXFileReference; fileEncoding = 4; lastKnownFileType = file.xib; path = WMFTableOfContentsHeader.xib; sourceTree = "<group>"; };
		0EAED8511BE9381E006B01E6 /* WMFArticleListTableViewController.h */ = {isa = PBXFileReference; fileEncoding = 4; lastKnownFileType = sourcecode.c.h; path = WMFArticleListTableViewController.h; sourceTree = "<group>"; };
		0EAED8521BE9381E006B01E6 /* WMFArticleListTableViewController.m */ = {isa = PBXFileReference; fileEncoding = 4; lastKnownFileType = sourcecode.c.objc; path = WMFArticleListTableViewController.m; sourceTree = "<group>"; };
		0EAED8581BE951E2006B01E6 /* WMFArticleListTableViewCell.h */ = {isa = PBXFileReference; fileEncoding = 4; lastKnownFileType = sourcecode.c.h; path = WMFArticleListTableViewCell.h; sourceTree = "<group>"; };
		0EAED8591BE951E2006B01E6 /* WMFArticleListTableViewCell.m */ = {isa = PBXFileReference; fileEncoding = 4; lastKnownFileType = sourcecode.c.objc; path = WMFArticleListTableViewCell.m; sourceTree = "<group>"; };
		0EAED85A1BE951E2006B01E6 /* WMFArticleListTableViewCell.xib */ = {isa = PBXFileReference; fileEncoding = 4; lastKnownFileType = file.xib; path = WMFArticleListTableViewCell.xib; sourceTree = "<group>"; };
		0EB101C61B69C8E1001BE1FB /* MWKSectionMetaData.h */ = {isa = PBXFileReference; fileEncoding = 4; lastKnownFileType = sourcecode.c.h; path = MWKSectionMetaData.h; sourceTree = "<group>"; };
		0EB101C71B69C8E1001BE1FB /* MWKSectionMetaData.m */ = {isa = PBXFileReference; fileEncoding = 4; lastKnownFileType = sourcecode.c.objc; path = MWKSectionMetaData.m; sourceTree = "<group>"; };
		0EBB287A1B70350C00D8E1D8 /* UIView+WMFSnapshotting.h */ = {isa = PBXFileReference; fileEncoding = 4; lastKnownFileType = sourcecode.c.h; path = "UIView+WMFSnapshotting.h"; sourceTree = "<group>"; };
		0EBB287B1B70350C00D8E1D8 /* UIView+WMFSnapshotting.m */ = {isa = PBXFileReference; fileEncoding = 4; lastKnownFileType = sourcecode.c.objc; path = "UIView+WMFSnapshotting.m"; sourceTree = "<group>"; };
		0EBC567D1AD442CC00E82CDD /* BITHockeyManager+WMFExtensions.h */ = {isa = PBXFileReference; fileEncoding = 4; lastKnownFileType = sourcecode.c.h; name = "BITHockeyManager+WMFExtensions.h"; path = "Wikipedia/Categories/BITHockeyManager+WMFExtensions.h"; sourceTree = SOURCE_ROOT; };
		0EBC567E1AD442CC00E82CDD /* BITHockeyManager+WMFExtensions.m */ = {isa = PBXFileReference; fileEncoding = 4; lastKnownFileType = sourcecode.c.objc; name = "BITHockeyManager+WMFExtensions.m"; path = "Wikipedia/Categories/BITHockeyManager+WMFExtensions.m"; sourceTree = SOURCE_ROOT; };
		0EC9A7261BCEBC9200A23334 /* WMFDirectoryPaths.h */ = {isa = PBXFileReference; lastKnownFileType = sourcecode.c.h; path = WMFDirectoryPaths.h; sourceTree = "<group>"; };
		0ECC99EE1B67D43500004E47 /* WMFArticleRequestSerializer.m */ = {isa = PBXFileReference; fileEncoding = 4; lastKnownFileType = sourcecode.c.objc; path = WMFArticleRequestSerializer.m; sourceTree = "<group>"; };
		0ECC99F01B67DDB600004E47 /* WMFArticleResponseSerializer.h */ = {isa = PBXFileReference; fileEncoding = 4; lastKnownFileType = sourcecode.c.h; path = WMFArticleResponseSerializer.h; sourceTree = "<group>"; };
		0ECC99F11B67DDB600004E47 /* WMFArticleResponseSerializer.m */ = {isa = PBXFileReference; fileEncoding = 4; lastKnownFileType = sourcecode.c.objc; path = WMFArticleResponseSerializer.m; sourceTree = "<group>"; };
		0ECC99F61B68025900004E47 /* WMFArticleRequestSerializer.h */ = {isa = PBXFileReference; fileEncoding = 4; lastKnownFileType = sourcecode.c.h; path = WMFArticleRequestSerializer.h; sourceTree = "<group>"; };
		0ED44D761B28DA4D00F284BA /* UICollectionView+WMFExtensions.h */ = {isa = PBXFileReference; fileEncoding = 4; lastKnownFileType = sourcecode.c.h; path = "UICollectionView+WMFExtensions.h"; sourceTree = "<group>"; };
		0ED44D771B28DA4D00F284BA /* UICollectionView+WMFExtensions.m */ = {isa = PBXFileReference; fileEncoding = 4; lastKnownFileType = sourcecode.c.objc; path = "UICollectionView+WMFExtensions.m"; sourceTree = "<group>"; };
		0ED689701B822D3B00B30427 /* WMFHomeSectionFooter.h */ = {isa = PBXFileReference; fileEncoding = 4; lastKnownFileType = sourcecode.c.h; path = WMFHomeSectionFooter.h; sourceTree = "<group>"; };
		0ED689711B822D3B00B30427 /* WMFHomeSectionFooter.m */ = {isa = PBXFileReference; fileEncoding = 4; lastKnownFileType = sourcecode.c.objc; path = WMFHomeSectionFooter.m; sourceTree = "<group>"; };
		0ED689761B8234B000B30427 /* WMFLocationManager.h */ = {isa = PBXFileReference; fileEncoding = 4; lastKnownFileType = sourcecode.c.h; path = WMFLocationManager.h; sourceTree = "<group>"; };
		0ED689771B8234B000B30427 /* WMFLocationManager.m */ = {isa = PBXFileReference; fileEncoding = 4; lastKnownFileType = sourcecode.c.objc; path = WMFLocationManager.m; sourceTree = "<group>"; };
		0ED689791B82422C00B30427 /* MWKLocationSearchResult.h */ = {isa = PBXFileReference; fileEncoding = 4; lastKnownFileType = sourcecode.c.h; path = MWKLocationSearchResult.h; sourceTree = "<group>"; };
		0ED6897A1B82422C00B30427 /* MWKLocationSearchResult.m */ = {isa = PBXFileReference; fileEncoding = 4; lastKnownFileType = sourcecode.c.objc; path = MWKLocationSearchResult.m; sourceTree = "<group>"; };
		0ED6897D1B82470900B30427 /* WMFLocationSearchFetcher.h */ = {isa = PBXFileReference; fileEncoding = 4; lastKnownFileType = sourcecode.c.h; path = WMFLocationSearchFetcher.h; sourceTree = "<group>"; };
		0ED6897E1B82470900B30427 /* WMFLocationSearchFetcher.m */ = {isa = PBXFileReference; fileEncoding = 4; lastKnownFileType = sourcecode.c.objc; path = WMFLocationSearchFetcher.m; sourceTree = "<group>"; };
		0ED689861B82559E00B30427 /* WMFLocationSearchResults.h */ = {isa = PBXFileReference; fileEncoding = 4; lastKnownFileType = sourcecode.c.h; path = WMFLocationSearchResults.h; sourceTree = "<group>"; };
		0ED689871B82559E00B30427 /* WMFLocationSearchResults.m */ = {isa = PBXFileReference; fileEncoding = 4; lastKnownFileType = sourcecode.c.objc; path = WMFLocationSearchResults.m; sourceTree = "<group>"; };
		0EE151851BF511E90039828A /* WMFArticleListTableViewCell+WMFSearch.h */ = {isa = PBXFileReference; fileEncoding = 4; lastKnownFileType = sourcecode.c.h; path = "WMFArticleListTableViewCell+WMFSearch.h"; sourceTree = "<group>"; };
		0EE151861BF511E90039828A /* WMFArticleListTableViewCell+WMFSearch.m */ = {isa = PBXFileReference; fileEncoding = 4; lastKnownFileType = sourcecode.c.objc; path = "WMFArticleListTableViewCell+WMFSearch.m"; sourceTree = "<group>"; };
		0EE1518B1BF537940039828A /* WMFNearbyArticleTableViewCell.h */ = {isa = PBXFileReference; fileEncoding = 4; lastKnownFileType = sourcecode.c.h; path = WMFNearbyArticleTableViewCell.h; sourceTree = "<group>"; };
		0EE1518C1BF537940039828A /* WMFNearbyArticleTableViewCell.m */ = {isa = PBXFileReference; fileEncoding = 4; lastKnownFileType = sourcecode.c.objc; path = WMFNearbyArticleTableViewCell.m; sourceTree = "<group>"; };
		0EE1518D1BF537940039828A /* WMFNearbyArticleTableViewCell.xib */ = {isa = PBXFileReference; fileEncoding = 4; lastKnownFileType = file.xib; path = WMFNearbyArticleTableViewCell.xib; sourceTree = "<group>"; };
		0EE151931BF5407D0039828A /* WMFEmptyNearbyTableViewCell.h */ = {isa = PBXFileReference; fileEncoding = 4; lastKnownFileType = sourcecode.c.h; path = WMFEmptyNearbyTableViewCell.h; sourceTree = "<group>"; };
		0EE151941BF5407D0039828A /* WMFEmptyNearbyTableViewCell.m */ = {isa = PBXFileReference; fileEncoding = 4; lastKnownFileType = sourcecode.c.objc; path = WMFEmptyNearbyTableViewCell.m; sourceTree = "<group>"; };
		0EE151951BF5407D0039828A /* WMFEmptyNearbyTableViewCell.xib */ = {isa = PBXFileReference; fileEncoding = 4; lastKnownFileType = file.xib; path = WMFEmptyNearbyTableViewCell.xib; sourceTree = "<group>"; };
		0EE151981BF545DF0039828A /* WMFContinueReadingTableViewCell.h */ = {isa = PBXFileReference; fileEncoding = 4; lastKnownFileType = sourcecode.c.h; path = WMFContinueReadingTableViewCell.h; sourceTree = "<group>"; };
		0EE151991BF545DF0039828A /* WMFContinueReadingTableViewCell.m */ = {isa = PBXFileReference; fileEncoding = 4; lastKnownFileType = sourcecode.c.objc; path = WMFContinueReadingTableViewCell.m; sourceTree = "<group>"; };
		0EE1519A1BF545DF0039828A /* WMFContinueReadingTableViewCell.xib */ = {isa = PBXFileReference; fileEncoding = 4; lastKnownFileType = file.xib; path = WMFContinueReadingTableViewCell.xib; sourceTree = "<group>"; };
		0EE1519D1BF547220039828A /* WMFMainPageTableViewCell.h */ = {isa = PBXFileReference; fileEncoding = 4; lastKnownFileType = sourcecode.c.h; path = WMFMainPageTableViewCell.h; sourceTree = "<group>"; };
		0EE1519E1BF547220039828A /* WMFMainPageTableViewCell.m */ = {isa = PBXFileReference; fileEncoding = 4; lastKnownFileType = sourcecode.c.objc; path = WMFMainPageTableViewCell.m; sourceTree = "<group>"; };
		0EE1519F1BF547220039828A /* WMFMainPageTableViewCell.xib */ = {isa = PBXFileReference; fileEncoding = 4; lastKnownFileType = file.xib; path = WMFMainPageTableViewCell.xib; sourceTree = "<group>"; };
		0EE768791AF982C100A5D046 /* WMFArticleProtocol.h */ = {isa = PBXFileReference; fileEncoding = 4; lastKnownFileType = sourcecode.c.h; name = WMFArticleProtocol.h; path = Wikipedia/Protocols/WMFArticleProtocol.h; sourceTree = SOURCE_ROOT; };
		0EE7687A1AF982C100A5D046 /* WMFArticleProtocol.m */ = {isa = PBXFileReference; fileEncoding = 4; lastKnownFileType = sourcecode.c.objc; name = WMFArticleProtocol.m; path = Wikipedia/Protocols/WMFArticleProtocol.m; sourceTree = SOURCE_ROOT; };
		0EE7687F1AFD25CC00A5D046 /* WMFSearchFunnel.h */ = {isa = PBXFileReference; fileEncoding = 4; lastKnownFileType = sourcecode.c.h; path = WMFSearchFunnel.h; sourceTree = "<group>"; };
		0EE768801AFD25CC00A5D046 /* WMFSearchFunnel.m */ = {isa = PBXFileReference; fileEncoding = 4; lastKnownFileType = sourcecode.c.objc; path = WMFSearchFunnel.m; sourceTree = "<group>"; };
		0EEAF0F31B8229D9000D4232 /* WMFHomeSectionHeader.h */ = {isa = PBXFileReference; fileEncoding = 4; lastKnownFileType = sourcecode.c.h; path = WMFHomeSectionHeader.h; sourceTree = "<group>"; };
		0EEAF0F41B8229D9000D4232 /* WMFHomeSectionHeader.m */ = {isa = PBXFileReference; fileEncoding = 4; lastKnownFileType = sourcecode.c.objc; path = WMFHomeSectionHeader.m; sourceTree = "<group>"; };
		0EF451F11B5458F700D621BD /* UITabBarController+WMFExtensions.h */ = {isa = PBXFileReference; fileEncoding = 4; lastKnownFileType = sourcecode.c.h; path = "UITabBarController+WMFExtensions.h"; sourceTree = "<group>"; };
		0EF451F21B5458F700D621BD /* UITabBarController+WMFExtensions.m */ = {isa = PBXFileReference; fileEncoding = 4; lastKnownFileType = sourcecode.c.objc; path = "UITabBarController+WMFExtensions.m"; sourceTree = "<group>"; };
		0EF451F41B545ED100D621BD /* WMFRecentPagesDataSource.h */ = {isa = PBXFileReference; fileEncoding = 4; lastKnownFileType = sourcecode.c.h; path = WMFRecentPagesDataSource.h; sourceTree = "<group>"; };
		0EF451F51B545ED100D621BD /* WMFRecentPagesDataSource.m */ = {isa = PBXFileReference; fileEncoding = 4; lastKnownFileType = sourcecode.c.objc; path = WMFRecentPagesDataSource.m; sourceTree = "<group>"; };
		0EFB0EF31B31DE7200D05C08 /* NSError+WMFExtensions.h */ = {isa = PBXFileReference; fileEncoding = 4; lastKnownFileType = sourcecode.c.h; path = "NSError+WMFExtensions.h"; sourceTree = "<group>"; };
		0EFB0EF41B31DE7200D05C08 /* NSError+WMFExtensions.m */ = {isa = PBXFileReference; fileEncoding = 4; lastKnownFileType = sourcecode.c.objc; path = "NSError+WMFExtensions.m"; sourceTree = "<group>"; };
		0EFB0EF71B31ECCB00D05C08 /* Global.h */ = {isa = PBXFileReference; fileEncoding = 4; lastKnownFileType = sourcecode.c.h; path = Global.h; sourceTree = "<group>"; };
		0EFB0EF81B31ECCB00D05C08 /* WMFGCDHelpers.h */ = {isa = PBXFileReference; fileEncoding = 4; lastKnownFileType = sourcecode.c.h; path = WMFGCDHelpers.h; sourceTree = "<group>"; };
		0EFB0EFA1B31EE2D00D05C08 /* Article.h */ = {isa = PBXFileReference; fileEncoding = 4; lastKnownFileType = sourcecode.c.h; path = Article.h; sourceTree = "<group>"; };
		0EFB0EFB1B31EE2D00D05C08 /* Article.m */ = {isa = PBXFileReference; fileEncoding = 4; lastKnownFileType = sourcecode.c.objc; path = Article.m; sourceTree = "<group>"; };
		0EFB0EFC1B31EE2D00D05C08 /* ArticleCoreDataObjects.h */ = {isa = PBXFileReference; fileEncoding = 4; lastKnownFileType = sourcecode.c.h; path = ArticleCoreDataObjects.h; sourceTree = "<group>"; };
		0EFB0EFE1B31EE2D00D05C08 /* ArticleData 2.xcdatamodel */ = {isa = PBXFileReference; lastKnownFileType = wrapper.xcdatamodel; path = "ArticleData 2.xcdatamodel"; sourceTree = "<group>"; };
		0EFB0EFF1B31EE2D00D05C08 /* ArticleData.xcdatamodel */ = {isa = PBXFileReference; lastKnownFileType = wrapper.xcdatamodel; path = ArticleData.xcdatamodel; sourceTree = "<group>"; };
		0EFB0F001B31EE2D00D05C08 /* ArticleDataContextSingleton.h */ = {isa = PBXFileReference; fileEncoding = 4; lastKnownFileType = sourcecode.c.h; path = ArticleDataContextSingleton.h; sourceTree = "<group>"; };
		0EFB0F011B31EE2D00D05C08 /* ArticleDataContextSingleton.m */ = {isa = PBXFileReference; fileEncoding = 4; lastKnownFileType = sourcecode.c.objc; path = ArticleDataContextSingleton.m; sourceTree = "<group>"; };
		0EFB0F031B31EE2D00D05C08 /* NSManagedObject+WMFModelFactory.h */ = {isa = PBXFileReference; fileEncoding = 4; lastKnownFileType = sourcecode.c.h; path = "NSManagedObject+WMFModelFactory.h"; sourceTree = "<group>"; };
		0EFB0F041B31EE2D00D05C08 /* NSManagedObject+WMFModelFactory.m */ = {isa = PBXFileReference; fileEncoding = 4; lastKnownFileType = sourcecode.c.objc; path = "NSManagedObject+WMFModelFactory.m"; sourceTree = "<group>"; };
		0EFB0F051B31EE2D00D05C08 /* NSManagedObjectContext+SimpleFetch.h */ = {isa = PBXFileReference; fileEncoding = 4; lastKnownFileType = sourcecode.c.h; path = "NSManagedObjectContext+SimpleFetch.h"; sourceTree = "<group>"; };
		0EFB0F061B31EE2D00D05C08 /* NSManagedObjectContext+SimpleFetch.m */ = {isa = PBXFileReference; fileEncoding = 4; lastKnownFileType = sourcecode.c.objc; path = "NSManagedObjectContext+SimpleFetch.m"; sourceTree = "<group>"; };
		0EFB0F071B31EE2D00D05C08 /* NSManagedObjectModel+LegacyCoreData.h */ = {isa = PBXFileReference; fileEncoding = 4; lastKnownFileType = sourcecode.c.h; path = "NSManagedObjectModel+LegacyCoreData.h"; sourceTree = "<group>"; };
		0EFB0F081B31EE2D00D05C08 /* NSManagedObjectModel+LegacyCoreData.m */ = {isa = PBXFileReference; fileEncoding = 4; lastKnownFileType = sourcecode.c.objc; path = "NSManagedObjectModel+LegacyCoreData.m"; sourceTree = "<group>"; };
		0EFB0F091B31EE2D00D05C08 /* DiscoveryContext.h */ = {isa = PBXFileReference; fileEncoding = 4; lastKnownFileType = sourcecode.c.h; path = DiscoveryContext.h; sourceTree = "<group>"; };
		0EFB0F0A1B31EE2D00D05C08 /* DiscoveryContext.m */ = {isa = PBXFileReference; fileEncoding = 4; lastKnownFileType = sourcecode.c.objc; path = DiscoveryContext.m; sourceTree = "<group>"; };
		0EFB0F0B1B31EE2D00D05C08 /* GalleryImage.h */ = {isa = PBXFileReference; fileEncoding = 4; lastKnownFileType = sourcecode.c.h; path = GalleryImage.h; sourceTree = "<group>"; };
		0EFB0F0C1B31EE2D00D05C08 /* GalleryImage.m */ = {isa = PBXFileReference; fileEncoding = 4; lastKnownFileType = sourcecode.c.objc; path = GalleryImage.m; sourceTree = "<group>"; };
		0EFB0F0D1B31EE2D00D05C08 /* History.h */ = {isa = PBXFileReference; fileEncoding = 4; lastKnownFileType = sourcecode.c.h; path = History.h; sourceTree = "<group>"; };
		0EFB0F0E1B31EE2D00D05C08 /* History.m */ = {isa = PBXFileReference; fileEncoding = 4; lastKnownFileType = sourcecode.c.objc; path = History.m; sourceTree = "<group>"; };
		0EFB0F0F1B31EE2D00D05C08 /* Image.h */ = {isa = PBXFileReference; fileEncoding = 4; lastKnownFileType = sourcecode.c.h; path = Image.h; sourceTree = "<group>"; };
		0EFB0F101B31EE2D00D05C08 /* Image.m */ = {isa = PBXFileReference; fileEncoding = 4; lastKnownFileType = sourcecode.c.objc; path = Image.m; sourceTree = "<group>"; };
		0EFB0F111B31EE2D00D05C08 /* ImageData.h */ = {isa = PBXFileReference; fileEncoding = 4; lastKnownFileType = sourcecode.c.h; path = ImageData.h; sourceTree = "<group>"; };
		0EFB0F121B31EE2D00D05C08 /* ImageData.m */ = {isa = PBXFileReference; fileEncoding = 4; lastKnownFileType = sourcecode.c.objc; path = ImageData.m; sourceTree = "<group>"; };
		0EFB0F131B31EE2D00D05C08 /* Saved.h */ = {isa = PBXFileReference; fileEncoding = 4; lastKnownFileType = sourcecode.c.h; path = Saved.h; sourceTree = "<group>"; };
		0EFB0F141B31EE2D00D05C08 /* Saved.m */ = {isa = PBXFileReference; fileEncoding = 4; lastKnownFileType = sourcecode.c.objc; path = Saved.m; sourceTree = "<group>"; };
		0EFB0F151B31EE2D00D05C08 /* Section.h */ = {isa = PBXFileReference; fileEncoding = 4; lastKnownFileType = sourcecode.c.h; path = Section.h; sourceTree = "<group>"; };
		0EFB0F161B31EE2D00D05C08 /* Section.m */ = {isa = PBXFileReference; fileEncoding = 4; lastKnownFileType = sourcecode.c.objc; path = Section.m; sourceTree = "<group>"; };
		0EFB0F171B31EE2D00D05C08 /* SectionImage.h */ = {isa = PBXFileReference; fileEncoding = 4; lastKnownFileType = sourcecode.c.h; path = SectionImage.h; sourceTree = "<group>"; };
		0EFB0F181B31EE2D00D05C08 /* SectionImage.m */ = {isa = PBXFileReference; fileEncoding = 4; lastKnownFileType = sourcecode.c.objc; path = SectionImage.m; sourceTree = "<group>"; };
		17A2F22335C5256576CEDBDD /* Pods-WikipediaUnitTests.release.xcconfig */ = {isa = PBXFileReference; includeInIndex = 1; lastKnownFileType = text.xcconfig; name = "Pods-WikipediaUnitTests.release.xcconfig"; path = "Pods/Target Support Files/Pods-WikipediaUnitTests/Pods-WikipediaUnitTests.release.xcconfig"; sourceTree = "<group>"; };
		1BC5FB470144D2C10C55A037 /* Pods-WikipediaUnitTests.alpha.xcconfig */ = {isa = PBXFileReference; includeInIndex = 1; lastKnownFileType = text.xcconfig; name = "Pods-WikipediaUnitTests.alpha.xcconfig"; path = "Pods/Target Support Files/Pods-WikipediaUnitTests/Pods-WikipediaUnitTests.alpha.xcconfig"; sourceTree = "<group>"; };
		357504E50DA104E39C6ACFEB /* Pods.release.xcconfig */ = {isa = PBXFileReference; includeInIndex = 1; lastKnownFileType = text.xcconfig; name = Pods.release.xcconfig; path = "Pods/Target Support Files/Pods/Pods.release.xcconfig"; sourceTree = "<group>"; };
		429C152FC8B093B59D18CAD3 /* Pods-WikipediaUnitTests.beta.xcconfig */ = {isa = PBXFileReference; includeInIndex = 1; lastKnownFileType = text.xcconfig; name = "Pods-WikipediaUnitTests.beta.xcconfig"; path = "Pods/Target Support Files/Pods-WikipediaUnitTests/Pods-WikipediaUnitTests.beta.xcconfig"; sourceTree = "<group>"; };
		59CB2F41D52F438BED356EF4 /* Pods-WikipediaUnitTests.adhoc.xcconfig */ = {isa = PBXFileReference; includeInIndex = 1; lastKnownFileType = text.xcconfig; name = "Pods-WikipediaUnitTests.adhoc.xcconfig"; path = "Pods/Target Support Files/Pods-WikipediaUnitTests/Pods-WikipediaUnitTests.adhoc.xcconfig"; sourceTree = "<group>"; };
		644C62F6A8B8E2ED7DFA53D5 /* Pods.adhoc.xcconfig */ = {isa = PBXFileReference; includeInIndex = 1; lastKnownFileType = text.xcconfig; name = Pods.adhoc.xcconfig; path = "Pods/Target Support Files/Pods/Pods.adhoc.xcconfig"; sourceTree = "<group>"; };
		B06D69A61BEA95FE00382510 /* NSLocale+WMFExtras.swift */ = {isa = PBXFileReference; fileEncoding = 4; lastKnownFileType = sourcecode.swift; path = "NSLocale+WMFExtras.swift"; sourceTree = "<group>"; };
		B0F711021BCC68560040BB42 /* WMFNumberOfExtractCharacters.h */ = {isa = PBXFileReference; fileEncoding = 4; lastKnownFileType = sourcecode.c.h; path = WMFNumberOfExtractCharacters.h; sourceTree = "<group>"; };
		B0F711031BCED85D0040BB42 /* UIImage+WMFStyle.h */ = {isa = PBXFileReference; fileEncoding = 4; lastKnownFileType = sourcecode.c.h; path = "UIImage+WMFStyle.h"; sourceTree = "<group>"; };
		B0F711041BCED85D0040BB42 /* UIImage+WMFStyle.m */ = {isa = PBXFileReference; fileEncoding = 4; lastKnownFileType = sourcecode.c.objc; path = "UIImage+WMFStyle.m"; sourceTree = "<group>"; };
		B8D04746551BF8DC9FF0160F /* Pods_WikipediaUnitTests.framework */ = {isa = PBXFileReference; explicitFileType = wrapper.framework; includeInIndex = 0; path = Pods_WikipediaUnitTests.framework; sourceTree = BUILT_PRODUCTS_DIR; };
		BC060B381B456D030086EBFB /* AnyPromise+WMFExtensions.h */ = {isa = PBXFileReference; fileEncoding = 4; lastKnownFileType = sourcecode.c.h; path = "AnyPromise+WMFExtensions.h"; sourceTree = "<group>"; };
		BC060B391B456D030086EBFB /* AnyPromise+WMFExtensions.m */ = {isa = PBXFileReference; fileEncoding = 4; lastKnownFileType = sourcecode.c.objc; path = "AnyPromise+WMFExtensions.m"; sourceTree = "<group>"; };
		BC092B951B18E89200093C59 /* NSString+WMFPageUtilities.m */ = {isa = PBXFileReference; fileEncoding = 4; lastKnownFileType = sourcecode.c.objc; path = "NSString+WMFPageUtilities.m"; sourceTree = "<group>"; };
		BC092B971B18E8AF00093C59 /* NSString+WMFPageUtilities.h */ = {isa = PBXFileReference; lastKnownFileType = sourcecode.c.h; path = "NSString+WMFPageUtilities.h"; sourceTree = "<group>"; };
		BC092B9A1B18F8D700093C59 /* MWKSiteInfo.h */ = {isa = PBXFileReference; fileEncoding = 4; lastKnownFileType = sourcecode.c.h; path = MWKSiteInfo.h; sourceTree = "<group>"; };
		BC092B9B1B18F8D700093C59 /* MWKSiteInfo.m */ = {isa = PBXFileReference; fileEncoding = 4; lastKnownFileType = sourcecode.c.objc; path = MWKSiteInfo.m; sourceTree = "<group>"; };
		BC092B9D1B1907FC00093C59 /* MWKSiteInfoFetcher.h */ = {isa = PBXFileReference; fileEncoding = 4; lastKnownFileType = sourcecode.c.h; path = MWKSiteInfoFetcher.h; sourceTree = "<group>"; };
		BC092B9E1B1907FC00093C59 /* MWKSiteInfoFetcher.m */ = {isa = PBXFileReference; fileEncoding = 4; lastKnownFileType = sourcecode.c.objc; path = MWKSiteInfoFetcher.m; sourceTree = "<group>"; };
		BC092BA01B19135700093C59 /* WMFApiJsonResponseSerializer.h */ = {isa = PBXFileReference; fileEncoding = 4; lastKnownFileType = sourcecode.c.h; name = WMFApiJsonResponseSerializer.h; path = Serializers/WMFApiJsonResponseSerializer.h; sourceTree = "<group>"; };
		BC092BA11B19135700093C59 /* WMFApiJsonResponseSerializer.m */ = {isa = PBXFileReference; fileEncoding = 4; lastKnownFileType = sourcecode.c.objc; name = WMFApiJsonResponseSerializer.m; path = Serializers/WMFApiJsonResponseSerializer.m; sourceTree = "<group>"; };
		BC092BA61B19189100093C59 /* MWKSiteInfoFetcherTests.m */ = {isa = PBXFileReference; fileEncoding = 4; lastKnownFileType = sourcecode.c.objc; path = MWKSiteInfoFetcherTests.m; sourceTree = "<group>"; };
		BC12F2451B7A8EEB0042DB3C /* WMFImageControllerTests.swift */ = {isa = PBXFileReference; fileEncoding = 4; lastKnownFileType = sourcecode.swift; path = WMFImageControllerTests.swift; sourceTree = "<group>"; };
		BC14F89F1B34B72500860018 /* WikipediaUnitTests-Prefix.pch */ = {isa = PBXFileReference; lastKnownFileType = sourcecode.c.h; path = "WikipediaUnitTests-Prefix.pch"; sourceTree = "<group>"; };
		BC15E7491BF4377C00679AA9 /* MonetPrefixSearch.json */ = {isa = PBXFileReference; fileEncoding = 4; lastKnownFileType = text.json; path = MonetPrefixSearch.json; sourceTree = "<group>"; };
		BC15E74B1BF437A200679AA9 /* MonetFullTextSearch.json */ = {isa = PBXFileReference; fileEncoding = 4; lastKnownFileType = text.json; path = MonetFullTextSearch.json; sourceTree = "<group>"; };
		BC22F4491BA33C3F00B64F4B /* WMFSearchResultDistanceProvider.h */ = {isa = PBXFileReference; fileEncoding = 4; lastKnownFileType = sourcecode.c.h; path = WMFSearchResultDistanceProvider.h; sourceTree = "<group>"; };
		BC22F44A1BA33C3F00B64F4B /* WMFSearchResultDistanceProvider.m */ = {isa = PBXFileReference; fileEncoding = 4; lastKnownFileType = sourcecode.c.objc; path = WMFSearchResultDistanceProvider.m; sourceTree = "<group>"; };
		BC22F44D1BA33D0300B64F4B /* WMFSearchResultBearingProvider.h */ = {isa = PBXFileReference; fileEncoding = 4; lastKnownFileType = sourcecode.c.h; path = WMFSearchResultBearingProvider.h; sourceTree = "<group>"; };
		BC22F44E1BA33D0300B64F4B /* WMFSearchResultBearingProvider.m */ = {isa = PBXFileReference; fileEncoding = 4; lastKnownFileType = sourcecode.c.objc; path = WMFSearchResultBearingProvider.m; sourceTree = "<group>"; };
		BC2375981AB78D8A00B0BAA8 /* NSParagraphStyle+WMFParagraphStyles.h */ = {isa = PBXFileReference; fileEncoding = 4; lastKnownFileType = sourcecode.c.h; path = "NSParagraphStyle+WMFParagraphStyles.h"; sourceTree = "<group>"; };
		BC2375991AB78D8A00B0BAA8 /* NSParagraphStyle+WMFParagraphStyles.m */ = {isa = PBXFileReference; fileEncoding = 4; lastKnownFileType = sourcecode.c.objc; path = "NSParagraphStyle+WMFParagraphStyles.m"; sourceTree = "<group>"; };
		BC23759D1AB8928600B0BAA8 /* WMFDateFormatterTests.m */ = {isa = PBXFileReference; fileEncoding = 4; lastKnownFileType = sourcecode.c.objc; path = WMFDateFormatterTests.m; sourceTree = "<group>"; };
		BC2375C01ABB14CC00B0BAA8 /* WMFArticleImageInjectionTests.m */ = {isa = PBXFileReference; fileEncoding = 4; lastKnownFileType = sourcecode.c.objc; path = WMFArticleImageInjectionTests.m; sourceTree = "<group>"; };
		BC282E271AE7FBB1005A5277 /* WMFTestFixtureUtilities.h */ = {isa = PBXFileReference; lastKnownFileType = sourcecode.c.h; path = WMFTestFixtureUtilities.h; sourceTree = "<group>"; };
		BC2CBB8C1AA10F400079A313 /* UIView+WMFFrameUtils.h */ = {isa = PBXFileReference; fileEncoding = 4; lastKnownFileType = sourcecode.c.h; path = "UIView+WMFFrameUtils.h"; sourceTree = "<group>"; };
		BC2CBB8D1AA10F400079A313 /* UIView+WMFFrameUtils.m */ = {isa = PBXFileReference; fileEncoding = 4; lastKnownFileType = sourcecode.c.objc; path = "UIView+WMFFrameUtils.m"; sourceTree = "<group>"; };
		BC2F420B1BE9385C0033E185 /* Wikipedia.entitlements */ = {isa = PBXFileReference; lastKnownFileType = text.xml; path = Wikipedia.entitlements; sourceTree = "<group>"; };
		BC3047C01B45E65400D7DF1A /* SDWebImageManager+WMFCacheRemoval.h */ = {isa = PBXFileReference; fileEncoding = 4; lastKnownFileType = sourcecode.c.h; path = "SDWebImageManager+WMFCacheRemoval.h"; sourceTree = "<group>"; };
		BC3047C11B45E65400D7DF1A /* SDWebImageManager+WMFCacheRemoval.m */ = {isa = PBXFileReference; fileEncoding = 4; lastKnownFileType = sourcecode.c.objc; path = "SDWebImageManager+WMFCacheRemoval.m"; sourceTree = "<group>"; };
		BC3059B31B69416E00AA5703 /* MWKImageFaceDetectionTests.m */ = {isa = PBXFileReference; fileEncoding = 4; lastKnownFileType = sourcecode.c.objc; path = MWKImageFaceDetectionTests.m; sourceTree = "<group>"; };
		BC3059B71B6948C800AA5703 /* XCTestCase+PromiseKit.h */ = {isa = PBXFileReference; fileEncoding = 4; lastKnownFileType = sourcecode.c.h; path = "XCTestCase+PromiseKit.h"; sourceTree = "<group>"; };
		BC3059B81B6948C800AA5703 /* XCTestCase+PromiseKit.m */ = {isa = PBXFileReference; fileEncoding = 4; lastKnownFileType = sourcecode.c.objc; path = "XCTestCase+PromiseKit.m"; sourceTree = "<group>"; };
		BC305C2B1BA0842600E414B8 /* WMFNearbyTitleListDataSource.h */ = {isa = PBXFileReference; fileEncoding = 4; lastKnownFileType = sourcecode.c.h; path = WMFNearbyTitleListDataSource.h; sourceTree = "<group>"; };
		BC305C2C1BA0842600E414B8 /* WMFNearbyTitleListDataSource.m */ = {isa = PBXFileReference; fileEncoding = 4; lastKnownFileType = sourcecode.c.objc; path = WMFNearbyTitleListDataSource.m; sourceTree = "<group>"; };
		BC305C301BA0C9D900E414B8 /* WMFNearbyViewModel.h */ = {isa = PBXFileReference; fileEncoding = 4; lastKnownFileType = sourcecode.c.h; path = WMFNearbyViewModel.h; sourceTree = "<group>"; };
		BC305C311BA0C9D900E414B8 /* WMFNearbyViewModel.m */ = {isa = PBXFileReference; fileEncoding = 4; lastKnownFileType = sourcecode.c.objc; path = WMFNearbyViewModel.m; sourceTree = "<group>"; };
		BC305C331BA0E47F00E414B8 /* CLLocation+WMFApproximateEquality.h */ = {isa = PBXFileReference; fileEncoding = 4; lastKnownFileType = sourcecode.c.h; path = "CLLocation+WMFApproximateEquality.h"; sourceTree = "<group>"; };
		BC305C341BA0E47F00E414B8 /* CLLocation+WMFApproximateEquality.m */ = {isa = PBXFileReference; fileEncoding = 4; lastKnownFileType = sourcecode.c.objc; path = "CLLocation+WMFApproximateEquality.m"; sourceTree = "<group>"; };
		BC305C361BA204EF00E414B8 /* NSString+WMFDistance.h */ = {isa = PBXFileReference; fileEncoding = 4; lastKnownFileType = sourcecode.c.h; path = "NSString+WMFDistance.h"; sourceTree = "<group>"; };
		BC305C371BA204EF00E414B8 /* NSString+WMFDistance.m */ = {isa = PBXFileReference; fileEncoding = 4; lastKnownFileType = sourcecode.c.objc; path = "NSString+WMFDistance.m"; sourceTree = "<group>"; };
		BC31B2511AB1D9DC008138CA /* WMFImageInfoControllerTests.m */ = {isa = PBXFileReference; fileEncoding = 4; lastKnownFileType = sourcecode.c.objc; path = WMFImageInfoControllerTests.m; sourceTree = "<group>"; };
		BC32A1D61B4B14C000A286DE /* WMFBackgroundTaskManager.swift */ = {isa = PBXFileReference; fileEncoding = 4; lastKnownFileType = sourcecode.swift; path = WMFBackgroundTaskManager.swift; sourceTree = "<group>"; };
		BC32A1D81B4B1B8A00A286DE /* WMFLegacyImageDataMigration.swift */ = {isa = PBXFileReference; fileEncoding = 4; lastKnownFileType = sourcecode.swift; path = WMFLegacyImageDataMigration.swift; sourceTree = "<group>"; };
		BC32F6AB1BB5B35D007FDF65 /* WMFSearchViewController.storyboard */ = {isa = PBXFileReference; fileEncoding = 4; lastKnownFileType = file.storyboard; path = WMFSearchViewController.storyboard; sourceTree = "<group>"; };
		BC3331F11BBF167000D5C4ED /* WMFArticleSelectionDelegate.h */ = {isa = PBXFileReference; fileEncoding = 4; lastKnownFileType = sourcecode.c.h; path = WMFArticleSelectionDelegate.h; sourceTree = "<group>"; };
		BC34E4681B31AD8B00258928 /* MWKLanguageLinkController.h */ = {isa = PBXFileReference; fileEncoding = 4; lastKnownFileType = sourcecode.c.h; path = MWKLanguageLinkController.h; sourceTree = "<group>"; };
		BC34E4691B31AD8B00258928 /* MWKLanguageLinkController.m */ = {isa = PBXFileReference; fileEncoding = 4; lastKnownFileType = sourcecode.c.objc; path = MWKLanguageLinkController.m; sourceTree = "<group>"; };
		BC34E4721B31D92100258928 /* LangaugeSelectionDelegate.h */ = {isa = PBXFileReference; fileEncoding = 4; lastKnownFileType = sourcecode.c.h; path = LangaugeSelectionDelegate.h; sourceTree = "<group>"; };
		BC3863481B73E056003A2D38 /* NSURL+WMFLinkParsingTests.m */ = {isa = PBXFileReference; fileEncoding = 4; lastKnownFileType = sourcecode.c.objc; path = "NSURL+WMFLinkParsingTests.m"; sourceTree = "<group>"; };
		BC3863501B76A184003A2D38 /* UIScrollView+WMFContentOffsetUtils.h */ = {isa = PBXFileReference; fileEncoding = 4; lastKnownFileType = sourcecode.c.h; path = "UIScrollView+WMFContentOffsetUtils.h"; sourceTree = "<group>"; };
		BC3863511B76A184003A2D38 /* UIScrollView+WMFContentOffsetUtils.m */ = {isa = PBXFileReference; fileEncoding = 4; lastKnownFileType = sourcecode.c.objc; path = "UIScrollView+WMFContentOffsetUtils.m"; sourceTree = "<group>"; };
		BC3863581B77EAC1003A2D38 /* WMFLogFormatter.h */ = {isa = PBXFileReference; fileEncoding = 4; lastKnownFileType = sourcecode.c.h; path = WMFLogFormatter.h; sourceTree = "<group>"; };
		BC4273521A7C736800068882 /* WikipediaUnitTests.xctest */ = {isa = PBXFileReference; explicitFileType = wrapper.cfbundle; includeInIndex = 0; path = WikipediaUnitTests.xctest; sourceTree = BUILT_PRODUCTS_DIR; };
		BC49B3631AEECFD8009F55BE /* ArticleLoadingTests.m */ = {isa = PBXFileReference; fileEncoding = 4; lastKnownFileType = sourcecode.c.objc; path = ArticleLoadingTests.m; sourceTree = "<group>"; };
		BC505EE91B59461400537006 /* WMFCollectionViewPageLayout.h */ = {isa = PBXFileReference; fileEncoding = 4; lastKnownFileType = sourcecode.c.h; path = WMFCollectionViewPageLayout.h; sourceTree = "<group>"; };
		BC505EEA1B59461400537006 /* WMFCollectionViewPageLayout.m */ = {isa = PBXFileReference; fileEncoding = 4; lastKnownFileType = sourcecode.c.objc; path = WMFCollectionViewPageLayout.m; sourceTree = "<group>"; };
		BC505EEC1B594B5700537006 /* WMFImageCollectionViewCell.h */ = {isa = PBXFileReference; fileEncoding = 4; lastKnownFileType = sourcecode.c.h; path = WMFImageCollectionViewCell.h; sourceTree = "<group>"; };
		BC505EED1B594B5700537006 /* WMFImageCollectionViewCell.m */ = {isa = PBXFileReference; fileEncoding = 4; lastKnownFileType = sourcecode.c.objc; path = WMFImageCollectionViewCell.m; sourceTree = "<group>"; };
		BC505EF21B594E8E00537006 /* WMFArticleHeaderImageGalleryViewController.h */ = {isa = PBXFileReference; fileEncoding = 4; lastKnownFileType = sourcecode.c.h; path = WMFArticleHeaderImageGalleryViewController.h; sourceTree = "<group>"; };
		BC505EF31B594E8E00537006 /* WMFArticleHeaderImageGalleryViewController.m */ = {isa = PBXFileReference; fileEncoding = 4; lastKnownFileType = sourcecode.c.objc; path = WMFArticleHeaderImageGalleryViewController.m; sourceTree = "<group>"; };
		BC505EF51B59643400537006 /* WMFPageCollectionViewController.h */ = {isa = PBXFileReference; fileEncoding = 4; lastKnownFileType = sourcecode.c.h; path = WMFPageCollectionViewController.h; sourceTree = "<group>"; };
		BC505EF61B59643400537006 /* WMFPageCollectionViewController.m */ = {isa = PBXFileReference; fileEncoding = 4; lastKnownFileType = sourcecode.c.objc; path = WMFPageCollectionViewController.m; sourceTree = "<group>"; };
		BC505EFB1B5D462700537006 /* CIDetector+WMFFaceDetection.h */ = {isa = PBXFileReference; fileEncoding = 4; lastKnownFileType = sourcecode.c.h; path = "CIDetector+WMFFaceDetection.h"; sourceTree = "<group>"; };
		BC505EFC1B5D462700537006 /* CIDetector+WMFFaceDetection.m */ = {isa = PBXFileReference; fileEncoding = 4; lastKnownFileType = sourcecode.c.objc; path = "CIDetector+WMFFaceDetection.m"; sourceTree = "<group>"; };
		BC505F011B5D4D9300537006 /* UIImageView+WMFContentOffset.h */ = {isa = PBXFileReference; fileEncoding = 4; lastKnownFileType = sourcecode.c.h; path = "UIImageView+WMFContentOffset.h"; sourceTree = "<group>"; };
		BC505F021B5D4D9300537006 /* UIImageView+WMFContentOffset.m */ = {isa = PBXFileReference; fileEncoding = 4; lastKnownFileType = sourcecode.c.objc; path = "UIImageView+WMFContentOffset.m"; sourceTree = "<group>"; };
		BC505F041B5D683A00537006 /* NSArray+WMFLayoutDirectionUtilities.h */ = {isa = PBXFileReference; fileEncoding = 4; lastKnownFileType = sourcecode.c.h; path = "NSArray+WMFLayoutDirectionUtilities.h"; sourceTree = "<group>"; };
		BC505F051B5D683A00537006 /* NSArray+WMFLayoutDirectionUtilities.m */ = {isa = PBXFileReference; fileEncoding = 4; lastKnownFileType = sourcecode.c.objc; path = "NSArray+WMFLayoutDirectionUtilities.m"; sourceTree = "<group>"; };
		BC50C37D1A83C784006DC7AF /* WMFNetworkUtilities.h */ = {isa = PBXFileReference; fileEncoding = 4; lastKnownFileType = sourcecode.c.h; path = WMFNetworkUtilities.h; sourceTree = "<group>"; };
		BC50C37E1A83C784006DC7AF /* WMFNetworkUtilities.m */ = {isa = PBXFileReference; fileEncoding = 4; lastKnownFileType = sourcecode.c.objc; path = WMFNetworkUtilities.m; sourceTree = "<group>"; };
		BC50C3821A83C88F006DC7AF /* WMFJoinedPropertyParametersTests.m */ = {isa = PBXFileReference; fileEncoding = 4; lastKnownFileType = sourcecode.c.objc; path = WMFJoinedPropertyParametersTests.m; sourceTree = "<group>"; };
		BC50C3851A83CBDA006DC7AF /* MWKImageInfoResponseSerializer.h */ = {isa = PBXFileReference; fileEncoding = 4; lastKnownFileType = sourcecode.c.h; name = MWKImageInfoResponseSerializer.h; path = Serializers/MWKImageInfoResponseSerializer.h; sourceTree = "<group>"; };
		BC50C3861A83CBDA006DC7AF /* MWKImageInfoResponseSerializer.m */ = {isa = PBXFileReference; fileEncoding = 4; lastKnownFileType = sourcecode.c.objc; name = MWKImageInfoResponseSerializer.m; path = Serializers/MWKImageInfoResponseSerializer.m; sourceTree = "<group>"; };
<<<<<<< HEAD
		BC550B051B97776D0082F298 /* DTCSSStylesheet+WMFStylesheets.h */ = {isa = PBXFileReference; fileEncoding = 4; lastKnownFileType = sourcecode.c.h; path = "DTCSSStylesheet+WMFStylesheets.h"; sourceTree = "<group>"; };
		BC550B061B97776D0082F298 /* DTCSSStylesheet+WMFStylesheets.m */ = {isa = PBXFileReference; fileEncoding = 4; lastKnownFileType = sourcecode.c.objc; path = "DTCSSStylesheet+WMFStylesheets.m"; sourceTree = "<group>"; };
=======
		BC550B091B977C9C0082F298 /* WMFArticleListCell.h */ = {isa = PBXFileReference; fileEncoding = 4; lastKnownFileType = sourcecode.c.h; path = WMFArticleListCell.h; sourceTree = "<group>"; };
		BC550B0A1B977C9D0082F298 /* WMFArticleListCell.m */ = {isa = PBXFileReference; fileEncoding = 4; lastKnownFileType = sourcecode.c.objc; path = WMFArticleListCell.m; sourceTree = "<group>"; };
		BC550B0C1B9782C50082F298 /* WMFSaveableTitleCollectionViewCell+Subclass.h */ = {isa = PBXFileReference; fileEncoding = 4; lastKnownFileType = sourcecode.c.h; path = "WMFSaveableTitleCollectionViewCell+Subclass.h"; sourceTree = "<group>"; };
		BC550B0F1B97949E0082F298 /* WMFArticleListCell.xib */ = {isa = PBXFileReference; fileEncoding = 4; lastKnownFileType = file.xib; path = WMFArticleListCell.xib; sourceTree = "<group>"; };
>>>>>>> 5fa04da5
		BC550B111B98908E0082F298 /* WMFSearchResultCellVisualTests.m */ = {isa = PBXFileReference; fileEncoding = 4; lastKnownFileType = sourcecode.c.objc; path = WMFSearchResultCellVisualTests.m; sourceTree = "<group>"; };
		BC550B131B98936F0082F298 /* UIView+VisualTestSizingUtils.h */ = {isa = PBXFileReference; fileEncoding = 4; lastKnownFileType = sourcecode.c.h; path = "UIView+VisualTestSizingUtils.h"; sourceTree = "<group>"; };
		BC550B141B98936F0082F298 /* UIView+VisualTestSizingUtils.m */ = {isa = PBXFileReference; fileEncoding = 4; lastKnownFileType = sourcecode.c.objc; path = "UIView+VisualTestSizingUtils.m"; sourceTree = "<group>"; };
		BC550B161B9A75100082F298 /* WMFRelatedTitleListDataSource.h */ = {isa = PBXFileReference; fileEncoding = 4; lastKnownFileType = sourcecode.c.h; path = WMFRelatedTitleListDataSource.h; sourceTree = "<group>"; };
		BC550B171B9A75100082F298 /* WMFRelatedTitleListDataSource.m */ = {isa = PBXFileReference; fileEncoding = 4; lastKnownFileType = sourcecode.c.objc; path = WMFRelatedTitleListDataSource.m; sourceTree = "<group>"; };
		BC5620921B6970EE0013FFB0 /* 640px-President_Barack_Obama.jpg */ = {isa = PBXFileReference; lastKnownFileType = image.jpeg; path = "640px-President_Barack_Obama.jpg"; sourceTree = "<group>"; };
		BC5620951B6B854E0013FFB0 /* WMFArticleNavigationDelegate.h */ = {isa = PBXFileReference; fileEncoding = 4; lastKnownFileType = sourcecode.c.h; path = WMFArticleNavigationDelegate.h; sourceTree = "<group>"; };
		BC5620971B6B87BF0013FFB0 /* WMFArticleNavigation.h */ = {isa = PBXFileReference; fileEncoding = 4; lastKnownFileType = sourcecode.c.h; path = WMFArticleNavigation.h; sourceTree = "<group>"; };
		BC56209B1B6BA9110013FFB0 /* ReferenceImages_64 */ = {isa = PBXFileReference; lastKnownFileType = folder; path = ReferenceImages_64; sourceTree = "<group>"; };
		BC56209C1B6BAB910013FFB0 /* Exoplanet.mobileview.json */ = {isa = PBXFileReference; fileEncoding = 4; lastKnownFileType = text.json; path = Exoplanet.mobileview.json; sourceTree = "<group>"; };
		BC5620A61B6BEDAD0013FFB0 /* UIColor+WMFStyle.h */ = {isa = PBXFileReference; fileEncoding = 4; lastKnownFileType = sourcecode.c.h; path = "UIColor+WMFStyle.h"; sourceTree = "<group>"; };
		BC5620A71B6BEDAD0013FFB0 /* UIColor+WMFStyle.m */ = {isa = PBXFileReference; fileEncoding = 4; lastKnownFileType = sourcecode.c.objc; path = "UIColor+WMFStyle.m"; sourceTree = "<group>"; };
		BC5B38E91BD00A8D00EE380A /* MWKSavedPageEntry+Random.h */ = {isa = PBXFileReference; fileEncoding = 4; lastKnownFileType = sourcecode.c.h; path = "MWKSavedPageEntry+Random.h"; sourceTree = "<group>"; };
		BC5B38EA1BD00A8D00EE380A /* MWKSavedPageEntry+Random.m */ = {isa = PBXFileReference; fileEncoding = 4; lastKnownFileType = sourcecode.c.objc; path = "MWKSavedPageEntry+Random.m"; sourceTree = "<group>"; };
		BC5B38EC1BD00B5C00EE380A /* MWKRandom.h */ = {isa = PBXFileReference; fileEncoding = 4; lastKnownFileType = sourcecode.c.h; path = MWKRandom.h; sourceTree = "<group>"; };
		BC5B38ED1BD00C4E00EE380A /* MWKHistoryEntry+MWKRandom.h */ = {isa = PBXFileReference; fileEncoding = 4; lastKnownFileType = sourcecode.c.h; path = "MWKHistoryEntry+MWKRandom.h"; sourceTree = "<group>"; };
		BC5B38EE1BD00C4E00EE380A /* MWKHistoryEntry+MWKRandom.m */ = {isa = PBXFileReference; fileEncoding = 4; lastKnownFileType = sourcecode.c.objc; path = "MWKHistoryEntry+MWKRandom.m"; sourceTree = "<group>"; };
		BC5BC4901BCE9B8900062619 /* MWKListInsertionTests.h */ = {isa = PBXFileReference; fileEncoding = 4; lastKnownFileType = sourcecode.c.h; path = MWKListInsertionTests.h; sourceTree = "<group>"; };
		BC5BC4911BCEA6B400062619 /* MWKListTestBase.h */ = {isa = PBXFileReference; fileEncoding = 4; lastKnownFileType = sourcecode.c.h; path = MWKListTestBase.h; sourceTree = "<group>"; };
		BC5BC4921BCEA6B400062619 /* MWKListTestBase.m */ = {isa = PBXFileReference; fileEncoding = 4; lastKnownFileType = sourcecode.c.objc; path = MWKListTestBase.m; sourceTree = "<group>"; };
		BC5BC4951BCEA6E800062619 /* MWKListSharedTests.h */ = {isa = PBXFileReference; fileEncoding = 4; lastKnownFileType = sourcecode.c.h; path = MWKListSharedTests.h; sourceTree = "<group>"; };
		BC5BC4961BCEA6E800062619 /* MWKListSharedTests.m */ = {isa = PBXFileReference; fileEncoding = 4; lastKnownFileType = sourcecode.c.objc; path = MWKListSharedTests.m; sourceTree = "<group>"; };
		BC5BC49C1BCEACDD00062619 /* MWKHistoryListSharedTests.m */ = {isa = PBXFileReference; fileEncoding = 4; lastKnownFileType = sourcecode.c.objc; path = MWKHistoryListSharedTests.m; sourceTree = "<group>"; };
		BC5BC4A11BCEF47200062619 /* MWKList+Subclass.h */ = {isa = PBXFileReference; fileEncoding = 4; lastKnownFileType = sourcecode.c.h; path = "MWKList+Subclass.h"; sourceTree = "<group>"; };
		BC5BC4A41BCEF52200062619 /* MWKSavedPageList+ImageMigration.h */ = {isa = PBXFileReference; fileEncoding = 4; lastKnownFileType = sourcecode.c.h; path = "MWKSavedPageList+ImageMigration.h"; sourceTree = "<group>"; };
		BC5BC4A51BCEF52200062619 /* MWKSavedPageList+ImageMigration.m */ = {isa = PBXFileReference; fileEncoding = 4; lastKnownFileType = sourcecode.c.objc; path = "MWKSavedPageList+ImageMigration.m"; sourceTree = "<group>"; };
		BC5BC4A71BCEF62800062619 /* MWKSavedPageEntry+ImageMigration.h */ = {isa = PBXFileReference; fileEncoding = 4; lastKnownFileType = sourcecode.c.h; path = "MWKSavedPageEntry+ImageMigration.h"; sourceTree = "<group>"; };
		BC5BC4AA1BCEF94B00062619 /* MWKRecentSearchesSharedTests.m */ = {isa = PBXFileReference; fileEncoding = 4; lastKnownFileType = sourcecode.c.objc; path = MWKRecentSearchesSharedTests.m; sourceTree = "<group>"; };
		BC5BC4AD1BCEF9B800062619 /* MWKTitle+Random.h */ = {isa = PBXFileReference; fileEncoding = 4; lastKnownFileType = sourcecode.c.h; path = "MWKTitle+Random.h"; sourceTree = "<group>"; };
		BC5BC4AE1BCEF9B800062619 /* MWKTitle+Random.m */ = {isa = PBXFileReference; fileEncoding = 4; lastKnownFileType = sourcecode.c.objc; path = "MWKTitle+Random.m"; sourceTree = "<group>"; };
		BC5BC4B11BCEFA6400062619 /* MWKSite+Random.h */ = {isa = PBXFileReference; fileEncoding = 4; lastKnownFileType = sourcecode.c.h; path = "MWKSite+Random.h"; sourceTree = "<group>"; };
		BC5BC4B21BCEFA6400062619 /* MWKSite+Random.m */ = {isa = PBXFileReference; fileEncoding = 4; lastKnownFileType = sourcecode.c.objc; path = "MWKSite+Random.m"; sourceTree = "<group>"; };
		BC5BC4B61BCEFDBF00062619 /* MWKSavedPageList+ImageMigrationTesting.h */ = {isa = PBXFileReference; fileEncoding = 4; lastKnownFileType = sourcecode.c.h; path = "MWKSavedPageList+ImageMigrationTesting.h"; sourceTree = "<group>"; };
		BC5BC4B71BCEFDBF00062619 /* MWKSavedPageList+ImageMigrationTesting.m */ = {isa = PBXFileReference; fileEncoding = 4; lastKnownFileType = sourcecode.c.objc; path = "MWKSavedPageList+ImageMigrationTesting.m"; sourceTree = "<group>"; };
		BC5BC4BA1BCF0C6B00062619 /* MWKDataStoreList.h */ = {isa = PBXFileReference; fileEncoding = 4; lastKnownFileType = sourcecode.c.h; path = MWKDataStoreList.h; sourceTree = "<group>"; };
		BC5BC4BB1BCF298D00062619 /* MWKDataStoreListTests.h */ = {isa = PBXFileReference; fileEncoding = 4; lastKnownFileType = sourcecode.c.h; path = MWKDataStoreListTests.h; sourceTree = "<group>"; };
		BC5BC4BC1BCF298D00062619 /* MWKDataStoreListTests.m */ = {isa = PBXFileReference; fileEncoding = 4; lastKnownFileType = sourcecode.c.objc; path = MWKDataStoreListTests.m; sourceTree = "<group>"; };
		BC5EA3AB1BB1BAE100AA196A /* SavedArticlesFetcherTests.h */ = {isa = PBXFileReference; fileEncoding = 4; lastKnownFileType = sourcecode.c.h; path = SavedArticlesFetcherTests.h; sourceTree = "<group>"; };
		BC5FA1751B72859B005BE5BA /* NSURL+WMFLinkParsing.h */ = {isa = PBXFileReference; fileEncoding = 4; lastKnownFileType = sourcecode.c.h; path = "NSURL+WMFLinkParsing.h"; sourceTree = "<group>"; };
		BC5FA1761B72859B005BE5BA /* NSURL+WMFLinkParsing.m */ = {isa = PBXFileReference; fileEncoding = 4; lastKnownFileType = sourcecode.c.objc; path = "NSURL+WMFLinkParsing.m"; sourceTree = "<group>"; };
		BC5FA1801B738DFB005BE5BA /* MWKCitation.h */ = {isa = PBXFileReference; fileEncoding = 4; lastKnownFileType = sourcecode.c.h; path = MWKCitation.h; sourceTree = "<group>"; };
		BC5FA1811B738DFB005BE5BA /* MWKCitation.m */ = {isa = PBXFileReference; fileEncoding = 4; lastKnownFileType = sourcecode.c.objc; path = MWKCitation.m; sourceTree = "<group>"; };
		BC5FE56F1B1DF02900273BC0 /* ENWikiSiteInfo.json */ = {isa = PBXFileReference; fileEncoding = 4; lastKnownFileType = text.json; path = ENWikiSiteInfo.json; sourceTree = "<group>"; };
		BC5FE5711B1DF38A00273BC0 /* NOWikiSiteInfo.json */ = {isa = PBXFileReference; fileEncoding = 4; lastKnownFileType = text.json; path = NOWikiSiteInfo.json; sourceTree = "<group>"; };
		BC5FE5741B1DFF5400273BC0 /* ArticleFetcherTests.m */ = {isa = PBXFileReference; fileEncoding = 4; lastKnownFileType = sourcecode.c.objc; path = ArticleFetcherTests.m; sourceTree = "<group>"; };
		BC676DA21BCF33800041CB92 /* MWKHistoryListDataStoreTests.m */ = {isa = PBXFileReference; fileEncoding = 4; lastKnownFileType = sourcecode.c.objc; path = MWKHistoryListDataStoreTests.m; sourceTree = "<group>"; };
		BC676DA41BCF33C80041CB92 /* MWKSavedPageListDataStoreTests.m */ = {isa = PBXFileReference; fileEncoding = 4; lastKnownFileType = sourcecode.c.objc; path = MWKSavedPageListDataStoreTests.m; sourceTree = "<group>"; };
		BC676DA61BCF34120041CB92 /* MWKSavedPageListSharedTests.m */ = {isa = PBXFileReference; fileEncoding = 4; lastKnownFileType = sourcecode.c.objc; path = MWKSavedPageListSharedTests.m; sourceTree = "<group>"; };
		BC69C3121AB0C1FF0090B039 /* WMFImageInfoController.h */ = {isa = PBXFileReference; fileEncoding = 4; lastKnownFileType = sourcecode.c.h; name = WMFImageInfoController.h; path = "Image Gallery/WMFImageInfoController.h"; sourceTree = "<group>"; };
		BC69C3131AB0C1FF0090B039 /* WMFImageInfoController.m */ = {isa = PBXFileReference; fileEncoding = 4; lastKnownFileType = sourcecode.c.objc; name = WMFImageInfoController.m; path = "Image Gallery/WMFImageInfoController.m"; sourceTree = "<group>"; };
		BC6BF3FD1B19209900362968 /* XCTestCase+WMFLocaleTesting.h */ = {isa = PBXFileReference; fileEncoding = 4; lastKnownFileType = sourcecode.c.h; path = "XCTestCase+WMFLocaleTesting.h"; sourceTree = "<group>"; };
		BC6BF3FE1B19209900362968 /* XCTestCase+WMFLocaleTesting.m */ = {isa = PBXFileReference; fileEncoding = 4; lastKnownFileType = sourcecode.c.objc; path = "XCTestCase+WMFLocaleTesting.m"; sourceTree = "<group>"; };
		BC6BFC5D1B680A410074D0DA /* NSString+WMFGlyphs.h */ = {isa = PBXFileReference; fileEncoding = 4; lastKnownFileType = sourcecode.c.h; path = "NSString+WMFGlyphs.h"; sourceTree = "<group>"; };
		BC6BFC5E1B680A410074D0DA /* NSString+WMFGlyphs.m */ = {isa = PBXFileReference; fileEncoding = 4; lastKnownFileType = sourcecode.c.objc; path = "NSString+WMFGlyphs.m"; sourceTree = "<group>"; };
		BC6E42891BA9CB930059FBF6 /* Base */ = {isa = PBXFileReference; lastKnownFileType = text.plist.strings; name = Base; path = Base.lproj/InfoPlist.strings; sourceTree = "<group>"; };
		BC6E428B1BA9CBEF0059FBF6 /* en */ = {isa = PBXFileReference; lastKnownFileType = text.plist.strings; name = en; path = en.lproj/InfoPlist.strings; sourceTree = "<group>"; };
		BC6E428C1BA9CC130059FBF6 /* frp */ = {isa = PBXFileReference; lastKnownFileType = text.plist.strings; name = frp; path = frp.lproj/InfoPlist.strings; sourceTree = "<group>"; };
		BC6E428D1BA9CC4A0059FBF6 /* ar */ = {isa = PBXFileReference; lastKnownFileType = text.plist.strings; name = ar; path = ar.lproj/InfoPlist.strings; sourceTree = "<group>"; };
		BC6E428E1BA9CC6A0059FBF6 /* hrx */ = {isa = PBXFileReference; lastKnownFileType = text.plist.strings; name = hrx; path = hrx.lproj/InfoPlist.strings; sourceTree = "<group>"; };
		BC6E42901BA9CCF00059FBF6 /* bto */ = {isa = PBXFileReference; lastKnownFileType = text.plist.strings; name = bto; path = bto.lproj/InfoPlist.strings; sourceTree = "<group>"; };
		BC6E42911BA9CD0B0059FBF6 /* fr */ = {isa = PBXFileReference; lastKnownFileType = text.plist.strings; name = fr; path = fr.lproj/InfoPlist.strings; sourceTree = "<group>"; };
		BC6E42921BA9CD0E0059FBF6 /* ru */ = {isa = PBXFileReference; lastKnownFileType = text.plist.strings; name = ru; path = ru.lproj/InfoPlist.strings; sourceTree = "<group>"; };
		BC6E42931BA9CD100059FBF6 /* fi */ = {isa = PBXFileReference; lastKnownFileType = text.plist.strings; name = fi; path = fi.lproj/InfoPlist.strings; sourceTree = "<group>"; };
		BC6E42951BA9CF100059FBF6 /* ast */ = {isa = PBXFileReference; lastKnownFileType = text.plist.strings; name = ast; path = ast.lproj/InfoPlist.strings; sourceTree = "<group>"; };
		BC6E42961BA9CF160059FBF6 /* az */ = {isa = PBXFileReference; lastKnownFileType = text.plist.strings; name = az; path = az.lproj/InfoPlist.strings; sourceTree = "<group>"; };
		BC6E42981BA9CF420059FBF6 /* bn */ = {isa = PBXFileReference; lastKnownFileType = text.plist.strings; name = bn; path = bn.lproj/InfoPlist.strings; sourceTree = "<group>"; };
		BC6E42991BA9CF490059FBF6 /* br */ = {isa = PBXFileReference; lastKnownFileType = text.plist.strings; name = br; path = br.lproj/InfoPlist.strings; sourceTree = "<group>"; };
		BC6E429A1BA9CF4F0059FBF6 /* ca */ = {isa = PBXFileReference; lastKnownFileType = text.plist.strings; name = ca; path = ca.lproj/InfoPlist.strings; sourceTree = "<group>"; };
		BC6E429B1BA9CF550059FBF6 /* ce */ = {isa = PBXFileReference; lastKnownFileType = text.plist.strings; name = ce; path = ce.lproj/InfoPlist.strings; sourceTree = "<group>"; };
		BC6E429C1BA9D0170059FBF6 /* de */ = {isa = PBXFileReference; lastKnownFileType = text.plist.strings; name = de; path = de.lproj/InfoPlist.strings; sourceTree = "<group>"; };
		BC6E429D1BA9D01B0059FBF6 /* dsb */ = {isa = PBXFileReference; lastKnownFileType = text.plist.strings; name = dsb; path = dsb.lproj/InfoPlist.strings; sourceTree = "<group>"; };
		BC6E429E1BA9D01F0059FBF6 /* en-GB */ = {isa = PBXFileReference; lastKnownFileType = text.plist.strings; name = "en-GB"; path = "en-GB.lproj/InfoPlist.strings"; sourceTree = "<group>"; };
		BC6E429F1BA9D0340059FBF6 /* eo */ = {isa = PBXFileReference; lastKnownFileType = text.plist.strings; name = eo; path = eo.lproj/InfoPlist.strings; sourceTree = "<group>"; };
		BC6E42A01BA9D0370059FBF6 /* es */ = {isa = PBXFileReference; lastKnownFileType = text.plist.strings; name = es; path = es.lproj/InfoPlist.strings; sourceTree = "<group>"; };
		BC6E42A11BA9D03A0059FBF6 /* fa */ = {isa = PBXFileReference; lastKnownFileType = text.plist.strings; name = fa; path = fa.lproj/InfoPlist.strings; sourceTree = "<group>"; };
		BC6E42A21BA9D03D0059FBF6 /* gl */ = {isa = PBXFileReference; lastKnownFileType = text.plist.strings; name = gl; path = gl.lproj/InfoPlist.strings; sourceTree = "<group>"; };
		BC6E42A31BA9D0400059FBF6 /* gu */ = {isa = PBXFileReference; lastKnownFileType = text.plist.strings; name = gu; path = gu.lproj/InfoPlist.strings; sourceTree = "<group>"; };
		BC6E42A41BA9D0600059FBF6 /* haw */ = {isa = PBXFileReference; lastKnownFileType = text.plist.strings; name = haw; path = haw.lproj/InfoPlist.strings; sourceTree = "<group>"; };
		BC6E42A51BA9D0630059FBF6 /* he */ = {isa = PBXFileReference; lastKnownFileType = text.plist.strings; name = he; path = he.lproj/InfoPlist.strings; sourceTree = "<group>"; };
		BC6E42A61BA9D0660059FBF6 /* hi */ = {isa = PBXFileReference; lastKnownFileType = text.plist.strings; name = hi; path = hi.lproj/InfoPlist.strings; sourceTree = "<group>"; };
		BC6E42A71BA9D06A0059FBF6 /* hsb */ = {isa = PBXFileReference; lastKnownFileType = text.plist.strings; name = hsb; path = hsb.lproj/InfoPlist.strings; sourceTree = "<group>"; };
		BC6E42A81BA9D06E0059FBF6 /* hu */ = {isa = PBXFileReference; lastKnownFileType = text.plist.strings; name = hu; path = hu.lproj/InfoPlist.strings; sourceTree = "<group>"; };
		BC6E42A91BA9D0710059FBF6 /* hy */ = {isa = PBXFileReference; lastKnownFileType = text.plist.strings; name = hy; path = hy.lproj/InfoPlist.strings; sourceTree = "<group>"; };
		BC6E42AA1BA9D0740059FBF6 /* it */ = {isa = PBXFileReference; lastKnownFileType = text.plist.strings; name = it; path = it.lproj/InfoPlist.strings; sourceTree = "<group>"; };
		BC6E42AB1BA9D0780059FBF6 /* ja */ = {isa = PBXFileReference; lastKnownFileType = text.plist.strings; name = ja; path = ja.lproj/InfoPlist.strings; sourceTree = "<group>"; };
		BC6E42AC1BA9D07A0059FBF6 /* ko */ = {isa = PBXFileReference; lastKnownFileType = text.plist.strings; name = ko; path = ko.lproj/InfoPlist.strings; sourceTree = "<group>"; };
		BC6E42AD1BA9D07F0059FBF6 /* krc */ = {isa = PBXFileReference; lastKnownFileType = text.plist.strings; name = krc; path = krc.lproj/InfoPlist.strings; sourceTree = "<group>"; };
		BC6E42AE1BA9D0830059FBF6 /* lb */ = {isa = PBXFileReference; lastKnownFileType = text.plist.strings; name = lb; path = lb.lproj/InfoPlist.strings; sourceTree = "<group>"; };
		BC6E42AF1BA9D0860059FBF6 /* lt */ = {isa = PBXFileReference; lastKnownFileType = text.plist.strings; name = lt; path = lt.lproj/InfoPlist.strings; sourceTree = "<group>"; };
		BC6E42B01BA9D0FD0059FBF6 /* mg */ = {isa = PBXFileReference; lastKnownFileType = text.plist.strings; name = mg; path = mg.lproj/InfoPlist.strings; sourceTree = "<group>"; };
		BC6E42B11BA9D1020059FBF6 /* mk */ = {isa = PBXFileReference; lastKnownFileType = text.plist.strings; name = mk; path = mk.lproj/InfoPlist.strings; sourceTree = "<group>"; };
		BC6E8B901B5E8DB7003D9A39 /* CIContext+WMFImageProcessing.h */ = {isa = PBXFileReference; fileEncoding = 4; lastKnownFileType = sourcecode.c.h; path = "CIContext+WMFImageProcessing.h"; sourceTree = "<group>"; };
		BC6E8B911B5E8DB7003D9A39 /* CIContext+WMFImageProcessing.m */ = {isa = PBXFileReference; fileEncoding = 4; lastKnownFileType = sourcecode.c.objc; path = "CIContext+WMFImageProcessing.m"; sourceTree = "<group>"; };
		BC6E8B931B5E90B1003D9A39 /* UIImage+WMFImageProcessing.h */ = {isa = PBXFileReference; fileEncoding = 4; lastKnownFileType = sourcecode.c.h; path = "UIImage+WMFImageProcessing.h"; sourceTree = "<group>"; };
		BC6E8B941B5E90B1003D9A39 /* UIImage+WMFImageProcessing.m */ = {isa = PBXFileReference; fileEncoding = 4; lastKnownFileType = sourcecode.c.objc; path = "UIImage+WMFImageProcessing.m"; sourceTree = "<group>"; };
		BC6E8B961B5EB4B2003D9A39 /* UIImage+WMFNormalization.h */ = {isa = PBXFileReference; fileEncoding = 4; lastKnownFileType = sourcecode.c.h; path = "UIImage+WMFNormalization.h"; sourceTree = "<group>"; };
		BC6E8B971B5EB4B2003D9A39 /* UIImage+WMFNormalization.m */ = {isa = PBXFileReference; fileEncoding = 4; lastKnownFileType = sourcecode.c.objc; path = "UIImage+WMFNormalization.m"; sourceTree = "<group>"; };
		BC6E8B991B5ED0F6003D9A39 /* WMFGeometryTests.m */ = {isa = PBXFileReference; fileEncoding = 4; lastKnownFileType = sourcecode.c.objc; path = WMFGeometryTests.m; sourceTree = "<group>"; };
		BC6E8B9B1B5ED19A003D9A39 /* XCTAssert+CGGeometry.h */ = {isa = PBXFileReference; lastKnownFileType = sourcecode.c.h; path = "XCTAssert+CGGeometry.h"; sourceTree = "<group>"; };
		BC6E8B9C1B5FE06C003D9A39 /* WMFKVOUpdatableList.h */ = {isa = PBXFileReference; fileEncoding = 4; lastKnownFileType = sourcecode.c.h; path = WMFKVOUpdatableList.h; sourceTree = "<group>"; };
		BC6E8B9D1B5FE0C9003D9A39 /* UICollectionView+WMFKVOUpdatableList.h */ = {isa = PBXFileReference; fileEncoding = 4; lastKnownFileType = sourcecode.c.h; path = "UICollectionView+WMFKVOUpdatableList.h"; sourceTree = "<group>"; };
		BC6E8B9E1B5FE0C9003D9A39 /* UICollectionView+WMFKVOUpdatableList.m */ = {isa = PBXFileReference; fileEncoding = 4; lastKnownFileType = sourcecode.c.objc; path = "UICollectionView+WMFKVOUpdatableList.m"; sourceTree = "<group>"; };
		BC6FEAE01A9B7EFD00A1D890 /* WMFCodingStyle.m */ = {isa = PBXFileReference; fileEncoding = 4; lastKnownFileType = sourcecode.c.objc; path = WMFCodingStyle.m; sourceTree = "<group>"; };
		BC725EC81B61255400E0A64C /* WMFOutParamUtils.h */ = {isa = PBXFileReference; lastKnownFileType = sourcecode.c.h; path = WMFOutParamUtils.h; sourceTree = "<group>"; };
		BC725EC91B617E1A00E0A64C /* WMFSafeAssignTests.m */ = {isa = PBXFileReference; fileEncoding = 4; lastKnownFileType = sourcecode.c.objc; path = WMFSafeAssignTests.m; sourceTree = "<group>"; };
		BC725ECB1B6182C800E0A64C /* MWKSavedPageListTogglingTests.m */ = {isa = PBXFileReference; fileEncoding = 4; lastKnownFileType = sourcecode.c.objc; path = MWKSavedPageListTogglingTests.m; sourceTree = "<group>"; };
		BC725ED11B62DADD00E0A64C /* MWKLanguageLinkResponseSerializerTests.m */ = {isa = PBXFileReference; fileEncoding = 4; lastKnownFileType = sourcecode.c.objc; path = MWKLanguageLinkResponseSerializerTests.m; sourceTree = "<group>"; };
		BC7925F21B9F2C55003C9522 /* CLLocation+WMFBearing.h */ = {isa = PBXFileReference; fileEncoding = 4; lastKnownFileType = sourcecode.c.h; path = "CLLocation+WMFBearing.h"; sourceTree = "<group>"; };
		BC7925F31B9F2C55003C9522 /* CLLocation+WMFBearing.m */ = {isa = PBXFileReference; fileEncoding = 4; lastKnownFileType = sourcecode.c.objc; path = "CLLocation+WMFBearing.m"; sourceTree = "<group>"; };
		BC7925F51B9F31A9003C9522 /* CLLocation+WMFBearingTests.m */ = {isa = PBXFileReference; fileEncoding = 4; lastKnownFileType = sourcecode.c.objc; path = "CLLocation+WMFBearingTests.m"; sourceTree = "<group>"; };
		BC7A4A231B17B3510003E73E /* NSObjectUtilities.h */ = {isa = PBXFileReference; lastKnownFileType = sourcecode.c.h; path = NSObjectUtilities.h; sourceTree = "<group>"; };
		BC7ACB621AB34C9C00791497 /* WMFAsyncTestCase.h */ = {isa = PBXFileReference; fileEncoding = 4; lastKnownFileType = sourcecode.c.h; name = WMFAsyncTestCase.h; path = ../WMFAsyncTestCase.h; sourceTree = "<group>"; };
		BC7ACB631AB34C9C00791497 /* WMFAsyncTestCase.m */ = {isa = PBXFileReference; fileEncoding = 4; lastKnownFileType = sourcecode.c.objc; name = WMFAsyncTestCase.m; path = ../WMFAsyncTestCase.m; sourceTree = "<group>"; };
		BC7B09B11BD028E400BBC3A2 /* MWKListLegacyTests.m */ = {isa = PBXFileReference; fileEncoding = 4; lastKnownFileType = sourcecode.c.objc; path = MWKListLegacyTests.m; sourceTree = "<group>"; };
		BC7B09B31BD02C8800BBC3A2 /* XCTestCase+DataStoreFixtureTesting.h */ = {isa = PBXFileReference; fileEncoding = 4; lastKnownFileType = sourcecode.c.h; path = "XCTestCase+DataStoreFixtureTesting.h"; sourceTree = "<group>"; };
		BC7B09B41BD02C8800BBC3A2 /* XCTestCase+DataStoreFixtureTesting.m */ = {isa = PBXFileReference; fileEncoding = 4; lastKnownFileType = sourcecode.c.objc; path = "XCTestCase+DataStoreFixtureTesting.m"; sourceTree = "<group>"; };
		BC7B09B61BD03FAD00BBC3A2 /* MWKSavedPageListDataExportConstants.h */ = {isa = PBXFileReference; fileEncoding = 4; lastKnownFileType = sourcecode.c.h; path = MWKSavedPageListDataExportConstants.h; sourceTree = "<group>"; };
		BC7B769A1B83D8F300774FBC /* UIImageView+WMFImageFetchingInternal.h */ = {isa = PBXFileReference; fileEncoding = 4; lastKnownFileType = sourcecode.c.h; path = "UIImageView+WMFImageFetchingInternal.h"; sourceTree = "<group>"; };
		BC7B769D1B84CD2A00774FBC /* UIImageView+MWKImageTests.m */ = {isa = PBXFileReference; fileEncoding = 4; lastKnownFileType = sourcecode.c.objc; path = "UIImageView+MWKImageTests.m"; sourceTree = "<group>"; };
		BC7B769F1B861F7100774FBC /* MWKSectionListHierarchyTests.m */ = {isa = PBXFileReference; fileEncoding = 4; lastKnownFileType = sourcecode.c.objc; path = MWKSectionListHierarchyTests.m; sourceTree = "<group>"; };
		BC7DFCCB1AA4BA8A000035C3 /* WMFCodingStyle.h */ = {isa = PBXFileReference; lastKnownFileType = sourcecode.c.h; path = WMFCodingStyle.h; sourceTree = "<group>"; };
		BC7DFCD41AA4E5FE000035C3 /* WMFImageURLParsing.h */ = {isa = PBXFileReference; fileEncoding = 4; lastKnownFileType = sourcecode.c.h; path = WMFImageURLParsing.h; sourceTree = "<group>"; };
		BC7DFCD51AA4E5FE000035C3 /* WMFImageURLParsing.m */ = {isa = PBXFileReference; fileEncoding = 4; lastKnownFileType = sourcecode.c.objc; path = WMFImageURLParsing.m; sourceTree = "<group>"; };
		BC7E4A431B33812700EECD8B /* LanguagesViewController.storyboard */ = {isa = PBXFileReference; fileEncoding = 4; lastKnownFileType = file.storyboard; path = LanguagesViewController.storyboard; sourceTree = "<group>"; };
		BC7E4A491B34A26A00EECD8B /* WMFLogging.h */ = {isa = PBXFileReference; lastKnownFileType = sourcecode.c.h; path = WMFLogging.h; sourceTree = "<group>"; };
		BC7E4A501B34B4B900EECD8B /* MWKLanguageLinkController_Private.h */ = {isa = PBXFileReference; fileEncoding = 4; lastKnownFileType = sourcecode.c.h; path = MWKLanguageLinkController_Private.h; sourceTree = "<group>"; };
		BC7E4A511B34B53E00EECD8B /* MWKLanguageLinkControllerTests.m */ = {isa = PBXFileReference; fileEncoding = 4; lastKnownFileType = sourcecode.c.objc; path = MWKLanguageLinkControllerTests.m; sourceTree = "<group>"; };
		BC7FA4BD1BD6A28D006CA1A3 /* WMFTableOfContentsItem.swift */ = {isa = PBXFileReference; fileEncoding = 4; lastKnownFileType = sourcecode.swift; path = WMFTableOfContentsItem.swift; sourceTree = "<group>"; };
		BC7FA4C21BD6A6B7006CA1A3 /* MWKSection+TOCItem.swift */ = {isa = PBXFileReference; fileEncoding = 4; lastKnownFileType = sourcecode.swift; path = "MWKSection+TOCItem.swift"; sourceTree = "<group>"; };
		BC7FA4C41BD712CF006CA1A3 /* TableOfContentsReadMoreItem.swift */ = {isa = PBXFileReference; fileEncoding = 4; lastKnownFileType = sourcecode.swift; path = TableOfContentsReadMoreItem.swift; sourceTree = "<group>"; };
		BC8210CB1B4EB2390010BF7B /* NSURLExtrasTests.m */ = {isa = PBXFileReference; fileEncoding = 4; lastKnownFileType = sourcecode.c.objc; path = NSURLExtrasTests.m; sourceTree = "<group>"; };
		BC8210CE1B4EE3F30010BF7B /* ArticleWithoutImages.dataexport.json */ = {isa = PBXFileReference; fileEncoding = 4; lastKnownFileType = text.json; path = ArticleWithoutImages.dataexport.json; sourceTree = "<group>"; };
		BC8210D11B4EEA190010BF7B /* SDImageCache+WMFPersistentCache.h */ = {isa = PBXFileReference; fileEncoding = 4; lastKnownFileType = sourcecode.c.h; name = "SDImageCache+WMFPersistentCache.h"; path = "Images/SDImageCache+WMFPersistentCache.h"; sourceTree = "<group>"; };
		BC8210D21B4EEA190010BF7B /* SDImageCache+WMFPersistentCache.m */ = {isa = PBXFileReference; fileEncoding = 4; lastKnownFileType = sourcecode.c.objc; name = "SDImageCache+WMFPersistentCache.m"; path = "Images/SDImageCache+WMFPersistentCache.m"; sourceTree = "<group>"; };
		BC8210D61B4F048F0010BF7B /* Barack_Obama */ = {isa = PBXFileReference; lastKnownFileType = folder; path = Barack_Obama; sourceTree = "<group>"; };
		BC86B9341A92966B00B4C039 /* AFHTTPRequestOperationManager+UniqueRequests.h */ = {isa = PBXFileReference; fileEncoding = 4; lastKnownFileType = sourcecode.c.h; path = "AFHTTPRequestOperationManager+UniqueRequests.h"; sourceTree = "<group>"; };
		BC86B9351A92966B00B4C039 /* AFHTTPRequestOperationManager+UniqueRequests.m */ = {isa = PBXFileReference; fileEncoding = 4; lastKnownFileType = sourcecode.c.objc; path = "AFHTTPRequestOperationManager+UniqueRequests.m"; sourceTree = "<group>"; };
		BC86B93B1A929CC500B4C039 /* UICollectionViewFlowLayout+NSCopying.h */ = {isa = PBXFileReference; fileEncoding = 4; lastKnownFileType = sourcecode.c.h; path = "UICollectionViewFlowLayout+NSCopying.h"; sourceTree = "<group>"; };
		BC86B93C1A929CC500B4C039 /* UICollectionViewFlowLayout+NSCopying.m */ = {isa = PBXFileReference; fileEncoding = 4; lastKnownFileType = sourcecode.c.objc; path = "UICollectionViewFlowLayout+NSCopying.m"; sourceTree = "<group>"; };
		BC86B93E1A929D7900B4C039 /* UICollectionViewFlowLayout+WMFItemSizeThatFits.h */ = {isa = PBXFileReference; fileEncoding = 4; lastKnownFileType = sourcecode.c.h; path = "UICollectionViewFlowLayout+WMFItemSizeThatFits.h"; sourceTree = "<group>"; };
		BC86B93F1A929D7900B4C039 /* UICollectionViewFlowLayout+WMFItemSizeThatFits.m */ = {isa = PBXFileReference; fileEncoding = 4; lastKnownFileType = sourcecode.c.objc; path = "UICollectionViewFlowLayout+WMFItemSizeThatFits.m"; sourceTree = "<group>"; };
		BC8C0BA21BCFC3C600E2B167 /* DDLog+WMFLogger.h */ = {isa = PBXFileReference; fileEncoding = 4; lastKnownFileType = sourcecode.c.h; path = "DDLog+WMFLogger.h"; sourceTree = "<group>"; };
		BC8C0BA31BCFC3C600E2B167 /* DDLog+WMFLogger.m */ = {isa = PBXFileReference; fileEncoding = 4; lastKnownFileType = sourcecode.c.objc; path = "DDLog+WMFLogger.m"; sourceTree = "<group>"; };
		BC905A0F1B447A8300523DFE /* NSURLRequest+WMFUtilities.h */ = {isa = PBXFileReference; fileEncoding = 4; lastKnownFileType = sourcecode.c.h; path = "NSURLRequest+WMFUtilities.h"; sourceTree = "<group>"; };
		BC905A101B447A8300523DFE /* NSURLRequest+WMFUtilities.m */ = {isa = PBXFileReference; fileEncoding = 4; lastKnownFileType = sourcecode.c.objc; path = "NSURLRequest+WMFUtilities.m"; sourceTree = "<group>"; };
		BC905A121B44815900523DFE /* SDImageCache+PromiseKit.swift */ = {isa = PBXFileReference; fileEncoding = 4; lastKnownFileType = sourcecode.swift; path = "SDImageCache+PromiseKit.swift"; sourceTree = "<group>"; };
		BC905BCF1B60391F0010227E /* MWKLanguageLinkFetcherTests.m */ = {isa = PBXFileReference; fileEncoding = 4; lastKnownFileType = sourcecode.c.objc; path = MWKLanguageLinkFetcherTests.m; sourceTree = "<group>"; };
		BC92A76E1AFA83D2003C4212 /* WMFSharing.h */ = {isa = PBXFileReference; fileEncoding = 4; lastKnownFileType = sourcecode.c.h; name = WMFSharing.h; path = ShareCard/WMFSharing.h; sourceTree = "<group>"; };
		BC92A7721AFA88D3003C4212 /* MWKSection+WMFSharingTests.m */ = {isa = PBXFileReference; fileEncoding = 4; lastKnownFileType = sourcecode.c.objc; path = "MWKSection+WMFSharingTests.m"; sourceTree = "<group>"; };
		BC93553D1BE094CD00697CB0 /* UIViewController+SafePreviewing.swift */ = {isa = PBXFileReference; fileEncoding = 4; lastKnownFileType = sourcecode.swift; path = "UIViewController+SafePreviewing.swift"; sourceTree = "<group>"; };
		BC93553F1BE1A54900697CB0 /* WMFSearchResultsSerializationTests.m */ = {isa = PBXFileReference; fileEncoding = 4; lastKnownFileType = sourcecode.c.objc; path = WMFSearchResultsSerializationTests.m; sourceTree = "<group>"; };
		BC9355411BE1A71900697CB0 /* BarackSearch.json */ = {isa = PBXFileReference; fileEncoding = 4; lastKnownFileType = text.json; path = BarackSearch.json; sourceTree = "<group>"; };
		BC9355441BE1AD8900697CB0 /* WMFSearchResults+ResponseSerializer.h */ = {isa = PBXFileReference; fileEncoding = 4; lastKnownFileType = sourcecode.c.h; name = "WMFSearchResults+ResponseSerializer.h"; path = "../../WMFSearchResults+ResponseSerializer.h"; sourceTree = "<group>"; };
		BC9355451BE1AD8900697CB0 /* WMFSearchResults+ResponseSerializer.m */ = {isa = PBXFileReference; fileEncoding = 4; lastKnownFileType = sourcecode.c.objc; name = "WMFSearchResults+ResponseSerializer.m"; path = "../../WMFSearchResults+ResponseSerializer.m"; sourceTree = "<group>"; };
		BC955BC51A82BEFD000EF9E4 /* MWKImageInfoFetcher.h */ = {isa = PBXFileReference; fileEncoding = 4; lastKnownFileType = sourcecode.c.h; path = MWKImageInfoFetcher.h; sourceTree = "<group>"; };
		BC955BC61A82BEFD000EF9E4 /* MWKImageInfoFetcher.m */ = {isa = PBXFileReference; fileEncoding = 4; lastKnownFileType = sourcecode.c.objc; path = MWKImageInfoFetcher.m; sourceTree = "<group>"; };
		BC955BCD1A82C2FA000EF9E4 /* AFHTTPRequestOperationManager+WMFConfig.h */ = {isa = PBXFileReference; fileEncoding = 4; lastKnownFileType = sourcecode.c.h; name = "AFHTTPRequestOperationManager+WMFConfig.h"; path = "Queues/AFHTTPRequestOperationManager+WMFConfig.h"; sourceTree = "<group>"; };
		BC955BCE1A82C2FA000EF9E4 /* AFHTTPRequestOperationManager+WMFConfig.m */ = {isa = PBXFileReference; fileEncoding = 4; lastKnownFileType = sourcecode.c.objc; name = "AFHTTPRequestOperationManager+WMFConfig.m"; path = "Queues/AFHTTPRequestOperationManager+WMFConfig.m"; sourceTree = "<group>"; };
		BC9878191BCF307B003835EA /* MWKRecentSearchDataStoreTests.m */ = {isa = PBXFileReference; fileEncoding = 4; lastKnownFileType = sourcecode.c.objc; path = MWKRecentSearchDataStoreTests.m; sourceTree = "<group>"; };
		BC9DBEA01BF50406005546A1 /* TFATitleExtract.json */ = {isa = PBXFileReference; fileEncoding = 4; lastKnownFileType = text.json; path = TFATitleExtract.json; sourceTree = "<group>"; };
		BCA3F04D1BBC6D53004CDFF2 /* UIViewController+WMFSearchButton.h */ = {isa = PBXFileReference; fileEncoding = 4; lastKnownFileType = sourcecode.c.h; path = "UIViewController+WMFSearchButton.h"; sourceTree = "<group>"; };
		BCA3F04E1BBC6D53004CDFF2 /* UIViewController+WMFSearchButton.m */ = {isa = PBXFileReference; fileEncoding = 4; lastKnownFileType = sourcecode.c.objc; path = "UIViewController+WMFSearchButton.m"; sourceTree = "<group>"; };
		BCA6764A1AC05FAD00A16160 /* NSArray+PredicateTests.m */ = {isa = PBXFileReference; fileEncoding = 4; lastKnownFileType = sourcecode.c.objc; path = "NSArray+PredicateTests.m"; sourceTree = "<group>"; };
		BCA6764D1AC05FD600A16160 /* Info.plist */ = {isa = PBXFileReference; fileEncoding = 4; lastKnownFileType = text.plist.xml; path = Info.plist; sourceTree = "<group>"; };
		BCA676511AC05FE200A16160 /* NSBundle+TestAssets.h */ = {isa = PBXFileReference; fileEncoding = 4; lastKnownFileType = sourcecode.c.h; path = "NSBundle+TestAssets.h"; sourceTree = "<group>"; };
		BCA676521AC05FE200A16160 /* NSBundle+TestAssets.m */ = {isa = PBXFileReference; fileEncoding = 4; lastKnownFileType = sourcecode.c.objc; path = "NSBundle+TestAssets.m"; sourceTree = "<group>"; };
		BCA676531AC05FE200A16160 /* XCTestCase+WMFBundleConvenience.h */ = {isa = PBXFileReference; fileEncoding = 4; lastKnownFileType = sourcecode.c.h; path = "XCTestCase+WMFBundleConvenience.h"; sourceTree = "<group>"; };
		BCA676541AC05FE200A16160 /* XCTestCase+WMFBundleConvenience.m */ = {isa = PBXFileReference; fileEncoding = 4; lastKnownFileType = sourcecode.c.objc; path = "XCTestCase+WMFBundleConvenience.m"; sourceTree = "<group>"; };
		BCA676581AC0600500A16160 /* MWKDataStore+TemporaryDataStore.h */ = {isa = PBXFileReference; fileEncoding = 4; lastKnownFileType = sourcecode.c.h; path = "MWKDataStore+TemporaryDataStore.h"; sourceTree = "<group>"; };
		BCA676591AC0600500A16160 /* MWKDataStore+TemporaryDataStore.m */ = {isa = PBXFileReference; fileEncoding = 4; lastKnownFileType = sourcecode.c.objc; path = "MWKDataStore+TemporaryDataStore.m"; sourceTree = "<group>"; };
		BCA6765B1AC0686600A16160 /* Article+ConvenienceAccessors.h */ = {isa = PBXFileReference; fileEncoding = 4; lastKnownFileType = sourcecode.c.h; path = "Article+ConvenienceAccessors.h"; sourceTree = "<group>"; };
		BCA6765C1AC0686600A16160 /* Article+ConvenienceAccessors.m */ = {isa = PBXFileReference; fileEncoding = 4; lastKnownFileType = sourcecode.c.objc; path = "Article+ConvenienceAccessors.m"; sourceTree = "<group>"; };
		BCA9575C1ABE473800B62AE8 /* LegacyCoreDataMigratorTests.m */ = {isa = PBXFileReference; fileEncoding = 4; lastKnownFileType = sourcecode.c.objc; path = LegacyCoreDataMigratorTests.m; sourceTree = "<group>"; };
		BCA96E711AAA354D009A61FA /* WMFGradientView.h */ = {isa = PBXFileReference; fileEncoding = 4; lastKnownFileType = sourcecode.c.h; path = WMFGradientView.h; sourceTree = "<group>"; };
		BCA96E721AAA354D009A61FA /* WMFGradientView.m */ = {isa = PBXFileReference; fileEncoding = 4; lastKnownFileType = sourcecode.c.objc; path = WMFGradientView.m; sourceTree = "<group>"; };
		BCA96E751AAA35EE009A61FA /* UIView+WMFDefaultNib.h */ = {isa = PBXFileReference; fileEncoding = 4; lastKnownFileType = sourcecode.c.h; path = "UIView+WMFDefaultNib.h"; sourceTree = "<group>"; };
		BCA96E761AAA35EE009A61FA /* UIView+WMFDefaultNib.m */ = {isa = PBXFileReference; fileEncoding = 4; lastKnownFileType = sourcecode.c.objc; path = "UIView+WMFDefaultNib.m"; sourceTree = "<group>"; };
		BCA9AEA91B82942000B49320 /* UIImageView+WMFImageFetching.h */ = {isa = PBXFileReference; fileEncoding = 4; lastKnownFileType = sourcecode.c.h; name = "UIImageView+WMFImageFetching.h"; path = "../../Wikipedia/Images/UIImageView+WMFImageFetching.h"; sourceTree = "<group>"; };
		BCA9AEAA1B82942000B49320 /* UIImageView+WMFImageFetching.m */ = {isa = PBXFileReference; fileEncoding = 4; lastKnownFileType = sourcecode.c.objc; name = "UIImageView+WMFImageFetching.m"; path = "../../Wikipedia/Images/UIImageView+WMFImageFetching.m"; sourceTree = "<group>"; };
		BCAC50BF1AF3F7460015936C /* NSBundle+WMFInfoUtils.h */ = {isa = PBXFileReference; fileEncoding = 4; lastKnownFileType = sourcecode.c.h; path = "NSBundle+WMFInfoUtils.h"; sourceTree = "<group>"; };
		BCAC50C01AF3F7460015936C /* NSBundle+WMFInfoUtils.m */ = {isa = PBXFileReference; fileEncoding = 4; lastKnownFileType = sourcecode.c.objc; path = "NSBundle+WMFInfoUtils.m"; sourceTree = "<group>"; };
		BCAFC5CF1AFD5E7D004615BA /* MWKArticleExtractionTests.m */ = {isa = PBXFileReference; fileEncoding = 4; lastKnownFileType = sourcecode.c.objc; path = MWKArticleExtractionTests.m; sourceTree = "<group>"; };
		BCAFC5D11AFD5F7E004615BA /* MWKArticle+WMFSharing.m */ = {isa = PBXFileReference; fileEncoding = 4; lastKnownFileType = sourcecode.c.objc; path = "MWKArticle+WMFSharing.m"; sourceTree = "<group>"; };
		BCAFC5D21AFD5F7E004615BA /* MWKArticle+WMFSharing.h */ = {isa = PBXFileReference; fileEncoding = 4; lastKnownFileType = sourcecode.c.h; path = "MWKArticle+WMFSharing.h"; sourceTree = "<group>"; };
		BCAFC5EB1B02490A004615BA /* WMFRandomFileUtilities.h */ = {isa = PBXFileReference; fileEncoding = 4; lastKnownFileType = sourcecode.c.h; path = WMFRandomFileUtilities.h; sourceTree = "<group>"; };
		BCAFC5EC1B02490A004615BA /* WMFRandomFileUtilities.m */ = {isa = PBXFileReference; fileEncoding = 4; lastKnownFileType = sourcecode.c.objc; path = WMFRandomFileUtilities.m; sourceTree = "<group>"; };
		BCB3AE841AC11320004AD205 /* NSPersistentStoreCoordinator+WMFTempCoordinator.h */ = {isa = PBXFileReference; fileEncoding = 4; lastKnownFileType = sourcecode.c.h; path = "NSPersistentStoreCoordinator+WMFTempCoordinator.h"; sourceTree = "<group>"; };
		BCB3AE851AC11320004AD205 /* NSPersistentStoreCoordinator+WMFTempCoordinator.m */ = {isa = PBXFileReference; fileEncoding = 4; lastKnownFileType = sourcecode.c.objc; path = "NSPersistentStoreCoordinator+WMFTempCoordinator.m"; sourceTree = "<group>"; };
		BCB3AE881AC11458004AD205 /* NSManagedObjectContext+WMFTempContext.h */ = {isa = PBXFileReference; fileEncoding = 4; lastKnownFileType = sourcecode.c.h; path = "NSManagedObjectContext+WMFTempContext.h"; sourceTree = "<group>"; };
		BCB3AE891AC11458004AD205 /* NSManagedObjectContext+WMFTempContext.m */ = {isa = PBXFileReference; fileEncoding = 4; lastKnownFileType = sourcecode.c.objc; path = "NSManagedObjectContext+WMFTempContext.m"; sourceTree = "<group>"; };
		BCB4987D1B8FA47200BE4769 /* WMFMantleJSONResponseSerializer.h */ = {isa = PBXFileReference; fileEncoding = 4; lastKnownFileType = sourcecode.c.h; name = WMFMantleJSONResponseSerializer.h; path = Serializers/WMFMantleJSONResponseSerializer.h; sourceTree = "<group>"; };
		BCB4987E1B8FA47200BE4769 /* WMFMantleJSONResponseSerializer.m */ = {isa = PBXFileReference; fileEncoding = 4; lastKnownFileType = sourcecode.c.objc; name = WMFMantleJSONResponseSerializer.m; path = Serializers/WMFMantleJSONResponseSerializer.m; sourceTree = "<group>"; };
		BCB58F421A890D9700465627 /* MWKImageInfo+MWKImageComparison.h */ = {isa = PBXFileReference; fileEncoding = 4; lastKnownFileType = sourcecode.c.h; path = "MWKImageInfo+MWKImageComparison.h"; sourceTree = "<group>"; };
		BCB58F431A890D9700465627 /* MWKImageInfo+MWKImageComparison.m */ = {isa = PBXFileReference; fileEncoding = 4; lastKnownFileType = sourcecode.c.objc; path = "MWKImageInfo+MWKImageComparison.m"; sourceTree = "<group>"; };
		BCB58F461A891FDB00465627 /* WebViewController+ImageGalleryPresentation.h */ = {isa = PBXFileReference; fileEncoding = 4; lastKnownFileType = sourcecode.c.h; path = "WebViewController+ImageGalleryPresentation.h"; sourceTree = "<group>"; };
		BCB58F471A891FDB00465627 /* WebViewController+ImageGalleryPresentation.m */ = {isa = PBXFileReference; fileEncoding = 4; lastKnownFileType = sourcecode.c.objc; path = "WebViewController+ImageGalleryPresentation.m"; sourceTree = "<group>"; };
		BCB58F491A89202F00465627 /* WebViewController_Private.h */ = {isa = PBXFileReference; fileEncoding = 4; lastKnownFileType = sourcecode.c.h; path = WebViewController_Private.h; sourceTree = "<group>"; };
		BCB58F521A894D3E00465627 /* WMFImageGalleryDetailOverlayView.h */ = {isa = PBXFileReference; fileEncoding = 4; lastKnownFileType = sourcecode.c.h; name = WMFImageGalleryDetailOverlayView.h; path = "Image Gallery/WMFImageGalleryDetailOverlayView.h"; sourceTree = "<group>"; };
		BCB58F531A894D3E00465627 /* WMFImageGalleryDetailOverlayView.m */ = {isa = PBXFileReference; fileEncoding = 4; lastKnownFileType = sourcecode.c.objc; name = WMFImageGalleryDetailOverlayView.m; path = "Image Gallery/WMFImageGalleryDetailOverlayView.m"; sourceTree = "<group>"; };
		BCB58F581A89747400465627 /* WMFImageGalleryDetailOverlayView.xib */ = {isa = PBXFileReference; fileEncoding = 4; lastKnownFileType = file.xib; name = WMFImageGalleryDetailOverlayView.xib; path = "Image Gallery/WMFImageGalleryDetailOverlayView.xib"; sourceTree = "<group>"; };
		BCB58F611A8A9F1000465627 /* MWKLicense.h */ = {isa = PBXFileReference; fileEncoding = 4; lastKnownFileType = sourcecode.c.h; path = MWKLicense.h; sourceTree = "<group>"; };
		BCB58F621A8A9F1000465627 /* MWKLicense.m */ = {isa = PBXFileReference; fileEncoding = 4; lastKnownFileType = sourcecode.c.objc; path = MWKLicense.m; sourceTree = "<group>"; };
		BCB58F651A8AA22200465627 /* MWKLicense+ToGlyph.h */ = {isa = PBXFileReference; fileEncoding = 4; lastKnownFileType = sourcecode.c.h; path = "MWKLicense+ToGlyph.h"; sourceTree = "<group>"; };
		BCB58F661A8AA22200465627 /* MWKLicense+ToGlyph.m */ = {isa = PBXFileReference; fileEncoding = 4; lastKnownFileType = sourcecode.c.objc; path = "MWKLicense+ToGlyph.m"; sourceTree = "<group>"; };
		BCB58F761A8D081E00465627 /* NSArray+BKIndex.h */ = {isa = PBXFileReference; fileEncoding = 4; lastKnownFileType = sourcecode.c.h; path = "NSArray+BKIndex.h"; sourceTree = "<group>"; };
		BCB58F771A8D081E00465627 /* NSArray+BKIndex.m */ = {isa = PBXFileReference; fileEncoding = 4; lastKnownFileType = sourcecode.c.objc; path = "NSArray+BKIndex.m"; sourceTree = "<group>"; };
		BCB58F7B1A8D0C8E00465627 /* NSArray+BKIndexTests.m */ = {isa = PBXFileReference; fileEncoding = 4; lastKnownFileType = sourcecode.c.objc; path = "NSArray+BKIndexTests.m"; sourceTree = "<group>"; };
		BCB58F7D1A8D1B8400465627 /* MWKImageInfo+MWKImageComparisonTests.m */ = {isa = PBXFileReference; fileEncoding = 4; lastKnownFileType = sourcecode.c.objc; path = "MWKImageInfo+MWKImageComparisonTests.m"; sourceTree = "<group>"; };
		BCB6081B1BC80DE00088086A /* Spider-Man_actors.jpg */ = {isa = PBXFileReference; lastKnownFileType = image.jpeg; path = "Spider-Man_actors.jpg"; sourceTree = "<group>"; };
		BCB6081F1BC8110B0088086A /* UIImageView+WMFImageFetchingInternal.m */ = {isa = PBXFileReference; fileEncoding = 4; lastKnownFileType = sourcecode.c.objc; path = "UIImageView+WMFImageFetchingInternal.m"; sourceTree = "<group>"; };
		BCB608211BC814170088086A /* UIImageView+WMFImageFetchingVisualTests.m */ = {isa = PBXFileReference; fileEncoding = 4; lastKnownFileType = sourcecode.c.objc; path = "UIImageView+WMFImageFetchingVisualTests.m"; sourceTree = "<group>"; };
		BCB608231BC81D830088086A /* WMFImageController+Testing.h */ = {isa = PBXFileReference; fileEncoding = 4; lastKnownFileType = sourcecode.c.h; path = "WMFImageController+Testing.h"; sourceTree = "<group>"; };
		BCB608241BC81D830088086A /* WMFImageController+Testing.m */ = {isa = PBXFileReference; fileEncoding = 4; lastKnownFileType = sourcecode.c.objc; path = "WMFImageController+Testing.m"; sourceTree = "<group>"; };
		BCB669601A83D7B300C7B1FE /* WMFErrorForApiErrorObjectTests.m */ = {isa = PBXFileReference; fileEncoding = 4; lastKnownFileType = sourcecode.c.objc; path = WMFErrorForApiErrorObjectTests.m; sourceTree = "<group>"; };
		BCB669711A83F58600C7B1FE /* NSMutableDictionary+WMFMaybeSet.h */ = {isa = PBXFileReference; fileEncoding = 4; lastKnownFileType = sourcecode.c.h; path = "NSMutableDictionary+WMFMaybeSet.h"; sourceTree = "<group>"; };
		BCB669721A83F58600C7B1FE /* NSMutableDictionary+WMFMaybeSet.m */ = {isa = PBXFileReference; fileEncoding = 4; lastKnownFileType = sourcecode.c.objc; path = "NSMutableDictionary+WMFMaybeSet.m"; sourceTree = "<group>"; };
		BCB669751A83F59300C7B1FE /* NSMutableDictionary+MaybeSetTests.m */ = {isa = PBXFileReference; fileEncoding = 4; lastKnownFileType = sourcecode.c.objc; path = "NSMutableDictionary+MaybeSetTests.m"; sourceTree = "<group>"; };
		BCB669771A83F6C300C7B1FE /* MediaWikiKit.h */ = {isa = PBXFileReference; fileEncoding = 4; lastKnownFileType = sourcecode.c.h; path = MediaWikiKit.h; sourceTree = "<group>"; };
		BCB669781A83F6C300C7B1FE /* MWKSite.h */ = {isa = PBXFileReference; fileEncoding = 4; lastKnownFileType = sourcecode.c.h; path = MWKSite.h; sourceTree = "<group>"; };
		BCB669791A83F6C300C7B1FE /* MWKSite.m */ = {isa = PBXFileReference; fileEncoding = 4; lastKnownFileType = sourcecode.c.objc; path = MWKSite.m; sourceTree = "<group>"; };
		BCB6697A1A83F6C300C7B1FE /* MWKTitle.h */ = {isa = PBXFileReference; fileEncoding = 4; lastKnownFileType = sourcecode.c.h; path = MWKTitle.h; sourceTree = "<group>"; };
		BCB6697B1A83F6C300C7B1FE /* MWKTitle.m */ = {isa = PBXFileReference; fileEncoding = 4; lastKnownFileType = sourcecode.c.objc; path = MWKTitle.m; sourceTree = "<group>"; };
		BCB6697D1A83F6C300C7B1FE /* MWKDataObject.h */ = {isa = PBXFileReference; fileEncoding = 4; lastKnownFileType = sourcecode.c.h; path = MWKDataObject.h; sourceTree = "<group>"; };
		BCB6697E1A83F6C300C7B1FE /* MWKDataObject.m */ = {isa = PBXFileReference; fileEncoding = 4; lastKnownFileType = sourcecode.c.objc; path = MWKDataObject.m; sourceTree = "<group>"; };
		BCB6697F1A83F6C300C7B1FE /* MWKSiteDataObject.h */ = {isa = PBXFileReference; fileEncoding = 4; lastKnownFileType = sourcecode.c.h; path = MWKSiteDataObject.h; sourceTree = "<group>"; };
		BCB669801A83F6C300C7B1FE /* MWKSiteDataObject.m */ = {isa = PBXFileReference; fileEncoding = 4; lastKnownFileType = sourcecode.c.objc; path = MWKSiteDataObject.m; sourceTree = "<group>"; };
		BCB669811A83F6C300C7B1FE /* MWKUser.h */ = {isa = PBXFileReference; fileEncoding = 4; lastKnownFileType = sourcecode.c.h; path = MWKUser.h; sourceTree = "<group>"; };
		BCB669821A83F6C300C7B1FE /* MWKUser.m */ = {isa = PBXFileReference; fileEncoding = 4; lastKnownFileType = sourcecode.c.objc; path = MWKUser.m; sourceTree = "<group>"; };
		BCB669831A83F6C300C7B1FE /* MWKSection.h */ = {isa = PBXFileReference; fileEncoding = 4; lastKnownFileType = sourcecode.c.h; path = MWKSection.h; sourceTree = "<group>"; };
		BCB669841A83F6C300C7B1FE /* MWKSection.m */ = {isa = PBXFileReference; fileEncoding = 4; lastKnownFileType = sourcecode.c.objc; path = MWKSection.m; sourceTree = "<group>"; };
		BCB669851A83F6C300C7B1FE /* MWKImage.h */ = {isa = PBXFileReference; fileEncoding = 4; lastKnownFileType = sourcecode.c.h; path = MWKImage.h; sourceTree = "<group>"; };
		BCB669861A83F6C300C7B1FE /* MWKImage.m */ = {isa = PBXFileReference; fileEncoding = 4; lastKnownFileType = sourcecode.c.objc; path = MWKImage.m; sourceTree = "<group>"; };
		BCB669871A83F6C300C7B1FE /* MWKProtectionStatus.h */ = {isa = PBXFileReference; fileEncoding = 4; lastKnownFileType = sourcecode.c.h; path = MWKProtectionStatus.h; sourceTree = "<group>"; };
		BCB669881A83F6C300C7B1FE /* MWKProtectionStatus.m */ = {isa = PBXFileReference; fileEncoding = 4; lastKnownFileType = sourcecode.c.objc; path = MWKProtectionStatus.m; sourceTree = "<group>"; };
		BCB669891A83F6C300C7B1FE /* MWKSavedPageEntry.h */ = {isa = PBXFileReference; fileEncoding = 4; lastKnownFileType = sourcecode.c.h; path = MWKSavedPageEntry.h; sourceTree = "<group>"; };
		BCB6698A1A83F6C300C7B1FE /* MWKSavedPageEntry.m */ = {isa = PBXFileReference; fileEncoding = 4; lastKnownFileType = sourcecode.c.objc; path = MWKSavedPageEntry.m; sourceTree = "<group>"; };
		BCB6698B1A83F6C300C7B1FE /* MWKSavedPageList.h */ = {isa = PBXFileReference; fileEncoding = 4; lastKnownFileType = sourcecode.c.h; path = MWKSavedPageList.h; sourceTree = "<group>"; };
		BCB6698C1A83F6C300C7B1FE /* MWKSavedPageList.m */ = {isa = PBXFileReference; fileEncoding = 4; lastKnownFileType = sourcecode.c.objc; path = MWKSavedPageList.m; sourceTree = "<group>"; };
		BCB6698D1A83F6C300C7B1FE /* MWKHistoryEntry.h */ = {isa = PBXFileReference; fileEncoding = 4; lastKnownFileType = sourcecode.c.h; path = MWKHistoryEntry.h; sourceTree = "<group>"; };
		BCB6698E1A83F6C300C7B1FE /* MWKHistoryEntry.m */ = {isa = PBXFileReference; fileEncoding = 4; lastKnownFileType = sourcecode.c.objc; path = MWKHistoryEntry.m; sourceTree = "<group>"; };
		BCB6698F1A83F6C300C7B1FE /* MWKHistoryList.h */ = {isa = PBXFileReference; fileEncoding = 4; lastKnownFileType = sourcecode.c.h; path = MWKHistoryList.h; sourceTree = "<group>"; };
		BCB669901A83F6C300C7B1FE /* MWKHistoryList.m */ = {isa = PBXFileReference; fileEncoding = 4; lastKnownFileType = sourcecode.c.objc; path = MWKHistoryList.m; sourceTree = "<group>"; };
		BCB669911A83F6C300C7B1FE /* MWKRecentSearchEntry.h */ = {isa = PBXFileReference; fileEncoding = 4; lastKnownFileType = sourcecode.c.h; path = MWKRecentSearchEntry.h; sourceTree = "<group>"; };
		BCB669921A83F6C300C7B1FE /* MWKRecentSearchEntry.m */ = {isa = PBXFileReference; fileEncoding = 4; lastKnownFileType = sourcecode.c.objc; path = MWKRecentSearchEntry.m; sourceTree = "<group>"; };
		BCB669931A83F6C300C7B1FE /* MWKRecentSearchList.h */ = {isa = PBXFileReference; fileEncoding = 4; lastKnownFileType = sourcecode.c.h; path = MWKRecentSearchList.h; sourceTree = "<group>"; };
		BCB669941A83F6C300C7B1FE /* MWKRecentSearchList.m */ = {isa = PBXFileReference; fileEncoding = 4; lastKnownFileType = sourcecode.c.objc; path = MWKRecentSearchList.m; sourceTree = "<group>"; };
		BCB669961A83F6C300C7B1FE /* MWKImageInfo.h */ = {isa = PBXFileReference; fileEncoding = 4; lastKnownFileType = sourcecode.c.h; path = MWKImageInfo.h; sourceTree = "<group>"; };
		BCB669971A83F6C300C7B1FE /* MWKImageInfo.m */ = {isa = PBXFileReference; fileEncoding = 4; lastKnownFileType = sourcecode.c.objc; path = MWKImageInfo.m; sourceTree = "<group>"; };
		BCB669981A83F6C300C7B1FE /* MWKDataStore.h */ = {isa = PBXFileReference; fileEncoding = 4; lastKnownFileType = sourcecode.c.h; path = MWKDataStore.h; sourceTree = "<group>"; };
		BCB669991A83F6C300C7B1FE /* MWKDataStore.m */ = {isa = PBXFileReference; fileEncoding = 4; lastKnownFileType = sourcecode.c.objc; path = MWKDataStore.m; sourceTree = "<group>"; };
		BCB6699A1A83F6C300C7B1FE /* MWKArticle.h */ = {isa = PBXFileReference; fileEncoding = 4; lastKnownFileType = sourcecode.c.h; path = MWKArticle.h; sourceTree = "<group>"; };
		BCB6699B1A83F6C300C7B1FE /* MWKArticle.m */ = {isa = PBXFileReference; fileEncoding = 4; lastKnownFileType = sourcecode.c.objc; path = MWKArticle.m; sourceTree = "<group>"; };
		BCB6699C1A83F6C300C7B1FE /* MWKUserDataStore.h */ = {isa = PBXFileReference; fileEncoding = 4; lastKnownFileType = sourcecode.c.h; path = MWKUserDataStore.h; sourceTree = "<group>"; };
		BCB6699D1A83F6C300C7B1FE /* MWKUserDataStore.m */ = {isa = PBXFileReference; fileEncoding = 4; lastKnownFileType = sourcecode.c.objc; path = MWKUserDataStore.m; sourceTree = "<group>"; };
		BCB6699E1A83F6C300C7B1FE /* MWKImageList.h */ = {isa = PBXFileReference; fileEncoding = 4; lastKnownFileType = sourcecode.c.h; path = MWKImageList.h; sourceTree = "<group>"; };
		BCB6699F1A83F6C300C7B1FE /* MWKImageList.m */ = {isa = PBXFileReference; fileEncoding = 4; lastKnownFileType = sourcecode.c.objc; path = MWKImageList.m; sourceTree = "<group>"; };
		BCB669A01A83F6C300C7B1FE /* MWKSectionList.h */ = {isa = PBXFileReference; fileEncoding = 4; lastKnownFileType = sourcecode.c.h; path = MWKSectionList.h; sourceTree = "<group>"; };
		BCB669A11A83F6C300C7B1FE /* MWKSectionList.m */ = {isa = PBXFileReference; fileEncoding = 4; lastKnownFileType = sourcecode.c.objc; path = MWKSectionList.m; sourceTree = "<group>"; };
		BCB669BA1A83F6D300C7B1FE /* MWKTestCase.h */ = {isa = PBXFileReference; fileEncoding = 4; lastKnownFileType = sourcecode.c.h; path = MWKTestCase.h; sourceTree = "<group>"; };
		BCB669BB1A83F6D300C7B1FE /* MWKTestCase.m */ = {isa = PBXFileReference; fileEncoding = 4; lastKnownFileType = sourcecode.c.objc; path = MWKTestCase.m; sourceTree = "<group>"; };
		BCB669BC1A83F6D300C7B1FE /* MWKArticleStoreTestCase.h */ = {isa = PBXFileReference; fileEncoding = 4; lastKnownFileType = sourcecode.c.h; path = MWKArticleStoreTestCase.h; sourceTree = "<group>"; };
		BCB669BD1A83F6D300C7B1FE /* MWKArticleStoreTestCase.m */ = {isa = PBXFileReference; fileEncoding = 4; lastKnownFileType = sourcecode.c.objc; path = MWKArticleStoreTestCase.m; sourceTree = "<group>"; };
		BCB669C91A83F6D300C7B1FE /* MWKSiteTests.m */ = {isa = PBXFileReference; fileEncoding = 4; lastKnownFileType = sourcecode.c.objc; path = MWKSiteTests.m; sourceTree = "<group>"; };
		BCB669CA1A83F6D300C7B1FE /* MWKTitleTests.m */ = {isa = PBXFileReference; fileEncoding = 4; lastKnownFileType = sourcecode.c.objc; path = MWKTitleTests.m; sourceTree = "<group>"; };
		BCB669CB1A83F6D300C7B1FE /* MWKUserTests.m */ = {isa = PBXFileReference; fileEncoding = 4; lastKnownFileType = sourcecode.c.objc; path = MWKUserTests.m; sourceTree = "<group>"; };
		BCB669CC1A83F6D300C7B1FE /* MWKProtectionStatusTests.m */ = {isa = PBXFileReference; fileEncoding = 4; lastKnownFileType = sourcecode.c.objc; path = MWKProtectionStatusTests.m; sourceTree = "<group>"; };
		BCB669CD1A83F6D300C7B1FE /* MWKDataStorePathTests.m */ = {isa = PBXFileReference; fileEncoding = 4; lastKnownFileType = sourcecode.c.objc; path = MWKDataStorePathTests.m; sourceTree = "<group>"; };
		BCB669CE1A83F6D300C7B1FE /* MWKDataStoreStorageTests.m */ = {isa = PBXFileReference; fileEncoding = 4; lastKnownFileType = sourcecode.c.objc; path = MWKDataStoreStorageTests.m; sourceTree = "<group>"; };
		BCB669CF1A83F6D300C7B1FE /* MWKImageStorageTests.m */ = {isa = PBXFileReference; fileEncoding = 4; lastKnownFileType = sourcecode.c.objc; path = MWKImageStorageTests.m; sourceTree = "<group>"; };
		BCB669D01A83F6D300C7B1FE /* MWKHistoryListUniquenessTests.m */ = {isa = PBXFileReference; fileEncoding = 4; lastKnownFileType = sourcecode.c.objc; path = MWKHistoryListUniquenessTests.m; sourceTree = "<group>"; };
		BCB669FC1A84158200C7B1FE /* CircularBitwiseRotationTests.m */ = {isa = PBXFileReference; fileEncoding = 4; lastKnownFileType = sourcecode.c.objc; path = CircularBitwiseRotationTests.m; sourceTree = "<group>"; };
		BCB66A0A1A85183000C7B1FE /* NSString+WMFHTMLParsing.h */ = {isa = PBXFileReference; fileEncoding = 4; lastKnownFileType = sourcecode.c.h; path = "NSString+WMFHTMLParsing.h"; sourceTree = "<group>"; };
		BCB66A0B1A85183000C7B1FE /* NSString+WMFHTMLParsing.m */ = {isa = PBXFileReference; fileEncoding = 4; lastKnownFileType = sourcecode.c.objc; path = "NSString+WMFHTMLParsing.m"; sourceTree = "<group>"; };
		BCB66A0F1A851C9B00C7B1FE /* MWKImageListTests.m */ = {isa = PBXFileReference; fileEncoding = 4; lastKnownFileType = sourcecode.c.objc; path = MWKImageListTests.m; sourceTree = "<group>"; };
		BCB848761AAAABF80077EC24 /* WMFMath.h */ = {isa = PBXFileReference; fileEncoding = 4; lastKnownFileType = sourcecode.c.h; path = WMFMath.h; sourceTree = "<group>"; };
		BCB848771AAAABF80077EC24 /* WMFMath.m */ = {isa = PBXFileReference; fileEncoding = 4; lastKnownFileType = sourcecode.c.objc; path = WMFMath.m; sourceTree = "<group>"; };
		BCB8487A1AAAADF90077EC24 /* WMFMathTests.m */ = {isa = PBXFileReference; fileEncoding = 4; lastKnownFileType = sourcecode.c.objc; path = WMFMathTests.m; sourceTree = "<group>"; };
		BCB848811AAE06420077EC24 /* ImageGallerySpecs */ = {isa = PBXFileReference; explicitFileType = text.script.sh; fileEncoding = 4; name = ImageGallerySpecs; path = "Image Gallery/ImageGallerySpecs"; sourceTree = "<group>"; };
		BCBDC8811B38E414003A6D17 /* SDWebImageManager+PromiseKit.swift */ = {isa = PBXFileReference; fileEncoding = 4; lastKnownFileType = sourcecode.swift; name = "SDWebImageManager+PromiseKit.swift"; path = "Images/SDWebImageManager+PromiseKit.swift"; sourceTree = "<group>"; };
		BCBDC8831B38E441003A6D17 /* WMFImageController.swift */ = {isa = PBXFileReference; fileEncoding = 4; lastKnownFileType = sourcecode.swift; name = WMFImageController.swift; path = Images/WMFImageController.swift; sourceTree = "<group>"; };
		BCBDC88B1B3A0715003A6D17 /* Cancellable.swift */ = {isa = PBXFileReference; fileEncoding = 4; lastKnownFileType = sourcecode.swift; path = Cancellable.swift; sourceTree = "<group>"; };
		BCBDE0AB1AA76EAC006BD29A /* WMFImageURLParsingTests.m */ = {isa = PBXFileReference; fileEncoding = 4; lastKnownFileType = sourcecode.c.objc; path = WMFImageURLParsingTests.m; sourceTree = "<group>"; };
		BCC138C01BC58999006741D0 /* UIViewController+WMFArticlePresentation.h */ = {isa = PBXFileReference; fileEncoding = 4; lastKnownFileType = sourcecode.c.h; path = "UIViewController+WMFArticlePresentation.h"; sourceTree = "<group>"; };
		BCC138C11BC58999006741D0 /* UIViewController+WMFArticlePresentation.m */ = {isa = PBXFileReference; fileEncoding = 4; lastKnownFileType = sourcecode.c.objc; path = "UIViewController+WMFArticlePresentation.m"; sourceTree = "<group>"; };
		BCC185D61A9E5628005378F8 /* UILabel+WMFStyling.h */ = {isa = PBXFileReference; fileEncoding = 4; lastKnownFileType = sourcecode.c.h; path = "UILabel+WMFStyling.h"; sourceTree = "<group>"; };
		BCC185D71A9E5628005378F8 /* UILabel+WMFStyling.m */ = {isa = PBXFileReference; fileEncoding = 4; lastKnownFileType = sourcecode.c.objc; path = "UILabel+WMFStyling.m"; sourceTree = "<group>"; };
		BCC185DE1A9EC836005378F8 /* UIButton+FrameUtils.h */ = {isa = PBXFileReference; fileEncoding = 4; lastKnownFileType = sourcecode.c.h; path = "UIButton+FrameUtils.h"; sourceTree = "<group>"; };
		BCC185DF1A9EC836005378F8 /* UIButton+FrameUtils.m */ = {isa = PBXFileReference; fileEncoding = 4; lastKnownFileType = sourcecode.c.objc; path = "UIButton+FrameUtils.m"; sourceTree = "<group>"; };
		BCC185E61A9FA498005378F8 /* UICollectionViewLayout+AttributeUtils.h */ = {isa = PBXFileReference; fileEncoding = 4; lastKnownFileType = sourcecode.c.h; path = "UICollectionViewLayout+AttributeUtils.h"; sourceTree = "<group>"; };
		BCC185E71A9FA498005378F8 /* UICollectionViewLayout+AttributeUtils.m */ = {isa = PBXFileReference; fileEncoding = 4; lastKnownFileType = sourcecode.c.objc; path = "UICollectionViewLayout+AttributeUtils.m"; sourceTree = "<group>"; };
		BCCC67A91BA9FB850017E311 /* fo */ = {isa = PBXFileReference; lastKnownFileType = text.plist.strings; name = fo; path = fo.lproj/InfoPlist.strings; sourceTree = "<group>"; };
		BCCC67AB1BA9FBE60017E311 /* id */ = {isa = PBXFileReference; lastKnownFileType = text.plist.strings; name = id; path = id.lproj/InfoPlist.strings; sourceTree = "<group>"; };
		BCCC67AC1BA9FBE80017E311 /* kn */ = {isa = PBXFileReference; lastKnownFileType = text.plist.strings; name = kn; path = kn.lproj/InfoPlist.strings; sourceTree = "<group>"; };
		BCCC67AD1BA9FC0D0017E311 /* ne */ = {isa = PBXFileReference; lastKnownFileType = text.plist.strings; name = ne; path = ne.lproj/InfoPlist.strings; sourceTree = "<group>"; };
		BCCC67AE1BA9FC110017E311 /* or */ = {isa = PBXFileReference; lastKnownFileType = text.plist.strings; name = or; path = or.lproj/InfoPlist.strings; sourceTree = "<group>"; };
		BCCC67AF1BA9FC140017E311 /* pt-BR */ = {isa = PBXFileReference; lastKnownFileType = text.plist.strings; name = "pt-BR"; path = "pt-BR.lproj/InfoPlist.strings"; sourceTree = "<group>"; };
		BCCC67B11BA9FC3A0017E311 /* th */ = {isa = PBXFileReference; lastKnownFileType = text.plist.strings; name = th; path = th.lproj/InfoPlist.strings; sourceTree = "<group>"; };
		BCCC67B71BA9FCDA0017E311 /* cs */ = {isa = PBXFileReference; lastKnownFileType = text.plist.strings; name = cs; path = cs.lproj/InfoPlist.strings; sourceTree = "<group>"; };
		BCCE8EB91B4D5DD90009FBBC /* XCTestCase+PromiseKit.swift */ = {isa = PBXFileReference; fileEncoding = 4; lastKnownFileType = sourcecode.swift; path = "XCTestCase+PromiseKit.swift"; sourceTree = "<group>"; };
		BCCE8EBB1B4D7F590009FBBC /* XCTestCase+SwiftDefaults.swift */ = {isa = PBXFileReference; fileEncoding = 4; lastKnownFileType = sourcecode.swift; path = "XCTestCase+SwiftDefaults.swift"; sourceTree = "<group>"; };
		BCCED2CF1AE03BE20094EB7E /* MWKSectionListTests.m */ = {isa = PBXFileReference; fileEncoding = 4; lastKnownFileType = sourcecode.c.objc; path = MWKSectionListTests.m; sourceTree = "<group>"; };
		BCD41DD41B1079A600231BB1 /* Wikipedia-Bridging-Header.h */ = {isa = PBXFileReference; lastKnownFileType = sourcecode.c.h; path = "Wikipedia-Bridging-Header.h"; sourceTree = "<group>"; };
		BCD41DDE1B11CC5800231BB1 /* golden-gate.jpg */ = {isa = PBXFileReference; lastKnownFileType = image.jpeg; path = "golden-gate.jpg"; sourceTree = "<group>"; };
		BCD41DDF1B11CC5800231BB1 /* MainPageMobileView.json */ = {isa = PBXFileReference; fileEncoding = 4; lastKnownFileType = text.json; path = MainPageMobileView.json; sourceTree = "<group>"; };
		BCD41DE01B11CC5800231BB1 /* Obama.json */ = {isa = PBXFileReference; fileEncoding = 4; lastKnownFileType = text.json; path = Obama.json; sourceTree = "<group>"; };
		BCD41DE11B11CC5800231BB1 /* organization-anon.json */ = {isa = PBXFileReference; fileEncoding = 4; lastKnownFileType = text.json; path = "organization-anon.json"; sourceTree = "<group>"; };
		BCD41DE21B11CC5800231BB1 /* protection-empty.json */ = {isa = PBXFileReference; fileEncoding = 4; lastKnownFileType = text.json; path = "protection-empty.json"; sourceTree = "<group>"; };
		BCD41DE31B11CC5800231BB1 /* protection-obama.json */ = {isa = PBXFileReference; fileEncoding = 4; lastKnownFileType = text.json; path = "protection-obama.json"; sourceTree = "<group>"; };
		BCD41DE41B11CC5800231BB1 /* section0.json */ = {isa = PBXFileReference; fileEncoding = 4; lastKnownFileType = text.json; path = section0.json; sourceTree = "<group>"; };
		BCD41DE51B11CC5800231BB1 /* section1-end.json */ = {isa = PBXFileReference; fileEncoding = 4; lastKnownFileType = text.json; path = "section1-end.json"; sourceTree = "<group>"; };
		BCD41DE61B11CC5800231BB1 /* TemplateIcon2x.png */ = {isa = PBXFileReference; lastKnownFileType = image.png; path = TemplateIcon2x.png; sourceTree = "<group>"; };
		BCD41DE71B11CC5800231BB1 /* test-notes.txt */ = {isa = PBXFileReference; fileEncoding = 4; lastKnownFileType = text; path = "test-notes.txt"; sourceTree = "<group>"; };
		BCD41DE81B11CC5800231BB1 /* user-anon.json */ = {isa = PBXFileReference; fileEncoding = 4; lastKnownFileType = text.json; path = "user-anon.json"; sourceTree = "<group>"; };
		BCD41DE91B11CC5800231BB1 /* user-loggedin.json */ = {isa = PBXFileReference; fileEncoding = 4; lastKnownFileType = text.json; path = "user-loggedin.json"; sourceTree = "<group>"; };
		BCD41DFD1B11D17100231BB1 /* XCTestCase+MWKFixtures.h */ = {isa = PBXFileReference; fileEncoding = 4; lastKnownFileType = sourcecode.c.h; path = "XCTestCase+MWKFixtures.h"; sourceTree = "<group>"; };
		BCD41DFE1B11D17100231BB1 /* XCTestCase+MWKFixtures.m */ = {isa = PBXFileReference; fileEncoding = 4; lastKnownFileType = sourcecode.c.objc; path = "XCTestCase+MWKFixtures.m"; sourceTree = "<group>"; };
		BCDA2F411B17A02A002FEB6A /* WMFComparison.h */ = {isa = PBXFileReference; lastKnownFileType = sourcecode.c.h; path = WMFComparison.h; sourceTree = "<group>"; };
		BCDA2F421B17A056002FEB6A /* WMFHashing.h */ = {isa = PBXFileReference; lastKnownFileType = sourcecode.c.h; path = WMFHashing.h; sourceTree = "<group>"; };
		BCDB75BC1AB0D3DE0005593F /* WMFImageInfoController_Private.h */ = {isa = PBXFileReference; fileEncoding = 4; lastKnownFileType = sourcecode.c.h; name = WMFImageInfoController_Private.h; path = "Image Gallery/WMFImageInfoController_Private.h"; sourceTree = "<group>"; };
		BCDB75BD1AB0DFC40005593F /* WMFRangeUtils.h */ = {isa = PBXFileReference; fileEncoding = 4; lastKnownFileType = sourcecode.c.h; path = WMFRangeUtils.h; sourceTree = "<group>"; };
		BCDB75C31AB0E8300005593F /* WMFSubstringUtilsTests.m */ = {isa = PBXFileReference; fileEncoding = 4; lastKnownFileType = sourcecode.c.objc; path = WMFSubstringUtilsTests.m; sourceTree = "<group>"; };
		BCDBCC6D1BDA59CC002298FC /* WMFArticleContainerViewController+TOC.swift */ = {isa = PBXFileReference; fileEncoding = 4; lastKnownFileType = sourcecode.swift; path = "WMFArticleContainerViewController+TOC.swift"; sourceTree = "<group>"; };
		BCDBCC6F1BDA5BFC002298FC /* WMFArticleContainerViewController_Private.h */ = {isa = PBXFileReference; fileEncoding = 4; lastKnownFileType = sourcecode.c.h; path = WMFArticleContainerViewController_Private.h; sourceTree = "<group>"; };
		BCDBEBE81BB32E7600841C20 /* SavedArticlesFetcher_Testing.h */ = {isa = PBXFileReference; fileEncoding = 4; lastKnownFileType = sourcecode.c.h; path = SavedArticlesFetcher_Testing.h; sourceTree = "<group>"; };
		BCDC48991BF0F16000E6858A /* WMFEnglishFeaturedTitleFetcher.h */ = {isa = PBXFileReference; fileEncoding = 4; lastKnownFileType = sourcecode.c.h; path = WMFEnglishFeaturedTitleFetcher.h; sourceTree = "<group>"; };
		BCDC489A1BF0F16000E6858A /* WMFEnglishFeaturedTitleFetcher.m */ = {isa = PBXFileReference; fileEncoding = 4; lastKnownFileType = sourcecode.c.objc; path = WMFEnglishFeaturedTitleFetcher.m; sourceTree = "<group>"; };
		BCDD70391BB09E8200D5BDC7 /* SavedArticlesFetcherTests.m */ = {isa = PBXFileReference; fileEncoding = 4; lastKnownFileType = sourcecode.c.objc; path = SavedArticlesFetcherTests.m; sourceTree = "<group>"; };
		BCE24FD41B0CF0C7003F054B /* LegacyCoreDataMigrator.h */ = {isa = PBXFileReference; fileEncoding = 4; lastKnownFileType = sourcecode.c.h; path = LegacyCoreDataMigrator.h; sourceTree = "<group>"; };
		BCE24FD51B0CF0C7003F054B /* LegacyCoreDataMigrator.m */ = {isa = PBXFileReference; fileEncoding = 4; lastKnownFileType = sourcecode.c.objc; path = LegacyCoreDataMigrator.m; sourceTree = "<group>"; };
		BCE24FD61B0CF0C7003F054B /* LegacyCoreDataMigrator_Private.h */ = {isa = PBXFileReference; fileEncoding = 4; lastKnownFileType = sourcecode.c.h; path = LegacyCoreDataMigrator_Private.h; sourceTree = "<group>"; };
		BCE24FD71B0CF0C7003F054B /* LegacyDataMigrator.h */ = {isa = PBXFileReference; fileEncoding = 4; lastKnownFileType = sourcecode.c.h; path = LegacyDataMigrator.h; sourceTree = "<group>"; };
		BCE24FD81B0CF0C7003F054B /* LegacyDataMigrator.m */ = {isa = PBXFileReference; fileEncoding = 4; lastKnownFileType = sourcecode.c.objc; path = LegacyDataMigrator.m; sourceTree = "<group>"; };
		BCE24FD91B0CF0C7003F054B /* LegacyPhoneGapDataMigrator.h */ = {isa = PBXFileReference; fileEncoding = 4; lastKnownFileType = sourcecode.c.h; path = LegacyPhoneGapDataMigrator.h; sourceTree = "<group>"; };
		BCE24FDA1B0CF0C7003F054B /* LegacyPhoneGapDataMigrator.m */ = {isa = PBXFileReference; fileEncoding = 4; lastKnownFileType = sourcecode.c.objc; path = LegacyPhoneGapDataMigrator.m; sourceTree = "<group>"; };
		BCE24FDB1B0CF0C7003F054B /* SQLiteHelper.h */ = {isa = PBXFileReference; fileEncoding = 4; lastKnownFileType = sourcecode.c.h; path = SQLiteHelper.h; sourceTree = "<group>"; };
		BCE24FDC1B0CF0C7003F054B /* SQLiteHelper.m */ = {isa = PBXFileReference; fileEncoding = 4; lastKnownFileType = sourcecode.c.objc; path = SQLiteHelper.m; sourceTree = "<group>"; };
		BCE6EE0E1B2619E900AF603B /* MWKLanguageLink.h */ = {isa = PBXFileReference; fileEncoding = 4; lastKnownFileType = sourcecode.c.h; path = MWKLanguageLink.h; sourceTree = "<group>"; };
		BCE6EE0F1B2619E900AF603B /* MWKLanguageLink.m */ = {isa = PBXFileReference; fileEncoding = 4; lastKnownFileType = sourcecode.c.objc; path = MWKLanguageLink.m; sourceTree = "<group>"; };
		BCE6EE111B2629ED00AF603B /* MWKLanguageLinkResponseSerializer.h */ = {isa = PBXFileReference; fileEncoding = 4; lastKnownFileType = sourcecode.c.h; name = MWKLanguageLinkResponseSerializer.h; path = Serializers/MWKLanguageLinkResponseSerializer.h; sourceTree = "<group>"; };
		BCE6EE121B2629ED00AF603B /* MWKLanguageLinkResponseSerializer.m */ = {isa = PBXFileReference; fileEncoding = 4; lastKnownFileType = sourcecode.c.objc; name = MWKLanguageLinkResponseSerializer.m; path = Serializers/MWKLanguageLinkResponseSerializer.m; sourceTree = "<group>"; };
		BCE8396F1BF3B07700F5BBA4 /* MWKArticle+HTMLImageImport.h */ = {isa = PBXFileReference; fileEncoding = 4; lastKnownFileType = sourcecode.c.h; path = "MWKArticle+HTMLImageImport.h"; sourceTree = "<group>"; };
		BCE839701BF3B07700F5BBA4 /* MWKArticle+HTMLImageImport.m */ = {isa = PBXFileReference; fileEncoding = 4; lastKnownFileType = sourcecode.c.objc; path = "MWKArticle+HTMLImageImport.m"; sourceTree = "<group>"; };
		BCE839721BF3B54000F5BBA4 /* MWKSection+HTMLImageExtraction.h */ = {isa = PBXFileReference; fileEncoding = 4; lastKnownFileType = sourcecode.c.h; path = "MWKSection+HTMLImageExtraction.h"; sourceTree = "<group>"; };
		BCE839731BF3B54000F5BBA4 /* MWKSection+HTMLImageExtraction.m */ = {isa = PBXFileReference; fileEncoding = 4; lastKnownFileType = sourcecode.c.objc; path = "MWKSection+HTMLImageExtraction.m"; sourceTree = "<group>"; };
		BCE839751BF3BD5B00F5BBA4 /* MWKSection+HTMLImageParsingTests.m */ = {isa = PBXFileReference; fileEncoding = 4; lastKnownFileType = sourcecode.c.objc; path = "MWKSection+HTMLImageParsingTests.m"; sourceTree = "<group>"; };
		BCE839771BF3C9BB00F5BBA4 /* ObamaImageElement.html */ = {isa = PBXFileReference; fileEncoding = 4; lastKnownFileType = text.html; path = ObamaImageElement.html; sourceTree = "<group>"; };
		BCE839511BF0FFD000F5BBA4 /* WMFENFeaturedTitleFetcherTests.m */ = {isa = PBXFileReference; fileEncoding = 4; lastKnownFileType = sourcecode.c.objc; path = WMFENFeaturedTitleFetcherTests.m; sourceTree = "<group>"; };
		BCE839581BF14DB900F5BBA4 /* TitlePreviewQuery.json */ = {isa = PBXFileReference; fileEncoding = 4; lastKnownFileType = text.json; path = TitlePreviewQuery.json; sourceTree = "<group>"; };
		BCE8395A1BF153D800F5BBA4 /* NSDictionary+WMFCommonParams.h */ = {isa = PBXFileReference; fileEncoding = 4; lastKnownFileType = sourcecode.c.h; path = "NSDictionary+WMFCommonParams.h"; sourceTree = "<group>"; };
		BCE8395B1BF153D800F5BBA4 /* NSDictionary+WMFCommonParams.m */ = {isa = PBXFileReference; fileEncoding = 4; lastKnownFileType = sourcecode.c.objc; path = "NSDictionary+WMFCommonParams.m"; sourceTree = "<group>"; };
		BCE839811BF4301E00F5BBA4 /* WMFSearchFetcherTests.m */ = {isa = PBXFileReference; fileEncoding = 4; lastKnownFileType = sourcecode.c.objc; path = WMFSearchFetcherTests.m; sourceTree = "<group>"; };
		BCE839851BF4310C00F5BBA4 /* LSStubResponseDSL+WithJSON.h */ = {isa = PBXFileReference; fileEncoding = 4; lastKnownFileType = sourcecode.c.h; path = "LSStubResponseDSL+WithJSON.h"; sourceTree = "<group>"; };
		BCE839861BF4310C00F5BBA4 /* LSStubResponseDSL+WithJSON.m */ = {isa = PBXFileReference; fileEncoding = 4; lastKnownFileType = sourcecode.c.objc; path = "LSStubResponseDSL+WithJSON.m"; sourceTree = "<group>"; };
		BCE912B81ACC5E6900B74B42 /* NSIndexSet+BKReduce.h */ = {isa = PBXFileReference; fileEncoding = 4; lastKnownFileType = sourcecode.c.h; path = "NSIndexSet+BKReduce.h"; sourceTree = "<group>"; };
		BCE912B91ACC5E6900B74B42 /* NSIndexSet+BKReduce.m */ = {isa = PBXFileReference; fileEncoding = 4; lastKnownFileType = sourcecode.c.objc; path = "NSIndexSet+BKReduce.m"; sourceTree = "<group>"; };
		BCE912BC1ACC629B00B74B42 /* NSIndexSet+BKReduceTests.m */ = {isa = PBXFileReference; fileEncoding = 4; lastKnownFileType = sourcecode.c.objc; path = "NSIndexSet+BKReduceTests.m"; sourceTree = "<group>"; };
		BCEC778D1AC9AEC800D9DDA5 /* MWKImage+AssociationTestUtils.h */ = {isa = PBXFileReference; fileEncoding = 4; lastKnownFileType = sourcecode.c.h; path = "MWKImage+AssociationTestUtils.h"; sourceTree = "<group>"; };
		BCEC778E1AC9AEC800D9DDA5 /* MWKImage+AssociationTestUtils.m */ = {isa = PBXFileReference; fileEncoding = 4; lastKnownFileType = sourcecode.c.objc; path = "MWKImage+AssociationTestUtils.m"; sourceTree = "<group>"; };
		BCEC77901AC9B6AD00D9DDA5 /* HCIsCollectionContainingInAnyOrder+WMFCollectionMatcherUtils.h */ = {isa = PBXFileReference; fileEncoding = 4; lastKnownFileType = sourcecode.c.h; path = "HCIsCollectionContainingInAnyOrder+WMFCollectionMatcherUtils.h"; sourceTree = "<group>"; };
		BCEC77911AC9B6AD00D9DDA5 /* HCIsCollectionContainingInAnyOrder+WMFCollectionMatcherUtils.m */ = {isa = PBXFileReference; fileEncoding = 4; lastKnownFileType = sourcecode.c.objc; path = "HCIsCollectionContainingInAnyOrder+WMFCollectionMatcherUtils.m"; sourceTree = "<group>"; };
		BCEC77931AC9C74700D9DDA5 /* NSArray+WMFShuffle.h */ = {isa = PBXFileReference; fileEncoding = 4; lastKnownFileType = sourcecode.c.h; path = "NSArray+WMFShuffle.h"; sourceTree = "<group>"; };
		BCEC77941AC9C74700D9DDA5 /* NSArray+WMFShuffle.m */ = {isa = PBXFileReference; fileEncoding = 4; lastKnownFileType = sourcecode.c.objc; path = "NSArray+WMFShuffle.m"; sourceTree = "<group>"; };
		BCF012321AD2FA38008D3675 /* assets */ = {isa = PBXFileReference; lastKnownFileType = folder; name = assets; path = ../Wikipedia/assets; sourceTree = "<group>"; };
		BCF1E20B1B4C590F00B10877 /* WMFBackgroundTestManagerTests.swift */ = {isa = PBXFileReference; fileEncoding = 4; lastKnownFileType = sourcecode.swift; path = WMFBackgroundTestManagerTests.swift; sourceTree = "<group>"; };
		BCF1E20E1B4C65B200B10877 /* WikipediaUnitTests-Bridging-Header.h */ = {isa = PBXFileReference; lastKnownFileType = sourcecode.c.h; path = "WikipediaUnitTests-Bridging-Header.h"; sourceTree = "<group>"; };
		BCF1E2111B4C780C00B10877 /* WMFLegacyImageDataMigrationTests.swift */ = {isa = PBXFileReference; fileEncoding = 4; lastKnownFileType = sourcecode.swift; path = WMFLegacyImageDataMigrationTests.swift; sourceTree = "<group>"; };
		BCF2C5B91BA9D6760063412D /* ml */ = {isa = PBXFileReference; lastKnownFileType = text.plist.strings; name = ml; path = ml.lproj/InfoPlist.strings; sourceTree = "<group>"; };
		BCF2C5BB1BA9D6A30063412D /* ms */ = {isa = PBXFileReference; lastKnownFileType = text.plist.strings; name = ms; path = ms.lproj/InfoPlist.strings; sourceTree = "<group>"; };
		BCF2C5BC1BA9D6AF0063412D /* nl */ = {isa = PBXFileReference; lastKnownFileType = text.plist.strings; name = nl; path = nl.lproj/InfoPlist.strings; sourceTree = "<group>"; };
		BCF2C5BD1BA9D6B00063412D /* oc */ = {isa = PBXFileReference; lastKnownFileType = text.plist.strings; name = oc; path = oc.lproj/InfoPlist.strings; sourceTree = "<group>"; };
		BCF2C5BE1BA9D6B10063412D /* pl */ = {isa = PBXFileReference; lastKnownFileType = text.plist.strings; name = pl; path = pl.lproj/InfoPlist.strings; sourceTree = "<group>"; };
		BCF2C5CF1BA9D7C20063412D /* pt */ = {isa = PBXFileReference; lastKnownFileType = text.plist.strings; name = pt; path = pt.lproj/InfoPlist.strings; sourceTree = "<group>"; };
		BCF2C5D01BA9D7C30063412D /* ro */ = {isa = PBXFileReference; lastKnownFileType = text.plist.strings; name = ro; path = ro.lproj/InfoPlist.strings; sourceTree = "<group>"; };
		BCF2C5D11BA9D7C40063412D /* sco */ = {isa = PBXFileReference; lastKnownFileType = text.plist.strings; name = sco; path = sco.lproj/InfoPlist.strings; sourceTree = "<group>"; };
		BCF2C5D91BA9D84F0063412D /* sk */ = {isa = PBXFileReference; lastKnownFileType = text.plist.strings; name = sk; path = sk.lproj/InfoPlist.strings; sourceTree = "<group>"; };
		BCF2C5DA1BA9D86E0063412D /* sr-EC */ = {isa = PBXFileReference; lastKnownFileType = text.plist.strings; name = "sr-EC"; path = "sr-EC.lproj/InfoPlist.strings"; sourceTree = "<group>"; };
		BCF2C5DB1BA9D87D0063412D /* sv */ = {isa = PBXFileReference; lastKnownFileType = text.plist.strings; name = sv; path = sv.lproj/InfoPlist.strings; sourceTree = "<group>"; };
		BCF2C5DE1BA9D8D30063412D /* tr */ = {isa = PBXFileReference; lastKnownFileType = text.plist.strings; name = tr; path = tr.lproj/InfoPlist.strings; sourceTree = "<group>"; };
		BCF2C5DF1BA9D8E50063412D /* uk */ = {isa = PBXFileReference; lastKnownFileType = text.plist.strings; name = uk; path = uk.lproj/InfoPlist.strings; sourceTree = "<group>"; };
		BCF2C5E41BA9D9290063412D /* vi */ = {isa = PBXFileReference; lastKnownFileType = text.plist.strings; name = vi; path = vi.lproj/InfoPlist.strings; sourceTree = "<group>"; };
		BCF2C5E61BA9D9540063412D /* zh-Hans */ = {isa = PBXFileReference; lastKnownFileType = text.plist.strings; name = "zh-Hans"; path = "zh-Hans.lproj/InfoPlist.strings"; sourceTree = "<group>"; };
		BCF2C5E71BA9D9560063412D /* zh-Hant */ = {isa = PBXFileReference; lastKnownFileType = text.plist.strings; name = "zh-Hant"; path = "zh-Hant.lproj/InfoPlist.strings"; sourceTree = "<group>"; };
		BCF455301BCC6C2F007C748A /* MTLValueTransformer+WMFNumericValueTransformer.h */ = {isa = PBXFileReference; fileEncoding = 4; lastKnownFileType = sourcecode.c.h; name = "MTLValueTransformer+WMFNumericValueTransformer.h"; path = "Serializers/MTLValueTransformer+WMFNumericValueTransformer.h"; sourceTree = "<group>"; };
		BCF455311BCC6C2F007C748A /* MTLValueTransformer+WMFNumericValueTransformer.m */ = {isa = PBXFileReference; fileEncoding = 4; lastKnownFileType = sourcecode.c.objc; name = "MTLValueTransformer+WMFNumericValueTransformer.m"; path = "Serializers/MTLValueTransformer+WMFNumericValueTransformer.m"; sourceTree = "<group>"; };
		BCF455391BCC7128007C748A /* MWKArticlePreviewSerializationTests.m */ = {isa = PBXFileReference; fileEncoding = 4; lastKnownFileType = sourcecode.c.objc; path = MWKArticlePreviewSerializationTests.m; sourceTree = "<group>"; };
		BCF4553C1BCC73BB007C748A /* mobileview-preview.json */ = {isa = PBXFileReference; fileEncoding = 4; lastKnownFileType = text.json; path = "mobileview-preview.json"; sourceTree = "<group>"; };
		BCF73DA61BD064AD000A13DB /* 4.1.7 */ = {isa = PBXFileReference; lastKnownFileType = folder; path = 4.1.7; sourceTree = "<group>"; };
		BCF7FC9A1B7B9ADE00CDFB8C /* WMFLogFormatter.m */ = {isa = PBXFileReference; fileEncoding = 4; lastKnownFileType = sourcecode.c.objc; path = WMFLogFormatter.m; sourceTree = "<group>"; };
		BCF7FC9C1B7BA42A00CDFB8C /* WMFArticleContainerViewController_Transitioning.h */ = {isa = PBXFileReference; fileEncoding = 4; lastKnownFileType = sourcecode.c.h; path = WMFArticleContainerViewController_Transitioning.h; sourceTree = "<group>"; };
		BCF7FC9E1B7BAFB100CDFB8C /* WMFListTransitionProvider.h */ = {isa = PBXFileReference; fileEncoding = 4; lastKnownFileType = sourcecode.c.h; path = WMFListTransitionProvider.h; sourceTree = "<group>"; };
		BCF7FC9F1B7BDA4800CDFB8C /* MWKArticleEqualityCheckTests.m */ = {isa = PBXFileReference; fileEncoding = 4; lastKnownFileType = sourcecode.c.objc; path = MWKArticleEqualityCheckTests.m; sourceTree = "<group>"; };
		BCF8DCA41B70055F00149C26 /* WMFFixtureRecording.h */ = {isa = PBXFileReference; fileEncoding = 4; lastKnownFileType = sourcecode.c.h; path = WMFFixtureRecording.h; sourceTree = "<group>"; };
		BCF8DCA51B70055F00149C26 /* WMFFixtureRecording.m */ = {isa = PBXFileReference; fileEncoding = 4; lastKnownFileType = sourcecode.c.objc; path = WMFFixtureRecording.m; sourceTree = "<group>"; };
		BCF8DCA71B7009B100149C26 /* MobileView */ = {isa = PBXFileReference; lastKnownFileType = folder; path = MobileView; sourceTree = "<group>"; };
		BCFB090B1B445A720077955B /* UIImage+WMFSerialization.h */ = {isa = PBXFileReference; fileEncoding = 4; lastKnownFileType = sourcecode.c.h; path = "UIImage+WMFSerialization.h"; sourceTree = "<group>"; };
		BCFB090C1B445A720077955B /* UIImage+WMFSerialization.m */ = {isa = PBXFileReference; fileEncoding = 4; lastKnownFileType = sourcecode.c.objc; path = "UIImage+WMFSerialization.m"; sourceTree = "<group>"; };
		BCFDB13F1B3F3D9700F0C9F4 /* WMFImageDownload.swift */ = {isa = PBXFileReference; fileEncoding = 4; lastKnownFileType = sourcecode.swift; name = WMFImageDownload.swift; path = Images/WMFImageDownload.swift; sourceTree = "<group>"; };
		BCFDB1411B3F3F7E00F0C9F4 /* WMFImageController+Debug.swift */ = {isa = PBXFileReference; fileEncoding = 4; lastKnownFileType = sourcecode.swift; name = "WMFImageController+Debug.swift"; path = "Images/WMFImageController+Debug.swift"; sourceTree = "<group>"; };
		BCFDB1431B3F3FCB00F0C9F4 /* UIImage+Debug.swift */ = {isa = PBXFileReference; fileEncoding = 4; lastKnownFileType = sourcecode.swift; name = "UIImage+Debug.swift"; path = "Images/UIImage+Debug.swift"; sourceTree = "<group>"; };
		BCFE02691B41ABB5003752B7 /* MWKHistoryListCorruptDataTests.m */ = {isa = PBXFileReference; fileEncoding = 4; lastKnownFileType = sourcecode.c.objc; path = MWKHistoryListCorruptDataTests.m; sourceTree = "<group>"; };
		BCFE026E1B41B482003752B7 /* MWKSavedPageListCorruptDataTests.m */ = {isa = PBXFileReference; fileEncoding = 4; lastKnownFileType = sourcecode.c.objc; path = MWKSavedPageListCorruptDataTests.m; sourceTree = "<group>"; };
		BCFE02771B41FA12003752B7 /* MWKHistoryListPerformanceTests.m */ = {isa = PBXFileReference; fileEncoding = 4; lastKnownFileType = sourcecode.c.objc; path = MWKHistoryListPerformanceTests.m; sourceTree = "<group>"; };
		C42D947C1A937DAC00A4871A /* SavedArticlesFetcher.h */ = {isa = PBXFileReference; fileEncoding = 4; lastKnownFileType = sourcecode.c.h; path = SavedArticlesFetcher.h; sourceTree = "<group>"; };
		C42D947D1A937DAC00A4871A /* SavedArticlesFetcher.m */ = {isa = PBXFileReference; fileEncoding = 4; lastKnownFileType = sourcecode.c.objc; path = SavedArticlesFetcher.m; sourceTree = "<group>"; };
		C42D94821A937DE000A4871A /* WMFBorderButton.h */ = {isa = PBXFileReference; fileEncoding = 4; lastKnownFileType = sourcecode.c.h; path = WMFBorderButton.h; sourceTree = "<group>"; };
		C42D94831A937DE000A4871A /* WMFBorderButton.m */ = {isa = PBXFileReference; fileEncoding = 4; lastKnownFileType = sourcecode.c.objc; path = WMFBorderButton.m; sourceTree = "<group>"; };
		C42D94841A937DE000A4871A /* WMFProgressLineView.h */ = {isa = PBXFileReference; fileEncoding = 4; lastKnownFileType = sourcecode.c.h; path = WMFProgressLineView.h; sourceTree = "<group>"; };
		C42D94851A937DE000A4871A /* WMFProgressLineView.m */ = {isa = PBXFileReference; fileEncoding = 4; lastKnownFileType = sourcecode.c.objc; path = WMFProgressLineView.m; sourceTree = "<group>"; };
		C46FBA4A1A8530EE00C5730F /* Pods-acknowledgements.plist */ = {isa = PBXFileReference; fileEncoding = 4; lastKnownFileType = text.plist.xml; name = "Pods-acknowledgements.plist"; path = "../../../Pods/Target Support Files/Pods/Pods-acknowledgements.plist"; sourceTree = "<group>"; };
		C7C26C8CB2ECA7439FB76EAE /* Pods.alpha.xcconfig */ = {isa = PBXFileReference; includeInIndex = 1; lastKnownFileType = text.xcconfig; name = Pods.alpha.xcconfig; path = "Pods/Target Support Files/Pods/Pods.alpha.xcconfig"; sourceTree = "<group>"; };
		C90799B81A8564C60044E13C /* WMFShareOptionsController.h */ = {isa = PBXFileReference; fileEncoding = 4; lastKnownFileType = sourcecode.c.h; name = WMFShareOptionsController.h; path = ShareCard/WMFShareOptionsController.h; sourceTree = "<group>"; };
		C90799B91A8564C60044E13C /* WMFShareOptionsController.m */ = {isa = PBXFileReference; fileEncoding = 4; lastKnownFileType = sourcecode.c.objc; name = WMFShareOptionsController.m; path = ShareCard/WMFShareOptionsController.m; sourceTree = "<group>"; };
		C913C89A1A94019A00BEEAF0 /* WMFSuggestedPagesFunnel.h */ = {isa = PBXFileReference; fileEncoding = 4; lastKnownFileType = sourcecode.c.h; name = WMFSuggestedPagesFunnel.h; path = EventLogging/WMFSuggestedPagesFunnel.h; sourceTree = "<group>"; };
		C913C89B1A94019A00BEEAF0 /* WMFSuggestedPagesFunnel.m */ = {isa = PBXFileReference; fileEncoding = 4; lastKnownFileType = sourcecode.c.objc; name = WMFSuggestedPagesFunnel.m; path = EventLogging/WMFSuggestedPagesFunnel.m; sourceTree = "<group>"; };
		C9180EC218AED30C006C1DCA /* WikipediaAppUtils.h */ = {isa = PBXFileReference; fileEncoding = 4; lastKnownFileType = sourcecode.c.h; path = WikipediaAppUtils.h; sourceTree = "<group>"; };
		C9180EC318AED30C006C1DCA /* WikipediaAppUtils.m */ = {isa = PBXFileReference; fileEncoding = 4; lastKnownFileType = sourcecode.c.objc; path = WikipediaAppUtils.m; sourceTree = "<group>"; };
		C91A86F21A8BCB680088A801 /* WMFShareCardImageContainer.h */ = {isa = PBXFileReference; fileEncoding = 4; lastKnownFileType = sourcecode.c.h; name = WMFShareCardImageContainer.h; path = ShareCard/WMFShareCardImageContainer.h; sourceTree = "<group>"; };
		C91A86F31A8BCB680088A801 /* WMFShareCardImageContainer.m */ = {isa = PBXFileReference; fileEncoding = 4; lastKnownFileType = sourcecode.c.objc; name = WMFShareCardImageContainer.m; path = ShareCard/WMFShareCardImageContainer.m; sourceTree = "<group>"; };
		C94BE3EC1A8169ED00F2105B /* WMFShareFunnel.h */ = {isa = PBXFileReference; fileEncoding = 4; lastKnownFileType = sourcecode.c.h; name = WMFShareFunnel.h; path = "View Controllers/ShareCard/WMFShareFunnel.h"; sourceTree = "<group>"; };
		C94BE3ED1A8169ED00F2105B /* WMFShareFunnel.m */ = {isa = PBXFileReference; fileEncoding = 4; lastKnownFileType = sourcecode.c.objc; name = WMFShareFunnel.m; path = "View Controllers/ShareCard/WMFShareFunnel.m"; sourceTree = "<group>"; };
		C963358F1AA92AAC00A1EB2C /* WMFCrashAlertView.h */ = {isa = PBXFileReference; fileEncoding = 4; lastKnownFileType = sourcecode.c.h; path = WMFCrashAlertView.h; sourceTree = "<group>"; };
		C96335901AA92AAC00A1EB2C /* WMFCrashAlertView.m */ = {isa = PBXFileReference; fileEncoding = 4; lastKnownFileType = sourcecode.c.objc; path = WMFCrashAlertView.m; sourceTree = "<group>"; };
		C97972791A731EAA00C6ED7A /* ShareOptions.xib */ = {isa = PBXFileReference; fileEncoding = 4; lastKnownFileType = file.xib; name = ShareOptions.xib; path = ShareCard/ShareOptions.xib; sourceTree = "<group>"; };
		C979727B1A731F2D00C6ED7A /* WMFShareOptionsView.h */ = {isa = PBXFileReference; fileEncoding = 4; lastKnownFileType = sourcecode.c.h; name = WMFShareOptionsView.h; path = ShareCard/WMFShareOptionsView.h; sourceTree = "<group>"; };
		C979727C1A731F2D00C6ED7A /* WMFShareOptionsView.m */ = {isa = PBXFileReference; fileEncoding = 4; lastKnownFileType = sourcecode.c.objc; name = WMFShareOptionsView.m; path = ShareCard/WMFShareOptionsView.m; sourceTree = "<group>"; };
		C983151B1AA5205700E25EE1 /* NSString+WMFHTMLParsingTests.m */ = {isa = PBXFileReference; fileEncoding = 4; lastKnownFileType = sourcecode.c.objc; path = "NSString+WMFHTMLParsingTests.m"; sourceTree = "<group>"; };
		C98990321A699DE000AF44FC /* WMFShareCardViewController.h */ = {isa = PBXFileReference; fileEncoding = 4; lastKnownFileType = sourcecode.c.h; name = WMFShareCardViewController.h; path = ShareCard/WMFShareCardViewController.h; sourceTree = "<group>"; };
		C98990331A699DE000AF44FC /* WMFShareCardViewController.m */ = {isa = PBXFileReference; fileEncoding = 4; lastKnownFileType = sourcecode.c.objc; name = WMFShareCardViewController.m; path = ShareCard/WMFShareCardViewController.m; sourceTree = "<group>"; };
		C98990351A699DFB00AF44FC /* ShareCard.xib */ = {isa = PBXFileReference; fileEncoding = 4; lastKnownFileType = file.xib; name = ShareCard.xib; path = ShareCard/ShareCard.xib; sourceTree = "<group>"; };
		C99844551A8C1F23001D58FD /* UIWebView+WMFSuppressSelection.h */ = {isa = PBXFileReference; fileEncoding = 4; lastKnownFileType = sourcecode.c.h; path = "UIWebView+WMFSuppressSelection.h"; sourceTree = "<group>"; };
		C99844561A8C1F23001D58FD /* UIWebView+WMFSuppressSelection.m */ = {isa = PBXFileReference; fileEncoding = 4; lastKnownFileType = sourcecode.c.objc; path = "UIWebView+WMFSuppressSelection.m"; sourceTree = "<group>"; };
		D401C2BD1A659E5000D4D127 /* DataMigrationProgressViewController.h */ = {isa = PBXFileReference; fileEncoding = 4; lastKnownFileType = sourcecode.c.h; name = DataMigrationProgressViewController.h; path = DataMigration/DataMigrationProgressViewController.h; sourceTree = "<group>"; };
		D401C2BE1A659E5000D4D127 /* DataMigrationProgressViewController.m */ = {isa = PBXFileReference; fileEncoding = 4; lastKnownFileType = sourcecode.c.objc; name = DataMigrationProgressViewController.m; path = DataMigration/DataMigrationProgressViewController.m; sourceTree = "<group>"; };
		D401C2BF1A659E5000D4D127 /* DataMigrationProgressViewController.xib */ = {isa = PBXFileReference; fileEncoding = 4; lastKnownFileType = file.xib; name = DataMigrationProgressViewController.xib; path = DataMigration/DataMigrationProgressViewController.xib; sourceTree = "<group>"; };
		D42E75E918D11237002EA7E5 /* MWLanguageInfo.h */ = {isa = PBXFileReference; fileEncoding = 4; lastKnownFileType = sourcecode.c.h; name = MWLanguageInfo.h; path = "mw-support/MWLanguageInfo.h"; sourceTree = "<group>"; };
		D42E75EA18D11237002EA7E5 /* MWLanguageInfo.m */ = {isa = PBXFileReference; fileEncoding = 4; lastKnownFileType = sourcecode.c.objc; name = MWLanguageInfo.m; path = "mw-support/MWLanguageInfo.m"; sourceTree = "<group>"; };
		D44F630918DA781400EAD1DD /* ast */ = {isa = PBXFileReference; lastKnownFileType = text.plist.strings; name = ast; path = ast.lproj/Localizable.strings; sourceTree = "<group>"; };
		D44F631218DA783000EAD1DD /* br */ = {isa = PBXFileReference; lastKnownFileType = text.plist.strings; name = br; path = br.lproj/Localizable.strings; sourceTree = "<group>"; };
		D44F631918DA784200EAD1DD /* de */ = {isa = PBXFileReference; lastKnownFileType = text.plist.strings; name = de; path = de.lproj/Localizable.strings; sourceTree = "<group>"; };
		D44F632218DA785900EAD1DD /* es */ = {isa = PBXFileReference; lastKnownFileType = text.plist.strings; name = es; path = es.lproj/Localizable.strings; sourceTree = "<group>"; };
		D44F632A18DA787D00EAD1DD /* haw */ = {isa = PBXFileReference; lastKnownFileType = text.plist.strings; name = haw; path = haw.lproj/Localizable.strings; sourceTree = "<group>"; };
		D44F632D18DA788100EAD1DD /* he */ = {isa = PBXFileReference; lastKnownFileType = text.plist.strings; name = he; path = he.lproj/Localizable.strings; sourceTree = "<group>"; };
		D44F633218DA788C00EAD1DD /* hsb */ = {isa = PBXFileReference; lastKnownFileType = text.plist.strings; name = hsb; path = hsb.lproj/Localizable.strings; sourceTree = "<group>"; };
		D44F634018DA78AE00EAD1DD /* lb */ = {isa = PBXFileReference; lastKnownFileType = text.plist.strings; name = lb; path = lb.lproj/Localizable.strings; sourceTree = "<group>"; };
		D44F634718DA78BC00EAD1DD /* mk */ = {isa = PBXFileReference; lastKnownFileType = text.plist.strings; name = mk; path = mk.lproj/Localizable.strings; sourceTree = "<group>"; };
		D44F635018DA78D200EAD1DD /* nl */ = {isa = PBXFileReference; lastKnownFileType = text.plist.strings; name = nl; path = nl.lproj/Localizable.strings; sourceTree = "<group>"; };
		D44F635318DA78D700EAD1DD /* oc */ = {isa = PBXFileReference; lastKnownFileType = text.plist.strings; name = oc; path = oc.lproj/Localizable.strings; sourceTree = "<group>"; };
		D44F635C18DA78EF00EAD1DD /* ro */ = {isa = PBXFileReference; lastKnownFileType = text.plist.strings; name = ro; path = ro.lproj/Localizable.strings; sourceTree = "<group>"; };
		D44F635F18DA78FA00EAD1DD /* sco */ = {isa = PBXFileReference; lastKnownFileType = text.plist.strings; name = sco; path = sco.lproj/Localizable.strings; sourceTree = "<group>"; };
		D44F636418DA790400EAD1DD /* sk */ = {isa = PBXFileReference; lastKnownFileType = text.plist.strings; name = sk; path = sk.lproj/Localizable.strings; sourceTree = "<group>"; };
		D44F636918DA790F00EAD1DD /* sv */ = {isa = PBXFileReference; lastKnownFileType = text.plist.strings; name = sv; path = sv.lproj/Localizable.strings; sourceTree = "<group>"; };
		D44F637118DA792400EAD1DD /* uk */ = {isa = PBXFileReference; lastKnownFileType = text.plist.strings; name = uk; path = uk.lproj/Localizable.strings; sourceTree = "<group>"; };
		D44F637418DA792B00EAD1DD /* vi */ = {isa = PBXFileReference; lastKnownFileType = text.plist.strings; name = vi; path = vi.lproj/Localizable.strings; sourceTree = "<group>"; };
		D4679060195AD36D00C4E44D /* bn */ = {isa = PBXFileReference; lastKnownFileType = text.plist.strings; name = bn; path = bn.lproj/Localizable.strings; sourceTree = "<group>"; };
		D4679061195AD37A00C4E44D /* ca */ = {isa = PBXFileReference; lastKnownFileType = text.plist.strings; name = ca; path = ca.lproj/Localizable.strings; sourceTree = "<group>"; };
		D4679065195AD39C00C4E44D /* diq */ = {isa = PBXFileReference; lastKnownFileType = text.plist.strings; name = diq; path = diq.lproj/Localizable.strings; sourceTree = "<group>"; };
		D4679068195AD3A900C4E44D /* fo */ = {isa = PBXFileReference; lastKnownFileType = text.plist.strings; name = fo; path = fo.lproj/Localizable.strings; sourceTree = "<group>"; };
		D467906D195AD3BE00C4E44D /* hrx */ = {isa = PBXFileReference; lastKnownFileType = text.plist.strings; name = hrx; path = hrx.lproj/Localizable.strings; sourceTree = "<group>"; };
		D467906F195AD3CE00C4E44D /* id */ = {isa = PBXFileReference; lastKnownFileType = text.plist.strings; name = id; path = id.lproj/Localizable.strings; sourceTree = "<group>"; };
		D4679070195AD3DC00C4E44D /* it */ = {isa = PBXFileReference; lastKnownFileType = text.plist.strings; name = it; path = it.lproj/Localizable.strings; sourceTree = "<group>"; };
		D4679071195AD3E600C4E44D /* ja */ = {isa = PBXFileReference; lastKnownFileType = text.plist.strings; name = ja; path = ja.lproj/Localizable.strings; sourceTree = "<group>"; };
		D4679073195AD3F000C4E44D /* kn */ = {isa = PBXFileReference; lastKnownFileType = text.plist.strings; name = kn; path = kn.lproj/Localizable.strings; sourceTree = "<group>"; };
		D4679075195AD3FC00C4E44D /* ko */ = {isa = PBXFileReference; lastKnownFileType = text.plist.strings; name = ko; path = ko.lproj/Localizable.strings; sourceTree = "<group>"; };
		D4679076195AD40700C4E44D /* krc */ = {isa = PBXFileReference; lastKnownFileType = text.plist.strings; name = krc; path = krc.lproj/Localizable.strings; sourceTree = "<group>"; };
		D4679078195AD41200C4E44D /* ml */ = {isa = PBXFileReference; lastKnownFileType = text.plist.strings; name = ml; path = ml.lproj/Localizable.strings; sourceTree = "<group>"; };
		D4679079195AD41C00C4E44D /* ms */ = {isa = PBXFileReference; lastKnownFileType = text.plist.strings; name = ms; path = ms.lproj/Localizable.strings; sourceTree = "<group>"; };
		D467907B195AD42D00C4E44D /* ne */ = {isa = PBXFileReference; lastKnownFileType = text.plist.strings; name = ne; path = ne.lproj/Localizable.strings; sourceTree = "<group>"; };
		D467907E195AD43700C4E44D /* or */ = {isa = PBXFileReference; lastKnownFileType = text.plist.strings; name = or; path = or.lproj/Localizable.strings; sourceTree = "<group>"; };
		D4679080195AD44200C4E44D /* pl */ = {isa = PBXFileReference; lastKnownFileType = text.plist.strings; name = pl; path = pl.lproj/Localizable.strings; sourceTree = "<group>"; };
		D4679082195AD45F00C4E44D /* pt */ = {isa = PBXFileReference; lastKnownFileType = text.plist.strings; name = pt; path = pt.lproj/Localizable.strings; sourceTree = "<group>"; };
		D4679083195AD47D00C4E44D /* sr-ec */ = {isa = PBXFileReference; lastKnownFileType = text.plist.strings; name = "sr-ec"; path = "sr-ec.lproj/Localizable.strings"; sourceTree = "<group>"; };
		D4679085195AD48900C4E44D /* tg-cyrl */ = {isa = PBXFileReference; lastKnownFileType = text.plist.strings; name = "tg-cyrl"; path = "tg-cyrl.lproj/Localizable.strings"; sourceTree = "<group>"; };
		D4679088195AD49400C4E44D /* th */ = {isa = PBXFileReference; lastKnownFileType = text.plist.strings; name = th; path = th.lproj/Localizable.strings; sourceTree = "<group>"; };
		D467908A195AD49B00C4E44D /* tr */ = {isa = PBXFileReference; lastKnownFileType = text.plist.strings; name = tr; path = tr.lproj/Localizable.strings; sourceTree = "<group>"; };
		D467908B195AD4A500C4E44D /* zh-hans */ = {isa = PBXFileReference; lastKnownFileType = text.plist.strings; name = "zh-hans"; path = "zh-hans.lproj/Localizable.strings"; sourceTree = "<group>"; };
		D467908C195AD4AB00C4E44D /* zh-hant */ = {isa = PBXFileReference; lastKnownFileType = text.plist.strings; name = "zh-hant"; path = "zh-hant.lproj/Localizable.strings"; sourceTree = "<group>"; };
		D469889218B52DA200DBE014 /* ru */ = {isa = PBXFileReference; lastKnownFileType = text.plist.strings; name = ru; path = ru.lproj/Localizable.strings; sourceTree = "<group>"; };
		D469889918B52DF100DBE014 /* fi */ = {isa = PBXFileReference; lastKnownFileType = text.plist.strings; name = fi; path = fi.lproj/Localizable.strings; sourceTree = "<group>"; };
		D46CD8C818A1AC730042959E /* fr */ = {isa = PBXFileReference; lastKnownFileType = text.plist.strings; name = fr; path = fr.lproj/Localizable.strings; sourceTree = "<group>"; };
		D46CD8D318A1B1140042959E /* en */ = {isa = PBXFileReference; lastKnownFileType = text.plist.strings; name = en; path = en.lproj/Localizable.strings; sourceTree = "<group>"; };
		D474CC12182AE07C002BDE45 /* WikipediaApp.h */ = {isa = PBXFileReference; fileEncoding = 4; lastKnownFileType = sourcecode.c.h; path = WikipediaApp.h; sourceTree = "<group>"; };
		D47BF5D2197870390067C3BC /* SavedPagesFunnel.h */ = {isa = PBXFileReference; fileEncoding = 4; lastKnownFileType = sourcecode.c.h; name = SavedPagesFunnel.h; path = EventLogging/SavedPagesFunnel.h; sourceTree = "<group>"; };
		D47BF5D3197870390067C3BC /* SavedPagesFunnel.m */ = {isa = PBXFileReference; fileEncoding = 4; lastKnownFileType = sourcecode.c.objc; name = SavedPagesFunnel.m; path = EventLogging/SavedPagesFunnel.m; sourceTree = "<group>"; };
		D47FEE2319C8CB3400B998C8 /* ce */ = {isa = PBXFileReference; lastKnownFileType = text.plist.strings; name = ce; path = ce.lproj/Localizable.strings; sourceTree = "<group>"; };
		D47FEE2519C8CB6B00B998C8 /* cs */ = {isa = PBXFileReference; lastKnownFileType = text.plist.strings; name = cs; path = cs.lproj/Localizable.strings; sourceTree = "<group>"; };
		D47FEE2819C8CC2600B998C8 /* pt-BR */ = {isa = PBXFileReference; lastKnownFileType = text.plist.strings; name = "pt-BR"; path = "pt-BR.lproj/Localizable.strings"; sourceTree = "<group>"; };
		D4991435181D51DE00E6073C /* Wikipedia Debug.app */ = {isa = PBXFileReference; explicitFileType = wrapper.application; includeInIndex = 0; path = "Wikipedia Debug.app"; sourceTree = BUILT_PRODUCTS_DIR; };
		D4991438181D51DE00E6073C /* Foundation.framework */ = {isa = PBXFileReference; lastKnownFileType = wrapper.framework; name = Foundation.framework; path = System/Library/Frameworks/Foundation.framework; sourceTree = SDKROOT; };
		D499143A181D51DE00E6073C /* CoreGraphics.framework */ = {isa = PBXFileReference; lastKnownFileType = wrapper.framework; name = CoreGraphics.framework; path = System/Library/Frameworks/CoreGraphics.framework; sourceTree = SDKROOT; };
		D499143C181D51DE00E6073C /* UIKit.framework */ = {isa = PBXFileReference; lastKnownFileType = wrapper.framework; name = UIKit.framework; path = System/Library/Frameworks/UIKit.framework; sourceTree = SDKROOT; };
		D4991440181D51DE00E6073C /* Wikipedia-Info.plist */ = {isa = PBXFileReference; lastKnownFileType = text.plist.xml; path = "Wikipedia-Info.plist"; sourceTree = "<group>"; };
		D4991444181D51DE00E6073C /* main.m */ = {isa = PBXFileReference; lastKnownFileType = sourcecode.c.objc; path = main.m; sourceTree = "<group>"; };
		D4991446181D51DE00E6073C /* Wikipedia-Prefix.pch */ = {isa = PBXFileReference; lastKnownFileType = sourcecode.c.h; path = "Wikipedia-Prefix.pch"; sourceTree = "<group>"; };
		D4991447181D51DE00E6073C /* AppDelegate.h */ = {isa = PBXFileReference; fileEncoding = 4; lastKnownFileType = sourcecode.c.h; path = AppDelegate.h; sourceTree = "<group>"; };
		D4991448181D51DE00E6073C /* AppDelegate.m */ = {isa = PBXFileReference; lastKnownFileType = sourcecode.c.objc; path = AppDelegate.m; sourceTree = "<group>"; };
		D4991453181D51DE00E6073C /* Images.xcassets */ = {isa = PBXFileReference; lastKnownFileType = folder.assetcatalog; name = Images.xcassets; path = wikipedia/Images.xcassets; sourceTree = "<group>"; };
		D499145A181D51DF00E6073C /* XCTest.framework */ = {isa = PBXFileReference; lastKnownFileType = wrapper.framework; name = XCTest.framework; path = Library/Frameworks/XCTest.framework; sourceTree = DEVELOPER_DIR; };
		D4B0AE0019365F7C00F0AC90 /* EventLoggingFunnel.h */ = {isa = PBXFileReference; fileEncoding = 4; lastKnownFileType = sourcecode.c.h; name = EventLoggingFunnel.h; path = EventLogging/EventLoggingFunnel.h; sourceTree = "<group>"; };
		D4B0AE0119365F7C00F0AC90 /* EventLoggingFunnel.m */ = {isa = PBXFileReference; fileEncoding = 4; lastKnownFileType = sourcecode.c.objc; name = EventLoggingFunnel.m; path = EventLogging/EventLoggingFunnel.m; sourceTree = "<group>"; };
		D4B0AE031936604700F0AC90 /* EditFunnel.h */ = {isa = PBXFileReference; fileEncoding = 4; lastKnownFileType = sourcecode.c.h; name = EditFunnel.h; path = EventLogging/EditFunnel.h; sourceTree = "<group>"; };
		D4B0AE041936604700F0AC90 /* EditFunnel.m */ = {isa = PBXFileReference; fileEncoding = 4; lastKnownFileType = sourcecode.c.objc; name = EditFunnel.m; path = EventLogging/EditFunnel.m; sourceTree = "<group>"; };
		D4B0AE0619366A0A00F0AC90 /* CreateAccountFunnel.h */ = {isa = PBXFileReference; fileEncoding = 4; lastKnownFileType = sourcecode.c.h; name = CreateAccountFunnel.h; path = EventLogging/CreateAccountFunnel.h; sourceTree = "<group>"; };
		D4B0AE0719366A0A00F0AC90 /* CreateAccountFunnel.m */ = {isa = PBXFileReference; fileEncoding = 4; lastKnownFileType = sourcecode.c.objc; name = CreateAccountFunnel.m; path = EventLogging/CreateAccountFunnel.m; sourceTree = "<group>"; };
		D4B0AE0919366A2C00F0AC90 /* ReadingActionFunnel.h */ = {isa = PBXFileReference; fileEncoding = 4; lastKnownFileType = sourcecode.c.h; name = ReadingActionFunnel.h; path = EventLogging/ReadingActionFunnel.h; sourceTree = "<group>"; };
		D4B0AE0A19366A2C00F0AC90 /* ReadingActionFunnel.m */ = {isa = PBXFileReference; fileEncoding = 4; lastKnownFileType = sourcecode.c.objc; name = ReadingActionFunnel.m; path = EventLogging/ReadingActionFunnel.m; sourceTree = "<group>"; };
		D4B0AE0C19366A5400F0AC90 /* LoginFunnel.h */ = {isa = PBXFileReference; fileEncoding = 4; lastKnownFileType = sourcecode.c.h; name = LoginFunnel.h; path = EventLogging/LoginFunnel.h; sourceTree = "<group>"; };
		D4B0AE0D19366A5400F0AC90 /* LoginFunnel.m */ = {isa = PBXFileReference; fileEncoding = 4; lastKnownFileType = sourcecode.c.objc; name = LoginFunnel.m; path = EventLogging/LoginFunnel.m; sourceTree = "<group>"; };
		D4C16A6519709CDF00CD91AD /* qqq */ = {isa = PBXFileReference; lastKnownFileType = text.plist.strings; name = qqq; path = qqq.lproj/Localizable.strings; sourceTree = "<group>"; };
		D4E8A8A819085CEA00DA4765 /* libsqlite3.dylib */ = {isa = PBXFileReference; lastKnownFileType = "compiled.mach-o.dylib"; name = libsqlite3.dylib; path = usr/lib/libsqlite3.dylib; sourceTree = SDKROOT; };
		D4F277F9194235A00032BA38 /* ProtectedEditAttemptFunnel.h */ = {isa = PBXFileReference; fileEncoding = 4; lastKnownFileType = sourcecode.c.h; name = ProtectedEditAttemptFunnel.h; path = EventLogging/ProtectedEditAttemptFunnel.h; sourceTree = "<group>"; };
		D4F277FA194235A00032BA38 /* ProtectedEditAttemptFunnel.m */ = {isa = PBXFileReference; fileEncoding = 4; lastKnownFileType = sourcecode.c.objc; name = ProtectedEditAttemptFunnel.m; path = EventLogging/ProtectedEditAttemptFunnel.m; sourceTree = "<group>"; };
		D4F277FC194235B50032BA38 /* ToCInteractionFunnel.h */ = {isa = PBXFileReference; fileEncoding = 4; lastKnownFileType = sourcecode.c.h; name = ToCInteractionFunnel.h; path = EventLogging/ToCInteractionFunnel.h; sourceTree = "<group>"; };
		D4F277FD194235B50032BA38 /* ToCInteractionFunnel.m */ = {isa = PBXFileReference; fileEncoding = 4; lastKnownFileType = sourcecode.c.objc; name = ToCInteractionFunnel.m; path = EventLogging/ToCInteractionFunnel.m; sourceTree = "<group>"; };
		DC96DA4AAD521D734849D20F /* Pods-WikipediaUnitTests.debug.xcconfig */ = {isa = PBXFileReference; includeInIndex = 1; lastKnownFileType = text.xcconfig; name = "Pods-WikipediaUnitTests.debug.xcconfig"; path = "Pods/Target Support Files/Pods-WikipediaUnitTests/Pods-WikipediaUnitTests.debug.xcconfig"; sourceTree = "<group>"; };
		EDA528BC357952A7D914F8E0 /* Pods.debug.xcconfig */ = {isa = PBXFileReference; includeInIndex = 1; lastKnownFileType = text.xcconfig; name = Pods.debug.xcconfig; path = "Pods/Target Support Files/Pods/Pods.debug.xcconfig"; sourceTree = "<group>"; };
		F8A04642A54B737002D28D70 /* Pods.framework */ = {isa = PBXFileReference; explicitFileType = wrapper.framework; includeInIndex = 0; path = Pods.framework; sourceTree = BUILT_PRODUCTS_DIR; };
/* End PBXFileReference section */

/* Begin PBXFrameworksBuildPhase section */
		BC42734F1A7C736800068882 /* Frameworks */ = {
			isa = PBXFrameworksBuildPhase;
			buildActionMask = 2147483647;
			files = (
				AA61D5DAA39C2A7CB97B4791 /* Pods_WikipediaUnitTests.framework in Frameworks */,
			);
			runOnlyForDeploymentPostprocessing = 0;
		};
		D4991432181D51DE00E6073C /* Frameworks */ = {
			isa = PBXFrameworksBuildPhase;
			buildActionMask = 2147483647;
			files = (
				D4E6D9121A5C65F9004916C1 /* CoreData.framework in Frameworks */,
				D4E8A8A919085CEA00DA4765 /* libsqlite3.dylib in Frameworks */,
				04D34DB21863D39000610A87 /* libxml2.dylib in Frameworks */,
				D499143B181D51DE00E6073C /* CoreGraphics.framework in Frameworks */,
				D499143D181D51DE00E6073C /* UIKit.framework in Frameworks */,
				D4991439181D51DE00E6073C /* Foundation.framework in Frameworks */,
				041EFC371996A1F800B2CB28 /* MapKit.framework in Frameworks */,
				222B052ECD9AB4BCC885B932 /* Pods.framework in Frameworks */,
			);
			runOnlyForDeploymentPostprocessing = 0;
		};
/* End PBXFrameworksBuildPhase section */

/* Begin PBXGroup section */
		040D835B1AB0EE14000896D5 /* C Functions */ = {
			isa = PBXGroup;
			children = (
				040D835D1AB0EE45000896D5 /* WMFGeometry.h */,
				040D835C1AB0EE45000896D5 /* WMFGeometry.c */,
			);
			name = "C Functions";
			path = "C Methods";
			sourceTree = "<group>";
		};
		041A3B5718E11ED90079FF1C /* Languages */ = {
			isa = PBXGroup;
			children = (
				041A3B5C18E11ED90079FF1C /* LanguagesViewController.h */,
				041A3B5D18E11ED90079FF1C /* LanguagesViewController.m */,
				BC7E4A431B33812700EECD8B /* LanguagesViewController.storyboard */,
				041A3B5818E11ED90079FF1C /* LanguageCell.h */,
				041A3B5918E11ED90079FF1C /* LanguageCell.m */,
				BC34E4681B31AD8B00258928 /* MWKLanguageLinkController.h */,
				BC7E4A501B34B4B900EECD8B /* MWKLanguageLinkController_Private.h */,
				BC34E4691B31AD8B00258928 /* MWKLanguageLinkController.m */,
				BC34E4721B31D92100258928 /* LangaugeSelectionDelegate.h */,
			);
			path = Languages;
			sourceTree = "<group>";
		};
		041C55CF1950B260006CE0EF /* EditSummary */ = {
			isa = PBXGroup;
			children = (
				041C55D01950B27D006CE0EF /* EditSummaryViewController.h */,
				041C55D11950B27D006CE0EF /* EditSummaryViewController.m */,
			);
			path = EditSummary;
			sourceTree = "<group>";
		};
		041E322E1B72AB9A001D0E28 /* NativeSectionHeaders */ = {
			isa = PBXGroup;
			children = (
				041E322F1B72AB9A001D0E28 /* WMFSectionHeaderEditProtocol.h */,
				041E32301B72AB9A001D0E28 /* WMFSectionHeadersViewController.h */,
				041E32311B72AB9A001D0E28 /* WMFSectionHeadersViewController.m */,
				041E32321B72AB9A001D0E28 /* WMFSectionHeader.h */,
				041E32331B72AB9A001D0E28 /* WMFSectionHeader.m */,
				041E32341B72AB9A001D0E28 /* WMFSectionHeader.xib */,
				041E32351B72AB9A001D0E28 /* WMFSectionHeaderModel.h */,
				041E32361B72AB9A001D0E28 /* WMFSectionHeaderModel.m */,
			);
			path = NativeSectionHeaders;
			sourceTree = "<group>";
		};
		042244FA197F5E09005DD0BF /* AbuseFilterAlerts */ = {
			isa = PBXGroup;
			children = (
				042244FB197F5E09005DD0BF /* AbuseFilterAlert.h */,
				042244FC197F5E09005DD0BF /* AbuseFilterAlert.m */,
				042244FD197F5E09005DD0BF /* BulletedLabel.h */,
				042244FE197F5E09005DD0BF /* BulletedLabel.m */,
				042244FF197F5E09005DD0BF /* BulletedLabel.xib */,
			);
			path = AbuseFilterAlerts;
			sourceTree = "<group>";
		};
		04272E771940EEBC00CC682F /* AssetsFile */ = {
			isa = PBXGroup;
			children = (
				04272E781940EEBC00CC682F /* WMFAssetsFile.h */,
				04272E791940EEBC00CC682F /* WMFAssetsFile.m */,
			);
			path = AssetsFile;
			sourceTree = "<group>";
		};
		04292FFB185FC026002A13FC /* Defines */ = {
			isa = PBXGroup;
			children = (
				04292FFC185FC026002A13FC /* Defines.h */,
				043F18F118DCDD3A00D8489A /* WMF_Colors.h */,
				047528A3190F0C2900F2CDA8 /* WikiGlyph_Chars.h */,
			);
			path = Defines;
			sourceTree = "<group>";
		};
		042A5B1419253D2A0095E172 /* Navigation */ = {
			isa = PBXGroup;
			children = (
				04CCCFE81935093A00E3F60C /* Secondary */,
			);
			path = Navigation;
			sourceTree = "<group>";
		};
		043F18DA18D9691D00D8489A /* TopActionSheet */ = {
			isa = PBXGroup;
			children = (
				043F18DF18D9691D00D8489A /* UINavigationController+TopActionSheet.h */,
				043F18E018D9691D00D8489A /* UINavigationController+TopActionSheet.m */,
				043F18DB18D9691D00D8489A /* TopActionSheetLabel.h */,
				043F18DC18D9691D00D8489A /* TopActionSheetLabel.m */,
			);
			path = TopActionSheet;
			sourceTree = "<group>";
		};
		0442F57C1900718600F55DF9 /* Fonts */ = {
			isa = PBXGroup;
			children = (
				0493C2D319526A0100EBB973 /* WikiFont-Glyphs.ttf */,
			);
			path = Fonts;
			sourceTree = "<group>";
		};
		0447861F185145090050563B /* History */ = {
			isa = PBXGroup;
			children = (
				04478623185145090050563B /* HistoryViewController.h */,
				04478624185145090050563B /* HistoryViewController.m */,
				04478620185145090050563B /* HistoryResultCell.h */,
				04478621185145090050563B /* HistoryResultCell.m */,
				04478622185145090050563B /* HistoryResultPrototypeView.xib */,
			);
			path = History;
			sourceTree = "<group>";
		};
		04478625185145090050563B /* WebView */ = {
			isa = PBXGroup;
			children = (
				0447862D185145090050563B /* WebViewController.h */,
				BCB58F491A89202F00465627 /* WebViewController_Private.h */,
				0447862E185145090050563B /* WebViewController.m */,
				BCB58F461A891FDB00465627 /* WebViewController+ImageGalleryPresentation.h */,
				BCB58F471A891FDB00465627 /* WebViewController+ImageGalleryPresentation.m */,
				041E322E1B72AB9A001D0E28 /* NativeSectionHeaders */,
			);
			path = WebView;
			sourceTree = "<group>";
		};
		0447866C1852B5010050563B /* Session */ = {
			isa = PBXGroup;
			children = (
				0447866D1852B5010050563B /* SessionSingleton.h */,
				0447866E1852B5010050563B /* SessionSingleton.m */,
			);
			path = Session;
			sourceTree = "<group>";
		};
		0449E63218A9844000D51524 /* Login */ = {
			isa = PBXGroup;
			children = (
				0449E63318A9845C00D51524 /* LoginViewController.h */,
				0449E63418A9845C00D51524 /* LoginViewController.m */,
			);
			path = Login;
			sourceTree = "<group>";
		};
		044BD6B218849AD000FFE4BE /* SectionEditor */ = {
			isa = PBXGroup;
			children = (
				044BD6B318849AD000FFE4BE /* SectionEditorViewController.h */,
				044BD6B418849AD000FFE4BE /* SectionEditorViewController.m */,
			);
			path = SectionEditor;
			sourceTree = "<group>";
		};
		045D871D19FAD2D00035C1F9 /* About */ = {
			isa = PBXGroup;
			children = (
				045D871F19FAD2FA0035C1F9 /* AboutViewController.h */,
				045D872019FAD2FA0035C1F9 /* AboutViewController.m */,
				0484411D19FF15AF00FD26C5 /* AboutViewController.plist */,
				C46FBA4A1A8530EE00C5730F /* Pods-acknowledgements.plist */,
			);
			path = About;
			sourceTree = "<group>";
		};
		04616DF71AE7060C00815BCE /* Protocols */ = {
			isa = PBXGroup;
			children = (
				04616DFA1AE706C600815BCE /* WMFLocalizationProtocol.h */,
				04616DFB1AE706C600815BCE /* WMFLocalizationProtocol.m */,
				04490FD31AF16A83009FAB52 /* WMFBundledImageProtocol.h */,
				04490FD41AF16A83009FAB52 /* WMFBundledImageProtocol.m */,
				0EE768791AF982C100A5D046 /* WMFArticleProtocol.h */,
				0EE7687A1AF982C100A5D046 /* WMFArticleProtocol.m */,
				0433263D1B0D3574009DB316 /* WMFArticleImageProtocol.h */,
				0433263E1B0D3574009DB316 /* WMFArticleImageProtocol.m */,
			);
			name = Protocols;
			path = wikipedia/Protocols;
			sourceTree = SOURCE_ROOT;
		};
		0463639518A844380049EE4F /* Keychain */ = {
			isa = PBXGroup;
			children = (
				0463639618A844570049EE4F /* KeychainCredentials.h */,
				0463639718A844570049EE4F /* KeychainCredentials.m */,
			);
			path = Keychain;
			sourceTree = "<group>";
		};
		0487041519F824D700B7D307 /* Networking */ = {
			isa = PBXGroup;
			children = (
				BCB669621A83DB8100C7B1FE /* Serializers */,
				0487045619F8262600B7D307 /* Fetchers */,
				0487043F19F824D700B7D307 /* Queues */,
				BC955BCD1A82C2FA000EF9E4 /* AFHTTPRequestOperationManager+WMFConfig.h */,
				BC955BCE1A82C2FA000EF9E4 /* AFHTTPRequestOperationManager+WMFConfig.m */,
				BC50C37D1A83C784006DC7AF /* WMFNetworkUtilities.h */,
				BC50C37E1A83C784006DC7AF /* WMFNetworkUtilities.m */,
				BCBDC88B1B3A0715003A6D17 /* Cancellable.swift */,
				BCF8DCA41B70055F00149C26 /* WMFFixtureRecording.h */,
				BCF8DCA51B70055F00149C26 /* WMFFixtureRecording.m */,
				BCE8395A1BF153D800F5BBA4 /* NSDictionary+WMFCommonParams.h */,
				BCE8395B1BF153D800F5BBA4 /* NSDictionary+WMFCommonParams.m */,
			);
			path = Networking;
			sourceTree = "<group>";
		};
		0487043F19F824D700B7D307 /* Queues */ = {
			isa = PBXGroup;
			children = (
				0487044019F824D700B7D307 /* QueuesSingleton.h */,
				0487044119F824D700B7D307 /* QueuesSingleton.m */,
			);
			path = Queues;
			sourceTree = "<group>";
		};
		0487045619F8262600B7D307 /* Fetchers */ = {
			isa = PBXGroup;
			children = (
				0487046119F8262600B7D307 /* BaseFetcher */,
				0487045719F8262600B7D307 /* AccountCreationTokenFetcher.h */,
				0487045819F8262600B7D307 /* AccountCreationTokenFetcher.m */,
				0487045919F8262600B7D307 /* AccountCreator.h */,
				0487045A19F8262600B7D307 /* AccountCreator.m */,
				0487045B19F8262600B7D307 /* AccountLogin.h */,
				0487045C19F8262600B7D307 /* AccountLogin.m */,
				C42D947C1A937DAC00A4871A /* SavedArticlesFetcher.h */,
				BCDBEBE81BB32E7600841C20 /* SavedArticlesFetcher_Testing.h */,
				C42D947D1A937DAC00A4871A /* SavedArticlesFetcher.m */,
				0487045F19F8262600B7D307 /* AssetsFileFetcher.h */,
				0487046019F8262600B7D307 /* AssetsFileFetcher.m */,
				0487046419F8262600B7D307 /* CaptchaResetter.h */,
				0487046519F8262600B7D307 /* CaptchaResetter.m */,
				0487046619F8262600B7D307 /* EditTokenFetcher.h */,
				0487046719F8262600B7D307 /* EditTokenFetcher.m */,
				0487046819F8262600B7D307 /* MWKLanguageLinkFetcher.h */,
				0487046919F8262600B7D307 /* MWKLanguageLinkFetcher.m */,
				0487046A19F8262600B7D307 /* LoginTokenFetcher.h */,
				0487046B19F8262600B7D307 /* LoginTokenFetcher.m */,
				0487046E19F8262600B7D307 /* PageHistoryFetcher.h */,
				0487046F19F8262600B7D307 /* PageHistoryFetcher.m */,
				0487047019F8262600B7D307 /* PreviewHtmlFetcher.h */,
				0487047119F8262600B7D307 /* PreviewHtmlFetcher.m */,
				0487047619F8262600B7D307 /* ThumbnailFetcher.h */,
				0487047719F8262600B7D307 /* ThumbnailFetcher.m */,
				0487047819F8262600B7D307 /* WikipediaZeroMessageFetcher.h */,
				0487047919F8262600B7D307 /* WikipediaZeroMessageFetcher.m */,
				0487047A19F8262600B7D307 /* WikiTextSectionFetcher.h */,
				0487047B19F8262600B7D307 /* WikiTextSectionFetcher.m */,
				0487047C19F8262600B7D307 /* WikiTextSectionUploader.h */,
				0487047D19F8262600B7D307 /* WikiTextSectionUploader.m */,
				BC955BC51A82BEFD000EF9E4 /* MWKImageInfoFetcher.h */,
				BC955BC61A82BEFD000EF9E4 /* MWKImageInfoFetcher.m */,
				BC092B9D1B1907FC00093C59 /* MWKSiteInfoFetcher.h */,
				BC092B9E1B1907FC00093C59 /* MWKSiteInfoFetcher.m */,
				BCDC489C1BF0F38900E6858A /* Feed */,
			);
			path = Fetchers;
			sourceTree = "<group>";
		};
		0487046119F8262600B7D307 /* BaseFetcher */ = {
			isa = PBXGroup;
			children = (
				0487046219F8262600B7D307 /* FetcherBase.h */,
				0487046319F8262600B7D307 /* FetcherBase.m */,
			);
			path = BaseFetcher;
			sourceTree = "<group>";
		};
		0493C2C91952373100EBB973 /* Housekeeping */ = {
			isa = PBXGroup;
			children = (
				0493C2CA1952373100EBB973 /* DataHousekeeping.h */,
				0493C2CB1952373100EBB973 /* DataHousekeeping.m */,
				BC32A1D61B4B14C000A286DE /* WMFBackgroundTaskManager.swift */,
			);
			path = Housekeeping;
			sourceTree = "<group>";
		};
		049566BF18F5F4CB0058EA12 /* Zero */ = {
			isa = PBXGroup;
			children = (
				049566C018F5F4CB0058EA12 /* ZeroConfigState.h */,
				049566C118F5F4CB0058EA12 /* ZeroConfigState.m */,
			);
			path = Zero;
			sourceTree = "<group>";
		};
		04A97E8418B81D440046B166 /* AccountCreation */ = {
			isa = PBXGroup;
			children = (
				04A97E8518B81D5D0046B166 /* AccountCreationViewController.h */,
				04A97E8618B81D5D0046B166 /* AccountCreationViewController.m */,
			);
			path = AccountCreation;
			sourceTree = "<group>";
		};
		04B7B9BA18B5569600A63551 /* Captcha */ = {
			isa = PBXGroup;
			children = (
				04B7B9BB18B5570E00A63551 /* CaptchaViewController.h */,
				04B7B9BC18B5570E00A63551 /* CaptchaViewController.m */,
			);
			path = Captcha;
			sourceTree = "<group>";
		};
		04C43A9F183440C1006C643B /* mw-network */ = {
			isa = PBXGroup;
			children = (
				04C43AA0183440C1006C643B /* MWNetworkActivityIndicatorManager.h */,
				04C43AA1183440C1006C643B /* MWNetworkActivityIndicatorManager.m */,
			);
			path = "mw-network";
			sourceTree = "<group>";
		};
		04C43AA818344131006C643B /* mw-bridge */ = {
			isa = PBXGroup;
			children = (
				04C43AAA18344131006C643B /* CommunicationBridge.h */,
				04C43AAB18344131006C643B /* CommunicationBridge.m */,
			);
			path = "mw-bridge";
			sourceTree = "<group>";
		};
		04C43AB0183441A4006C643B /* View Controllers */ = {
			isa = PBXGroup;
			children = (
				045D871D19FAD2D00035C1F9 /* About */,
				04A97E8418B81D440046B166 /* AccountCreation */,
				04B7B9BA18B5569600A63551 /* Captcha */,
				D401C2B71A659DD600D4D127 /* DataMigration */,
				041C55CF1950B260006CE0EF /* EditSummary */,
				0447861F185145090050563B /* History */,
				08D631F11A69B17F00D87AD0 /* Image Gallery */,
				041A3B5718E11ED90079FF1C /* Languages */,
				0449E63218A9844000D51524 /* Login */,
				042A5B1419253D2A0095E172 /* Navigation */,
				04C91CE8195517030035ED1B /* Onboarding */,
				04F27B6D18FE0F2E00EDD838 /* PageHistory */,
				04DD89AE18BFE63A00DD5DAD /* Preview */,
				04C757621A1A9DC50084AC39 /* RecentSearches */,
				04CCA0BD19830837000E982A /* References */,
				044BD6B218849AD000FFE4BE /* SectionEditor */,
				C98990311A699DA100AF44FC /* ShareCard */,
				04478625185145090050563B /* WebView */,
			);
			path = "View Controllers";
			sourceTree = "<group>";
		};
		04C43AB7183442FC006C643B /* Categories */ = {
			isa = PBXGroup;
			children = (
				0E1B04971BC56E6100506F7D /* NSUserDefaults+WMFExtensions.swift */,
				043B6E8C1ACDE0CF0005C60B /* NSAttributedString+WMFSavedPagesAttributedStrings.h */,
				043B6E8D1ACDE0CF0005C60B /* NSAttributedString+WMFSavedPagesAttributedStrings.m */,
				0EFB0EF31B31DE7200D05C08 /* NSError+WMFExtensions.h */,
				0EFB0EF41B31DE7200D05C08 /* NSError+WMFExtensions.m */,
				0450DD5E1BB4B7060009CB13 /* WMFOpenExternalLinkDelegateProtocol.h */,
				0409F9CF1BBCA22B00FE140A /* UIViewController+WMFOpenExternalUrl.h */,
				04634FDC1BB47E950071626C /* UIViewController+WMFOpenExternalUrl.m */,
				044687FE1BB358DF00B888CC /* UIView+IBExtras.swift */,
				BCB669711A83F58600C7B1FE /* NSMutableDictionary+WMFMaybeSet.h */,
				BCB669721A83F58600C7B1FE /* NSMutableDictionary+WMFMaybeSet.m */,
				043F18DA18D9691D00D8489A /* TopActionSheet */,
				04A807321B76BF36007F4EDD /* NSArray+WMFPredicate.swift */,
				04142A8D184F974E006EF779 /* NSDate-Utilities.h */,
				04142A8E184F974E006EF779 /* NSDate-Utilities.m */,
				0449E63718AAA26A00D51524 /* NSHTTPCookieStorage+CloneCookie.h */,
				0449E63818AAA26A00D51524 /* NSHTTPCookieStorage+CloneCookie.m */,
				04AE1C6E1891B302002D5487 /* NSObject+Extras.h */,
				04AE1C6F1891B302002D5487 /* NSObject+Extras.m */,
				04C43ABA183442FC006C643B /* NSString+Extras.h */,
				04C43ABB183442FC006C643B /* NSString+Extras.m */,
				045AB8C11B1E15D9002839D7 /* NSURL+Extras.h */,
				BC5FA1751B72859B005BE5BA /* NSURL+WMFLinkParsing.h */,
				BC5FA1761B72859B005BE5BA /* NSURL+WMFLinkParsing.m */,
				045AB8C21B1E15D9002839D7 /* NSURL+Extras.m */,
				04B91AA918E3D9E200FFAA1C /* NSString+FormattedAttributedString.h */,
				04B91AAA18E3D9E200FFAA1C /* NSString+FormattedAttributedString.m */,
				0472BC16193AD88C00C40BDA /* MWKSection+DisplayHtml.h */,
				0472BC17193AD88C00C40BDA /* MWKSection+DisplayHtml.m */,
				041C6204199ED2A20061516F /* MWKSection+TOC.h */,
				041C6205199ED2A20061516F /* MWKSection+TOC.m */,
				047801BC18AE987900DBB747 /* UIButton+ColorMask.h */,
				047801BD18AE987900DBB747 /* UIButton+ColorMask.m */,
				0415581A18ADFA5C00B81A59 /* UIImage+ColorMask.h */,
				0415581B18ADFA5C00B81A59 /* UIImage+ColorMask.m */,
				04C695D018ED213000D9F2DA /* UIScrollView+NoHorizontalScrolling.h */,
				04C695D118ED213000D9F2DA /* UIScrollView+NoHorizontalScrolling.m */,
				04DB0BE818BD37F900B4BCF3 /* UIScrollView+ScrollSubviewToLocation.h */,
				04DB0BE918BD37F900B4BCF3 /* UIScrollView+ScrollSubviewToLocation.m */,
				048830D01AB775E3005BF3A1 /* UIScrollView+WMFScrollsToTop.h */,
				BC3863501B76A184003A2D38 /* UIScrollView+WMFContentOffsetUtils.h */,
				BC3863511B76A184003A2D38 /* UIScrollView+WMFContentOffsetUtils.m */,
				048830D11AB775E3005BF3A1 /* UIScrollView+WMFScrollsToTop.m */,
				0484E3DC19D9D19B0085D18D /* UIView+ConstraintsScale.h */,
				0484E3DD19D9D19B0085D18D /* UIView+ConstraintsScale.m */,
				04AE520319DB5E0900F89B92 /* NSObject+ConstraintsScale.h */,
				04AE520419DB5E0900F89B92 /* NSObject+ConstraintsScale.m */,
				04090A39187FB7D000577EDF /* UIView+Debugging.h */,
				04090A3A187FB7D000577EDF /* UIView+Debugging.m */,
				04EDEE281A215DBC00798076 /* UITableView+DynamicCellHeight.h */,
				04EDEE291A215DBC00798076 /* UITableView+DynamicCellHeight.m */,
				04EDEE2F1A21CB4100798076 /* UIScreen+Extras.h */,
				04EDEE301A21CB4100798076 /* UIScreen+Extras.m */,
				0433542418A093C5009305F0 /* UIView+RemoveConstraints.h */,
				0433542518A093C5009305F0 /* UIView+RemoveConstraints.m */,
				04C695CC18ED08D900D9F2DA /* UIView+WMFSearchSubviews.h */,
				04C695CD18ED08D900D9F2DA /* UIView+WMFSearchSubviews.m */,
				04B91AA518E34BBC00FFAA1C /* UIView+TemporaryAnimatedXF.h */,
				04B91AA618E34BBC00FFAA1C /* UIView+TemporaryAnimatedXF.m */,
				043F8BF01A11699A00D1AE44 /* UIView+WMFRoundCorners.h */,
				043F8BF11A11699A00D1AE44 /* UIView+WMFRoundCorners.m */,
				04D686C71AB28FE40009B44A /* UIImage+WMFFocalImageDrawing.h */,
				04D686C81AB28FE40009B44A /* UIImage+WMFFocalImageDrawing.m */,
				044396211A3D33030081557D /* UICollectionViewCell+DynamicCellHeight.h */,
				044396221A3D33030081557D /* UICollectionViewCell+DynamicCellHeight.m */,
				B0F711031BCED85D0040BB42 /* UIImage+WMFStyle.h */,
				B0F711041BCED85D0040BB42 /* UIImage+WMFStyle.m */,
				0433542018A023FE009305F0 /* UIViewController+WMFHideKeyboard.h */,
				0433542118A023FE009305F0 /* UIViewController+WMFHideKeyboard.m */,
				042E3B911AA16D6700BF8D66 /* UIViewController+WMFChildViewController.h */,
				042E3B921AA16D6700BF8D66 /* UIViewController+WMFChildViewController.m */,
				04F0E2E8186EDC1A00468738 /* UIWebView+ElementLocation.h */,
				04F0E2E9186EDC1A00468738 /* UIWebView+ElementLocation.m */,
				C99844551A8C1F23001D58FD /* UIWebView+WMFSuppressSelection.h */,
				C99844561A8C1F23001D58FD /* UIWebView+WMFSuppressSelection.m */,
				0439317419FB092600386E8F /* UIWebView+LoadAssetsHtml.h */,
				0439317519FB092600386E8F /* UIWebView+LoadAssetsHtml.m */,
				042BEAED1A92EE66002CF320 /* UIWebView+WMFTrackingView.h */,
				042BEAEE1A92EE66002CF320 /* UIWebView+WMFTrackingView.m */,
				046D3C9E1B8BDFB3004F2B92 /* UIWebView+WMFJavascriptToXcodeConsoleLogging.h */,
				046D3C9F1B8BDFB3004F2B92 /* UIWebView+WMFJavascriptToXcodeConsoleLogging.m */,
				04BA489F1A80062E00CB5CAE /* UIFont+WMFStyle.h */,
				04BA48A01A80062E00CB5CAE /* UIFont+WMFStyle.m */,
				BC6BFC5D1B680A410074D0DA /* NSString+WMFGlyphs.h */,
				BC6BFC5E1B680A410074D0DA /* NSString+WMFGlyphs.m */,
				04D149D818877343006B4104 /* Alerts */,
				04B501F71B7AEB03007BE332 /* NSArray+WMFExtensions.swift */,
				BCB66A0A1A85183000C7B1FE /* NSString+WMFHTMLParsing.h */,
				BCB66A0B1A85183000C7B1FE /* NSString+WMFHTMLParsing.m */,
				042950D21A9D3BA7009BE784 /* UIColor+WMFHexColor.h */,
				BC5620A61B6BEDAD0013FFB0 /* UIColor+WMFStyle.h */,
				BC5620A71B6BEDAD0013FFB0 /* UIColor+WMFStyle.m */,
				042950D31A9D3BA7009BE784 /* UIColor+WMFHexColor.m */,
				BCB58F651A8AA22200465627 /* MWKLicense+ToGlyph.h */,
				BCB58F661A8AA22200465627 /* MWKLicense+ToGlyph.m */,
				BCB58F761A8D081E00465627 /* NSArray+BKIndex.h */,
				BCB58F771A8D081E00465627 /* NSArray+BKIndex.m */,
				BC86B9341A92966B00B4C039 /* AFHTTPRequestOperationManager+UniqueRequests.h */,
				0E76D1A41BE7CA4A00937DC3 /* AFHTTPRequestOperationManager+WMFDesktopRetry.h */,
				0E76D1A51BE7CA4A00937DC3 /* AFHTTPRequestOperationManager+WMFDesktopRetry.m */,
				BC86B9351A92966B00B4C039 /* AFHTTPRequestOperationManager+UniqueRequests.m */,
				BC86B93B1A929CC500B4C039 /* UICollectionViewFlowLayout+NSCopying.h */,
				BC86B93C1A929CC500B4C039 /* UICollectionViewFlowLayout+NSCopying.m */,
				BC86B93E1A929D7900B4C039 /* UICollectionViewFlowLayout+WMFItemSizeThatFits.h */,
				BC86B93F1A929D7900B4C039 /* UICollectionViewFlowLayout+WMFItemSizeThatFits.m */,
				BCC185E61A9FA498005378F8 /* UICollectionViewLayout+AttributeUtils.h */,
				BCC185E71A9FA498005378F8 /* UICollectionViewLayout+AttributeUtils.m */,
				BCC185D61A9E5628005378F8 /* UILabel+WMFStyling.h */,
				BCC185D71A9E5628005378F8 /* UILabel+WMFStyling.m */,
				BCC185DE1A9EC836005378F8 /* UIButton+FrameUtils.h */,
				BCC185DF1A9EC836005378F8 /* UIButton+FrameUtils.m */,
				BC2CBB8C1AA10F400079A313 /* UIView+WMFFrameUtils.h */,
				BC2CBB8D1AA10F400079A313 /* UIView+WMFFrameUtils.m */,
				0EA4402C1AA6281200B09DBA /* NSDateFormatter+WMFExtensions.h */,
				0EA4402D1AA6281200B09DBA /* NSDateFormatter+WMFExtensions.m */,
				BCA96E751AAA35EE009A61FA /* UIView+WMFDefaultNib.h */,
				BCA96E761AAA35EE009A61FA /* UIView+WMFDefaultNib.m */,
				BC2375981AB78D8A00B0BAA8 /* NSParagraphStyle+WMFParagraphStyles.h */,
				BC2375991AB78D8A00B0BAA8 /* NSParagraphStyle+WMFParagraphStyles.m */,
				BCA6765B1AC0686600A16160 /* Article+ConvenienceAccessors.h */,
				BCA6765C1AC0686600A16160 /* Article+ConvenienceAccessors.m */,
				BCE912B81ACC5E6900B74B42 /* NSIndexSet+BKReduce.h */,
				BCE912B91ACC5E6900B74B42 /* NSIndexSet+BKReduce.m */,
				0EBC567D1AD442CC00E82CDD /* BITHockeyManager+WMFExtensions.h */,
				BC8C0BA21BCFC3C600E2B167 /* DDLog+WMFLogger.h */,
				BC8C0BA31BCFC3C600E2B167 /* DDLog+WMFLogger.m */,
				0EBC567E1AD442CC00E82CDD /* BITHockeyManager+WMFExtensions.m */,
				04B0E3E81AE8252800379AE0 /* NSURL+WMFRest.h */,
				04B0E3E91AE8252800379AE0 /* NSURL+WMFRest.m */,
				BCAC50BF1AF3F7460015936C /* NSBundle+WMFInfoUtils.h */,
				BCAC50C01AF3F7460015936C /* NSBundle+WMFInfoUtils.m */,
				BCAFC5D21AFD5F7E004615BA /* MWKArticle+WMFSharing.h */,
				BCAFC5D11AFD5F7E004615BA /* MWKArticle+WMFSharing.m */,
				BCFB090B1B445A720077955B /* UIImage+WMFSerialization.h */,
				BCFB090C1B445A720077955B /* UIImage+WMFSerialization.m */,
				BC905A0F1B447A8300523DFE /* NSURLRequest+WMFUtilities.h */,
				BC905A101B447A8300523DFE /* NSURLRequest+WMFUtilities.m */,
				BC060B381B456D030086EBFB /* AnyPromise+WMFExtensions.h */,
				BC060B391B456D030086EBFB /* AnyPromise+WMFExtensions.m */,
				BC3047C01B45E65400D7DF1A /* SDWebImageManager+WMFCacheRemoval.h */,
				BC3047C11B45E65400D7DF1A /* SDWebImageManager+WMFCacheRemoval.m */,
				BC505EFB1B5D462700537006 /* CIDetector+WMFFaceDetection.h */,
				BC505EFC1B5D462700537006 /* CIDetector+WMFFaceDetection.m */,
				BC505F011B5D4D9300537006 /* UIImageView+WMFContentOffset.h */,
				BC505F021B5D4D9300537006 /* UIImageView+WMFContentOffset.m */,
				BC505F041B5D683A00537006 /* NSArray+WMFLayoutDirectionUtilities.h */,
				BC505F051B5D683A00537006 /* NSArray+WMFLayoutDirectionUtilities.m */,
				BC6E8B901B5E8DB7003D9A39 /* CIContext+WMFImageProcessing.h */,
				BC6E8B911B5E8DB7003D9A39 /* CIContext+WMFImageProcessing.m */,
				BC6E8B931B5E90B1003D9A39 /* UIImage+WMFImageProcessing.h */,
				BC6E8B941B5E90B1003D9A39 /* UIImage+WMFImageProcessing.m */,
				BC6E8B961B5EB4B2003D9A39 /* UIImage+WMFNormalization.h */,
				BC6E8B971B5EB4B2003D9A39 /* UIImage+WMFNormalization.m */,
				041E323E1B736CCF001D0E28 /* UIWebView+WMFJavascriptContext.h */,
				041E323F1B736CCF001D0E28 /* UIWebView+WMFJavascriptContext.m */,
				04A807301B757880007F4EDD /* UIButton+WMFMultiLineHeight.swift */,
				04709B5C1B829E3C0086B978 /* NSAttributedString+WMFModify.h */,
				04709B5D1B829E3C0086B978 /* NSAttributedString+WMFModify.m */,
				043C691F1B85689F00941051 /* NSAttributedString+WMFTrim.h */,
				043C69201B85689F00941051 /* NSAttributedString+WMFTrim.m */,
				043C69271B86502F00941051 /* NSCharacterSet+WMFExtras.h */,
				043C69281B86502F00941051 /* NSCharacterSet+WMFExtras.m */,
				BC7925F21B9F2C55003C9522 /* CLLocation+WMFBearing.h */,
				BC7925F31B9F2C55003C9522 /* CLLocation+WMFBearing.m */,
				BC305C331BA0E47F00E414B8 /* CLLocation+WMFApproximateEquality.h */,
				BC305C341BA0E47F00E414B8 /* CLLocation+WMFApproximateEquality.m */,
				BC305C361BA204EF00E414B8 /* NSString+WMFDistance.h */,
				BC305C371BA204EF00E414B8 /* NSString+WMFDistance.m */,
				BC93553D1BE094CD00697CB0 /* UIViewController+SafePreviewing.swift */,
				B06D69A61BEA95FE00382510 /* NSLocale+WMFExtras.swift */,
			);
			path = Categories;
			sourceTree = "<group>";
		};
		04C757621A1A9DC50084AC39 /* RecentSearches */ = {
			isa = PBXGroup;
			children = (
				04C757641A1A9E1B0084AC39 /* RecentSearchesViewController.h */,
				04C757651A1A9E1B0084AC39 /* RecentSearchesViewController.m */,
				04C7576B1A1AA2D00084AC39 /* RecentSearchCell.h */,
				04C7576C1A1AA2D00084AC39 /* RecentSearchCell.m */,
				04C7576D1A1AA2D00084AC39 /* RecentSearchCell.xib */,
			);
			path = RecentSearches;
			sourceTree = "<group>";
		};
		04C91CE8195517030035ED1B /* Onboarding */ = {
			isa = PBXGroup;
			children = (
				04C91CE9195517250035ED1B /* OnboardingViewController.h */,
				04C91CEA195517250035ED1B /* OnboardingViewController.m */,
			);
			path = Onboarding;
			sourceTree = "<group>";
		};
		04CCA0BD19830837000E982A /* References */ = {
			isa = PBXGroup;
			children = (
				04CCA0BE1983086D000E982A /* ReferencesVC.h */,
				04CCA0BF1983086D000E982A /* ReferencesVC.m */,
				04CCA0C119830A44000E982A /* ReferenceVC.h */,
				04CCA0C219830A44000E982A /* ReferenceVC.m */,
				04821CCF19895EDC007558F6 /* ReferenceGradientView.h */,
				04821CD019895EDC007558F6 /* ReferenceGradientView.m */,
			);
			path = References;
			sourceTree = "<group>";
		};
		04CCCFE81935093A00E3F60C /* Secondary */ = {
			isa = PBXGroup;
			children = (
				04CCCFEC1935093A00E3F60C /* WMFSettingsViewController.h */,
				04CCCFED1935093A00E3F60C /* WMFSettingsViewController.m */,
				04CCCFE91935093A00E3F60C /* SecondaryMenuRowView.h */,
				04CCCFEA1935093A00E3F60C /* SecondaryMenuRowView.m */,
				04CCCFEB1935093A00E3F60C /* SecondaryMenuRowView.xib */,
			);
			path = Secondary;
			sourceTree = "<group>";
		};
		04D149D818877343006B4104 /* Alerts */ = {
			isa = PBXGroup;
			children = (
				04D149D918877343006B4104 /* AlertLabel.h */,
				04D149DA18877343006B4104 /* AlertLabel.m */,
				04D149DB18877343006B4104 /* UIViewController+Alert.h */,
				04D149DC18877343006B4104 /* UIViewController+Alert.m */,
			);
			path = Alerts;
			sourceTree = "<group>";
		};
		04D686CB1AB291DE0009B44A /* Custom Objects */ = {
			isa = PBXGroup;
			children = (
				049289271B1FBC1800BE4B21 /* WMFURLCache.h */,
				049289281B1FBC1800BE4B21 /* WMFURLCache.m */,
			);
			path = "Custom Objects";
			sourceTree = "<group>";
		};
		04DD89AE18BFE63A00DD5DAD /* Preview */ = {
			isa = PBXGroup;
			children = (
				042244FA197F5E09005DD0BF /* AbuseFilterAlerts */,
				04DD89AF18BFE63A00DD5DAD /* PreviewAndSaveViewController.h */,
				04DD89B018BFE63A00DD5DAD /* PreviewAndSaveViewController.m */,
				047ED63718C13E4900442BE3 /* PreviewWebView.h */,
				047ED63818C13E4900442BE3 /* PreviewWebView.m */,
				04B0EA46190B2319007458AF /* PreviewLicenseView.xib */,
				04B0EA48190B2348007458AF /* PreviewLicenseView.h */,
				04B0EA49190B2348007458AF /* PreviewLicenseView.m */,
			);
			path = Preview;
			sourceTree = "<group>";
		};
		04F27B6D18FE0F2E00EDD838 /* PageHistory */ = {
			isa = PBXGroup;
			children = (
				04F27B7318FE0F2E00EDD838 /* PageHistoryViewController.h */,
				04F27B7418FE0F2E00EDD838 /* PageHistoryViewController.m */,
				04F27B6E18FE0F2E00EDD838 /* PageHistoryResultCell.h */,
				04F27B6F18FE0F2E00EDD838 /* PageHistoryResultCell.m */,
				04F27B7018FE0F2E00EDD838 /* PageHistoryResultPrototypeView.xib */,
				0442F57919006DCC00F55DF9 /* PageHistoryLabel.h */,
				0442F57A19006DCC00F55DF9 /* PageHistoryLabel.m */,
			);
			path = PageHistory;
			sourceTree = "<group>";
		};
		08D631F11A69B17F00D87AD0 /* Image Gallery */ = {
			isa = PBXGroup;
			children = (
				BC69C3101AB0C16B0090B039 /* View Model */,
				08D631F51A69B1AB00D87AD0 /* WMFImageGalleryViewController.h */,
				08D631F61A69B1AB00D87AD0 /* WMFImageGalleryViewController.m */,
				BC86B94C1A9391E200B4C039 /* Views */,
				BCB848811AAE06420077EC24 /* ImageGallerySpecs */,
			);
			name = "Image Gallery";
			sourceTree = "<group>";
		};
		0E0377741B4C47D500470BBE /* Table */ = {
			isa = PBXGroup;
			children = (
				0436998C1B45B673002FD81D /* WMFArticleTableHeaderView.h */,
				0436998D1B45B673002FD81D /* WMFArticleTableHeaderView.m */,
				04A9C2911B4B51E0008B996F /* WMFArticleSectionHeaderView.h */,
				04A9C2921B4B51E0008B996F /* WMFArticleSectionHeaderView.m */,
				04A9C2941B4B59E3008B996F /* WMFMinimalArticleContentCell.h */,
				04A9C2951B4B59E3008B996F /* WMFMinimalArticleContentCell.m */,
				0436998F1B45B68D002FD81D /* WMFArticleSectionCell.h */,
				043699901B45B68D002FD81D /* WMFArticleSectionCell.m */,
				04A9C2A01B4F326D008B996F /* WMFArticleReadMoreCell.h */,
				04A9C2A11B4F326D008B996F /* WMFArticleReadMoreCell.m */,
				BC505EF21B594E8E00537006 /* WMFArticleHeaderImageGalleryViewController.h */,
				BC505EF31B594E8E00537006 /* WMFArticleHeaderImageGalleryViewController.m */,
			);
			name = Table;
			sourceTree = "<group>";
		};
		0E03E27E1B82EF7600C1FBD7 /* Fetcher */ = {
			isa = PBXGroup;
			children = (
				0ED6897D1B82470900B30427 /* WMFLocationSearchFetcher.h */,
				0ED6897E1B82470900B30427 /* WMFLocationSearchFetcher.m */,
				0ED689861B82559E00B30427 /* WMFLocationSearchResults.h */,
				0ED689871B82559E00B30427 /* WMFLocationSearchResults.m */,
			);
			name = Fetcher;
			sourceTree = "<group>";
		};
		0E03E2861B83948B00C1FBD7 /* Views */ = {
			isa = PBXGroup;
			children = (
				0EEAF0F31B8229D9000D4232 /* WMFHomeSectionHeader.h */,
				0EEAF0F41B8229D9000D4232 /* WMFHomeSectionHeader.m */,
				0E03E2A61B8574F800C1FBD7 /* WMFHomeSectionHeader.xib */,
				0ED689701B822D3B00B30427 /* WMFHomeSectionFooter.h */,
				0ED689711B822D3B00B30427 /* WMFHomeSectionFooter.m */,
				0E03E2A81B85750C00C1FBD7 /* WMFHomeSectionFooter.xib */,
			);
			name = Views;
			sourceTree = "<group>";
		};
		0E03E2961B844D7700C1FBD7 /* Location Manager */ = {
			isa = PBXGroup;
			children = (
				0ED689761B8234B000B30427 /* WMFLocationManager.h */,
				0ED689771B8234B000B30427 /* WMFLocationManager.m */,
			);
			name = "Location Manager";
			sourceTree = "<group>";
		};
		0E03E2A21B85310400C1FBD7 /* Views */ = {
			isa = PBXGroup;
			children = (
				0EE151901BF5402D0039828A /* Table View Cell */,
				0EE151921BF540420039828A /* Compass View */,
			);
			name = Views;
			sourceTree = "<group>";
		};
		0E1B049F1BC59DEF00506F7D /* Continue Reading */ = {
			isa = PBXGroup;
			children = (
				0E1B04991BC59BDA00506F7D /* WMFContinueReadingSectionController.h */,
				0E1B049A1BC59BDA00506F7D /* WMFContinueReadingSectionController.m */,
				0EE151981BF545DF0039828A /* WMFContinueReadingTableViewCell.h */,
				0EE151991BF545DF0039828A /* WMFContinueReadingTableViewCell.m */,
				0EE1519A1BF545DF0039828A /* WMFContinueReadingTableViewCell.xib */,
			);
			name = "Continue Reading";
			sourceTree = "<group>";
		};
		0E2691031B86BBC0009B8605 /* Related */ = {
			isa = PBXGroup;
			children = (
				0E2690F71B86A9DB009B8605 /* WMFRelatedSectionController.h */,
				0E2690F81B86A9DB009B8605 /* WMFRelatedSectionController.m */,
				0E2691041B86BBD1009B8605 /* Fetcher */,
			);
			name = Related;
			sourceTree = "<group>";
		};
		0E2691041B86BBD1009B8605 /* Fetcher */ = {
			isa = PBXGroup;
			children = (
				0E2690FA1B86AB9D009B8605 /* WMFRelatedSearchFetcher.h */,
				0E2690FB1B86AB9D009B8605 /* WMFRelatedSearchFetcher.m */,
				0E43C31C1B87851600C58861 /* WMFSearchResponseSerializer.h */,
				0E43C31D1B87852C00C58861 /* WMFSearchResponseSerializer.m */,
				0E2690FD1B86B002009B8605 /* WMFRelatedSearchResults.h */,
				0E2690FE1B86B002009B8605 /* WMFRelatedSearchResults.m */,
			);
			name = Fetcher;
			sourceTree = "<group>";
		};
		0E2B06F71B2D126700EA2F53 /* Data Sources */ = {
			isa = PBXGroup;
			children = (
				0E7C6D4C1B3106A800F1F985 /* WMFTitleListDataSource.h */,
				0E2B06F41B2CE45800EA2F53 /* WMFSavedPagesDataSource.h */,
				0E2B06F51B2CE45800EA2F53 /* WMFSavedPagesDataSource.m */,
				0EF451F41B545ED100D621BD /* WMFRecentPagesDataSource.h */,
				0EF451F51B545ED100D621BD /* WMFRecentPagesDataSource.m */,
				0E66B9281BE0145E00B61F69 /* WMFSearchDataSource.h */,
				0E66B9291BE0145E00B61F69 /* WMFSearchDataSource.m */,
				BC550B161B9A75100082F298 /* WMFRelatedTitleListDataSource.h */,
				BC550B171B9A75100082F298 /* WMFRelatedTitleListDataSource.m */,
				BC305C2B1BA0842600E414B8 /* WMFNearbyTitleListDataSource.h */,
				BC305C2C1BA0842600E414B8 /* WMFNearbyTitleListDataSource.m */,
			);
			name = "Data Sources";
			sourceTree = "<group>";
		};
		0E2B06F81B2D127A00EA2F53 /* Article List */ = {
			isa = PBXGroup;
			children = (
				0EAED8511BE9381E006B01E6 /* WMFArticleListTableViewController.h */,
				0EAED8521BE9381E006B01E6 /* WMFArticleListTableViewController.m */,
			);
			name = "Article List";
			sourceTree = "<group>";
		};
		0E2B06F91B2D128D00EA2F53 /* Search */ = {
			isa = PBXGroup;
			children = (
				BCA3F04D1BBC6D53004CDFF2 /* UIViewController+WMFSearchButton.h */,
				BCA3F04E1BBC6D53004CDFF2 /* UIViewController+WMFSearchButton.m */,
				0EAED8561BE95090006B01E6 /* View Controller */,
				0EAED8551BE9507C006B01E6 /* Fetcher */,
			);
			name = Search;
			sourceTree = "<group>";
		};
		0E2B06FA1B2D129B00EA2F53 /* Common */ = {
			isa = PBXGroup;
			children = (
				0E66B9251BDFFA3700B61F69 /* WMFTitleInsetRespectingButton.h */,
				0E66B9261BDFFA3700B61F69 /* WMFTitleInsetRespectingButton.m */,
				04627C961B91989200414AC6 /* WMFSaveButtonController.h */,
				04627C971B91989200414AC6 /* WMFSaveButtonController.m */,
				0E8726591B8CC9E7008EA2AC /* UIView+WMFShadow.h */,
				0E87265A1B8CC9E7008EA2AC /* UIView+WMFShadow.m */,
				0E366B491B308A2600ABFB86 /* UIStoryboard+WMFExtensions.h */,
				0E366B4A1B308A2600ABFB86 /* UIStoryboard+WMFExtensions.m */,
				BC5620951B6B854E0013FFB0 /* WMFArticleNavigationDelegate.h */,
				BC5620971B6B87BF0013FFB0 /* WMFArticleNavigation.h */,
				0EF451F11B5458F700D621BD /* UITabBarController+WMFExtensions.h */,
				0EF451F21B5458F700D621BD /* UITabBarController+WMFExtensions.m */,
				04CB603B1B5053120052B6EF /* UITableViewCell+WMFEdgeToEdgeSeparator.h */,
				04CB603C1B5053120052B6EF /* UITableViewCell+WMFEdgeToEdgeSeparator.m */,
				046A4B9B1B38DC5400440F67 /* UIView+WMFRTLMirroring.h */,
				046A4B9C1B38DC5400440F67 /* UIView+WMFRTLMirroring.m */,
				0ED44D761B28DA4D00F284BA /* UICollectionView+WMFExtensions.h */,
				0ED44D771B28DA4D00F284BA /* UICollectionView+WMFExtensions.m */,
				04016E181B3264C700D732FE /* UIViewController+WMFStoryboardUtilities.h */,
				04016E191B3264C700D732FE /* UIViewController+WMFStoryboardUtilities.m */,
				BC6E8B9C1B5FE06C003D9A39 /* WMFKVOUpdatableList.h */,
				BC6E8B9D1B5FE0C9003D9A39 /* UICollectionView+WMFKVOUpdatableList.h */,
				BC6E8B9E1B5FE0C9003D9A39 /* UICollectionView+WMFKVOUpdatableList.m */,
				BC3331F11BBF167000D5C4ED /* WMFArticleSelectionDelegate.h */,
				BCC138C01BC58999006741D0 /* UIViewController+WMFArticlePresentation.h */,
				BCC138C11BC58999006741D0 /* UIViewController+WMFArticlePresentation.m */,
				0EA179171BD7E46F004FF529 /* WMFAsyncBlockOperation.h */,
				0EA179181BD7E46F004FF529 /* WMFAsyncBlockOperation.m */,
				0E74DC831BEBC0A100A8A005 /* WMFIntrinsicSizeTableView.h */,
				0E74DC841BEBC0A100A8A005 /* WMFIntrinsicSizeTableView.m */,
				0E74DC861BEBC13800A8A005 /* WMFIntrinsicSizeCollectionView.h */,
				0E74DC871BEBC13800A8A005 /* WMFIntrinsicSizeCollectionView.m */,
			);
			name = Common;
			sourceTree = "<group>";
		};
		0E2B06FB1B2D12B300EA2F53 /* Transitions */ = {
			isa = PBXGroup;
			children = (
				0EBB287A1B70350C00D8E1D8 /* UIView+WMFSnapshotting.h */,
				0EBB287B1B70350C00D8E1D8 /* UIView+WMFSnapshotting.m */,
				0E466E531B42D9DD00E91992 /* WMFScrollViewTopPanGestureRecognizer.h */,
				0E466E541B42D9DD00E91992 /* WMFScrollViewTopPanGestureRecognizer.m */,
				BCF7FC9E1B7BAFB100CDFB8C /* WMFListTransitionProvider.h */,
			);
			name = Transitions;
			sourceTree = "<group>";
		};
		0E4500B91B97A26800A33B55 /* Schema */ = {
			isa = PBXGroup;
			children = (
				0E4500B31B979F7000A33B55 /* WMFHomeSectionSchema.h */,
				0E4500B41B979F7000A33B55 /* WMFHomeSectionSchema.m */,
				0E4500B61B97A26400A33B55 /* WMFHomeSection.h */,
				0E4500B71B97A26400A33B55 /* WMFHomeSection.m */,
			);
			name = Schema;
			sourceTree = "<group>";
		};
		0E4500BB1B97A28C00A33B55 /* Sections */ = {
			isa = PBXGroup;
			children = (
				0E4500B91B97A26800A33B55 /* Schema */,
				0E03E2921B84392100C1FBD7 /* WMFHomeSectionController.h */,
				0E03E2971B845F2F00C1FBD7 /* SSSectionedDataSource+WMFSectionConvenience.h */,
				0E03E2981B845F2F00C1FBD7 /* SSSectionedDataSource+WMFSectionConvenience.m */,
				0E1B049F1BC59DEF00506F7D /* Continue Reading */,
				0EAED8481BE7F3A0006B01E6 /* Main Page */,
				0EA1791D1BD95910004FF529 /* Random */,
				0ED6897C1B8246F400B30427 /* Nearby */,
				0E2691031B86BBC0009B8605 /* Related */,
			);
			name = Sections;
			sourceTree = "<group>";
		};
		0E4D1CFD1BBDC72F009BEB64 /* Table of Contents */ = {
			isa = PBXGroup;
			children = (
				BCDBCC6D1BDA59CC002298FC /* WMFArticleContainerViewController+TOC.swift */,
				BC7FA4BF1BD6A687006CA1A3 /* View Controller */,
				0E9DFEB11BDEBAEA0032606E /* Animation */,
				BC7FA4C01BD6A693006CA1A3 /* Views */,
				BC7FA4C11BD6A69E006CA1A3 /* Items */,
			);
			name = "Table of Contents";
			sourceTree = "<group>";
		};
		0E74DC821BEBBF4200A8A005 /* Footer */ = {
			isa = PBXGroup;
			children = (
				0E74DC8C1BEBDC8800A8A005 /* WMFArticleFooterViewHeader.swift */,
				0E1CAF9C1BEA9A7F0008DB63 /* WMFArticleFooterViewHeader.xib */,
				0E74DC8A1BEBDC7600A8A005 /* WMFArticleFooterView.swift */,
				0E74DC8E1BEBDCB900A8A005 /* WMFArticleFooterView.xib */,
			);
			name = Footer;
			sourceTree = "<group>";
		};
		0E7E602E1B7CFA9B00ED1C69 /* Analytics */ = {
			isa = PBXGroup;
			children = (
				0E7E602A1B7CFA1E00ED1C69 /* WMFAnalyticsLogging.h */,
				0E7E602F1B7CFAB900ED1C69 /* MWKArticle+WMFAnalyticsLogging.h */,
				0E7E60301B7CFAB900ED1C69 /* MWKArticle+WMFAnalyticsLogging.m */,
				0E7E602B1B7CFA9500ED1C69 /* MWKTitle+WMFAnalyticsLogging.h */,
				0E7E602C1B7CFA9500ED1C69 /* MWKTitle+WMFAnalyticsLogging.m */,
				0E7E60321B7CFB1400ED1C69 /* MWKSite+WMFAnalyticsLogging.h */,
				0E7E60331B7CFB1400ED1C69 /* MWKSite+WMFAnalyticsLogging.m */,
			);
			name = Analytics;
			sourceTree = "<group>";
		};
		0E94AFE81B2096D5000BC5EA /* UI-V5 */ = {
			isa = PBXGroup;
			children = (
				0E94AFE91B209721000BC5EA /* iPhone_Root.storyboard */,
				0EFB48091B3BB01300381F99 /* Style */,
				0E9DFEB01BDEB9BE0032606E /* App View Controller */,
				0EEAF0F61B8229E6000D4232 /* Home */,
				0E2B06F81B2D127A00EA2F53 /* Article List */,
				0E2B06F91B2D128D00EA2F53 /* Search */,
				0EFB48071B3BAFE900381F99 /* Article */,
				0E2B06F71B2D126700EA2F53 /* Data Sources */,
				BC550B081B977C730082F298 /* Article Cells */,
				0E2B06FA1B2D129B00EA2F53 /* Common */,
				0EFB48081B3BAFF600381F99 /* Storyboards */,
				0E7E602E1B7CFA9B00ED1C69 /* Analytics */,
			);
			path = "UI-V5";
			sourceTree = "<group>";
		};
		0E9DFEAB1BDEB82E0032606E /* Article Fetching */ = {
			isa = PBXGroup;
			children = (
				B0F711021BCC68560040BB42 /* WMFNumberOfExtractCharacters.h */,
				0E34AC551B45DC9500475A1A /* WMFArticleFetcher.h */,
				0E34AC561B45DC9500475A1A /* WMFArticleFetcher.m */,
				0ECC99F61B68025900004E47 /* WMFArticleRequestSerializer.h */,
				0ECC99EE1B67D43500004E47 /* WMFArticleRequestSerializer.m */,
				0ECC99F01B67DDB600004E47 /* WMFArticleResponseSerializer.h */,
				0ECC99F11B67DDB600004E47 /* WMFArticleResponseSerializer.m */,
			);
			name = "Article Fetching";
			sourceTree = "<group>";
		};
		0E9DFEAC1BDEB83D0032606E /* View Controller */ = {
			isa = PBXGroup;
			children = (
				0EA35C481B6BB85100D9CFE6 /* WMFArticleContainerViewController.h */,
				0EA35C491B6BB85100D9CFE6 /* WMFArticleContainerViewController.m */,
				BCDBCC6F1BDA5BFC002298FC /* WMFArticleContainerViewController_Private.h */,
				BCF7FC9C1B7BA42A00CDFB8C /* WMFArticleContainerViewController_Transitioning.h */,
			);
			name = "View Controller";
			sourceTree = "<group>";
		};
		0E9DFEAD1BDEB9880032606E /* Global */ = {
			isa = PBXGroup;
			children = (
				0EFB0EF71B31ECCB00D05C08 /* Global.h */,
				0E74DC901BEBE15600A8A005 /* WMFLocalization.h */,
				0E74DC911BEBE15600A8A005 /* WMFLocalization.m */,
				0EC9A7261BCEBC9200A23334 /* WMFDirectoryPaths.h */,
				0E88F9211B4ED2AB00205C99 /* WMFBlockDefinitions.h */,
				BCD41DD41B1079A600231BB1 /* Wikipedia-Bridging-Header.h */,
			);
			name = Global;
			sourceTree = "<group>";
		};
		0E9DFEAE1BDEB98F0032606E /* App Delegate */ = {
			isa = PBXGroup;
			children = (
				D4991447181D51DE00E6073C /* AppDelegate.h */,
				D4991448181D51DE00E6073C /* AppDelegate.m */,
			);
			name = "App Delegate";
			sourceTree = "<group>";
		};
		0E9DFEB01BDEB9BE0032606E /* App View Controller */ = {
			isa = PBXGroup;
			children = (
				0E94AFEB1B20976A000BC5EA /* WMFAppViewController.h */,
				0E94AFEC1B20976A000BC5EA /* WMFAppViewController.m */,
			);
			name = "App View Controller";
			sourceTree = "<group>";
		};
		0E9DFEB11BDEBAEA0032606E /* Animation */ = {
			isa = PBXGroup;
			children = (
				0E2143041BBF178500609E5D /* WMFTableOfContentsPresentationController.swift */,
				0E2143061BBF187300609E5D /* WMFTableOfContentsAnimator.swift */,
			);
			name = Animation;
			sourceTree = "<group>";
		};
		0EA1791D1BD95910004FF529 /* Random */ = {
			isa = PBXGroup;
			children = (
				0EA1791A1BD95908004FF529 /* WMFRandomSectionController.h */,
				0EA1791B1BD95908004FF529 /* WMFRandomSectionController.m */,
				0EA1791E1BD97B6F004FF529 /* WMFRandomArticleFetcher.h */,
				0EA1791F1BD97B6F004FF529 /* WMFRandomArticleFetcher.m */,
			);
			name = Random;
			sourceTree = "<group>";
		};
		0EAAAFC81B43301500E65A95 /* Saved Pages */ = {
			isa = PBXGroup;
			children = (
				BCB6698B1A83F6C300C7B1FE /* MWKSavedPageList.h */,
				BCB6698C1A83F6C300C7B1FE /* MWKSavedPageList.m */,
				BC7B09B61BD03FAD00BBC3A2 /* MWKSavedPageListDataExportConstants.h */,
				BCB669891A83F6C300C7B1FE /* MWKSavedPageEntry.h */,
				BC5BC4A71BCEF62800062619 /* MWKSavedPageEntry+ImageMigration.h */,
				BCB6698A1A83F6C300C7B1FE /* MWKSavedPageEntry.m */,
			);
			name = "Saved Pages";
			sourceTree = "<group>";
		};
		0EAAAFC91B43301C00E65A95 /* History */ = {
			isa = PBXGroup;
			children = (
				BCB6698F1A83F6C300C7B1FE /* MWKHistoryList.h */,
				BCB669901A83F6C300C7B1FE /* MWKHistoryList.m */,
				BCB6698D1A83F6C300C7B1FE /* MWKHistoryEntry.h */,
				BCB6698E1A83F6C300C7B1FE /* MWKHistoryEntry.m */,
			);
			name = History;
			sourceTree = "<group>";
		};
		0EAAAFCA1B43302300E65A95 /* Recent Searches */ = {
			isa = PBXGroup;
			children = (
				BCB669931A83F6C300C7B1FE /* MWKRecentSearchList.h */,
				BCB669941A83F6C300C7B1FE /* MWKRecentSearchList.m */,
				BCB669911A83F6C300C7B1FE /* MWKRecentSearchEntry.h */,
				BCB669921A83F6C300C7B1FE /* MWKRecentSearchEntry.m */,
			);
			name = "Recent Searches";
			sourceTree = "<group>";
		};
		0EAED8481BE7F3A0006B01E6 /* Main Page */ = {
			isa = PBXGroup;
			children = (
				0E76D1A11BE7C5A100937DC3 /* WMFMainPageSectionController.h */,
				0E76D1A21BE7C5A100937DC3 /* WMFMainPageSectionController.m */,
				0EE1519D1BF547220039828A /* WMFMainPageTableViewCell.h */,
				0EE1519E1BF547220039828A /* WMFMainPageTableViewCell.m */,
				0EE1519F1BF547220039828A /* WMFMainPageTableViewCell.xib */,
			);
			name = "Main Page";
			sourceTree = "<group>";
		};
		0EAED8551BE9507C006B01E6 /* Fetcher */ = {
			isa = PBXGroup;
			children = (
				BC9355441BE1AD8900697CB0 /* WMFSearchResults+ResponseSerializer.h */,
				BC9355451BE1AD8900697CB0 /* WMFSearchResults+ResponseSerializer.m */,
				0E366B3D1B2F5C4500ABFB86 /* WMFSearchFetcher.h */,
				0E366B3E1B2F5C4500ABFB86 /* WMFSearchFetcher.m */,
				0E366B381B2F33BC00ABFB86 /* WMFSearchResults.h */,
				0E366B391B2F33BC00ABFB86 /* WMFSearchResults.m */,
			);
			name = Fetcher;
			sourceTree = "<group>";
		};
		0EAED8561BE95090006B01E6 /* View Controller */ = {
			isa = PBXGroup;
			children = (
				0E94AFF11B209857000BC5EA /* WMFSearchViewController.h */,
				0E94AFF21B209857000BC5EA /* WMFSearchViewController.m */,
				BC32F6AB1BB5B35D007FDF65 /* WMFSearchViewController.storyboard */,
			);
			name = "View Controller";
			sourceTree = "<group>";
		};
		0EAED85D1BE951E5006B01E6 /* Table View Cells */ = {
			isa = PBXGroup;
			children = (
				0EAED8581BE951E2006B01E6 /* WMFArticleListTableViewCell.h */,
				0EAED8591BE951E2006B01E6 /* WMFArticleListTableViewCell.m */,
				0EE151851BF511E90039828A /* WMFArticleListTableViewCell+WMFSearch.h */,
				0EE151861BF511E90039828A /* WMFArticleListTableViewCell+WMFSearch.m */,
				0EAED85A1BE951E2006B01E6 /* WMFArticleListTableViewCell.xib */,
				0E5CF4C71BF28EE100DD7767 /* WMFArticlePreviewTableViewCell.h */,
				0E5CF4C81BF28EE100DD7767 /* WMFArticlePreviewTableViewCell.m */,
				0E5CF4C91BF28EE100DD7767 /* WMFArticlePreviewTableViewCell.xib */,
			);
			name = "Table View Cells";
			sourceTree = "<group>";
		};
		0ED6897C1B8246F400B30427 /* Nearby */ = {
			isa = PBXGroup;
			children = (
				BC305C2F1BA0C98C00E414B8 /* Data Controllers */,
				BC305C2E1BA0C97400E414B8 /* View Model */,
				0E03E2A21B85310400C1FBD7 /* Views */,
			);
			name = Nearby;
			sourceTree = "<group>";
		};
		0EE151901BF5402D0039828A /* Table View Cell */ = {
			isa = PBXGroup;
			children = (
				0EE1518B1BF537940039828A /* WMFNearbyArticleTableViewCell.h */,
				0EE1518C1BF537940039828A /* WMFNearbyArticleTableViewCell.m */,
				0EE1518D1BF537940039828A /* WMFNearbyArticleTableViewCell.xib */,
				0EE151931BF5407D0039828A /* WMFEmptyNearbyTableViewCell.h */,
				0EE151941BF5407D0039828A /* WMFEmptyNearbyTableViewCell.m */,
				0EE151951BF5407D0039828A /* WMFEmptyNearbyTableViewCell.xib */,
			);
			name = "Table View Cell";
			sourceTree = "<group>";
		};
		0EE151921BF540420039828A /* Compass View */ = {
			isa = PBXGroup;
			children = (
				0E03E29A1B84E88A00C1FBD7 /* WMFCompassView.h */,
				0E03E29B1B84E88A00C1FBD7 /* WMFCompassView.m */,
			);
			name = "Compass View";
			sourceTree = "<group>";
		};
		0EEAF0F61B8229E6000D4232 /* Home */ = {
			isa = PBXGroup;
			children = (
				0E6FAFB31B7D5740000E5A46 /* WMFHomeViewController.h */,
				0E6FAFB41B7D5740000E5A46 /* WMFHomeViewController.m */,
				0E4500BB1B97A28C00A33B55 /* Sections */,
				0E03E2861B83948B00C1FBD7 /* Views */,
			);
			name = Home;
			sourceTree = "<group>";
		};
		0EFB0EF91B31EE2D00D05C08 /* LegacyCoreData */ = {
			isa = PBXGroup;
			children = (
				0EFB0EFA1B31EE2D00D05C08 /* Article.h */,
				0EFB0EFB1B31EE2D00D05C08 /* Article.m */,
				0EFB0EFC1B31EE2D00D05C08 /* ArticleCoreDataObjects.h */,
				0EFB0EFD1B31EE2D00D05C08 /* ArticleData.xcdatamodeld */,
				0EFB0F001B31EE2D00D05C08 /* ArticleDataContextSingleton.h */,
				0EFB0F011B31EE2D00D05C08 /* ArticleDataContextSingleton.m */,
				0EFB0F021B31EE2D00D05C08 /* Categories */,
				0EFB0F091B31EE2D00D05C08 /* DiscoveryContext.h */,
				0EFB0F0A1B31EE2D00D05C08 /* DiscoveryContext.m */,
				0EFB0F0B1B31EE2D00D05C08 /* GalleryImage.h */,
				0EFB0F0C1B31EE2D00D05C08 /* GalleryImage.m */,
				0EFB0F0D1B31EE2D00D05C08 /* History.h */,
				0EFB0F0E1B31EE2D00D05C08 /* History.m */,
				0EFB0F0F1B31EE2D00D05C08 /* Image.h */,
				0EFB0F101B31EE2D00D05C08 /* Image.m */,
				0EFB0F111B31EE2D00D05C08 /* ImageData.h */,
				0EFB0F121B31EE2D00D05C08 /* ImageData.m */,
				0EFB0F131B31EE2D00D05C08 /* Saved.h */,
				0EFB0F141B31EE2D00D05C08 /* Saved.m */,
				0EFB0F151B31EE2D00D05C08 /* Section.h */,
				0EFB0F161B31EE2D00D05C08 /* Section.m */,
				0EFB0F171B31EE2D00D05C08 /* SectionImage.h */,
				0EFB0F181B31EE2D00D05C08 /* SectionImage.m */,
			);
			path = LegacyCoreData;
			sourceTree = SOURCE_ROOT;
		};
		0EFB0F021B31EE2D00D05C08 /* Categories */ = {
			isa = PBXGroup;
			children = (
				0EFB0F031B31EE2D00D05C08 /* NSManagedObject+WMFModelFactory.h */,
				0EFB0F041B31EE2D00D05C08 /* NSManagedObject+WMFModelFactory.m */,
				0EFB0F051B31EE2D00D05C08 /* NSManagedObjectContext+SimpleFetch.h */,
				0EFB0F061B31EE2D00D05C08 /* NSManagedObjectContext+SimpleFetch.m */,
				0EFB0F071B31EE2D00D05C08 /* NSManagedObjectModel+LegacyCoreData.h */,
				0EFB0F081B31EE2D00D05C08 /* NSManagedObjectModel+LegacyCoreData.m */,
			);
			path = Categories;
			sourceTree = "<group>";
		};
		0EFB48071B3BAFE900381F99 /* Article */ = {
			isa = PBXGroup;
			children = (
				0E9DFEAC1BDEB83D0032606E /* View Controller */,
				0E4D1CFD1BBDC72F009BEB64 /* Table of Contents */,
				0E0377741B4C47D500470BBE /* Table */,
				0E2B06FB1B2D12B300EA2F53 /* Transitions */,
				0E9DFEAB1BDEB82E0032606E /* Article Fetching */,
				0E74DC821BEBBF4200A8A005 /* Footer */,
			);
			name = Article;
			sourceTree = "<group>";
		};
		0EFB48081B3BAFF600381F99 /* Storyboards */ = {
			isa = PBXGroup;
			children = (
				04AEF0EF1B2E87A800EFE858 /* WebViewController.storyboard */,
				04AEF0F31B2E8CA100EFE858 /* SectionEditorViewController.storyboard */,
				042258551B34A29800FDD0C6 /* PreviewAndSaveViewController.storyboard */,
				042258571B34A2C100FDD0C6 /* EditSummaryViewController.storyboard */,
				04AEF0F51B2E8F6300EFE858 /* ReferencesVC.storyboard */,
				04DA87741B30A03600C948F8 /* LoginViewController.storyboard */,
				04DA876F1B2FF5B200C948F8 /* WMFSettingsViewController.storyboard */,
				04DA87761B30A9D600C948F8 /* AccountCreationViewController.storyboard */,
				04DA87781B30B99300C948F8 /* CaptchaViewController.storyboard */,
				04DA877C1B30D29800C948F8 /* SavedPagesViewController.storyboard */,
				04DA87801B30E0C600C948F8 /* HistoryViewController.storyboard */,
				04016E1B1B3285B700D732FE /* AboutViewController.storyboard */,
				04016E1D1B328E8B00D732FE /* OnboardingViewController.storyboard */,
				04016E1F1B329D4500D732FE /* PageHistoryViewController.storyboard */,
				045DB3431B9930EB0095940D /* WMFArticleViewLoadingView.xib */,
			);
			name = Storyboards;
			sourceTree = "<group>";
		};
		0EFB48091B3BB01300381F99 /* Style */ = {
			isa = PBXGroup;
			children = (
				0E94AFF91B20A22C000BC5EA /* WMFStyleManager.h */,
				0E94AFFA1B20A22C000BC5EA /* WMFStyleManager.m */,
				046E2B691B31ED94008A99A6 /* UIButton+WMFButton.h */,
				046E2B6A1B31ED94008A99A6 /* UIButton+WMFButton.m */,
				046E2B6D1B3213BE008A99A6 /* UIBarButtonItem+WMFButtonConvenience.h */,
				046E2B6E1B3213BE008A99A6 /* UIBarButtonItem+WMFButtonConvenience.m */,
			);
			name = Style;
			sourceTree = "<group>";
		};
		BC22F44C1BA33CF400B64F4B /* Value Providers */ = {
			isa = PBXGroup;
			children = (
				BC22F4491BA33C3F00B64F4B /* WMFSearchResultDistanceProvider.h */,
				BC22F44A1BA33C3F00B64F4B /* WMFSearchResultDistanceProvider.m */,
				BC22F44D1BA33D0300B64F4B /* WMFSearchResultBearingProvider.h */,
				BC22F44E1BA33D0300B64F4B /* WMFSearchResultBearingProvider.m */,
			);
			name = "Value Providers";
			sourceTree = "<group>";
		};
		BC2F420D1BEA60350033E185 /* Localizations */ = {
			isa = PBXGroup;
			children = (
				D46CD8C218A1AC4F0042959E /* Localizable.strings */,
				BC6E428A1BA9CB930059FBF6 /* InfoPlist.strings */,
			);
			name = Localizations;
			sourceTree = "<group>";
		};
		BC305C2E1BA0C97400E414B8 /* View Model */ = {
			isa = PBXGroup;
			children = (
				0E03E2961B844D7700C1FBD7 /* Location Manager */,
				0E03E27E1B82EF7600C1FBD7 /* Fetcher */,
				BC305C301BA0C9D900E414B8 /* WMFNearbyViewModel.h */,
				BC305C311BA0C9D900E414B8 /* WMFNearbyViewModel.m */,
				BC22F44C1BA33CF400B64F4B /* Value Providers */,
			);
			name = "View Model";
			sourceTree = "<group>";
		};
		BC305C2F1BA0C98C00E414B8 /* Data Controllers */ = {
			isa = PBXGroup;
			children = (
				0E03E28F1B8430FE00C1FBD7 /* WMFNearbySectionController.h */,
				0E03E2901B8430FE00C1FBD7 /* WMFNearbySectionController.m */,
			);
			name = "Data Controllers";
			sourceTree = "<group>";
		};
		BC550B081B977C730082F298 /* Article Cells */ = {
			isa = PBXGroup;
			children = (
				0EAED85D1BE951E5006B01E6 /* Table View Cells */,
			);
			name = "Article Cells";
			sourceTree = "<group>";
		};
		BC5620A41B6BC3700013FFB0 /* mobileview */ = {
			isa = PBXGroup;
			children = (
				BCD41DDF1B11CC5800231BB1 /* MainPageMobileView.json */,
				BCD41DE01B11CC5800231BB1 /* Obama.json */,
				BC56209C1B6BAB910013FFB0 /* Exoplanet.mobileview.json */,
			);
			name = mobileview;
			sourceTree = "<group>";
		};
		BC5BC4941BCEA6D600062619 /* MWKList */ = {
			isa = PBXGroup;
			children = (
				BC5BC4901BCE9B8900062619 /* MWKListInsertionTests.h */,
				0E869F131B58228D002604C3 /* MWKListInsertionTests.m */,
				BC5BC4911BCEA6B400062619 /* MWKListTestBase.h */,
				BC5BC4921BCEA6B400062619 /* MWKListTestBase.m */,
				BC5BC4951BCEA6E800062619 /* MWKListSharedTests.h */,
				BC5BC4961BCEA6E800062619 /* MWKListSharedTests.m */,
				BC5BC4BB1BCF298D00062619 /* MWKDataStoreListTests.h */,
				BC5BC4BC1BCF298D00062619 /* MWKDataStoreListTests.m */,
				BC7B09B11BD028E400BBC3A2 /* MWKListLegacyTests.m */,
				BC5BC4AC1BCEF95100062619 /* Recent Searches */,
				BC5BC49A1BCEAC4A00062619 /* History List */,
				BC5BC49B1BCEAC5200062619 /* Saved Page List */,
			);
			name = MWKList;
			sourceTree = "<group>";
		};
		BC5BC49A1BCEAC4A00062619 /* History List */ = {
			isa = PBXGroup;
			children = (
				BCB669D01A83F6D300C7B1FE /* MWKHistoryListUniquenessTests.m */,
				BCFE02691B41ABB5003752B7 /* MWKHistoryListCorruptDataTests.m */,
				BCFE02771B41FA12003752B7 /* MWKHistoryListPerformanceTests.m */,
				BC5BC49C1BCEACDD00062619 /* MWKHistoryListSharedTests.m */,
				BC676DA21BCF33800041CB92 /* MWKHistoryListDataStoreTests.m */,
				BC5B38ED1BD00C4E00EE380A /* MWKHistoryEntry+MWKRandom.h */,
				BC5B38EE1BD00C4E00EE380A /* MWKHistoryEntry+MWKRandom.m */,
			);
			name = "History List";
			sourceTree = "<group>";
		};
		BC5BC49B1BCEAC5200062619 /* Saved Page List */ = {
			isa = PBXGroup;
			children = (
				BCFE026E1B41B482003752B7 /* MWKSavedPageListCorruptDataTests.m */,
				BC725ECB1B6182C800E0A64C /* MWKSavedPageListTogglingTests.m */,
				BC676DA41BCF33C80041CB92 /* MWKSavedPageListDataStoreTests.m */,
				BC676DA61BCF34120041CB92 /* MWKSavedPageListSharedTests.m */,
				BC5B38E91BD00A8D00EE380A /* MWKSavedPageEntry+Random.h */,
				BC5B38EA1BD00A8D00EE380A /* MWKSavedPageEntry+Random.m */,
			);
			name = "Saved Page List";
			sourceTree = "<group>";
		};
		BC5BC4AC1BCEF95100062619 /* Recent Searches */ = {
			isa = PBXGroup;
			children = (
				BC5BC4AA1BCEF94B00062619 /* MWKRecentSearchesSharedTests.m */,
				BC9878191BCF307B003835EA /* MWKRecentSearchDataStoreTests.m */,
			);
			name = "Recent Searches";
			sourceTree = "<group>";
		};
		BC5BC4B41BCEFADF00062619 /* Random */ = {
			isa = PBXGroup;
			children = (
				BC5BC4AD1BCEF9B800062619 /* MWKTitle+Random.h */,
				BC5B38EC1BD00B5C00EE380A /* MWKRandom.h */,
				BC5BC4AE1BCEF9B800062619 /* MWKTitle+Random.m */,
				BC5BC4B11BCEFA6400062619 /* MWKSite+Random.h */,
				BC5BC4B21BCEFA6400062619 /* MWKSite+Random.m */,
			);
			name = Random;
			sourceTree = "<group>";
		};
		BC628C791B389E2B00B3F85C /* Images */ = {
			isa = PBXGroup;
			children = (
				BCBDC8831B38E441003A6D17 /* WMFImageController.swift */,
				BCBDC8811B38E414003A6D17 /* SDWebImageManager+PromiseKit.swift */,
				BCFDB13F1B3F3D9700F0C9F4 /* WMFImageDownload.swift */,
				BCFDB1411B3F3F7E00F0C9F4 /* WMFImageController+Debug.swift */,
				BCFDB1431B3F3FCB00F0C9F4 /* UIImage+Debug.swift */,
				BC905A121B44815900523DFE /* SDImageCache+PromiseKit.swift */,
				BC8210D11B4EEA190010BF7B /* SDImageCache+WMFPersistentCache.h */,
				BC8210D21B4EEA190010BF7B /* SDImageCache+WMFPersistentCache.m */,
				0E0A13121BB9E731003CF23F /* WMFFaceDetectionCache.h */,
				0E0A13131BB9E731003CF23F /* WMFFaceDetectionCache.m */,
			);
			name = Images;
			sourceTree = "<group>";
		};
		BC69C3101AB0C16B0090B039 /* View Model */ = {
			isa = PBXGroup;
			children = (
				BC69C3121AB0C1FF0090B039 /* WMFImageInfoController.h */,
				BCDB75BC1AB0D3DE0005593F /* WMFImageInfoController_Private.h */,
				BC69C3131AB0C1FF0090B039 /* WMFImageInfoController.m */,
			);
			name = "View Model";
			sourceTree = "<group>";
		};
		BC7FA4BF1BD6A687006CA1A3 /* View Controller */ = {
			isa = PBXGroup;
			children = (
				0E4D1CF71BBD7F49009BEB64 /* WMFTableOfContentsViewController.swift */,
			);
			name = "View Controller";
			sourceTree = "<group>";
		};
		BC7FA4C01BD6A693006CA1A3 /* Views */ = {
			isa = PBXGroup;
			children = (
				0E4D1CFE1BBDC857009BEB64 /* WMFTableOfContentsCell.swift */,
				0E4D1CF91BBD8A83009BEB64 /* WMFTableOfContentsCell.xib */,
				0EAED84C1BE903E2006B01E6 /* WMFTableOfContentsHeader.swift */,
				0EAED84E1BE903EE006B01E6 /* WMFTableOfContentsHeader.xib */,
			);
			name = Views;
			sourceTree = "<group>";
		};
		BC7FA4C11BD6A69E006CA1A3 /* Items */ = {
			isa = PBXGroup;
			children = (
				BC7FA4BD1BD6A28D006CA1A3 /* WMFTableOfContentsItem.swift */,
				BC7FA4C41BD712CF006CA1A3 /* TableOfContentsReadMoreItem.swift */,
				BC7FA4C21BD6A6B7006CA1A3 /* MWKSection+TOCItem.swift */,
			);
			name = Items;
			sourceTree = "<group>";
		};
		BC8309941A7BF935003FC5C7 /* Tests */ = {
			isa = PBXGroup;
			children = (
				BC56209B1B6BA9110013FFB0 /* ReferenceImages_64 */,
				BCD41DDD1B11CC5800231BB1 /* Fixtures */,
				BC7DFCCB1AA4BA8A000035C3 /* WMFCodingStyle.h */,
				BC6FEAE01A9B7EFD00A1D890 /* WMFCodingStyle.m */,
				BCA6764F1AC05FE200A16160 /* Utilities */,
				BCA6764C1AC05FD600A16160 /* Supporting Files */,
				BCB669D11A83F6D300C7B1FE /* MediaWikiKitTests */,
				BC50C3821A83C88F006DC7AF /* WMFJoinedPropertyParametersTests.m */,
				BCB669601A83D7B300C7B1FE /* WMFErrorForApiErrorObjectTests.m */,
				BCA6764A1AC05FAD00A16160 /* NSArray+PredicateTests.m */,
				BCB669751A83F59300C7B1FE /* NSMutableDictionary+MaybeSetTests.m */,
				BCB669FC1A84158200C7B1FE /* CircularBitwiseRotationTests.m */,
				BCB58F7B1A8D0C8E00465627 /* NSArray+BKIndexTests.m */,
				C983151B1AA5205700E25EE1 /* NSString+WMFHTMLParsingTests.m */,
				04F122691ACB822D002FC3B5 /* NSString+FormattedAttributedStringTests.m */,
				BCBDE0AB1AA76EAC006BD29A /* WMFImageURLParsingTests.m */,
				BCB8487A1AAAADF90077EC24 /* WMFMathTests.m */,
				BCDB75C31AB0E8300005593F /* WMFSubstringUtilsTests.m */,
				BC23759D1AB8928600B0BAA8 /* WMFDateFormatterTests.m */,
				BC2375C01ABB14CC00B0BAA8 /* WMFArticleImageInjectionTests.m */,
				BCE839751BF3BD5B00F5BBA4 /* MWKSection+HTMLImageParsingTests.m */,
				BCA9575C1ABE473800B62AE8 /* LegacyCoreDataMigratorTests.m */,
				BC31B2511AB1D9DC008138CA /* WMFImageInfoControllerTests.m */,
				BCE912BC1ACC629B00B74B42 /* NSIndexSet+BKReduceTests.m */,
				BCCED2CF1AE03BE20094EB7E /* MWKSectionListTests.m */,
				BC49B3631AEECFD8009F55BE /* ArticleLoadingTests.m */,
				042DA8511BB1F1E900FFE587 /* MWKSectionHasTextDataTests.m */,
				BC92A7721AFA88D3003C4212 /* MWKSection+WMFSharingTests.m */,
				BCAFC5CF1AFD5E7D004615BA /* MWKArticleExtractionTests.m */,
				BC5FE5741B1DFF5400273BC0 /* ArticleFetcherTests.m */,
				BC092BA61B19189100093C59 /* MWKSiteInfoFetcherTests.m */,
				BC8210CB1B4EB2390010BF7B /* NSURLExtrasTests.m */,
				BCF1E20B1B4C590F00B10877 /* WMFBackgroundTestManagerTests.swift */,
				BCF1E2111B4C780C00B10877 /* WMFLegacyImageDataMigrationTests.swift */,
				BC6E8B991B5ED0F6003D9A39 /* WMFGeometryTests.m */,
				BC7E4A511B34B53E00EECD8B /* MWKLanguageLinkControllerTests.m */,
				BC905BCF1B60391F0010227E /* MWKLanguageLinkFetcherTests.m */,
				BC725EC91B617E1A00E0A64C /* WMFSafeAssignTests.m */,
				BC725ED11B62DADD00E0A64C /* MWKLanguageLinkResponseSerializerTests.m */,
				0E9008E61B715E2E001A600A /* WMFCollectionViewExtensionTests.m */,
				BC12F2451B7A8EEB0042DB3C /* WMFImageControllerTests.swift */,
				BC3863481B73E056003A2D38 /* NSURL+WMFLinkParsingTests.m */,
				04B501F91B7AF16C007BE332 /* NSArray+WMFExtensionsTests.m */,
				BCF7FC9F1B7BDA4800CDFB8C /* MWKArticleEqualityCheckTests.m */,
				BC3059B31B69416E00AA5703 /* MWKImageFaceDetectionTests.m */,
				BCB608211BC814170088086A /* UIImageView+WMFImageFetchingVisualTests.m */,
				0449D1411B83D9370036A9C8 /* NSAttributedString+WMFModifyTests.m */,
				BC7B769D1B84CD2A00774FBC /* UIImageView+MWKImageTests.m */,
				043C69221B8569FA00941051 /* NSAttributedString+WMFTrimTests.m */,
				BC7B769F1B861F7100774FBC /* MWKSectionListHierarchyTests.m */,
				04A1C4FB1B94F10600B47788 /* WMFSaveButtonControllerTests.m */,
				BC7925F51B9F31A9003C9522 /* CLLocation+WMFBearingTests.m */,
				BC550B111B98908E0082F298 /* WMFSearchResultCellVisualTests.m */,
				BC5EA3AB1BB1BAE100AA196A /* SavedArticlesFetcherTests.h */,
				BCDD70391BB09E8200D5BDC7 /* SavedArticlesFetcherTests.m */,
				BCF455391BCC7128007C748A /* MWKArticlePreviewSerializationTests.m */,
				BC93553F1BE1A54900697CB0 /* WMFSearchResultsSerializationTests.m */,
				BCE839811BF4301E00F5BBA4 /* WMFSearchFetcherTests.m */,
				BCE839511BF0FFD000F5BBA4 /* WMFENFeaturedTitleFetcherTests.m */,
			);
			name = Tests;
			path = WikipediaUnitTests;
			sourceTree = "<group>";
		};
		BC86B94C1A9391E200B4C039 /* Views */ = {
			isa = PBXGroup;
			children = (
				08D631F81A69B8CD00D87AD0 /* WMFImageGalleryCollectionViewCell.h */,
				08D631F91A69B8CD00D87AD0 /* WMFImageGalleryCollectionViewCell.m */,
				BCB58F521A894D3E00465627 /* WMFImageGalleryDetailOverlayView.h */,
				BCB58F531A894D3E00465627 /* WMFImageGalleryDetailOverlayView.m */,
				BCB58F581A89747400465627 /* WMFImageGalleryDetailOverlayView.xib */,
			);
			name = Views;
			sourceTree = "<group>";
		};
		BCA6764C1AC05FD600A16160 /* Supporting Files */ = {
			isa = PBXGroup;
			children = (
				BCF1E20E1B4C65B200B10877 /* WikipediaUnitTests-Bridging-Header.h */,
				BCA6764D1AC05FD600A16160 /* Info.plist */,
				BC14F89F1B34B72500860018 /* WikipediaUnitTests-Prefix.pch */,
			);
			path = "Supporting Files";
			sourceTree = "<group>";
		};
		BCA6764F1AC05FE200A16160 /* Utilities */ = {
			isa = PBXGroup;
			children = (
				BCD41E071B11D2ED00231BB1 /* Fixture Utilities */,
				BCD41E081B11D30B00231BB1 /* Persistence Utilities */,
				BCD41E091B11D31700231BB1 /* Custom Matchers */,
				BC7ACB621AB34C9C00791497 /* WMFAsyncTestCase.h */,
				BC7ACB631AB34C9C00791497 /* WMFAsyncTestCase.m */,
				BCEC778D1AC9AEC800D9DDA5 /* MWKImage+AssociationTestUtils.h */,
				BCEC778E1AC9AEC800D9DDA5 /* MWKImage+AssociationTestUtils.m */,
				BCEC77931AC9C74700D9DDA5 /* NSArray+WMFShuffle.h */,
				BCEC77941AC9C74700D9DDA5 /* NSArray+WMFShuffle.m */,
				BC6BF3FD1B19209900362968 /* XCTestCase+WMFLocaleTesting.h */,
				BC6BF3FE1B19209900362968 /* XCTestCase+WMFLocaleTesting.m */,
				BCCE8EB91B4D5DD90009FBBC /* XCTestCase+PromiseKit.swift */,
				BCCE8EBB1B4D7F590009FBBC /* XCTestCase+SwiftDefaults.swift */,
				BCB608231BC81D830088086A /* WMFImageController+Testing.h */,
				BCB608241BC81D830088086A /* WMFImageController+Testing.m */,
				BC6E8B9B1B5ED19A003D9A39 /* XCTAssert+CGGeometry.h */,
				BC3059B71B6948C800AA5703 /* XCTestCase+PromiseKit.h */,
				BC3059B81B6948C800AA5703 /* XCTestCase+PromiseKit.m */,
				043C69241B856C2A00941051 /* XCTestCase+WMFVisualTestConvenience.h */,
				BC550B131B98936F0082F298 /* UIView+VisualTestSizingUtils.h */,
				BC550B141B98936F0082F298 /* UIView+VisualTestSizingUtils.m */,
				043C69251B856C2A00941051 /* XCTestCase+WMFVisualTestConvenience.m */,
				04D2F0CE1B8832FB00E42A76 /* FBSnapshotTestCase+WMFConvenience.h */,
				04D2F0CF1B8832FB00E42A76 /* FBSnapshotTestCase+WMFConvenience.m */,
				BC5BC4B41BCEFADF00062619 /* Random */,
				BCE839851BF4310C00F5BBA4 /* LSStubResponseDSL+WithJSON.h */,
				BCE839861BF4310C00F5BBA4 /* LSStubResponseDSL+WithJSON.m */,
			);
			path = Utilities;
			sourceTree = "<group>";
		};
		BCB58F401A890D8200465627 /* Categories */ = {
			isa = PBXGroup;
			children = (
				BC5BC4A41BCEF52200062619 /* MWKSavedPageList+ImageMigration.h */,
				BC5BC4A51BCEF52200062619 /* MWKSavedPageList+ImageMigration.m */,
				BC5BC4B61BCEFDBF00062619 /* MWKSavedPageList+ImageMigrationTesting.h */,
				BC5BC4B71BCEFDBF00062619 /* MWKSavedPageList+ImageMigrationTesting.m */,
				BCA9AEA91B82942000B49320 /* UIImageView+WMFImageFetching.h */,
				BCA9AEAA1B82942000B49320 /* UIImageView+WMFImageFetching.m */,
				BC7B769A1B83D8F300774FBC /* UIImageView+WMFImageFetchingInternal.h */,
				BCB6081F1BC8110B0088086A /* UIImageView+WMFImageFetchingInternal.m */,
				BCB58F421A890D9700465627 /* MWKImageInfo+MWKImageComparison.h */,
				BCB58F431A890D9700465627 /* MWKImageInfo+MWKImageComparison.m */,
			);
			name = Categories;
			sourceTree = "<group>";
		};
		BCB669621A83DB8100C7B1FE /* Serializers */ = {
			isa = PBXGroup;
			children = (
				BCB4987D1B8FA47200BE4769 /* WMFMantleJSONResponseSerializer.h */,
				BCB4987E1B8FA47200BE4769 /* WMFMantleJSONResponseSerializer.m */,
				BC50C3851A83CBDA006DC7AF /* MWKImageInfoResponseSerializer.h */,
				BC50C3861A83CBDA006DC7AF /* MWKImageInfoResponseSerializer.m */,
				BC092BA01B19135700093C59 /* WMFApiJsonResponseSerializer.h */,
				BC092BA11B19135700093C59 /* WMFApiJsonResponseSerializer.m */,
				BCE6EE111B2629ED00AF603B /* MWKLanguageLinkResponseSerializer.h */,
				BCE6EE121B2629ED00AF603B /* MWKLanguageLinkResponseSerializer.m */,
				BCF455301BCC6C2F007C748A /* MTLValueTransformer+WMFNumericValueTransformer.h */,
				BCF455311BCC6C2F007C748A /* MTLValueTransformer+WMFNumericValueTransformer.m */,
			);
			name = Serializers;
			sourceTree = "<group>";
		};
		BCB6697C1A83F6C300C7B1FE /* Metadata classes */ = {
			isa = PBXGroup;
			children = (
				BCB669781A83F6C300C7B1FE /* MWKSite.h */,
				BCB669791A83F6C300C7B1FE /* MWKSite.m */,
				BCB6697A1A83F6C300C7B1FE /* MWKTitle.h */,
				BCB6697B1A83F6C300C7B1FE /* MWKTitle.m */,
			);
			name = "Metadata classes";
			sourceTree = "<group>";
		};
		BCB669951A83F6C300C7B1FE /* Data classes */ = {
			isa = PBXGroup;
			children = (
				BCB6697D1A83F6C300C7B1FE /* MWKDataObject.h */,
				BCB6697E1A83F6C300C7B1FE /* MWKDataObject.m */,
				0E869F101B56B83F002604C3 /* MWKList.h */,
				BC5BC4BA1BCF0C6B00062619 /* MWKDataStoreList.h */,
				BC5BC4A11BCEF47200062619 /* MWKList+Subclass.h */,
				0E869F111B56B83F002604C3 /* MWKList.m */,
				BCB6697F1A83F6C300C7B1FE /* MWKSiteDataObject.h */,
				BCB669801A83F6C300C7B1FE /* MWKSiteDataObject.m */,
				BCB669811A83F6C300C7B1FE /* MWKUser.h */,
				BCB669821A83F6C300C7B1FE /* MWKUser.m */,
				BCB669831A83F6C300C7B1FE /* MWKSection.h */,
				BCB669841A83F6C300C7B1FE /* MWKSection.m */,
				BCE839721BF3B54000F5BBA4 /* MWKSection+HTMLImageExtraction.h */,
				BCE839731BF3B54000F5BBA4 /* MWKSection+HTMLImageExtraction.m */,
				BCB669851A83F6C300C7B1FE /* MWKImage.h */,
				BCB669861A83F6C300C7B1FE /* MWKImage.m */,
				BCB669871A83F6C300C7B1FE /* MWKProtectionStatus.h */,
				BCB669881A83F6C300C7B1FE /* MWKProtectionStatus.m */,
				BCB58F611A8A9F1000465627 /* MWKLicense.h */,
				BCB58F621A8A9F1000465627 /* MWKLicense.m */,
				BC092B9A1B18F8D700093C59 /* MWKSiteInfo.h */,
				BC092B9B1B18F8D700093C59 /* MWKSiteInfo.m */,
				BCE6EE0E1B2619E900AF603B /* MWKLanguageLink.h */,
				BCE6EE0F1B2619E900AF603B /* MWKLanguageLink.m */,
				0EAAAFCA1B43302300E65A95 /* Recent Searches */,
				0EAAAFC91B43301C00E65A95 /* History */,
				0EAAAFC81B43301500E65A95 /* Saved Pages */,
			);
			name = "Data classes";
			sourceTree = "<group>";
		};
		BCB669A21A83F6C300C7B1FE /* Data i/o */ = {
			isa = PBXGroup;
			children = (
				BCB669961A83F6C300C7B1FE /* MWKImageInfo.h */,
				BCB669971A83F6C300C7B1FE /* MWKImageInfo.m */,
				BCB669981A83F6C300C7B1FE /* MWKDataStore.h */,
				BCB669991A83F6C300C7B1FE /* MWKDataStore.m */,
				BCB6699A1A83F6C300C7B1FE /* MWKArticle.h */,
				BCB6699B1A83F6C300C7B1FE /* MWKArticle.m */,
				BCE8396F1BF3B07700F5BBA4 /* MWKArticle+HTMLImageImport.h */,
				BCE839701BF3B07700F5BBA4 /* MWKArticle+HTMLImageImport.m */,
				0E5F285E1B6719AF008885A2 /* MWKArticlePreview.h */,
				0E5F285F1B6719AF008885A2 /* MWKArticlePreview.m */,
				0EB101C61B69C8E1001BE1FB /* MWKSectionMetaData.h */,
				0EB101C71B69C8E1001BE1FB /* MWKSectionMetaData.m */,
				BCB6699C1A83F6C300C7B1FE /* MWKUserDataStore.h */,
				BCB6699D1A83F6C300C7B1FE /* MWKUserDataStore.m */,
				BCB6699E1A83F6C300C7B1FE /* MWKImageList.h */,
				BCB6699F1A83F6C300C7B1FE /* MWKImageList.m */,
				BCB669A01A83F6C300C7B1FE /* MWKSectionList.h */,
				BCB669A11A83F6C300C7B1FE /* MWKSectionList.m */,
				BC5FA1801B738DFB005BE5BA /* MWKCitation.h */,
				BC5FA1811B738DFB005BE5BA /* MWKCitation.m */,
				0E43C3191B87830200C58861 /* MWKSearchResult.h */,
				0E76D19E1BE3D8B300937DC3 /* MWKSearchRedirectMapping.h */,
				0E76D19F1BE3D8B300937DC3 /* MWKSearchRedirectMapping.m */,
				0E43C31A1B87830200C58861 /* MWKSearchResult.m */,
				0ED689791B82422C00B30427 /* MWKLocationSearchResult.h */,
				0ED6897A1B82422C00B30427 /* MWKLocationSearchResult.m */,
			);
			name = "Data i/o";
			sourceTree = "<group>";
		};
		BCB669A31A83F6C300C7B1FE /* MediaWikiKit */ = {
			isa = PBXGroup;
			children = (
				BCB58F401A890D8200465627 /* Categories */,
				BCB669771A83F6C300C7B1FE /* MediaWikiKit.h */,
				BCB6697C1A83F6C300C7B1FE /* Metadata classes */,
				BCB669951A83F6C300C7B1FE /* Data classes */,
				BCB669A21A83F6C300C7B1FE /* Data i/o */,
			);
			name = MediaWikiKit;
			path = MediaWikiKit/MediaWikiKit;
			sourceTree = "<group>";
		};
		BCB669D11A83F6D300C7B1FE /* MediaWikiKitTests */ = {
			isa = PBXGroup;
			children = (
				BC5BC4941BCEA6D600062619 /* MWKList */,
				BCB669BA1A83F6D300C7B1FE /* MWKTestCase.h */,
				BCB669BB1A83F6D300C7B1FE /* MWKTestCase.m */,
				BCB669BC1A83F6D300C7B1FE /* MWKArticleStoreTestCase.h */,
				BCB669BD1A83F6D300C7B1FE /* MWKArticleStoreTestCase.m */,
				BCB669C91A83F6D300C7B1FE /* MWKSiteTests.m */,
				BCB669CA1A83F6D300C7B1FE /* MWKTitleTests.m */,
				BCB669CB1A83F6D300C7B1FE /* MWKUserTests.m */,
				BCB669CC1A83F6D300C7B1FE /* MWKProtectionStatusTests.m */,
				BCB669CD1A83F6D300C7B1FE /* MWKDataStorePathTests.m */,
				BCB669CE1A83F6D300C7B1FE /* MWKDataStoreStorageTests.m */,
				BCB669CF1A83F6D300C7B1FE /* MWKImageStorageTests.m */,
				BCB66A0F1A851C9B00C7B1FE /* MWKImageListTests.m */,
				BCB58F7D1A8D1B8400465627 /* MWKImageInfo+MWKImageComparisonTests.m */,
			);
			name = MediaWikiKitTests;
			path = ../MediaWikiKit/MediaWikiKitTests;
			sourceTree = "<group>";
		};
		BCD41DDD1B11CC5800231BB1 /* Fixtures */ = {
			isa = PBXGroup;
			children = (
				BCF73DA61BD064AD000A13DB /* 4.1.7 */,
				BCF8DCA71B7009B100149C26 /* MobileView */,
				BC5620A41B6BC3700013FFB0 /* mobileview */,
				BC8210D61B4F048F0010BF7B /* Barack_Obama */,
				BC5620921B6970EE0013FFB0 /* 640px-President_Barack_Obama.jpg */,
				BCB6081B1BC80DE00088086A /* Spider-Man_actors.jpg */,
				BCD41DDE1B11CC5800231BB1 /* golden-gate.jpg */,
				BCD41DE11B11CC5800231BB1 /* organization-anon.json */,
				BCD41DE21B11CC5800231BB1 /* protection-empty.json */,
				BCD41DE31B11CC5800231BB1 /* protection-obama.json */,
				BCD41DE41B11CC5800231BB1 /* section0.json */,
				BCD41DE51B11CC5800231BB1 /* section1-end.json */,
				BCD41DE61B11CC5800231BB1 /* TemplateIcon2x.png */,
				BCD41DE71B11CC5800231BB1 /* test-notes.txt */,
				BCD41DE81B11CC5800231BB1 /* user-anon.json */,
				BCD41DE91B11CC5800231BB1 /* user-loggedin.json */,
				BC5FE56F1B1DF02900273BC0 /* ENWikiSiteInfo.json */,
				BC5FE5711B1DF38A00273BC0 /* NOWikiSiteInfo.json */,
				BC8210CE1B4EE3F30010BF7B /* ArticleWithoutImages.dataexport.json */,
				BCF4553C1BCC73BB007C748A /* mobileview-preview.json */,
				BC9355411BE1A71900697CB0 /* BarackSearch.json */,
				BCE839771BF3C9BB00F5BBA4 /* ObamaImageElement.html */,
				BC15E7491BF4377C00679AA9 /* MonetPrefixSearch.json */,
				BC15E74B1BF437A200679AA9 /* MonetFullTextSearch.json */,
				BC9DBEA01BF50406005546A1 /* TFATitleExtract.json */,
				BCE839581BF14DB900F5BBA4 /* TitlePreviewQuery.json */,
			);
			path = Fixtures;
			sourceTree = "<group>";
		};
		BCD41E071B11D2ED00231BB1 /* Fixture Utilities */ = {
			isa = PBXGroup;
			children = (
				BC282E271AE7FBB1005A5277 /* WMFTestFixtureUtilities.h */,
				BCD41DFD1B11D17100231BB1 /* XCTestCase+MWKFixtures.h */,
				BCD41DFE1B11D17100231BB1 /* XCTestCase+MWKFixtures.m */,
				BCA676511AC05FE200A16160 /* NSBundle+TestAssets.h */,
				BCA676521AC05FE200A16160 /* NSBundle+TestAssets.m */,
				BCA676531AC05FE200A16160 /* XCTestCase+WMFBundleConvenience.h */,
				BCA676541AC05FE200A16160 /* XCTestCase+WMFBundleConvenience.m */,
				BC7B09B31BD02C8800BBC3A2 /* XCTestCase+DataStoreFixtureTesting.h */,
				BC7B09B41BD02C8800BBC3A2 /* XCTestCase+DataStoreFixtureTesting.m */,
			);
			name = "Fixture Utilities";
			sourceTree = "<group>";
		};
		BCD41E081B11D30B00231BB1 /* Persistence Utilities */ = {
			isa = PBXGroup;
			children = (
				BCAFC5EB1B02490A004615BA /* WMFRandomFileUtilities.h */,
				BCAFC5EC1B02490A004615BA /* WMFRandomFileUtilities.m */,
				BCA676581AC0600500A16160 /* MWKDataStore+TemporaryDataStore.h */,
				BCA676591AC0600500A16160 /* MWKDataStore+TemporaryDataStore.m */,
				BCB3AE841AC11320004AD205 /* NSPersistentStoreCoordinator+WMFTempCoordinator.h */,
				BCB3AE851AC11320004AD205 /* NSPersistentStoreCoordinator+WMFTempCoordinator.m */,
				BCB3AE881AC11458004AD205 /* NSManagedObjectContext+WMFTempContext.h */,
				BCB3AE891AC11458004AD205 /* NSManagedObjectContext+WMFTempContext.m */,
			);
			name = "Persistence Utilities";
			sourceTree = "<group>";
		};
		BCD41E091B11D31700231BB1 /* Custom Matchers */ = {
			isa = PBXGroup;
			children = (
				BCEC77901AC9B6AD00D9DDA5 /* HCIsCollectionContainingInAnyOrder+WMFCollectionMatcherUtils.h */,
				BCEC77911AC9B6AD00D9DDA5 /* HCIsCollectionContainingInAnyOrder+WMFCollectionMatcherUtils.m */,
			);
			name = "Custom Matchers";
			sourceTree = "<group>";
		};
		BCDC489C1BF0F38900E6858A /* Feed */ = {
			isa = PBXGroup;
			children = (
				BCDC48991BF0F16000E6858A /* WMFEnglishFeaturedTitleFetcher.h */,
				BCDC489A1BF0F16000E6858A /* WMFEnglishFeaturedTitleFetcher.m */,
			);
			name = Feed;
			sourceTree = "<group>";
		};
		BCE24FD31B0CF0C7003F054B /* Legacy Data Migration */ = {
			isa = PBXGroup;
			children = (
				BCE24FD41B0CF0C7003F054B /* LegacyCoreDataMigrator.h */,
				BCE24FD51B0CF0C7003F054B /* LegacyCoreDataMigrator.m */,
				BCE24FD61B0CF0C7003F054B /* LegacyCoreDataMigrator_Private.h */,
				BCE24FD71B0CF0C7003F054B /* LegacyDataMigrator.h */,
				BCE24FD81B0CF0C7003F054B /* LegacyDataMigrator.m */,
				BCE24FD91B0CF0C7003F054B /* LegacyPhoneGapDataMigrator.h */,
				BCE24FDA1B0CF0C7003F054B /* LegacyPhoneGapDataMigrator.m */,
				BCE24FDB1B0CF0C7003F054B /* SQLiteHelper.h */,
				BCE24FDC1B0CF0C7003F054B /* SQLiteHelper.m */,
				BC32A1D81B4B1B8A00A286DE /* WMFLegacyImageDataMigration.swift */,
			);
			name = "Legacy Data Migration";
			path = "Wikipedia/Legacy Data Migration";
			sourceTree = SOURCE_ROOT;
		};
		C42D94811A937DE000A4871A /* Custom Views */ = {
			isa = PBXGroup;
			children = (
				04D686E81AB2949C0009B44A /* MenuButton.h */,
				04D686E91AB2949C0009B44A /* MenuButton.m */,
				04D686EA1AB2949C0009B44A /* MenuLabel.h */,
				04D686EB1AB2949C0009B44A /* MenuLabel.m */,
				04D686EC1AB2949C0009B44A /* PaddedLabel.h */,
				04D686ED1AB2949C0009B44A /* PaddedLabel.m */,
				04D686EE1AB2949C0009B44A /* TabularScrollView.h */,
				04D686EF1AB2949C0009B44A /* TabularScrollView.m */,
				04D686F01AB2949C0009B44A /* WikiGlyphButton.h */,
				04D686F11AB2949C0009B44A /* WikiGlyphButton.m */,
				04D686F21AB2949C0009B44A /* WikiGlyphLabel.h */,
				04D686F31AB2949C0009B44A /* WikiGlyphLabel.m */,
				C42D94821A937DE000A4871A /* WMFBorderButton.h */,
				C42D94831A937DE000A4871A /* WMFBorderButton.m */,
				040D83571AB0ECFD000896D5 /* WMFCenteredPathView.h */,
				040D83581AB0ECFD000896D5 /* WMFCenteredPathView.m */,
				C963358F1AA92AAC00A1EB2C /* WMFCrashAlertView.h */,
				C96335901AA92AAC00A1EB2C /* WMFCrashAlertView.m */,
				C42D94841A937DE000A4871A /* WMFProgressLineView.h */,
				C42D94851A937DE000A4871A /* WMFProgressLineView.m */,
				BCA96E711AAA354D009A61FA /* WMFGradientView.h */,
				BCA96E721AAA354D009A61FA /* WMFGradientView.m */,
				BC505EE91B59461400537006 /* WMFCollectionViewPageLayout.h */,
				BC505EEA1B59461400537006 /* WMFCollectionViewPageLayout.m */,
				BC505EEC1B594B5700537006 /* WMFImageCollectionViewCell.h */,
				BC505EED1B594B5700537006 /* WMFImageCollectionViewCell.m */,
				BC505EF51B59643400537006 /* WMFPageCollectionViewController.h */,
				BC505EF61B59643400537006 /* WMFPageCollectionViewController.m */,
			);
			path = "Custom Views";
			sourceTree = "<group>";
		};
		C9180EC118AED30C006C1DCA /* mw-utils */ = {
			isa = PBXGroup;
			children = (
				0EFB0EF81B31ECCB00D05C08 /* WMFGCDHelpers.h */,
				C9180EC218AED30C006C1DCA /* WikipediaAppUtils.h */,
				C9180EC318AED30C006C1DCA /* WikipediaAppUtils.m */,
				BC7DFCD41AA4E5FE000035C3 /* WMFImageURLParsing.h */,
				BC7DFCD51AA4E5FE000035C3 /* WMFImageURLParsing.m */,
				BCB848761AAAABF80077EC24 /* WMFMath.h */,
				BCB848771AAAABF80077EC24 /* WMFMath.m */,
				BCDB75BD1AB0DFC40005593F /* WMFRangeUtils.h */,
				BCDA2F411B17A02A002FEB6A /* WMFComparison.h */,
				BCDA2F421B17A056002FEB6A /* WMFHashing.h */,
				BC7A4A231B17B3510003E73E /* NSObjectUtilities.h */,
				BC092B971B18E8AF00093C59 /* NSString+WMFPageUtilities.h */,
				BC092B951B18E89200093C59 /* NSString+WMFPageUtilities.m */,
				BC7E4A491B34A26A00EECD8B /* WMFLogging.h */,
				BC725EC81B61255400E0A64C /* WMFOutParamUtils.h */,
				BC3863581B77EAC1003A2D38 /* WMFLogFormatter.h */,
				BCF7FC9A1B7B9ADE00CDFB8C /* WMFLogFormatter.m */,
			);
			path = "mw-utils";
			sourceTree = "<group>";
		};
		C98990311A699DA100AF44FC /* ShareCard */ = {
			isa = PBXGroup;
			children = (
				BC92A76E1AFA83D2003C4212 /* WMFSharing.h */,
				C98990321A699DE000AF44FC /* WMFShareCardViewController.h */,
				C98990331A699DE000AF44FC /* WMFShareCardViewController.m */,
				C91A86F21A8BCB680088A801 /* WMFShareCardImageContainer.h */,
				C91A86F31A8BCB680088A801 /* WMFShareCardImageContainer.m */,
				C90799B81A8564C60044E13C /* WMFShareOptionsController.h */,
				C90799B91A8564C60044E13C /* WMFShareOptionsController.m */,
				C97972791A731EAA00C6ED7A /* ShareOptions.xib */,
				C979727B1A731F2D00C6ED7A /* WMFShareOptionsView.h */,
				C979727C1A731F2D00C6ED7A /* WMFShareOptionsView.m */,
				C98990351A699DFB00AF44FC /* ShareCard.xib */,
				042258501B33EAD400FDD0C6 /* ShareMenuSavePageActivity.h */,
				042258511B33EAD400FDD0C6 /* ShareMenuSavePageActivity.m */,
			);
			name = ShareCard;
			sourceTree = "<group>";
		};
		D401C2B71A659DD600D4D127 /* DataMigration */ = {
			isa = PBXGroup;
			children = (
				D401C2BD1A659E5000D4D127 /* DataMigrationProgressViewController.h */,
				D401C2BE1A659E5000D4D127 /* DataMigrationProgressViewController.m */,
				D401C2BF1A659E5000D4D127 /* DataMigrationProgressViewController.xib */,
			);
			name = DataMigration;
			sourceTree = "<group>";
		};
		D499142C181D51DE00E6073C = {
			isa = PBXGroup;
			children = (
				D499143E181D51DE00E6073C /* Wikipedia */,
				0EFB0EF91B31EE2D00D05C08 /* LegacyCoreData */,
				BCB669A31A83F6C300C7B1FE /* MediaWikiKit */,
				04E9A78218F73C7200F7ECF7 /* www */,
				D4991453181D51DE00E6073C /* Images.xcassets */,
				0E36C2281AE0B5BD00C58CFF /* SourceIcons.xcassets */,
				BC8309941A7BF935003FC5C7 /* Tests */,
				D4991437181D51DE00E6073C /* Frameworks */,
				D4991436181D51DE00E6073C /* Products */,
				EC30571054CC4DC4EE743503 /* Pods */,
			);
			sourceTree = "<group>";
		};
		D4991436181D51DE00E6073C /* Products */ = {
			isa = PBXGroup;
			children = (
				D4991435181D51DE00E6073C /* Wikipedia Debug.app */,
				BC4273521A7C736800068882 /* WikipediaUnitTests.xctest */,
			);
			name = Products;
			sourceTree = "<group>";
		};
		D4991437181D51DE00E6073C /* Frameworks */ = {
			isa = PBXGroup;
			children = (
				04649CA619F72B360071E8FA /* libPods.a */,
				041EFC361996A1F800B2CB28 /* MapKit.framework */,
				D4E8A8A819085CEA00DA4765 /* libsqlite3.dylib */,
				04D34DB11863D39000610A87 /* libxml2.dylib */,
				040E5C4E184566F4007AFE6F /* CoreData.framework */,
				D4991438181D51DE00E6073C /* Foundation.framework */,
				D499143A181D51DE00E6073C /* CoreGraphics.framework */,
				D499143C181D51DE00E6073C /* UIKit.framework */,
				D499145A181D51DF00E6073C /* XCTest.framework */,
				F8A04642A54B737002D28D70 /* Pods.framework */,
				B8D04746551BF8DC9FF0160F /* Pods_WikipediaUnitTests.framework */,
			);
			name = Frameworks;
			sourceTree = "<group>";
		};
		D499143E181D51DE00E6073C /* Wikipedia */ = {
			isa = PBXGroup;
			children = (
				BC2F420D1BEA60350033E185 /* Localizations */,
				BC2F420B1BE9385C0033E185 /* Wikipedia.entitlements */,
				0E9DFEAD1BDEB9880032606E /* Global */,
				0E9DFEAE1BDEB98F0032606E /* App Delegate */,
				0E94AFE81B2096D5000BC5EA /* UI-V5 */,
				BCF012321AD2FA38008D3675 /* assets */,
				04272E771940EEBC00CC682F /* AssetsFile */,
				040D835B1AB0EE14000896D5 /* C Functions */,
				C42D94811A937DE000A4871A /* Custom Views */,
				04D686CB1AB291DE0009B44A /* Custom Objects */,
				BCE24FD31B0CF0C7003F054B /* Legacy Data Migration */,
				04C43AB7183442FC006C643B /* Categories */,
				04292FFB185FC026002A13FC /* Defines */,
				D4B0ADFF19365F4600F0AC90 /* EventLogging */,
				0442F57C1900718600F55DF9 /* Fonts */,
				0493C2C91952373100EBB973 /* Housekeeping */,
				BC628C791B389E2B00B3F85C /* Images */,
				0463639518A844380049EE4F /* Keychain */,
				0487041519F824D700B7D307 /* Networking */,
				04616DF71AE7060C00815BCE /* Protocols */,
				0447866C1852B5010050563B /* Session */,
				04C43AB0183441A4006C643B /* View Controllers */,
				D499143F181D51DE00E6073C /* Supporting Files */,
				04C43AA818344131006C643B /* mw-bridge */,
				04C43A9F183440C1006C643B /* mw-network */,
				D4EE00BB182445670090790F /* mw-support */,
				C9180EC118AED30C006C1DCA /* mw-utils */,
				049566BF18F5F4CB0058EA12 /* Zero */,
			);
			path = Wikipedia;
			sourceTree = "<group>";
		};
		D499143F181D51DE00E6073C /* Supporting Files */ = {
			isa = PBXGroup;
			children = (
				D4991440181D51DE00E6073C /* Wikipedia-Info.plist */,
				D4991444181D51DE00E6073C /* main.m */,
				D4991446181D51DE00E6073C /* Wikipedia-Prefix.pch */,
			);
			name = "Supporting Files";
			sourceTree = "<group>";
		};
		D4B0ADFF19365F4600F0AC90 /* EventLogging */ = {
			isa = PBXGroup;
			children = (
				04C9509B19EF02980013F3C0 /* EventLogger.h */,
				04C9509C19EF02980013F3C0 /* EventLogger.m */,
				D4B0AE0019365F7C00F0AC90 /* EventLoggingFunnel.h */,
				D4B0AE0119365F7C00F0AC90 /* EventLoggingFunnel.m */,
				D4B0AE031936604700F0AC90 /* EditFunnel.h */,
				D4B0AE041936604700F0AC90 /* EditFunnel.m */,
				D4B0AE0619366A0A00F0AC90 /* CreateAccountFunnel.h */,
				D4B0AE0719366A0A00F0AC90 /* CreateAccountFunnel.m */,
				D4B0AE0919366A2C00F0AC90 /* ReadingActionFunnel.h */,
				D4B0AE0A19366A2C00F0AC90 /* ReadingActionFunnel.m */,
				D4B0AE0C19366A5400F0AC90 /* LoginFunnel.h */,
				D4B0AE0D19366A5400F0AC90 /* LoginFunnel.m */,
				D4F277F9194235A00032BA38 /* ProtectedEditAttemptFunnel.h */,
				D4F277FA194235A00032BA38 /* ProtectedEditAttemptFunnel.m */,
				D4F277FC194235B50032BA38 /* ToCInteractionFunnel.h */,
				D4F277FD194235B50032BA38 /* ToCInteractionFunnel.m */,
				D47BF5D2197870390067C3BC /* SavedPagesFunnel.h */,
				D47BF5D3197870390067C3BC /* SavedPagesFunnel.m */,
				C913C89A1A94019A00BEEAF0 /* WMFSuggestedPagesFunnel.h */,
				C913C89B1A94019A00BEEAF0 /* WMFSuggestedPagesFunnel.m */,
				0EE7687F1AFD25CC00A5D046 /* WMFSearchFunnel.h */,
				0EE768801AFD25CC00A5D046 /* WMFSearchFunnel.m */,
				C94BE3EC1A8169ED00F2105B /* WMFShareFunnel.h */,
				C94BE3ED1A8169ED00F2105B /* WMFShareFunnel.m */,
				0E869F491B5FDD24002604C3 /* WMFHamburgerMenuFunnel.h */,
				0E869F4A1B5FDD24002604C3 /* WMFHamburgerMenuFunnel.m */,
			);
			name = EventLogging;
			sourceTree = "<group>";
		};
		D4EE00BB182445670090790F /* mw-support */ = {
			isa = PBXGroup;
			children = (
				D474CC12182AE07C002BDE45 /* WikipediaApp.h */,
				D42E75E918D11237002EA7E5 /* MWLanguageInfo.h */,
				D42E75EA18D11237002EA7E5 /* MWLanguageInfo.m */,
			);
			name = "mw-support";
			sourceTree = "<group>";
		};
		EC30571054CC4DC4EE743503 /* Pods */ = {
			isa = PBXGroup;
			children = (
				EDA528BC357952A7D914F8E0 /* Pods.debug.xcconfig */,
				357504E50DA104E39C6ACFEB /* Pods.release.xcconfig */,
				DC96DA4AAD521D734849D20F /* Pods-WikipediaUnitTests.debug.xcconfig */,
				17A2F22335C5256576CEDBDD /* Pods-WikipediaUnitTests.release.xcconfig */,
				C7C26C8CB2ECA7439FB76EAE /* Pods.alpha.xcconfig */,
				08F646F7D0488CE3C6D6A763 /* Pods.beta.xcconfig */,
				1BC5FB470144D2C10C55A037 /* Pods-WikipediaUnitTests.alpha.xcconfig */,
				429C152FC8B093B59D18CAD3 /* Pods-WikipediaUnitTests.beta.xcconfig */,
				644C62F6A8B8E2ED7DFA53D5 /* Pods.adhoc.xcconfig */,
				59CB2F41D52F438BED356EF4 /* Pods-WikipediaUnitTests.adhoc.xcconfig */,
			);
			name = Pods;
			sourceTree = "<group>";
		};
/* End PBXGroup section */

/* Begin PBXNativeTarget section */
		BC4273511A7C736800068882 /* WikipediaUnitTests */ = {
			isa = PBXNativeTarget;
			buildConfigurationList = BC42735A1A7C736800068882 /* Build configuration list for PBXNativeTarget "WikipediaUnitTests" */;
			buildPhases = (
				B29DA021E0C2F3461F2CD2D8 /* Check Pods Manifest.lock */,
				BC42734E1A7C736800068882 /* Sources */,
				BC42734F1A7C736800068882 /* Frameworks */,
				BC4273501A7C736800068882 /* Resources */,
				3E12E9E666E87AE6E3CA45E3 /* Copy Pods Resources */,
				37D741FA80649BE2F5F14875 /* Embed Pods Frameworks */,
			);
			buildRules = (
			);
			dependencies = (
				BCBDE0AE1AA76F19006BD29A /* PBXTargetDependency */,
			);
			name = WikipediaUnitTests;
			productName = WikipediaUnitTests;
			productReference = BC4273521A7C736800068882 /* WikipediaUnitTests.xctest */;
			productType = "com.apple.product-type.bundle.unit-test";
		};
		D4991434181D51DE00E6073C /* Wikipedia */ = {
			isa = PBXNativeTarget;
			buildConfigurationList = D499146A181D51DF00E6073C /* Build configuration list for PBXNativeTarget "Wikipedia" */;
			buildPhases = (
				F33F4F6424C55FEF072D1A81 /* Check Pods Manifest.lock */,
				D4991431181D51DE00E6073C /* Sources */,
				D4991432181D51DE00E6073C /* Frameworks */,
				D4C16A621970946900CD91AD /* update-storyboard-strings */,
				D4C16A631970949A00CD91AD /* update-qqq */,
				0EB312441ACB96C300C7F7A6 /* Process Icons */,
				D4991433181D51DE00E6073C /* Resources */,
				45FA417DEEAE18B42A662320 /* Copy Pods Resources */,
				BC44DB9E1B161839008FCD0C /* Modify App Info.plist */,
				97718BC2AC5EF915ABCFF8D2 /* Embed Pods Frameworks */,
			);
			buildRules = (
			);
			dependencies = (
			);
			name = Wikipedia;
			productName = "Wikipedia-iOS";
			productReference = D4991435181D51DE00E6073C /* Wikipedia Debug.app */;
			productType = "com.apple.product-type.application";
		};
/* End PBXNativeTarget section */

/* Begin PBXProject section */
		D499142D181D51DE00E6073C /* Project object */ = {
			isa = PBXProject;
			attributes = {
				LastSwiftMigration = 0700;
				LastSwiftUpdateCheck = 0700;
				LastUpgradeCheck = 0600;
				ORGANIZATIONNAME = "Wikimedia Foundation";
				TargetAttributes = {
					BC4273511A7C736800068882 = {
						CreatedOnToolsVersion = 6.1.1;
						TestTargetID = D4991434181D51DE00E6073C;
					};
					D4991434181D51DE00E6073C = {
						DevelopmentTeam = AKK7J2GV64;
						SystemCapabilities = {
							com.apple.SafariKeychain = {
								enabled = 1;
							};
						};
					};
				};
			};
			buildConfigurationList = D4991430181D51DE00E6073C /* Build configuration list for PBXProject "Wikipedia" */;
			compatibilityVersion = "Xcode 3.2";
			developmentRegion = English;
			hasScannedForEncodings = 0;
			knownRegions = (
				en,
				Base,
				fr,
				ru,
				fi,
				ar,
				ast,
				az,
				bcl,
				bn,
				br,
				ca,
				ce,
				de,
				dsb,
				"en-gb",
				eo,
				es,
				fa,
				gl,
				gu,
				haw,
				he,
				hi,
				hsb,
				hu,
				hy,
				it,
				ja,
				ko,
				krc,
				lb,
				lt,
				mg,
				mk,
				ml,
				mr,
				ms,
				nl,
				oc,
				pl,
				ps,
				pt,
				ro,
				sco,
				si,
				sk,
				"sr-ec",
				sv,
				ta,
				te,
				tr,
				uk,
				vi,
				yi,
				"zh-hans",
				"zh-hant",
				da,
				diq,
				fo,
				frp,
				hrx,
				id,
				kn,
				ne,
				or,
				"pt-br",
				"tg-cyrl",
				th,
				bik,
				zza,
				tg,
				qqq,
				av,
				bto,
				cs,
			);
			mainGroup = D499142C181D51DE00E6073C;
			productRefGroup = D4991436181D51DE00E6073C /* Products */;
			projectDirPath = "";
			projectRoot = "";
			targets = (
				D4991434181D51DE00E6073C /* Wikipedia */,
				BC4273511A7C736800068882 /* WikipediaUnitTests */,
			);
		};
/* End PBXProject section */

/* Begin PBXResourcesBuildPhase section */
		BC4273501A7C736800068882 /* Resources */ = {
			isa = PBXResourcesBuildPhase;
			buildActionMask = 2147483647;
			files = (
				BC9DBEA11BF50406005546A1 /* TFATitleExtract.json in Resources */,
				BC56209D1B6BAB910013FFB0 /* Exoplanet.mobileview.json in Resources */,
				BCCEC1251B1F68CF00A8B522 /* protection-empty.json in Resources */,
				BCCEC1261B1F68CF00A8B522 /* protection-obama.json in Resources */,
				BCCEC1221B1F68CF00A8B522 /* MainPageMobileView.json in Resources */,
				BCCEC1211B1F68CF00A8B522 /* golden-gate.jpg in Resources */,
				BC9355431BE1A71D00697CB0 /* BarackSearch.json in Resources */,
				BCCEC1281B1F68CF00A8B522 /* section1-end.json in Resources */,
				BCCEC1291B1F68CF00A8B522 /* TemplateIcon2x.png in Resources */,
				BCB6081C1BC80DE00088086A /* Spider-Man_actors.jpg in Resources */,
				BC8210D01B4EE3FA0010BF7B /* ArticleWithoutImages.dataexport.json in Resources */,
				BCCEC12B1B1F68CF00A8B522 /* user-anon.json in Resources */,
				BCCEC1231B1F68CF00A8B522 /* Obama.json in Resources */,
				BCF73DA71BD064AD000A13DB /* 4.1.7 in Resources */,
				BC15E74A1BF4377C00679AA9 /* MonetPrefixSearch.json in Resources */,
				BCCEC1241B1F68CF00A8B522 /* organization-anon.json in Resources */,
				BCD41DF61B11CC5E00231BB1 /* user-loggedin.json in Resources */,
				BCF4553E1BCC73DB007C748A /* mobileview-preview.json in Resources */,
				BCCEC12A1B1F68CF00A8B522 /* test-notes.txt in Resources */,
				BC5620931B6970EE0013FFB0 /* 640px-President_Barack_Obama.jpg in Resources */,
				BCCEC1271B1F68CF00A8B522 /* section0.json in Resources */,
				BC5FE5721B1DF38A00273BC0 /* NOWikiSiteInfo.json in Resources */,
				BC15E74C1BF437A200679AA9 /* MonetFullTextSearch.json in Resources */,
				BC5FE5701B1DF02900273BC0 /* ENWikiSiteInfo.json in Resources */,
				BC8210D71B4F048F0010BF7B /* Barack_Obama in Resources */,
				BCE839781BF3C9BB00F5BBA4 /* ObamaImageElement.html in Resources */,
				BCF8DCA81B7009B100149C26 /* MobileView in Resources */,
				BCE839591BF14DB900F5BBA4 /* TitlePreviewQuery.json in Resources */,
			);
			runOnlyForDeploymentPostprocessing = 0;
		};
		D4991433181D51DE00E6073C /* Resources */ = {
			isa = PBXResourcesBuildPhase;
			buildActionMask = 2147483647;
			files = (
				041E32391B72AB9A001D0E28 /* WMFSectionHeader.xib in Resources */,
				0EE151971BF5407D0039828A /* WMFEmptyNearbyTableViewCell.xib in Resources */,
				0E4D1CFA1BBD8A83009BEB64 /* WMFTableOfContentsCell.xib in Resources */,
				D46CD8C518A1AC4F0042959E /* Localizable.strings in Resources */,
				04016E1C1B3285B700D732FE /* AboutViewController.storyboard in Resources */,
				0EAED84F1BE903EE006B01E6 /* WMFTableOfContentsHeader.xib in Resources */,
				04DA87771B30A9D600C948F8 /* AccountCreationViewController.storyboard in Resources */,
				04DA87811B30E0C600C948F8 /* HistoryViewController.storyboard in Resources */,
				04AEF0F41B2E8CA100EFE858 /* SectionEditorViewController.storyboard in Resources */,
				D401C2C11A659E5000D4D127 /* DataMigrationProgressViewController.xib in Resources */,
				04478631185145090050563B /* HistoryResultPrototypeView.xib in Resources */,
				04016E1E1B328E8B00D732FE /* OnboardingViewController.storyboard in Resources */,
				C98990361A699DFB00AF44FC /* ShareCard.xib in Resources */,
				0493C2D419526A0100EBB973 /* WikiFont-Glyphs.ttf in Resources */,
				04F27B7618FE0F2E00EDD838 /* PageHistoryResultPrototypeView.xib in Resources */,
				0EE1519C1BF545DF0039828A /* WMFContinueReadingTableViewCell.xib in Resources */,
				0E03E2A71B8574F800C1FBD7 /* WMFHomeSectionHeader.xib in Resources */,
				04016E201B329D4500D732FE /* PageHistoryViewController.storyboard in Resources */,
				04AEF0F01B2E87A800EFE858 /* WebViewController.storyboard in Resources */,
				04B0EA47190B2319007458AF /* PreviewLicenseView.xib in Resources */,
				04DA87791B30B99300C948F8 /* CaptchaViewController.storyboard in Resources */,
				04CCCFEF1935093A00E3F60C /* SecondaryMenuRowView.xib in Resources */,
				C46FBA4B1A8530EE00C5730F /* Pods-acknowledgements.plist in Resources */,
				042258561B34A29800FDD0C6 /* PreviewAndSaveViewController.storyboard in Resources */,
				0EE1518F1BF537940039828A /* WMFNearbyArticleTableViewCell.xib in Resources */,
				04C7576F1A1AA2D00084AC39 /* RecentSearchCell.xib in Resources */,
				0EAED85C1BE951E2006B01E6 /* WMFArticleListTableViewCell.xib in Resources */,
				C979727A1A731EAA00C6ED7A /* ShareOptions.xib in Resources */,
				045DB3441B9930EB0095940D /* WMFArticleViewLoadingView.xib in Resources */,
				0E5CF4CB1BF28EE100DD7767 /* WMFArticlePreviewTableViewCell.xib in Resources */,
				0E03E2A91B85750C00C1FBD7 /* WMFHomeSectionFooter.xib in Resources */,
				0EE151A11BF547220039828A /* WMFMainPageTableViewCell.xib in Resources */,
				0E1CAF9D1BEA9A7F0008DB63 /* WMFArticleFooterViewHeader.xib in Resources */,
				BCF012331AD2FA38008D3675 /* assets in Resources */,
				0E74DC8F1BEBDCB900A8A005 /* WMFArticleFooterView.xib in Resources */,
				BC32F6AC1BB5B35D007FDF65 /* WMFSearchViewController.storyboard in Resources */,
				04DA87701B2FF5B200C948F8 /* WMFSettingsViewController.storyboard in Resources */,
				BC6E42881BA9CB930059FBF6 /* InfoPlist.strings in Resources */,
				042258581B34A2C100FDD0C6 /* EditSummaryViewController.storyboard in Resources */,
				BCB58F591A89747400465627 /* WMFImageGalleryDetailOverlayView.xib in Resources */,
				BC7E4A441B33812700EECD8B /* LanguagesViewController.storyboard in Resources */,
				04AEF0F61B2E8F6300EFE858 /* ReferencesVC.storyboard in Resources */,
				0484411E19FF15AF00FD26C5 /* AboutViewController.plist in Resources */,
				0E36C2271AE0B59D00C58CFF /* Images.xcassets in Resources */,
				0E94AFEA1B209721000BC5EA /* iPhone_Root.storyboard in Resources */,
				04DA877F1B30D29800C948F8 /* SavedPagesViewController.storyboard in Resources */,
				04224502197F5E09005DD0BF /* BulletedLabel.xib in Resources */,
				04DA87751B30A03600C948F8 /* LoginViewController.storyboard in Resources */,
			);
			runOnlyForDeploymentPostprocessing = 0;
		};
/* End PBXResourcesBuildPhase section */

/* Begin PBXShellScriptBuildPhase section */
		0EB312441ACB96C300C7F7A6 /* Process Icons */ = {
			isa = PBXShellScriptBuildPhase;
			buildActionMask = 2147483647;
			files = (
			);
			inputPaths = (
			);
			name = "Process Icons";
			outputPaths = (
			);
			runOnlyForDeploymentPostprocessing = 0;
			shellPath = /bin/sh;
			shellScript = "./scripts/process-icons.sh";
		};
		37D741FA80649BE2F5F14875 /* Embed Pods Frameworks */ = {
			isa = PBXShellScriptBuildPhase;
			buildActionMask = 2147483647;
			files = (
			);
			inputPaths = (
			);
			name = "Embed Pods Frameworks";
			outputPaths = (
			);
			runOnlyForDeploymentPostprocessing = 0;
			shellPath = /bin/sh;
			shellScript = "\"${SRCROOT}/Pods/Target Support Files/Pods-WikipediaUnitTests/Pods-WikipediaUnitTests-frameworks.sh\"\n";
			showEnvVarsInLog = 0;
		};
		3E12E9E666E87AE6E3CA45E3 /* Copy Pods Resources */ = {
			isa = PBXShellScriptBuildPhase;
			buildActionMask = 2147483647;
			files = (
			);
			inputPaths = (
			);
			name = "Copy Pods Resources";
			outputPaths = (
			);
			runOnlyForDeploymentPostprocessing = 0;
			shellPath = /bin/sh;
			shellScript = "\"${SRCROOT}/Pods/Target Support Files/Pods-WikipediaUnitTests/Pods-WikipediaUnitTests-resources.sh\"\n";
			showEnvVarsInLog = 0;
		};
		45FA417DEEAE18B42A662320 /* Copy Pods Resources */ = {
			isa = PBXShellScriptBuildPhase;
			buildActionMask = 2147483647;
			files = (
			);
			inputPaths = (
			);
			name = "Copy Pods Resources";
			outputPaths = (
			);
			runOnlyForDeploymentPostprocessing = 0;
			shellPath = /bin/sh;
			shellScript = "\"${SRCROOT}/Pods/Target Support Files/Pods/Pods-resources.sh\"\n";
			showEnvVarsInLog = 0;
		};
		97718BC2AC5EF915ABCFF8D2 /* Embed Pods Frameworks */ = {
			isa = PBXShellScriptBuildPhase;
			buildActionMask = 2147483647;
			files = (
			);
			inputPaths = (
			);
			name = "Embed Pods Frameworks";
			outputPaths = (
			);
			runOnlyForDeploymentPostprocessing = 0;
			shellPath = /bin/sh;
			shellScript = "\"${SRCROOT}/Pods/Target Support Files/Pods/Pods-frameworks.sh\"\n";
			showEnvVarsInLog = 0;
		};
		B29DA021E0C2F3461F2CD2D8 /* Check Pods Manifest.lock */ = {
			isa = PBXShellScriptBuildPhase;
			buildActionMask = 2147483647;
			files = (
			);
			inputPaths = (
			);
			name = "Check Pods Manifest.lock";
			outputPaths = (
			);
			runOnlyForDeploymentPostprocessing = 0;
			shellPath = /bin/sh;
			shellScript = "diff \"${PODS_ROOT}/../Podfile.lock\" \"${PODS_ROOT}/Manifest.lock\" > /dev/null\nif [[ $? != 0 ]] ; then\n    cat << EOM\nerror: The sandbox is not in sync with the Podfile.lock. Run 'pod install' or update your CocoaPods installation.\nEOM\n    exit 1\nfi\n";
		};
		BC44DB9E1B161839008FCD0C /* Modify App Info.plist */ = {
			isa = PBXShellScriptBuildPhase;
			buildActionMask = 2147483647;
			files = (
			);
			inputPaths = (
			);
			name = "Modify App Info.plist";
			outputPaths = (
			);
			runOnlyForDeploymentPostprocessing = 0;
			shellPath = /bin/sh;
			shellScript = ./scripts/process_plist.sh;
		};
		D4C16A621970946900CD91AD /* update-storyboard-strings */ = {
			isa = PBXShellScriptBuildPhase;
			buildActionMask = 2147483647;
			files = (
			);
			inputPaths = (
				"$(SRCROOT)/wikipedia/Base.lproj/Main_iPhone.storyboard",
			);
			name = "update-storyboard-strings";
			outputPaths = (
				"$(SRCROOT)/wikipedia/en.lproj/Main_iPhone.strings",
			);
			runOnlyForDeploymentPostprocessing = 0;
			shellPath = /bin/sh;
			shellScript = "#scripts/update-storyboard-strings.php";
		};
		D4C16A631970949A00CD91AD /* update-qqq */ = {
			isa = PBXShellScriptBuildPhase;
			buildActionMask = 2147483647;
			files = (
			);
			inputPaths = (
				"$(SRCROOT)/wikipedia/en.lproj/Main_iPhone.strings",
				"$(SRCROOT)/wikipedia/en.lproj/InfoPlist.strings",
				"$(SRCROOT)/wikipedia/en.lproj/Localizable.strings",
			);
			name = "update-qqq";
			outputPaths = (
			);
			runOnlyForDeploymentPostprocessing = 0;
			shellPath = /bin/sh;
			shellScript = "scripts/update-qqq.php";
		};
		F33F4F6424C55FEF072D1A81 /* Check Pods Manifest.lock */ = {
			isa = PBXShellScriptBuildPhase;
			buildActionMask = 2147483647;
			files = (
			);
			inputPaths = (
			);
			name = "Check Pods Manifest.lock";
			outputPaths = (
			);
			runOnlyForDeploymentPostprocessing = 0;
			shellPath = /bin/sh;
			shellScript = "diff \"${PODS_ROOT}/../Podfile.lock\" \"${PODS_ROOT}/Manifest.lock\" > /dev/null\nif [[ $? != 0 ]] ; then\n    cat << EOM\nerror: The sandbox is not in sync with the Podfile.lock. Run 'pod install' or update your CocoaPods installation.\nEOM\n    exit 1\nfi\n";
			showEnvVarsInLog = 0;
		};
/* End PBXShellScriptBuildPhase section */

/* Begin PBXSourcesBuildPhase section */
		BC42734E1A7C736800068882 /* Sources */ = {
			isa = PBXSourcesBuildPhase;
			buildActionMask = 2147483647;
			files = (
				BC6BF4001B19213600362968 /* XCTestCase+WMFLocaleTesting.m in Sources */,
				BCB608261BC81E970088086A /* WMFImageController+Testing.m in Sources */,
				BC7B76A01B861F7100774FBC /* MWKSectionListHierarchyTests.m in Sources */,
				BCF1E20D1B4C5C7300B10877 /* WMFBackgroundTestManagerTests.swift in Sources */,
				04D2F0D11B88330700E42A76 /* FBSnapshotTestCase+WMFConvenience.m in Sources */,
				BCE839761BF3BD5C00F5BBA4 /* MWKSection+HTMLImageParsingTests.m in Sources */,
				BC3863491B73E056003A2D38 /* NSURL+WMFLinkParsingTests.m in Sources */,
				BCB608221BC814170088086A /* UIImageView+WMFImageFetchingVisualTests.m in Sources */,
				BC3059B41B69416E00AA5703 /* MWKImageFaceDetectionTests.m in Sources */,
				BCFE02781B41FA12003752B7 /* MWKHistoryListPerformanceTests.m in Sources */,
				BC2375C11ABB14CC00B0BAA8 /* WMFArticleImageInjectionTests.m in Sources */,
				043B6E8F1ACDE0CF0005C60B /* NSAttributedString+WMFSavedPagesAttributedStrings.m in Sources */,
				BC98781A1BCF307B003835EA /* MWKRecentSearchDataStoreTests.m in Sources */,
				BCDB75C41AB0E8300005593F /* WMFSubstringUtilsTests.m in Sources */,
				BC0FED6D1AAA0268002488D7 /* MWKHistoryListUniquenessTests.m in Sources */,
				BC0FED731AAA026C002488D7 /* NSMutableDictionary+MaybeSetTests.m in Sources */,
				048830D31AB775E3005BF3A1 /* UIScrollView+WMFScrollsToTop.m in Sources */,
				BC0FED6E1AAA0268002488D7 /* MWKImageListTests.m in Sources */,
				BC3059B91B6948C800AA5703 /* XCTestCase+PromiseKit.m in Sources */,
				BC79E8E51BC83210008BF0B2 /* WMFLegacyImageDataMigrationTests.swift in Sources */,
				BC725ECC1B6182C800E0A64C /* MWKSavedPageListTogglingTests.m in Sources */,
				BC23759E1AB8928600B0BAA8 /* WMFDateFormatterTests.m in Sources */,
				BC0FED771AAA026C002488D7 /* WMFImageURLParsingTests.m in Sources */,
				BC9355401BE1A54900697CB0 /* WMFSearchResultsSerializationTests.m in Sources */,
				BC5BC4AB1BCEF94B00062619 /* MWKRecentSearchesSharedTests.m in Sources */,
				BCEC778F1AC9AEC800D9DDA5 /* MWKImage+AssociationTestUtils.m in Sources */,
				04F1226A1ACB822D002FC3B5 /* NSString+FormattedAttributedStringTests.m in Sources */,
				BC5BC4991BCEA7D800062619 /* MWKListSharedTests.m in Sources */,
				BCCED2D01AE03BE20094EB7E /* MWKSectionListTests.m in Sources */,
				042DA8531BB1F1F600FFE587 /* MWKSectionHasTextDataTests.m in Sources */,
				BC6E8B9A1B5ED0F6003D9A39 /* WMFGeometryTests.m in Sources */,
				BC7E4A521B34B53E00EECD8B /* MWKLanguageLinkControllerTests.m in Sources */,
				BC725ED21B62DADD00E0A64C /* MWKLanguageLinkResponseSerializerTests.m in Sources */,
				BCE839871BF4310C00F5BBA4 /* LSStubResponseDSL+WithJSON.m in Sources */,
				BC0FED6B1AAA0268002488D7 /* MWKDataStoreStorageTests.m in Sources */,
				BC0FED751AAA026C002488D7 /* NSArray+BKIndexTests.m in Sources */,
				BCFE026A1B41ABB5003752B7 /* MWKHistoryListCorruptDataTests.m in Sources */,
				BC31B2521AB1D9DC008138CA /* WMFImageInfoControllerTests.m in Sources */,
				BC0FED641AAA0263002488D7 /* MWKArticleStoreTestCase.m in Sources */,
				BCE839521BF0FFD000F5BBA4 /* WMFENFeaturedTitleFetcherTests.m in Sources */,
				BCA676561AC05FE200A16160 /* NSBundle+TestAssets.m in Sources */,
				0E869F151B582297002604C3 /* MWKListInsertionTests.m in Sources */,
				BCB8487B1AAAADF90077EC24 /* WMFMathTests.m in Sources */,
				BC7B769E1B84CD2A00774FBC /* UIImageView+MWKImageTests.m in Sources */,
				BC0FED6F1AAA0268002488D7 /* MWKImageInfo+MWKImageComparisonTests.m in Sources */,
				0E9008E81B715E64001A600A /* WMFCollectionViewExtensionTests.m in Sources */,
				BC0FED621AAA0263002488D7 /* WMFCodingStyle.m in Sources */,
				BC7925F61B9F31A9003C9522 /* CLLocation+WMFBearingTests.m in Sources */,
				BC8210CC1B4EB2390010BF7B /* NSURLExtrasTests.m in Sources */,
				BC0FED741AAA026C002488D7 /* CircularBitwiseRotationTests.m in Sources */,
				BCEC77951AC9C74700D9DDA5 /* NSArray+WMFShuffle.m in Sources */,
				BCE912BD1ACC629B00B74B42 /* NSIndexSet+BKReduceTests.m in Sources */,
				BCFE026F1B41B482003752B7 /* MWKSavedPageListCorruptDataTests.m in Sources */,
				BC550B121B98908E0082F298 /* WMFSearchResultCellVisualTests.m in Sources */,
				BCB3AE8A1AC11458004AD205 /* NSManagedObjectContext+WMFTempContext.m in Sources */,
				BC49B3641AEECFD8009F55BE /* ArticleLoadingTests.m in Sources */,
				BCEC77921AC9B6AD00D9DDA5 /* HCIsCollectionContainingInAnyOrder+WMFCollectionMatcherUtils.m in Sources */,
				BC0FED681AAA0268002488D7 /* MWKUserTests.m in Sources */,
				BCB3AE861AC11320004AD205 /* NSPersistentStoreCoordinator+WMFTempCoordinator.m in Sources */,
				04B501FA1B7AF16C007BE332 /* NSArray+WMFExtensionsTests.m in Sources */,
				BC676DA51BCF33C80041CB92 /* MWKSavedPageListDataStoreTests.m in Sources */,
				BC5BC4BE1BCF2A2600062619 /* MWKDataStoreListTests.m in Sources */,
				BC0FED661AAA0268002488D7 /* MWKSiteTests.m in Sources */,
				0EBC56681AD3656900E82CDD /* WMFAsyncTestCase.m in Sources */,
				BCA9575D1ABE473800B62AE8 /* LegacyCoreDataMigratorTests.m in Sources */,
				BCF4553A1BCC7128007C748A /* MWKArticlePreviewSerializationTests.m in Sources */,
				BCDD703A1BB09E8200D5BDC7 /* SavedArticlesFetcherTests.m in Sources */,
				BCCE8EBC1B4D7F590009FBBC /* XCTestCase+SwiftDefaults.swift in Sources */,
				BCAFC5D01AFD5E7D004615BA /* MWKArticleExtractionTests.m in Sources */,
				043C69231B8569FA00941051 /* NSAttributedString+WMFTrimTests.m in Sources */,
				BC0FED691AAA0268002488D7 /* MWKProtectionStatusTests.m in Sources */,
				BC0FED6C1AAA0268002488D7 /* MWKImageStorageTests.m in Sources */,
				BC092BA71B19189100093C59 /* MWKSiteInfoFetcherTests.m in Sources */,
				BC5BC4981BCEA7A400062619 /* MWKListTestBase.m in Sources */,
				BC0FED721AAA026C002488D7 /* WMFErrorForApiErrorObjectTests.m in Sources */,
				BCA6765A1AC0600500A16160 /* MWKDataStore+TemporaryDataStore.m in Sources */,
				04F122671ACB818F002FC3B5 /* NSString+FormattedAttributedString.m in Sources */,
				BC0FED711AAA026C002488D7 /* WMFJoinedPropertyParametersTests.m in Sources */,
				BC2F420E1BEB9BBC0033E185 /* WMFImageControllerTests.swift in Sources */,
				BC0FED6A1AAA0268002488D7 /* MWKDataStorePathTests.m in Sources */,
				BC725ECA1B617E1A00E0A64C /* WMFSafeAssignTests.m in Sources */,
				BC0FED761AAA026C002488D7 /* NSString+WMFHTMLParsingTests.m in Sources */,
				BCE839821BF4301E00F5BBA4 /* WMFSearchFetcherTests.m in Sources */,
				BC676DA71BCF34120041CB92 /* MWKSavedPageListSharedTests.m in Sources */,
				BCA676571AC05FE200A16160 /* XCTestCase+WMFBundleConvenience.m in Sources */,
				0449D1421B83D9370036A9C8 /* NSAttributedString+WMFModifyTests.m in Sources */,
				BC676DA31BCF33800041CB92 /* MWKHistoryListDataStoreTests.m in Sources */,
				BC0FED671AAA0268002488D7 /* MWKTitleTests.m in Sources */,
				043C69261B856C2A00941051 /* XCTestCase+WMFVisualTestConvenience.m in Sources */,
				BC550B151B98936F0082F298 /* UIView+VisualTestSizingUtils.m in Sources */,
				BCD41E001B11D1B200231BB1 /* XCTestCase+MWKFixtures.m in Sources */,
				BC5BC4B31BCEFA6400062619 /* MWKSite+Random.m in Sources */,
				BCCE8EBA1B4D5DD90009FBBC /* XCTestCase+PromiseKit.swift in Sources */,
				BC0FED631AAA0263002488D7 /* MWKTestCase.m in Sources */,
				04A807341B7738C6007F4EDD /* NSArray+PredicateTests.m in Sources */,
				BC92A7731AFA88D3003C4212 /* MWKSection+WMFSharingTests.m in Sources */,
				BC5FE5751B1DFF5400273BC0 /* ArticleFetcherTests.m in Sources */,
				04A1C4FC1B94F10600B47788 /* WMFSaveButtonControllerTests.m in Sources */,
				BC7B09B51BD02C8800BBC3A2 /* XCTestCase+DataStoreFixtureTesting.m in Sources */,
				BC5B38EF1BD00C4E00EE380A /* MWKHistoryEntry+MWKRandom.m in Sources */,
				BCF7FCA01B7BDA4800CDFB8C /* MWKArticleEqualityCheckTests.m in Sources */,
				BC5BC4B01BCEF9BD00062619 /* MWKTitle+Random.m in Sources */,
				BCAFC5ED1B02490A004615BA /* WMFRandomFileUtilities.m in Sources */,
				BC5BC49D1BCEACDD00062619 /* MWKHistoryListSharedTests.m in Sources */,
				BC7B09B21BD028E400BBC3A2 /* MWKListLegacyTests.m in Sources */,
			);
			runOnlyForDeploymentPostprocessing = 0;
		};
		D4991431181D51DE00E6073C /* Sources */ = {
			isa = PBXSourcesBuildPhase;
			buildActionMask = 2147483647;
			files = (
				04DA87861B310E7D00C948F8 /* RecentSearchesViewController.m in Sources */,
				0449E63518A9845C00D51524 /* LoginViewController.m in Sources */,
				BCE839711BF3B07700F5BBA4 /* MWKArticle+HTMLImageImport.m in Sources */,
				0EAED85B1BE951E2006B01E6 /* WMFArticleListTableViewCell.m in Sources */,
				BCB669A61A83F6C400C7B1FE /* MWKDataObject.m in Sources */,
				04DB0BEA18BD37F900B4BCF3 /* UIScrollView+ScrollSubviewToLocation.m in Sources */,
				042BEAEF1A92EE66002CF320 /* UIWebView+WMFTrackingView.m in Sources */,
				0EAED84D1BE903E2006B01E6 /* WMFTableOfContentsHeader.swift in Sources */,
				BC505F061B5D683A00537006 /* NSArray+WMFLayoutDirectionUtilities.m in Sources */,
				C99844571A8C1F23001D58FD /* UIWebView+WMFSuppressSelection.m in Sources */,
				04AE1C701891B302002D5487 /* NSObject+Extras.m in Sources */,
				04B7B9BD18B5570E00A63551 /* CaptchaViewController.m in Sources */,
				045D872119FAD2FA0035C1F9 /* AboutViewController.m in Sources */,
				BCE8395C1BF153D800F5BBA4 /* NSDictionary+WMFCommonParams.m in Sources */,
				04C43AA4183440C1006C643B /* MWNetworkActivityIndicatorManager.m in Sources */,
				0EAED8531BE9381E006B01E6 /* WMFArticleListTableViewController.m in Sources */,
				BC5BC4A61BCEF52200062619 /* MWKSavedPageList+ImageMigration.m in Sources */,
				0447863D185145090050563B /* WebViewController.m in Sources */,
				BC34E46A1B31AD8B00258928 /* MWKLanguageLinkController.m in Sources */,
				04016E1A1B3264C700D732FE /* UIViewController+WMFStoryboardUtilities.m in Sources */,
				0487048A19F8262600B7D307 /* PreviewHtmlFetcher.m in Sources */,
				0E74DC921BEBE15600A8A005 /* WMFLocalization.m in Sources */,
				0EE7687B1AF982C100A5D046 /* WMFArticleProtocol.m in Sources */,
				BC305C381BA204EF00E414B8 /* NSString+WMFDistance.m in Sources */,
				04B501F81B7AEB03007BE332 /* NSArray+WMFExtensions.swift in Sources */,
				04EDEE311A21CB4100798076 /* UIScreen+Extras.m in Sources */,
				BCB669A91A83F6C400C7B1FE /* MWKSection.m in Sources */,
				BCB669B61A83F6C400C7B1FE /* MWKImageList.m in Sources */,
				0EFB0F231B31EE2D00D05C08 /* ImageData.m in Sources */,
				B0F711051BCED85D0040BB42 /* UIImage+WMFStyle.m in Sources */,
				0EA1791C1BD95908004FF529 /* WMFRandomSectionController.m in Sources */,
				BCB848831AAE0C5C0077EC24 /* WMFImageGalleryCollectionViewCell.m in Sources */,
				04B0EA4A190B2348007458AF /* PreviewLicenseView.m in Sources */,
				0E76D1A61BE7CA4A00937DC3 /* AFHTTPRequestOperationManager+WMFDesktopRetry.m in Sources */,
				0487047F19F8262600B7D307 /* AccountCreator.m in Sources */,
				0487048619F8262600B7D307 /* MWKLanguageLinkFetcher.m in Sources */,
				BCE912BA1ACC5E6900B74B42 /* NSIndexSet+BKReduce.m in Sources */,
				0EFB0F211B31EE2D00D05C08 /* History.m in Sources */,
				BCB58F481A891FDB00465627 /* WebViewController+ImageGalleryPresentation.m in Sources */,
				0E2143051BBF178500609E5D /* WMFTableOfContentsPresentationController.swift in Sources */,
				BC32A1D91B4B1B8A00A286DE /* WMFLegacyImageDataMigration.swift in Sources */,
				0449E63918AAA26A00D51524 /* NSHTTPCookieStorage+CloneCookie.m in Sources */,
				04C695CE18ED08D900D9F2DA /* UIView+WMFSearchSubviews.m in Sources */,
				0487048E19F8262600B7D307 /* WikipediaZeroMessageFetcher.m in Sources */,
				BC092BA21B19135700093C59 /* WMFApiJsonResponseSerializer.m in Sources */,
				0EFB0F221B31EE2D00D05C08 /* Image.m in Sources */,
				D4F277FB194235A00032BA38 /* ProtectedEditAttemptFunnel.m in Sources */,
				0487047E19F8262600B7D307 /* AccountCreationTokenFetcher.m in Sources */,
				BC5620A81B6BEDAD0013FFB0 /* UIColor+WMFStyle.m in Sources */,
				049566C218F5F4CB0058EA12 /* ZeroConfigState.m in Sources */,
				0E74DC8B1BEBDC7600A8A005 /* WMFArticleFooterView.swift in Sources */,
				0436998E1B45B673002FD81D /* WMFArticleTableHeaderView.m in Sources */,
				04F27B7518FE0F2E00EDD838 /* PageHistoryResultCell.m in Sources */,
				BC060B3A1B456D030086EBFB /* AnyPromise+WMFExtensions.m in Sources */,
				041E32371B72AB9A001D0E28 /* WMFSectionHeadersViewController.m in Sources */,
				0463639818A844570049EE4F /* KeychainCredentials.m in Sources */,
				041E323A1B72AB9A001D0E28 /* WMFSectionHeaderModel.m in Sources */,
				BCDBCC6E1BDA59CC002298FC /* WMFArticleContainerViewController+TOC.swift in Sources */,
				BCA96E771AAA35EE009A61FA /* UIView+WMFDefaultNib.m in Sources */,
				0EBB287C1B70350C00D8E1D8 /* UIView+WMFSnapshotting.m in Sources */,
				0E94AFFB1B20A22C000BC5EA /* WMFStyleManager.m in Sources */,
				0E34AC571B45DC9500475A1A /* WMFArticleFetcher.m in Sources */,
				040D83591AB0ECFD000896D5 /* WMFCenteredPathView.m in Sources */,
				BCB669B41A83F6C400C7B1FE /* MWKArticle.m in Sources */,
				BC550B181B9A75100082F298 /* WMFRelatedTitleListDataSource.m in Sources */,
				0ED689721B822D3B00B30427 /* WMFHomeSectionFooter.m in Sources */,
				0E2B06F61B2CE45800EA2F53 /* WMFSavedPagesDataSource.m in Sources */,
				044BD6B618849AD000FFE4BE /* SectionEditorViewController.m in Sources */,
				04D149DF18877343006B4104 /* UIViewController+Alert.m in Sources */,
				0E7E60341B7CFB1400ED1C69 /* MWKSite+WMFAnalyticsLogging.m in Sources */,
				BCA96E731AAA354D009A61FA /* WMFGradientView.m in Sources */,
				04B91AAB18E3D9E200FFAA1C /* NSString+FormattedAttributedString.m in Sources */,
				043F18E518D9691D00D8489A /* UINavigationController+TopActionSheet.m in Sources */,
				044396231A3D33030081557D /* UICollectionViewCell+DynamicCellHeight.m in Sources */,
				BC905A131B44815900523DFE /* SDImageCache+PromiseKit.swift in Sources */,
				0EFB0F1F1B31EE2D00D05C08 /* DiscoveryContext.m in Sources */,
				BC6E8B951B5E90B1003D9A39 /* UIImage+WMFImageProcessing.m in Sources */,
				BC7925F41B9F2C55003C9522 /* CLLocation+WMFBearing.m in Sources */,
				04D686F61AB2949C0009B44A /* MenuLabel.m in Sources */,
				042E3B931AA16D6700BF8D66 /* UIViewController+WMFChildViewController.m in Sources */,
				04F0E2EA186EDC1A00468738 /* UIWebView+ElementLocation.m in Sources */,
				C42D94871A937DE000A4871A /* WMFProgressLineView.m in Sources */,
				0E4500B51B979F7000A33B55 /* WMFHomeSectionSchema.m in Sources */,
				0447866F1852B5010050563B /* SessionSingleton.m in Sources */,
				04CB603D1B5053120052B6EF /* UITableViewCell+WMFEdgeToEdgeSeparator.m in Sources */,
				043C69291B86502F00941051 /* NSCharacterSet+WMFExtras.m in Sources */,
				BC092B9F1B1907FC00093C59 /* MWKSiteInfoFetcher.m in Sources */,
				BCB669AA1A83F6C400C7B1FE /* MWKImage.m in Sources */,
				04D686F41AB2949C0009B44A /* MenuButton.m in Sources */,
				0487048519F8262600B7D307 /* EditTokenFetcher.m in Sources */,
				BCAC50C11AF3F7460015936C /* NSBundle+WMFInfoUtils.m in Sources */,
				0EE1518E1BF537940039828A /* WMFNearbyArticleTableViewCell.m in Sources */,
				04627C981B91989200414AC6 /* WMFSaveButtonController.m in Sources */,
				0EC068BF1BED1F48006D0257 /* WMFArticleFooterViewHeader.swift in Sources */,
				0ECC99F21B67DDB600004E47 /* WMFArticleResponseSerializer.m in Sources */,
				0EFB0F201B31EE2D00D05C08 /* GalleryImage.m in Sources */,
				0E9008E91B717A97001A600A /* WMFMinimalArticleContentCell.m in Sources */,
				BC305C351BA0E47F00E414B8 /* CLLocation+WMFApproximateEquality.m in Sources */,
				0E2690FC1B86AB9D009B8605 /* WMFRelatedSearchFetcher.m in Sources */,
				0487048F19F8262600B7D307 /* WikiTextSectionFetcher.m in Sources */,
				0EA4402E1AA6281200B09DBA /* NSDateFormatter+WMFExtensions.m in Sources */,
				BC305C2D1BA0842600E414B8 /* WMFNearbyTitleListDataSource.m in Sources */,
				C913C89C1A94019A00BEEAF0 /* WMFSuggestedPagesFunnel.m in Sources */,
				04EDEE2A1A215DBC00798076 /* UITableView+DynamicCellHeight.m in Sources */,
				0E466E551B42D9DD00E91992 /* WMFScrollViewTopPanGestureRecognizer.m in Sources */,
				BC69C3141AB0C1FF0090B039 /* WMFImageInfoController.m in Sources */,
				0EFB0F1D1B31EE2D00D05C08 /* NSManagedObjectContext+SimpleFetch.m in Sources */,
				BCE6EE101B2619E900AF603B /* MWKLanguageLink.m in Sources */,
				0EF451F61B545ED100D621BD /* WMFRecentPagesDataSource.m in Sources */,
				BC9355461BE1AD8900697CB0 /* WMFSearchResults+ResponseSerializer.m in Sources */,
				0E6FAFB51B7D5740000E5A46 /* WMFHomeViewController.m in Sources */,
				04142A8F184F974E006EF779 /* NSDate-Utilities.m in Sources */,
				0E2690FF1B86B002009B8605 /* WMFRelatedSearchResults.m in Sources */,
				0E0A13141BB9E731003CF23F /* WMFFaceDetectionCache.m in Sources */,
				0E7E60311B7CFAB900ED1C69 /* MWKArticle+WMFAnalyticsLogging.m in Sources */,
				BC5B38EB1BD00A8D00EE380A /* MWKSavedPageEntry+Random.m in Sources */,
				0E869F121B56B83F002604C3 /* MWKList.m in Sources */,
				BC23759A1AB78D8A00B0BAA8 /* NSParagraphStyle+WMFParagraphStyles.m in Sources */,
				04090A3B187FB7D000577EDF /* UIView+Debugging.m in Sources */,
				BCC185D81A9E5628005378F8 /* UILabel+WMFStyling.m in Sources */,
				BCBDC8841B38E441003A6D17 /* WMFImageController.swift in Sources */,
				0EFB0F241B31EE2D00D05C08 /* Saved.m in Sources */,
				BC7FA4C51BD712CF006CA1A3 /* TableOfContentsReadMoreItem.swift in Sources */,
				0EB101C81B69C8E1001BE1FB /* MWKSectionMetaData.m in Sources */,
				BCB669B11A83F6C400C7B1FE /* MWKRecentSearchList.m in Sources */,
				B06D69A71BEA95FE00382510 /* NSLocale+WMFExtras.swift in Sources */,
				04DD89B118BFE63A00DD5DAD /* PreviewAndSaveViewController.m in Sources */,
				0E2690F91B86A9DB009B8605 /* WMFRelatedSectionController.m in Sources */,
				041E32381B72AB9A001D0E28 /* WMFSectionHeader.m in Sources */,
				0415581C18ADFA5D00B81A59 /* UIImage+ColorMask.m in Sources */,
				C90799BA1A8564C60044E13C /* WMFShareOptionsController.m in Sources */,
				BCC138C21BC58999006741D0 /* UIViewController+WMFArticlePresentation.m in Sources */,
				0E03E2911B8430FE00C1FBD7 /* WMFNearbySectionController.m in Sources */,
				04C91CEB195517250035ED1B /* OnboardingViewController.m in Sources */,
				04D686FA1AB2949C0009B44A /* TabularScrollView.m in Sources */,
				041A3B5E18E11ED90079FF1C /* LanguageCell.m in Sources */,
				0E94AFED1B20976A000BC5EA /* WMFAppViewController.m in Sources */,
				D42E75EB18D11237002EA7E5 /* MWLanguageInfo.m in Sources */,
				BCA9AEAB1B82942000B49320 /* UIImageView+WMFImageFetching.m in Sources */,
				0EFB0F1A1B31EE2D00D05C08 /* ArticleData.xcdatamodeld in Sources */,
				043F8BF21A11699A00D1AE44 /* UIView+WMFRoundCorners.m in Sources */,
				0487048019F8262600B7D307 /* AccountLogin.m in Sources */,
				04709B5E1B829E3C0086B978 /* NSAttributedString+WMFModify.m in Sources */,
				04D149DD18877343006B4104 /* AlertLabel.m in Sources */,
				BC505F031B5D4D9300537006 /* UIImageView+WMFContentOffset.m in Sources */,
				BCB669AE1A83F6C400C7B1FE /* MWKHistoryEntry.m in Sources */,
				0EFB0EF51B31DE7200D05C08 /* NSError+WMFExtensions.m in Sources */,
				0433542618A093C5009305F0 /* UIView+RemoveConstraints.m in Sources */,
				04D686FC1AB2949C0009B44A /* WikiGlyphButton.m in Sources */,
				0E43C31E1B87852C00C58861 /* WMFSearchResponseSerializer.m in Sources */,
				C98990341A699DE000AF44FC /* WMFShareCardViewController.m in Sources */,
				0E03E2991B845F2F00C1FBD7 /* SSSectionedDataSource+WMFSectionConvenience.m in Sources */,
				049289291B1FBC1800BE4B21 /* WMFURLCache.m in Sources */,
				C42D94861A937DE000A4871A /* WMFBorderButton.m in Sources */,
				0E76D1A31BE7C5A100937DC3 /* WMFMainPageSectionController.m in Sources */,
				0E94AFF31B209857000BC5EA /* WMFSearchViewController.m in Sources */,
				0EA179201BD97B6F004FF529 /* WMFRandomArticleFetcher.m in Sources */,
				047801BE18AE987900DBB747 /* UIButton+ColorMask.m in Sources */,
				043C69211B85689F00941051 /* NSAttributedString+WMFTrim.m in Sources */,
				BC092B9C1B18F8D700093C59 /* MWKSiteInfo.m in Sources */,
				BC86B93D1A929CC500B4C039 /* UICollectionViewFlowLayout+NSCopying.m in Sources */,
				0EFB0F261B31EE2D00D05C08 /* SectionImage.m in Sources */,
				04D686C91AB28FE40009B44A /* UIImage+WMFFocalImageDrawing.m in Sources */,
				BC092B961B18E89200093C59 /* NSString+WMFPageUtilities.m in Sources */,
				04490FD51AF16A83009FAB52 /* WMFBundledImageProtocol.m in Sources */,
				0487048419F8262600B7D307 /* CaptchaResetter.m in Sources */,
				BCB669A71A83F6C400C7B1FE /* MWKSiteDataObject.m in Sources */,
				BC7DFCD61AA4E5FE000035C3 /* WMFImageURLParsing.m in Sources */,
				0EFB0F251B31EE2D00D05C08 /* Section.m in Sources */,
				04821CD119895EDC007558F6 /* ReferenceGradientView.m in Sources */,
				0472BC18193AD88C00C40BDA /* MWKSection+DisplayHtml.m in Sources */,
				047ED63918C13E4900442BE3 /* PreviewWebView.m in Sources */,
				BC505EF41B594E8E00537006 /* WMFArticleHeaderImageGalleryViewController.m in Sources */,
				048830D21AB775E3005BF3A1 /* UIScrollView+WMFScrollsToTop.m in Sources */,
				04AE520519DB5E0900F89B92 /* NSObject+ConstraintsScale.m in Sources */,
				BCE24FDE1B0CF0C7003F054B /* LegacyDataMigrator.m in Sources */,
				042258521B33EAD400FDD0C6 /* ShareMenuSavePageActivity.m in Sources */,
				0EFB0F1E1B31EE2D00D05C08 /* NSManagedObjectModel+LegacyCoreData.m in Sources */,
				0E74DC851BEBC0A100A8A005 /* WMFIntrinsicSizeTableView.m in Sources */,
				BC86B9401A929D7900B4C039 /* UICollectionViewFlowLayout+WMFItemSizeThatFits.m in Sources */,
				C96335911AA92AAC00A1EB2C /* WMFCrashAlertView.m in Sources */,
				0ECC99EF1B67D43500004E47 /* WMFArticleRequestSerializer.m in Sources */,
				D401C2C01A659E5000D4D127 /* DataMigrationProgressViewController.m in Sources */,
				04CCCFF01935093A00E3F60C /* WMFSettingsViewController.m in Sources */,
				0EBC567F1AD442CC00E82CDD /* BITHockeyManager+WMFExtensions.m in Sources */,
				BC905A111B447A8300523DFE /* NSURLRequest+WMFUtilities.m in Sources */,
				D4B0AE0B19366A2C00F0AC90 /* ReadingActionFunnel.m in Sources */,
				04BA48A11A80062F00CB5CAE /* UIFont+WMFStyle.m in Sources */,
				0487049019F8262600B7D307 /* WikiTextSectionUploader.m in Sources */,
				BCB58F631A8A9F1000465627 /* MWKLicense.m in Sources */,
				BCF8DCA61B70055F00149C26 /* WMFFixtureRecording.m in Sources */,
				041C55D21950B27D006CE0EF /* EditSummaryViewController.m in Sources */,
				04CCA0C01983086D000E982A /* ReferencesVC.m in Sources */,
				0ED44D781B28DA4D00F284BA /* UICollectionView+WMFExtensions.m in Sources */,
				043B6E8E1ACDE0CF0005C60B /* NSAttributedString+WMFSavedPagesAttributedStrings.m in Sources */,
				0E76D1A01BE3D8B300937DC3 /* MWKSearchRedirectMapping.m in Sources */,
				0487048719F8262600B7D307 /* LoginTokenFetcher.m in Sources */,
				D4B0AE0E19366A5400F0AC90 /* LoginFunnel.m in Sources */,
				BC50C3871A83CBDA006DC7AF /* MWKImageInfoResponseSerializer.m in Sources */,
				0487048919F8262600B7D307 /* PageHistoryFetcher.m in Sources */,
				C94BE3EE1A8169ED00F2105B /* WMFShareFunnel.m in Sources */,
				BCB58F671A8AA22200465627 /* MWKLicense+ToGlyph.m in Sources */,
				0EA35C4A1B6BB85100D9CFE6 /* WMFArticleContainerViewController.m in Sources */,
				0E5F28601B6719AF008885A2 /* MWKArticlePreview.m in Sources */,
				0EFB0F191B31EE2D00D05C08 /* Article.m in Sources */,
				0E66B92A1BE0145E00B61F69 /* WMFSearchDataSource.m in Sources */,
				0EF451F31B5458F700D621BD /* UITabBarController+WMFExtensions.m in Sources */,
				04C43AAE18344131006C643B /* CommunicationBridge.m in Sources */,
				BCBDC8821B38E414003A6D17 /* SDWebImageManager+PromiseKit.swift in Sources */,
				045AB8C31B1E15D9002839D7 /* NSURL+Extras.m in Sources */,
				BCA3F04F1BBC6D53004CDFF2 /* UIViewController+WMFSearchButton.m in Sources */,
				BCFDB1401B3F3D9700F0C9F4 /* WMFImageDownload.swift in Sources */,
				04224501197F5E09005DD0BF /* BulletedLabel.m in Sources */,
				C979727D1A731F2D00C6ED7A /* WMFShareOptionsView.m in Sources */,
				BCFDB1421B3F3F7E00F0C9F4 /* WMFImageController+Debug.swift in Sources */,
				BC305C321BA0C9D900E414B8 /* WMFNearbyViewModel.m in Sources */,
				C91A86F41A8BCB680088A801 /* WMFShareCardImageContainer.m in Sources */,
				BCB58F781A8D081E00465627 /* NSArray+BKIndex.m in Sources */,
				BCE6EE131B2629ED00AF603B /* MWKLanguageLinkResponseSerializer.m in Sources */,
				0433542218A023FE009305F0 /* UIViewController+WMFHideKeyboard.m in Sources */,
				0484E3DE19D9D19B0085D18D /* UIView+ConstraintsScale.m in Sources */,
				BC505EFD1B5D462700537006 /* CIDetector+WMFFaceDetection.m in Sources */,
				0E66B9271BDFFA3700B61F69 /* WMFTitleInsetRespectingButton.m in Sources */,
				04CCA0C319830A44000E982A /* ReferenceVC.m in Sources */,
				BCB669B71A83F6C400C7B1FE /* MWKSectionList.m in Sources */,
				0EE151A01BF547220039828A /* WMFMainPageTableViewCell.m in Sources */,
				0E2143071BBF187300609E5D /* WMFTableOfContentsAnimator.swift in Sources */,
				0EE768811AFD25CC00A5D046 /* WMFSearchFunnel.m in Sources */,
				046A4B9D1B38DC5400440F67 /* UIView+WMFRTLMirroring.m in Sources */,
				BC5FA1771B72859B005BE5BA /* NSURL+WMFLinkParsing.m in Sources */,
				BCB66A0C1A85183000C7B1FE /* NSString+WMFHTMLParsing.m in Sources */,
				BCB669AF1A83F6C400C7B1FE /* MWKHistoryList.m in Sources */,
				0E87265B1B8CC9E7008EA2AC /* UIView+WMFShadow.m in Sources */,
				0ED689881B82559E00B30427 /* WMFLocationSearchResults.m in Sources */,
				BC6E8B9F1B5FE0C9003D9A39 /* UICollectionView+WMFKVOUpdatableList.m in Sources */,
<<<<<<< HEAD
				BC550B071B97776D0082F298 /* DTCSSStylesheet+WMFStylesheets.m in Sources */,
=======
				0E03E28D1B83DA7300C1FBD7 /* WMFNearbySearchResultCell.m in Sources */,
>>>>>>> 5fa04da5
				BC50C37F1A83C784006DC7AF /* WMFNetworkUtilities.m in Sources */,
				0E4500B81B97A26400A33B55 /* WMFHomeSection.m in Sources */,
				BCB58F441A890D9700465627 /* MWKImageInfo+MWKImageComparison.m in Sources */,
				BC5FA1821B738DFB005BE5BA /* MWKCitation.m in Sources */,
				BCB669AD1A83F6C400C7B1FE /* MWKSavedPageList.m in Sources */,
				0E1B04981BC56E6100506F7D /* NSUserDefaults+WMFExtensions.swift in Sources */,
				BCC185E81A9FA498005378F8 /* UICollectionViewLayout+AttributeUtils.m in Sources */,
				04D686F81AB2949C0009B44A /* PaddedLabel.m in Sources */,
				BCB4987F1B8FA47200BE4769 /* WMFMantleJSONResponseSerializer.m in Sources */,
				04C695D218ED213000D9F2DA /* UIScrollView+NoHorizontalScrolling.m in Sources */,
				BCDC489B1BF0F16000E6858A /* WMFEnglishFeaturedTitleFetcher.m in Sources */,
				BC3166B21B279AC30096EE8E /* WikipediaAppUtils.m in Sources */,
				044687FF1BB358DF00B888CC /* UIView+IBExtras.swift in Sources */,
				BC7FA4C31BD6A6B7006CA1A3 /* MWKSection+TOCItem.swift in Sources */,
				0E366B4B1B308A2600ABFB86 /* UIStoryboard+WMFExtensions.m in Sources */,
				04B0E3EA1AE8252800379AE0 /* NSURL+WMFRest.m in Sources */,
				040D835E1AB0EE45000896D5 /* WMFGeometry.c in Sources */,
				BCB608201BC8110B0088086A /* UIImageView+WMFImageFetchingInternal.m in Sources */,
				0EEAF0F51B8229D9000D4232 /* WMFHomeSectionHeader.m in Sources */,
				BC86B9361A92966B00B4C039 /* AFHTTPRequestOperationManager+UniqueRequests.m in Sources */,
				0EE1519B1BF545DF0039828A /* WMFContinueReadingTableViewCell.m in Sources */,
				D4991449181D51DE00E6073C /* AppDelegate.m in Sources */,
				04A807331B76BF36007F4EDD /* NSArray+WMFPredicate.swift in Sources */,
				04634FDD1BB47E950071626C /* UIViewController+WMFOpenExternalUrl.m in Sources */,
				BCB669A81A83F6C400C7B1FE /* MWKUser.m in Sources */,
				BCB669AB1A83F6C400C7B1FE /* MWKProtectionStatus.m in Sources */,
				046E2B6F1B3213BE008A99A6 /* UIBarButtonItem+WMFButtonConvenience.m in Sources */,
				BCC185E01A9EC836005378F8 /* UIButton+FrameUtils.m in Sources */,
				04C9509D19EF02980013F3C0 /* EventLogger.m in Sources */,
				0EFB0F1B1B31EE2D00D05C08 /* ArticleDataContextSingleton.m in Sources */,
				BCF455321BCC6C2F007C748A /* MTLValueTransformer+WMFNumericValueTransformer.m in Sources */,
				BC6E8B981B5EB4B2003D9A39 /* UIImage+WMFNormalization.m in Sources */,
				0E869F4B1B5FDD24002604C3 /* WMFHamburgerMenuFunnel.m in Sources */,
				0E7E602D1B7CFA9500ED1C69 /* MWKTitle+WMFAnalyticsLogging.m in Sources */,
				BC22F44B1BA33C3F00B64F4B /* WMFSearchResultDistanceProvider.m in Sources */,
				BC505EF71B59643400537006 /* WMFPageCollectionViewController.m in Sources */,
				BCE24FDF1B0CF0C7003F054B /* LegacyPhoneGapDataMigrator.m in Sources */,
				042950D41A9D3BA7009BE784 /* UIColor+WMFHexColor.m in Sources */,
				BCF7FC9B1B7B9ADE00CDFB8C /* WMFLogFormatter.m in Sources */,
				BCBDC88C1B3A0715003A6D17 /* Cancellable.swift in Sources */,
				0439317619FB092600386E8F /* UIWebView+LoadAssetsHtml.m in Sources */,
				04B91AA718E34BBC00FFAA1C /* UIView+TemporaryAnimatedXF.m in Sources */,
				04A807311B757880007F4EDD /* UIButton+WMFMultiLineHeight.swift in Sources */,
				04224500197F5E09005DD0BF /* AbuseFilterAlert.m in Sources */,
				BC3863521B76A184003A2D38 /* UIScrollView+WMFContentOffsetUtils.m in Sources */,
				0ED6897B1B82422C00B30427 /* MWKLocationSearchResult.m in Sources */,
				0E4D1CF81BBD7F49009BEB64 /* WMFTableOfContentsViewController.swift in Sources */,
				BCB669731A83F58600C7B1FE /* NSMutableDictionary+WMFMaybeSet.m in Sources */,
				BCE24FE01B0CF0C7003F054B /* SQLiteHelper.m in Sources */,
				D4B0AE0819366A0A00F0AC90 /* CreateAccountFunnel.m in Sources */,
				0EA179191BD7E46F004FF529 /* WMFAsyncBlockOperation.m in Sources */,
				BC3047C21B45E65400D7DF1A /* SDWebImageManager+WMFCacheRemoval.m in Sources */,
				BCB669B51A83F6C400C7B1FE /* MWKUserDataStore.m in Sources */,
				041E32401B736CCF001D0E28 /* UIWebView+WMFJavascriptContext.m in Sources */,
				0487045519F824D700B7D307 /* QueuesSingleton.m in Sources */,
				0EE151961BF5407D0039828A /* WMFEmptyNearbyTableViewCell.m in Sources */,
				04F27B7818FE0F2E00EDD838 /* PageHistoryViewController.m in Sources */,
				BCB669A41A83F6C400C7B1FE /* MWKSite.m in Sources */,
				046E2B6B1B31ED94008A99A6 /* UIButton+WMFButton.m in Sources */,
				BCE839741BF3B54000F5BBA4 /* MWKSection+HTMLImageExtraction.m in Sources */,
				BCB669AC1A83F6C400C7B1FE /* MWKSavedPageEntry.m in Sources */,
				04A97E8718B81D5D0046B166 /* AccountCreationViewController.m in Sources */,
				0E5CF4CA1BF28EE100DD7767 /* WMFArticlePreviewTableViewCell.m in Sources */,
				C42D947E1A937DAC00A4871A /* SavedArticlesFetcher.m in Sources */,
				043699911B45B68D002FD81D /* WMFArticleSectionCell.m in Sources */,
				0487048219F8262600B7D307 /* AssetsFileFetcher.m in Sources */,
				BC6BFC5F1B680A410074D0DA /* NSString+WMFGlyphs.m in Sources */,
				0E43C31B1B87830200C58861 /* MWKSearchResult.m in Sources */,
				BCFDB1441B3F3FCB00F0C9F4 /* UIImage+Debug.swift in Sources */,
				BC955BC71A82BEFD000EF9E4 /* MWKImageInfoFetcher.m in Sources */,
				04C7576E1A1AA2D00084AC39 /* RecentSearchCell.m in Sources */,
				0E366B3F1B2F5C4500ABFB86 /* WMFSearchFetcher.m in Sources */,
				04A9C2A21B4F326D008B996F /* WMFArticleReadMoreCell.m in Sources */,
				BCB58F541A894D3E00465627 /* WMFImageGalleryDetailOverlayView.m in Sources */,
				BCAFC5D31AFD5F7E004615BA /* MWKArticle+WMFSharing.m in Sources */,
				0ED6897F1B82470900B30427 /* WMFLocationSearchFetcher.m in Sources */,
				BCFB090D1B445A720077955B /* UIImage+WMFSerialization.m in Sources */,
				BC8210D31B4EEA190010BF7B /* SDImageCache+WMFPersistentCache.m in Sources */,
				BC93553E1BE094CD00697CB0 /* UIViewController+SafePreviewing.swift in Sources */,
				BCE24FDD1B0CF0C7003F054B /* LegacyCoreDataMigrator.m in Sources */,
				0EE151871BF511E90039828A /* WMFArticleListTableViewCell+WMFSearch.m in Sources */,
				04478633185145090050563B /* HistoryViewController.m in Sources */,
				BCB669B21A83F6C400C7B1FE /* MWKImageInfo.m in Sources */,
				0E03E29C1B84E88A00C1FBD7 /* WMFCompassView.m in Sources */,
				BCB848781AAAABF80077EC24 /* WMFMath.m in Sources */,
				D4B0AE051936604700F0AC90 /* EditFunnel.m in Sources */,
				BC6E8B921B5E8DB7003D9A39 /* CIContext+WMFImageProcessing.m in Sources */,
				0487048319F8262600B7D307 /* FetcherBase.m in Sources */,
				D4F277FE194235B50032BA38 /* ToCInteractionFunnel.m in Sources */,
				BC7FA4BE1BD6A28D006CA1A3 /* WMFTableOfContentsItem.swift in Sources */,
				BCB669B31A83F6C400C7B1FE /* MWKDataStore.m in Sources */,
				0E366B3A1B2F33BC00ABFB86 /* WMFSearchResults.m in Sources */,
				0487048D19F8262600B7D307 /* ThumbnailFetcher.m in Sources */,
				0E1B049B1BC59BDA00506F7D /* WMFContinueReadingSectionController.m in Sources */,
				BCB669B01A83F6C400C7B1FE /* MWKRecentSearchEntry.m in Sources */,
				BC955BCF1A82C2FA000EF9E4 /* AFHTTPRequestOperationManager+WMFConfig.m in Sources */,
				041A3B6218E11ED90079FF1C /* LanguagesViewController.m in Sources */,
				0493C2CC1952373100EBB973 /* DataHousekeeping.m in Sources */,
				043F18E118D9691D00D8489A /* TopActionSheetLabel.m in Sources */,
				BCB669A51A83F6C400C7B1FE /* MWKTitle.m in Sources */,
				08D631F71A69B1AB00D87AD0 /* WMFImageGalleryViewController.m in Sources */,
				BC22F44F1BA33D0300B64F4B /* WMFSearchResultBearingProvider.m in Sources */,
				04272E7B1940EEBC00CC682F /* WMFAssetsFile.m in Sources */,
				D4991445181D51DE00E6073C /* main.m in Sources */,
				0EFB0F1C1B31EE2D00D05C08 /* NSManagedObject+WMFModelFactory.m in Sources */,
				0ED689781B8234B000B30427 /* WMFLocationManager.m in Sources */,
				D47BF5D4197870390067C3BC /* SavedPagesFunnel.m in Sources */,
				04616DFC1AE706C600815BCE /* WMFLocalizationProtocol.m in Sources */,
				04C43AC0183442FC006C643B /* NSString+Extras.m in Sources */,
				04D686FE1AB2949C0009B44A /* WikiGlyphLabel.m in Sources */,
				BC7B09B71BD05DDD00BBC3A2 /* MWKSavedPageList+ImageMigrationTesting.m in Sources */,
				0E74DC881BEBC13800A8A005 /* WMFIntrinsicSizeCollectionView.m in Sources */,
				04A9C2931B4B51E0008B996F /* WMFArticleSectionHeaderView.m in Sources */,
				04CCCFEE1935093A00E3F60C /* SecondaryMenuRowView.m in Sources */,
				0442F57B19006DCC00F55DF9 /* PageHistoryLabel.m in Sources */,
				BC505EEE1B594B5700537006 /* WMFImageCollectionViewCell.m in Sources */,
				0E4D1CFF1BBDC857009BEB64 /* WMFTableOfContentsCell.swift in Sources */,
				BC8C0BA41BCFC3C600E2B167 /* DDLog+WMFLogger.m in Sources */,
				041C6206199ED2A20061516F /* MWKSection+TOC.m in Sources */,
				046D3CA01B8BDFB3004F2B92 /* UIWebView+WMFJavascriptToXcodeConsoleLogging.m in Sources */,
				BC505EEB1B59461400537006 /* WMFCollectionViewPageLayout.m in Sources */,
				BC2CBB8E1AA10F400079A313 /* UIView+WMFFrameUtils.m in Sources */,
				0447862F185145090050563B /* HistoryResultCell.m in Sources */,
				BCA6765D1AC0686600A16160 /* Article+ConvenienceAccessors.m in Sources */,
				BC32A1D71B4B14C000A286DE /* WMFBackgroundTaskManager.swift in Sources */,
				0433263F1B0D3574009DB316 /* WMFArticleImageProtocol.m in Sources */,
				D4B0AE0219365F7C00F0AC90 /* EventLoggingFunnel.m in Sources */,
			);
			runOnlyForDeploymentPostprocessing = 0;
		};
/* End PBXSourcesBuildPhase section */

/* Begin PBXTargetDependency section */
		BCBDE0AE1AA76F19006BD29A /* PBXTargetDependency */ = {
			isa = PBXTargetDependency;
			target = D4991434181D51DE00E6073C /* Wikipedia */;
			targetProxy = BCBDE0AD1AA76F19006BD29A /* PBXContainerItemProxy */;
		};
/* End PBXTargetDependency section */

/* Begin PBXVariantGroup section */
		BC6E428A1BA9CB930059FBF6 /* InfoPlist.strings */ = {
			isa = PBXVariantGroup;
			children = (
				BC6E42891BA9CB930059FBF6 /* Base */,
				BC6E428B1BA9CBEF0059FBF6 /* en */,
				BC6E428C1BA9CC130059FBF6 /* frp */,
				BC6E428D1BA9CC4A0059FBF6 /* ar */,
				BC6E428E1BA9CC6A0059FBF6 /* hrx */,
				BC6E42901BA9CCF00059FBF6 /* bto */,
				BC6E42911BA9CD0B0059FBF6 /* fr */,
				BC6E42921BA9CD0E0059FBF6 /* ru */,
				BC6E42931BA9CD100059FBF6 /* fi */,
				BC6E42951BA9CF100059FBF6 /* ast */,
				BC6E42961BA9CF160059FBF6 /* az */,
				BC6E42981BA9CF420059FBF6 /* bn */,
				BC6E42991BA9CF490059FBF6 /* br */,
				BC6E429A1BA9CF4F0059FBF6 /* ca */,
				BC6E429B1BA9CF550059FBF6 /* ce */,
				BC6E429C1BA9D0170059FBF6 /* de */,
				BC6E429D1BA9D01B0059FBF6 /* dsb */,
				BC6E429E1BA9D01F0059FBF6 /* en-GB */,
				BC6E429F1BA9D0340059FBF6 /* eo */,
				BC6E42A01BA9D0370059FBF6 /* es */,
				BC6E42A11BA9D03A0059FBF6 /* fa */,
				BC6E42A21BA9D03D0059FBF6 /* gl */,
				BC6E42A31BA9D0400059FBF6 /* gu */,
				BC6E42A41BA9D0600059FBF6 /* haw */,
				BC6E42A51BA9D0630059FBF6 /* he */,
				BC6E42A61BA9D0660059FBF6 /* hi */,
				BC6E42A71BA9D06A0059FBF6 /* hsb */,
				BC6E42A81BA9D06E0059FBF6 /* hu */,
				BC6E42A91BA9D0710059FBF6 /* hy */,
				BC6E42AA1BA9D0740059FBF6 /* it */,
				BC6E42AB1BA9D0780059FBF6 /* ja */,
				BC6E42AC1BA9D07A0059FBF6 /* ko */,
				BC6E42AD1BA9D07F0059FBF6 /* krc */,
				BC6E42AE1BA9D0830059FBF6 /* lb */,
				BC6E42AF1BA9D0860059FBF6 /* lt */,
				BC6E42B01BA9D0FD0059FBF6 /* mg */,
				BC6E42B11BA9D1020059FBF6 /* mk */,
				BCF2C5B91BA9D6760063412D /* ml */,
				BCF2C5BB1BA9D6A30063412D /* ms */,
				BCF2C5BC1BA9D6AF0063412D /* nl */,
				BCF2C5BD1BA9D6B00063412D /* oc */,
				BCF2C5BE1BA9D6B10063412D /* pl */,
				BCF2C5CF1BA9D7C20063412D /* pt */,
				BCF2C5D01BA9D7C30063412D /* ro */,
				BCF2C5D11BA9D7C40063412D /* sco */,
				BCF2C5D91BA9D84F0063412D /* sk */,
				BCF2C5DA1BA9D86E0063412D /* sr-EC */,
				BCF2C5DB1BA9D87D0063412D /* sv */,
				BCF2C5DE1BA9D8D30063412D /* tr */,
				BCF2C5DF1BA9D8E50063412D /* uk */,
				BCF2C5E41BA9D9290063412D /* vi */,
				BCF2C5E61BA9D9540063412D /* zh-Hans */,
				BCF2C5E71BA9D9560063412D /* zh-Hant */,
				BCCC67A91BA9FB850017E311 /* fo */,
				BCCC67AB1BA9FBE60017E311 /* id */,
				BCCC67AC1BA9FBE80017E311 /* kn */,
				BCCC67AD1BA9FC0D0017E311 /* ne */,
				BCCC67AE1BA9FC110017E311 /* or */,
				BCCC67AF1BA9FC140017E311 /* pt-BR */,
				BCCC67B11BA9FC3A0017E311 /* th */,
				BCCC67B71BA9FCDA0017E311 /* cs */,
			);
			name = InfoPlist.strings;
			path = Localizations;
			sourceTree = "<group>";
		};
		D46CD8C218A1AC4F0042959E /* Localizable.strings */ = {
			isa = PBXVariantGroup;
			children = (
				D46CD8C818A1AC730042959E /* fr */,
				D46CD8D318A1B1140042959E /* en */,
				D469889218B52DA200DBE014 /* ru */,
				D469889918B52DF100DBE014 /* fi */,
				D44F630918DA781400EAD1DD /* ast */,
				D44F631218DA783000EAD1DD /* br */,
				D44F631918DA784200EAD1DD /* de */,
				D44F632218DA785900EAD1DD /* es */,
				D44F632A18DA787D00EAD1DD /* haw */,
				D44F632D18DA788100EAD1DD /* he */,
				D44F633218DA788C00EAD1DD /* hsb */,
				D44F634018DA78AE00EAD1DD /* lb */,
				D44F634718DA78BC00EAD1DD /* mk */,
				D44F635018DA78D200EAD1DD /* nl */,
				D44F635318DA78D700EAD1DD /* oc */,
				D44F635C18DA78EF00EAD1DD /* ro */,
				D44F635F18DA78FA00EAD1DD /* sco */,
				D44F636418DA790400EAD1DD /* sk */,
				D44F636918DA790F00EAD1DD /* sv */,
				D44F637118DA792400EAD1DD /* uk */,
				D44F637418DA792B00EAD1DD /* vi */,
				D4679060195AD36D00C4E44D /* bn */,
				D4679061195AD37A00C4E44D /* ca */,
				D4679065195AD39C00C4E44D /* diq */,
				D4679068195AD3A900C4E44D /* fo */,
				D467906D195AD3BE00C4E44D /* hrx */,
				D467906F195AD3CE00C4E44D /* id */,
				D4679070195AD3DC00C4E44D /* it */,
				D4679071195AD3E600C4E44D /* ja */,
				D4679073195AD3F000C4E44D /* kn */,
				D4679075195AD3FC00C4E44D /* ko */,
				D4679076195AD40700C4E44D /* krc */,
				D4679078195AD41200C4E44D /* ml */,
				D4679079195AD41C00C4E44D /* ms */,
				D467907B195AD42D00C4E44D /* ne */,
				D467907E195AD43700C4E44D /* or */,
				D4679080195AD44200C4E44D /* pl */,
				D4679082195AD45F00C4E44D /* pt */,
				D4679083195AD47D00C4E44D /* sr-ec */,
				D4679085195AD48900C4E44D /* tg-cyrl */,
				D4679088195AD49400C4E44D /* th */,
				D467908A195AD49B00C4E44D /* tr */,
				D467908B195AD4A500C4E44D /* zh-hans */,
				D467908C195AD4AB00C4E44D /* zh-hant */,
				D4C16A6519709CDF00CD91AD /* qqq */,
				D47FEE2319C8CB3400B998C8 /* ce */,
				D47FEE2519C8CB6B00B998C8 /* cs */,
				D47FEE2819C8CC2600B998C8 /* pt-BR */,
			);
			name = Localizable.strings;
			path = Localizations;
			sourceTree = "<group>";
		};
/* End PBXVariantGroup section */

/* Begin XCBuildConfiguration section */
		0E4F85D71AC1BF56004CA3CD /* Alpha */ = {
			isa = XCBuildConfiguration;
			buildSettings = {
				CLANG_ANALYZER_SECURITY_FLOATLOOPCOUNTER = YES;
				CLANG_CXX_LANGUAGE_STANDARD = "gnu++0x";
				CLANG_CXX_LIBRARY = "libc++";
				CLANG_ENABLE_MODULES = YES;
				CLANG_ENABLE_OBJC_ARC = YES;
				CLANG_WARN_BOOL_CONVERSION = YES;
				CLANG_WARN_CONSTANT_CONVERSION = YES;
				CLANG_WARN_DIRECT_OBJC_ISA_USAGE = YES_ERROR;
				CLANG_WARN_EMPTY_BODY = YES;
				CLANG_WARN_ENUM_CONVERSION = YES;
				CLANG_WARN_INT_CONVERSION = YES;
				CLANG_WARN_OBJC_IMPLICIT_RETAIN_SELF = YES;
				CLANG_WARN_OBJC_ROOT_CLASS = YES_ERROR;
				CLANG_WARN__DUPLICATE_METHOD_MATCH = YES;
				COPY_PHASE_STRIP = NO;
				ENABLE_BITCODE = NO;
				ENABLE_NS_ASSERTIONS = YES;
				GCC_C_LANGUAGE_STANDARD = gnu99;
				GCC_PREPROCESSOR_DEFINITIONS = (
					"DEBUG=1",
					"NS_ENFORCE_NSOBJECT_DESIGNATED_INITIALIZER=0",
					"$(inherited)",
				);
				GCC_WARN_64_TO_32_BIT_CONVERSION = YES;
				GCC_WARN_ABOUT_RETURN_TYPE = YES_ERROR;
				GCC_WARN_UNDECLARED_SELECTOR = YES;
				GCC_WARN_UNINITIALIZED_AUTOS = YES;
				GCC_WARN_UNUSED_FUNCTION = YES;
				GCC_WARN_UNUSED_VARIABLE = YES;
				IPHONEOS_DEPLOYMENT_TARGET = 8.0;
				RUN_CLANG_STATIC_ANALYZER = YES;
				SDKROOT = iphoneos;
				TARGETED_DEVICE_FAMILY = "1,2";
				VALIDATE_PRODUCT = YES;
				VERSIONING_SYSTEM = "apple-generic";
				WARNING_CFLAGS = (
					"$(inherited)",
					"-Werror=protocol",
				);
			};
			name = Alpha;
		};
		0E4F85D81AC1BF56004CA3CD /* Alpha */ = {
			isa = XCBuildConfiguration;
			baseConfigurationReference = C7C26C8CB2ECA7439FB76EAE /* Pods.alpha.xcconfig */;
			buildSettings = {
				APP_ID_SUFFIX = .tfalpha;
				ASSETCATALOG_COMPILER_APPICON_NAME = AppIcon;
				ASSETCATALOG_COMPILER_LAUNCHIMAGE_NAME = LaunchImage;
				CODE_SIGN_ENTITLEMENTS = Wikipedia/Wikipedia.entitlements;
				CODE_SIGN_IDENTITY = "iPhone Developer";
				"CODE_SIGN_IDENTITY[sdk=iphoneos*]" = "iPhone Developer";
				CURRENT_PROJECT_VERSION = 335;
				DEFINES_MODULE = YES;
				ENABLE_TESTABILITY = NO;
				GCC_OPTIMIZATION_LEVEL = 3;
				GCC_PRECOMPILE_PREFIX_HEADER = YES;
				GCC_PREFIX_HEADER = "wikipedia/Wikipedia-Prefix.pch";
				INFOPLIST_FILE = "Wikipedia/Wikipedia-Info.plist";
				OTHER_LDFLAGS = "$(inherited)";
				OTHER_SWIFT_FLAGS = "$(inherited) -DDEBUG";
				PRODUCT_BUNDLE_IDENTIFIER = "org.wikimedia.wikipedia$(APP_ID_SUFFIX)";
				PRODUCT_MODULE_NAME = Wikipedia;
				PRODUCT_NAME = "Wikipedia ${CONFIGURATION}";
				PROVISIONING_PROFILE = "";
				RUN_CLANG_STATIC_ANALYZER = NO;
				SWIFT_OBJC_BRIDGING_HEADER = "Wikipedia/Wikipedia-Bridging-Header.h";
				WARNING_CFLAGS = (
					"$(inherited)",
					"-Werror=switch",
					"-Werror=arc-retain-cycles",
					"-Werror=incompatible-pointer-types",
					"-Werror=incomplete-implementation",
					"-Werror=nonnull",
				);
				WMF_HOCKEYAPP_IDENTIFIER = 95e2f42fa3eadeb025f319b58ef86aeb;
				WRAPPER_EXTENSION = app;
			};
			name = Alpha;
		};
		0E4F85D91AC1BF56004CA3CD /* Alpha */ = {
			isa = XCBuildConfiguration;
			baseConfigurationReference = 1BC5FB470144D2C10C55A037 /* Pods-WikipediaUnitTests.alpha.xcconfig */;
			buildSettings = {
				BUNDLE_LOADER = "$(TEST_HOST)";
				CLANG_ENABLE_MODULES = YES;
				CLANG_WARN_UNREACHABLE_CODE = YES;
				CODE_SIGN_IDENTITY = "iPhone Developer";
				DEFINES_MODULE = YES;
				ENABLE_STRICT_OBJC_MSGSEND = YES;
				GCC_PREFIX_HEADER = "WikipediaUnitTests/Supporting Files/WikipediaUnitTests-Prefix.pch";
				GCC_WARN_UNINITIALIZED_AUTOS = YES_AGGRESSIVE;
				HEADER_SEARCH_PATHS = (
					$CONFIGURATION_TEMP_DIR/Wikipedia.build/DerivedSources,
					"$(inherited)",
				);
				INFOPLIST_FILE = "WikipediaUnitTests/Supporting Files/Info.plist";
				MTL_ENABLE_DEBUG_INFO = NO;
				PRODUCT_NAME = "$(TARGET_NAME)";
				SWIFT_OBJC_BRIDGING_HEADER = "WikipediaUnitTests/Supporting Files/WikipediaUnitTests-Bridging-Header.h";
				TEST_HOST = "$(BUILT_PRODUCTS_DIR)/Wikipedia ${CONFIGURATION}.app/Wikipedia ${CONFIGURATION}";
			};
			name = Alpha;
		};
		A69698A61AC9D08700208A11 /* Beta */ = {
			isa = XCBuildConfiguration;
			buildSettings = {
				CLANG_ANALYZER_SECURITY_FLOATLOOPCOUNTER = YES;
				CLANG_CXX_LANGUAGE_STANDARD = "gnu++0x";
				CLANG_CXX_LIBRARY = "libc++";
				CLANG_ENABLE_MODULES = YES;
				CLANG_ENABLE_OBJC_ARC = YES;
				CLANG_WARN_BOOL_CONVERSION = YES;
				CLANG_WARN_CONSTANT_CONVERSION = YES;
				CLANG_WARN_DIRECT_OBJC_ISA_USAGE = YES_ERROR;
				CLANG_WARN_EMPTY_BODY = YES;
				CLANG_WARN_ENUM_CONVERSION = YES;
				CLANG_WARN_INT_CONVERSION = YES;
				CLANG_WARN_OBJC_IMPLICIT_RETAIN_SELF = YES;
				CLANG_WARN_OBJC_ROOT_CLASS = YES_ERROR;
				CLANG_WARN__DUPLICATE_METHOD_MATCH = YES;
				COPY_PHASE_STRIP = NO;
				ENABLE_BITCODE = NO;
				ENABLE_NS_ASSERTIONS = YES;
				GCC_C_LANGUAGE_STANDARD = gnu99;
				GCC_PREPROCESSOR_DEFINITIONS = (
					"DEBUG=1",
					"NS_ENFORCE_NSOBJECT_DESIGNATED_INITIALIZER=0",
					"$(inherited)",
				);
				GCC_WARN_64_TO_32_BIT_CONVERSION = YES;
				GCC_WARN_ABOUT_RETURN_TYPE = YES_ERROR;
				GCC_WARN_UNDECLARED_SELECTOR = YES;
				GCC_WARN_UNINITIALIZED_AUTOS = YES;
				GCC_WARN_UNUSED_FUNCTION = YES;
				GCC_WARN_UNUSED_VARIABLE = YES;
				IPHONEOS_DEPLOYMENT_TARGET = 8.0;
				RUN_CLANG_STATIC_ANALYZER = YES;
				SDKROOT = iphoneos;
				TARGETED_DEVICE_FAMILY = "1,2";
				VALIDATE_PRODUCT = YES;
				VERSIONING_SYSTEM = "apple-generic";
				WARNING_CFLAGS = (
					"$(inherited)",
					"-Werror=protocol",
				);
			};
			name = Beta;
		};
		A69698A71AC9D08700208A11 /* Beta */ = {
			isa = XCBuildConfiguration;
			baseConfigurationReference = 08F646F7D0488CE3C6D6A763 /* Pods.beta.xcconfig */;
			buildSettings = {
				APP_ID_SUFFIX = .tfbeta;
				ASSETCATALOG_COMPILER_APPICON_NAME = AppIcon;
				ASSETCATALOG_COMPILER_LAUNCHIMAGE_NAME = LaunchImage;
				CODE_SIGN_IDENTITY = "iPhone Developer";
				"CODE_SIGN_IDENTITY[sdk=iphoneos*]" = "iPhone Developer";
				CURRENT_PROJECT_VERSION = 335;
				DEFINES_MODULE = YES;
				ENABLE_TESTABILITY = NO;
				GCC_OPTIMIZATION_LEVEL = 3;
				GCC_PRECOMPILE_PREFIX_HEADER = YES;
				GCC_PREFIX_HEADER = "wikipedia/Wikipedia-Prefix.pch";
				INFOPLIST_FILE = "Wikipedia/Wikipedia-Info.plist";
				OTHER_LDFLAGS = "$(inherited)";
				OTHER_SWIFT_FLAGS = "$(inherited) -DDEBUG";
				PRODUCT_BUNDLE_IDENTIFIER = "org.wikimedia.wikipedia$(APP_ID_SUFFIX)";
				PRODUCT_MODULE_NAME = Wikipedia;
				PRODUCT_NAME = "Wikipedia ${CONFIGURATION}";
				PROVISIONING_PROFILE = "";
				RUN_CLANG_STATIC_ANALYZER = NO;
				SWIFT_OBJC_BRIDGING_HEADER = "Wikipedia/Wikipedia-Bridging-Header.h";
				WARNING_CFLAGS = (
					"$(inherited)",
					"-Werror=switch",
					"-Werror=arc-retain-cycles",
					"-Werror=incompatible-pointer-types",
					"-Werror=incomplete-implementation",
					"-Werror=nonnull",
				);
				WMF_HOCKEYAPP_IDENTIFIER = 2295c3698bbd0b050f257772dd2bdbb2;
				WRAPPER_EXTENSION = app;
			};
			name = Beta;
		};
		A69698A81AC9D08700208A11 /* Beta */ = {
			isa = XCBuildConfiguration;
			baseConfigurationReference = 429C152FC8B093B59D18CAD3 /* Pods-WikipediaUnitTests.beta.xcconfig */;
			buildSettings = {
				BUNDLE_LOADER = "$(TEST_HOST)";
				CLANG_ENABLE_MODULES = YES;
				CLANG_WARN_UNREACHABLE_CODE = YES;
				CODE_SIGN_IDENTITY = "iPhone Developer";
				DEFINES_MODULE = YES;
				ENABLE_STRICT_OBJC_MSGSEND = YES;
				GCC_PREFIX_HEADER = "WikipediaUnitTests/Supporting Files/WikipediaUnitTests-Prefix.pch";
				GCC_WARN_UNINITIALIZED_AUTOS = YES_AGGRESSIVE;
				HEADER_SEARCH_PATHS = (
					$CONFIGURATION_TEMP_DIR/Wikipedia.build/DerivedSources,
					"$(inherited)",
				);
				INFOPLIST_FILE = "WikipediaUnitTests/Supporting Files/Info.plist";
				MTL_ENABLE_DEBUG_INFO = NO;
				PRODUCT_NAME = "$(TARGET_NAME)";
				SWIFT_OBJC_BRIDGING_HEADER = "WikipediaUnitTests/Supporting Files/WikipediaUnitTests-Bridging-Header.h";
				TEST_HOST = "$(BUILT_PRODUCTS_DIR)/Wikipedia ${CONFIGURATION}.app/Wikipedia ${CONFIGURATION}";
			};
			name = Beta;
		};
		BC12F23E1B7968900042DB3C /* AdHoc */ = {
			isa = XCBuildConfiguration;
			buildSettings = {
				CLANG_ANALYZER_SECURITY_FLOATLOOPCOUNTER = YES;
				CLANG_CXX_LANGUAGE_STANDARD = "gnu++0x";
				CLANG_CXX_LIBRARY = "libc++";
				CLANG_ENABLE_MODULES = YES;
				CLANG_ENABLE_OBJC_ARC = YES;
				CLANG_WARN_BOOL_CONVERSION = YES;
				CLANG_WARN_CONSTANT_CONVERSION = YES;
				CLANG_WARN_DIRECT_OBJC_ISA_USAGE = YES_ERROR;
				CLANG_WARN_EMPTY_BODY = YES;
				CLANG_WARN_ENUM_CONVERSION = YES;
				CLANG_WARN_INT_CONVERSION = YES;
				CLANG_WARN_OBJC_IMPLICIT_RETAIN_SELF = YES;
				CLANG_WARN_OBJC_ROOT_CLASS = YES_ERROR;
				CLANG_WARN__DUPLICATE_METHOD_MATCH = YES;
				COPY_PHASE_STRIP = NO;
				DEAD_CODE_STRIPPING = YES;
				ENABLE_BITCODE = NO;
				ENABLE_NS_ASSERTIONS = YES;
				GCC_C_LANGUAGE_STANDARD = gnu99;
				GCC_DYNAMIC_NO_PIC = NO;
				GCC_PREPROCESSOR_DEFINITIONS = (
					"DEBUG=1",
					"NS_ENFORCE_NSOBJECT_DESIGNATED_INITIALIZER=0",
					"$(inherited)",
				);
				GCC_SYMBOLS_PRIVATE_EXTERN = NO;
				GCC_WARN_64_TO_32_BIT_CONVERSION = YES;
				GCC_WARN_ABOUT_RETURN_TYPE = YES_ERROR;
				GCC_WARN_UNDECLARED_SELECTOR = YES;
				GCC_WARN_UNINITIALIZED_AUTOS = YES;
				GCC_WARN_UNUSED_FUNCTION = YES;
				GCC_WARN_UNUSED_VARIABLE = YES;
				IPHONEOS_DEPLOYMENT_TARGET = 8.0;
				ONLY_ACTIVE_ARCH = NO;
				RUN_CLANG_STATIC_ANALYZER = NO;
				SDKROOT = iphoneos;
				TARGETED_DEVICE_FAMILY = "1,2";
				VERSIONING_SYSTEM = "apple-generic";
				WARNING_CFLAGS = (
					"$(inherited)",
					"-Werror=protocol",
				);
			};
			name = AdHoc;
		};
		BC12F23F1B7968900042DB3C /* AdHoc */ = {
			isa = XCBuildConfiguration;
			baseConfigurationReference = 644C62F6A8B8E2ED7DFA53D5 /* Pods.adhoc.xcconfig */;
			buildSettings = {
				APP_ID_SUFFIX = .developer;
				ASSETCATALOG_COMPILER_APPICON_NAME = AppIcon;
				ASSETCATALOG_COMPILER_LAUNCHIMAGE_NAME = LaunchImage;
				CODE_SIGN_ENTITLEMENTS = Wikipedia/Wikipedia.entitlements;
				CODE_SIGN_IDENTITY = "iPhone Developer";
				"CODE_SIGN_IDENTITY[sdk=iphoneos*]" = "iPhone Developer";
				CURRENT_PROJECT_VERSION = 335;
				DEFINES_MODULE = YES;
				ENABLE_TESTABILITY = NO;
				GCC_PRECOMPILE_PREFIX_HEADER = YES;
				GCC_PREFIX_HEADER = "wikipedia/Wikipedia-Prefix.pch";
				INFOPLIST_FILE = "Wikipedia/Wikipedia-Info.plist";
				OTHER_LDFLAGS = "$(inherited)";
				OTHER_SWIFT_FLAGS = "$(inherited) -DDEBUG";
				PRODUCT_BUNDLE_IDENTIFIER = "org.wikimedia.wikipedia$(APP_ID_SUFFIX)";
				PRODUCT_MODULE_NAME = Wikipedia;
				PRODUCT_NAME = "Wikipedia ${CONFIGURATION}";
				PROVISIONING_PROFILE = "";
				RUN_CLANG_STATIC_ANALYZER = NO;
				SWIFT_OBJC_BRIDGING_HEADER = "Wikipedia/Wikipedia-Bridging-Header.h";
				SWIFT_OPTIMIZATION_LEVEL = "-Onone";
				WARNING_CFLAGS = (
					"$(inherited)",
					"-Werror=switch",
					"-Werror=arc-retain-cycles",
					"-Werror=incompatible-pointer-types",
					"-Werror=incomplete-implementation",
					"-Werror=nonnull",
				);
				WMF_HOCKEYAPP_IDENTIFIER = 7138507aefac3ee74c295f75a0b857e4;
				WRAPPER_EXTENSION = app;
			};
			name = AdHoc;
		};
		BC12F2401B7968900042DB3C /* AdHoc */ = {
			isa = XCBuildConfiguration;
			baseConfigurationReference = 59CB2F41D52F438BED356EF4 /* Pods-WikipediaUnitTests.adhoc.xcconfig */;
			buildSettings = {
				BUNDLE_LOADER = "$(TEST_HOST)";
				CLANG_ENABLE_MODULES = YES;
				CLANG_WARN_UNREACHABLE_CODE = YES;
				CODE_SIGN_IDENTITY = "iPhone Developer";
				DEFINES_MODULE = YES;
				ENABLE_STRICT_OBJC_MSGSEND = YES;
				GCC_PREFIX_HEADER = "WikipediaUnitTests/Supporting Files/WikipediaUnitTests-Prefix.pch";
				GCC_PREPROCESSOR_DEFINITIONS = (
					"$(inherited)",
					"FB_REFERENCE_IMAGE_DIR=\"$(PROJECT_DIR)/WikipediaUnitTests/Reference Snapshots\"",
					"MKT_SHORTHAND=1",
					"HC_SHORTHAND=1",
				);
				GCC_WARN_UNINITIALIZED_AUTOS = YES_AGGRESSIVE;
				HEADER_SEARCH_PATHS = (
					$CONFIGURATION_TEMP_DIR/Wikipedia.build/DerivedSources,
					"$(inherited)",
				);
				INFOPLIST_FILE = "WikipediaUnitTests/Supporting Files/Info.plist";
				MTL_ENABLE_DEBUG_INFO = YES;
				PRODUCT_NAME = "$(TARGET_NAME)";
				SWIFT_OBJC_BRIDGING_HEADER = "WikipediaUnitTests/Supporting Files/WikipediaUnitTests-Bridging-Header.h";
				TEST_HOST = "$(BUILT_PRODUCTS_DIR)/Wikipedia ${CONFIGURATION}.app/Wikipedia ${CONFIGURATION}";
			};
			name = AdHoc;
		};
		BC42735B1A7C736800068882 /* Debug */ = {
			isa = XCBuildConfiguration;
			baseConfigurationReference = DC96DA4AAD521D734849D20F /* Pods-WikipediaUnitTests.debug.xcconfig */;
			buildSettings = {
				BUNDLE_LOADER = "$(TEST_HOST)";
				CLANG_ENABLE_MODULES = YES;
				CLANG_WARN_UNREACHABLE_CODE = YES;
				CODE_SIGN_IDENTITY = "iPhone Developer";
				DEFINES_MODULE = YES;
				ENABLE_STRICT_OBJC_MSGSEND = YES;
				GCC_PREFIX_HEADER = "WikipediaUnitTests/Supporting Files/WikipediaUnitTests-Prefix.pch";
				GCC_PREPROCESSOR_DEFINITIONS = (
					"$(inherited)",
					"FB_REFERENCE_IMAGE_DIR=\\\"\"$(SOURCE_ROOT)/WikipediaUnitTests/ReferenceImages\"\\\"",
					"MKT_SHORTHAND=1",
					"HC_SHORTHAND=1",
				);
				GCC_WARN_UNINITIALIZED_AUTOS = YES_AGGRESSIVE;
				HEADER_SEARCH_PATHS = (
					$CONFIGURATION_TEMP_DIR/Wikipedia.build/DerivedSources,
					"$(inherited)",
				);
				INFOPLIST_FILE = "WikipediaUnitTests/Supporting Files/Info.plist";
				MTL_ENABLE_DEBUG_INFO = YES;
				PRODUCT_NAME = "$(TARGET_NAME)";
				SWIFT_OBJC_BRIDGING_HEADER = "WikipediaUnitTests/Supporting Files/WikipediaUnitTests-Bridging-Header.h";
				TEST_HOST = "$(BUILT_PRODUCTS_DIR)/Wikipedia ${CONFIGURATION}.app/Wikipedia ${CONFIGURATION}";
			};
			name = Debug;
		};
		BC42735C1A7C736800068882 /* Release */ = {
			isa = XCBuildConfiguration;
			baseConfigurationReference = 17A2F22335C5256576CEDBDD /* Pods-WikipediaUnitTests.release.xcconfig */;
			buildSettings = {
				BUNDLE_LOADER = "$(TEST_HOST)";
				CLANG_ENABLE_MODULES = YES;
				CLANG_WARN_UNREACHABLE_CODE = YES;
				CODE_SIGN_IDENTITY = "iPhone Developer";
				DEFINES_MODULE = YES;
				ENABLE_STRICT_OBJC_MSGSEND = YES;
				GCC_PREFIX_HEADER = "WikipediaUnitTests/Supporting Files/WikipediaUnitTests-Prefix.pch";
				GCC_WARN_UNINITIALIZED_AUTOS = YES_AGGRESSIVE;
				HEADER_SEARCH_PATHS = (
					$CONFIGURATION_TEMP_DIR/Wikipedia.build/DerivedSources,
					"$(inherited)",
				);
				INFOPLIST_FILE = "WikipediaUnitTests/Supporting Files/Info.plist";
				MTL_ENABLE_DEBUG_INFO = NO;
				PRODUCT_NAME = "$(TARGET_NAME)";
				SWIFT_OBJC_BRIDGING_HEADER = "WikipediaUnitTests/Supporting Files/WikipediaUnitTests-Bridging-Header.h";
				TEST_HOST = "$(BUILT_PRODUCTS_DIR)/Debugipedia.app/Debugipedia";
			};
			name = Release;
		};
		D4991468181D51DF00E6073C /* Debug */ = {
			isa = XCBuildConfiguration;
			buildSettings = {
				CLANG_ANALYZER_SECURITY_FLOATLOOPCOUNTER = YES;
				CLANG_CXX_LANGUAGE_STANDARD = "gnu++0x";
				CLANG_CXX_LIBRARY = "libc++";
				CLANG_ENABLE_MODULES = YES;
				CLANG_ENABLE_OBJC_ARC = YES;
				CLANG_WARN_BOOL_CONVERSION = YES;
				CLANG_WARN_CONSTANT_CONVERSION = YES;
				CLANG_WARN_DIRECT_OBJC_ISA_USAGE = YES_ERROR;
				CLANG_WARN_EMPTY_BODY = YES;
				CLANG_WARN_ENUM_CONVERSION = YES;
				CLANG_WARN_INT_CONVERSION = YES;
				CLANG_WARN_OBJC_IMPLICIT_RETAIN_SELF = YES;
				CLANG_WARN_OBJC_ROOT_CLASS = YES_ERROR;
				CLANG_WARN__DUPLICATE_METHOD_MATCH = YES;
				COPY_PHASE_STRIP = NO;
				DEAD_CODE_STRIPPING = NO;
				ENABLE_BITCODE = NO;
				ENABLE_NS_ASSERTIONS = YES;
				GCC_C_LANGUAGE_STANDARD = gnu99;
				GCC_DYNAMIC_NO_PIC = NO;
				GCC_OPTIMIZATION_LEVEL = 0;
				GCC_PREPROCESSOR_DEFINITIONS = (
					"DEBUG=1",
					"NS_ENFORCE_NSOBJECT_DESIGNATED_INITIALIZER=0",
					"$(inherited)",
				);
				GCC_SYMBOLS_PRIVATE_EXTERN = NO;
				GCC_WARN_64_TO_32_BIT_CONVERSION = YES;
				GCC_WARN_ABOUT_RETURN_TYPE = YES_ERROR;
				GCC_WARN_UNDECLARED_SELECTOR = YES;
				GCC_WARN_UNINITIALIZED_AUTOS = YES;
				GCC_WARN_UNUSED_FUNCTION = YES;
				GCC_WARN_UNUSED_VARIABLE = YES;
				IPHONEOS_DEPLOYMENT_TARGET = 8.0;
				ONLY_ACTIVE_ARCH = YES;
				RUN_CLANG_STATIC_ANALYZER = NO;
				SDKROOT = iphoneos;
				SWIFT_OPTIMIZATION_LEVEL = "-Onone";
				TARGETED_DEVICE_FAMILY = "1,2";
				VERSIONING_SYSTEM = "apple-generic";
				WARNING_CFLAGS = (
					"$(inherited)",
					"-Werror=protocol",
				);
			};
			name = Debug;
		};
		D4991469181D51DF00E6073C /* Release */ = {
			isa = XCBuildConfiguration;
			buildSettings = {
				CLANG_ANALYZER_SECURITY_FLOATLOOPCOUNTER = YES;
				CLANG_CXX_LANGUAGE_STANDARD = "gnu++0x";
				CLANG_CXX_LIBRARY = "libc++";
				CLANG_ENABLE_MODULES = YES;
				CLANG_ENABLE_OBJC_ARC = YES;
				CLANG_WARN_BOOL_CONVERSION = YES;
				CLANG_WARN_CONSTANT_CONVERSION = YES;
				CLANG_WARN_DIRECT_OBJC_ISA_USAGE = YES_ERROR;
				CLANG_WARN_EMPTY_BODY = YES;
				CLANG_WARN_ENUM_CONVERSION = YES;
				CLANG_WARN_INT_CONVERSION = YES;
				CLANG_WARN_OBJC_IMPLICIT_RETAIN_SELF = YES;
				CLANG_WARN_OBJC_ROOT_CLASS = YES_ERROR;
				CLANG_WARN__DUPLICATE_METHOD_MATCH = YES;
				COPY_PHASE_STRIP = NO;
				ENABLE_BITCODE = NO;
				ENABLE_NS_ASSERTIONS = NO;
				GCC_C_LANGUAGE_STANDARD = gnu99;
				GCC_PREPROCESSOR_DEFINITIONS = (
					"NDEBUG=1",
					"NS_ENFORCE_NSOBJECT_DESIGNATED_INITIALIZER=0",
					"$(inherited)",
				);
				GCC_WARN_64_TO_32_BIT_CONVERSION = YES;
				GCC_WARN_ABOUT_RETURN_TYPE = YES_ERROR;
				GCC_WARN_UNDECLARED_SELECTOR = YES;
				GCC_WARN_UNINITIALIZED_AUTOS = YES;
				GCC_WARN_UNUSED_FUNCTION = YES;
				GCC_WARN_UNUSED_VARIABLE = YES;
				IPHONEOS_DEPLOYMENT_TARGET = 8.0;
				RUN_CLANG_STATIC_ANALYZER = NO;
				SDKROOT = iphoneos;
				TARGETED_DEVICE_FAMILY = "1,2";
				VALIDATE_PRODUCT = YES;
				VERSIONING_SYSTEM = "apple-generic";
				WARNING_CFLAGS = (
					"$(inherited)",
					"-Werror=protocol",
				);
			};
			name = Release;
		};
		D499146B181D51DF00E6073C /* Debug */ = {
			isa = XCBuildConfiguration;
			baseConfigurationReference = EDA528BC357952A7D914F8E0 /* Pods.debug.xcconfig */;
			buildSettings = {
				APP_ID_SUFFIX = .developer;
				ASSETCATALOG_COMPILER_APPICON_NAME = AppIcon;
				ASSETCATALOG_COMPILER_LAUNCHIMAGE_NAME = LaunchImage;
				CODE_SIGN_ENTITLEMENTS = Wikipedia/Wikipedia.entitlements;
				CODE_SIGN_IDENTITY = "iPhone Developer";
				"CODE_SIGN_IDENTITY[sdk=iphoneos*]" = "iPhone Developer";
				CURRENT_PROJECT_VERSION = 335;
				DEBUG_INFORMATION_FORMAT = dwarf;
				DEFINES_MODULE = YES;
				ENABLE_TESTABILITY = YES;
				GCC_PRECOMPILE_PREFIX_HEADER = YES;
				GCC_PREFIX_HEADER = "wikipedia/Wikipedia-Prefix.pch";
				INFOPLIST_FILE = "Wikipedia/Wikipedia-Info.plist";
				OTHER_LDFLAGS = "$(inherited)";
				OTHER_SWIFT_FLAGS = "$(inherited) -DDEBUG";
				PRODUCT_BUNDLE_IDENTIFIER = "org.wikimedia.wikipedia$(APP_ID_SUFFIX)";
				PRODUCT_MODULE_NAME = Wikipedia;
				PRODUCT_NAME = "Wikipedia ${CONFIGURATION}";
				PROVISIONING_PROFILE = "";
				RUN_CLANG_STATIC_ANALYZER = NO;
				SWIFT_OBJC_BRIDGING_HEADER = "Wikipedia/Wikipedia-Bridging-Header.h";
				SWIFT_OPTIMIZATION_LEVEL = "-Onone";
				WARNING_CFLAGS = (
					"$(inherited)",
					"-Werror=switch",
					"-Werror=arc-retain-cycles",
					"-Werror=incompatible-pointer-types",
					"-Werror=incomplete-implementation",
					"-Werror=nonnull",
				);
				WMF_HOCKEYAPP_IDENTIFIER = 7138507aefac3ee74c295f75a0b857e4;
				WRAPPER_EXTENSION = app;
			};
			name = Debug;
		};
		D499146C181D51DF00E6073C /* Release */ = {
			isa = XCBuildConfiguration;
			baseConfigurationReference = 357504E50DA104E39C6ACFEB /* Pods.release.xcconfig */;
			buildSettings = {
				APP_ID_SUFFIX = "";
				ASSETCATALOG_COMPILER_APPICON_NAME = AppIcon;
				ASSETCATALOG_COMPILER_LAUNCHIMAGE_NAME = LaunchImage;
				CODE_SIGN_IDENTITY = "iPhone Developer";
				"CODE_SIGN_IDENTITY[sdk=iphoneos*]" = "iPhone Developer";
				CURRENT_PROJECT_VERSION = 335;
				DEFINES_MODULE = YES;
				ENABLE_TESTABILITY = NO;
				GCC_OPTIMIZATION_LEVEL = 3;
				GCC_PRECOMPILE_PREFIX_HEADER = YES;
				GCC_PREFIX_HEADER = "wikipedia/Wikipedia-Prefix.pch";
				INFOPLIST_FILE = "Wikipedia/Wikipedia-Info.plist";
				OTHER_SWIFT_FLAGS = "$(inherited) -DNDEBUG";
				PRODUCT_BUNDLE_IDENTIFIER = "org.wikimedia.wikipedia$(APP_ID_SUFFIX)";
				PRODUCT_MODULE_NAME = Wikipedia;
				PRODUCT_NAME = Wikipedia;
				PROVISIONING_PROFILE = "";
				RUN_CLANG_STATIC_ANALYZER = NO;
				SWIFT_OBJC_BRIDGING_HEADER = "Wikipedia/Wikipedia-Bridging-Header.h";
				WARNING_CFLAGS = (
					"$(inherited)",
					"-Werror=switch",
					"-Werror=arc-retain-cycles",
					"-Werror=incompatible-pointer-types",
					"-Werror=incomplete-implementation",
					"-Werror=nonnull",
				);
				WMF_HOCKEYAPP_IDENTIFIER = 5d80da08a6761e5c6456736af7ebad88;
				WRAPPER_EXTENSION = app;
			};
			name = Release;
		};
/* End XCBuildConfiguration section */

/* Begin XCConfigurationList section */
		BC42735A1A7C736800068882 /* Build configuration list for PBXNativeTarget "WikipediaUnitTests" */ = {
			isa = XCConfigurationList;
			buildConfigurations = (
				BC42735B1A7C736800068882 /* Debug */,
				BC12F2401B7968900042DB3C /* AdHoc */,
				BC42735C1A7C736800068882 /* Release */,
				0E4F85D91AC1BF56004CA3CD /* Alpha */,
				A69698A81AC9D08700208A11 /* Beta */,
			);
			defaultConfigurationIsVisible = 0;
			defaultConfigurationName = Release;
		};
		D4991430181D51DE00E6073C /* Build configuration list for PBXProject "Wikipedia" */ = {
			isa = XCConfigurationList;
			buildConfigurations = (
				D4991468181D51DF00E6073C /* Debug */,
				BC12F23E1B7968900042DB3C /* AdHoc */,
				D4991469181D51DF00E6073C /* Release */,
				0E4F85D71AC1BF56004CA3CD /* Alpha */,
				A69698A61AC9D08700208A11 /* Beta */,
			);
			defaultConfigurationIsVisible = 0;
			defaultConfigurationName = Release;
		};
		D499146A181D51DF00E6073C /* Build configuration list for PBXNativeTarget "Wikipedia" */ = {
			isa = XCConfigurationList;
			buildConfigurations = (
				D499146B181D51DF00E6073C /* Debug */,
				BC12F23F1B7968900042DB3C /* AdHoc */,
				D499146C181D51DF00E6073C /* Release */,
				0E4F85D81AC1BF56004CA3CD /* Alpha */,
				A69698A71AC9D08700208A11 /* Beta */,
			);
			defaultConfigurationIsVisible = 0;
			defaultConfigurationName = Release;
		};
/* End XCConfigurationList section */

/* Begin XCVersionGroup section */
		0EFB0EFD1B31EE2D00D05C08 /* ArticleData.xcdatamodeld */ = {
			isa = XCVersionGroup;
			children = (
				0EFB0EFE1B31EE2D00D05C08 /* ArticleData 2.xcdatamodel */,
				0EFB0EFF1B31EE2D00D05C08 /* ArticleData.xcdatamodel */,
			);
			currentVersion = 0EFB0EFE1B31EE2D00D05C08 /* ArticleData 2.xcdatamodel */;
			path = ArticleData.xcdatamodeld;
			sourceTree = "<group>";
			versionGroupType = wrapper.xcdatamodel;
		};
/* End XCVersionGroup section */
	};
	rootObject = D499142D181D51DE00E6073C /* Project object */;
}<|MERGE_RESOLUTION|>--- conflicted
+++ resolved
@@ -341,12 +341,6 @@
 		BC505F061B5D683A00537006 /* NSArray+WMFLayoutDirectionUtilities.m in Sources */ = {isa = PBXBuildFile; fileRef = BC505F051B5D683A00537006 /* NSArray+WMFLayoutDirectionUtilities.m */; };
 		BC50C37F1A83C784006DC7AF /* WMFNetworkUtilities.m in Sources */ = {isa = PBXBuildFile; fileRef = BC50C37E1A83C784006DC7AF /* WMFNetworkUtilities.m */; };
 		BC50C3871A83CBDA006DC7AF /* MWKImageInfoResponseSerializer.m in Sources */ = {isa = PBXBuildFile; fileRef = BC50C3861A83CBDA006DC7AF /* MWKImageInfoResponseSerializer.m */; };
-<<<<<<< HEAD
-		BC550B071B97776D0082F298 /* DTCSSStylesheet+WMFStylesheets.m in Sources */ = {isa = PBXBuildFile; fileRef = BC550B061B97776D0082F298 /* DTCSSStylesheet+WMFStylesheets.m */; };
-=======
-		BC550B0B1B977C9D0082F298 /* WMFArticleListCell.m in Sources */ = {isa = PBXBuildFile; fileRef = BC550B0A1B977C9D0082F298 /* WMFArticleListCell.m */; };
-		BC550B101B97949E0082F298 /* WMFArticleListCell.xib in Resources */ = {isa = PBXBuildFile; fileRef = BC550B0F1B97949E0082F298 /* WMFArticleListCell.xib */; };
->>>>>>> 5fa04da5
 		BC550B121B98908E0082F298 /* WMFSearchResultCellVisualTests.m in Sources */ = {isa = PBXBuildFile; fileRef = BC550B111B98908E0082F298 /* WMFSearchResultCellVisualTests.m */; };
 		BC550B151B98936F0082F298 /* UIView+VisualTestSizingUtils.m in Sources */ = {isa = PBXBuildFile; fileRef = BC550B141B98936F0082F298 /* UIView+VisualTestSizingUtils.m */; };
 		BC550B181B9A75100082F298 /* WMFRelatedTitleListDataSource.m in Sources */ = {isa = PBXBuildFile; fileRef = BC550B171B9A75100082F298 /* WMFRelatedTitleListDataSource.m */; };
@@ -501,13 +495,13 @@
 		BCE24FE01B0CF0C7003F054B /* SQLiteHelper.m in Sources */ = {isa = PBXBuildFile; fileRef = BCE24FDC1B0CF0C7003F054B /* SQLiteHelper.m */; };
 		BCE6EE101B2619E900AF603B /* MWKLanguageLink.m in Sources */ = {isa = PBXBuildFile; fileRef = BCE6EE0F1B2619E900AF603B /* MWKLanguageLink.m */; };
 		BCE6EE131B2629ED00AF603B /* MWKLanguageLinkResponseSerializer.m in Sources */ = {isa = PBXBuildFile; fileRef = BCE6EE121B2629ED00AF603B /* MWKLanguageLinkResponseSerializer.m */; };
+		BCE839521BF0FFD000F5BBA4 /* WMFENFeaturedTitleFetcherTests.m in Sources */ = {isa = PBXBuildFile; fileRef = BCE839511BF0FFD000F5BBA4 /* WMFENFeaturedTitleFetcherTests.m */; };
+		BCE839591BF14DB900F5BBA4 /* TitlePreviewQuery.json in Resources */ = {isa = PBXBuildFile; fileRef = BCE839581BF14DB900F5BBA4 /* TitlePreviewQuery.json */; };
+		BCE8395C1BF153D800F5BBA4 /* NSDictionary+WMFCommonParams.m in Sources */ = {isa = PBXBuildFile; fileRef = BCE8395B1BF153D800F5BBA4 /* NSDictionary+WMFCommonParams.m */; };
 		BCE839711BF3B07700F5BBA4 /* MWKArticle+HTMLImageImport.m in Sources */ = {isa = PBXBuildFile; fileRef = BCE839701BF3B07700F5BBA4 /* MWKArticle+HTMLImageImport.m */; };
 		BCE839741BF3B54000F5BBA4 /* MWKSection+HTMLImageExtraction.m in Sources */ = {isa = PBXBuildFile; fileRef = BCE839731BF3B54000F5BBA4 /* MWKSection+HTMLImageExtraction.m */; };
 		BCE839761BF3BD5C00F5BBA4 /* MWKSection+HTMLImageParsingTests.m in Sources */ = {isa = PBXBuildFile; fileRef = BCE839751BF3BD5B00F5BBA4 /* MWKSection+HTMLImageParsingTests.m */; };
 		BCE839781BF3C9BB00F5BBA4 /* ObamaImageElement.html in Resources */ = {isa = PBXBuildFile; fileRef = BCE839771BF3C9BB00F5BBA4 /* ObamaImageElement.html */; };
-		BCE839521BF0FFD000F5BBA4 /* WMFENFeaturedTitleFetcherTests.m in Sources */ = {isa = PBXBuildFile; fileRef = BCE839511BF0FFD000F5BBA4 /* WMFENFeaturedTitleFetcherTests.m */; };
-		BCE839591BF14DB900F5BBA4 /* TitlePreviewQuery.json in Resources */ = {isa = PBXBuildFile; fileRef = BCE839581BF14DB900F5BBA4 /* TitlePreviewQuery.json */; };
-		BCE8395C1BF153D800F5BBA4 /* NSDictionary+WMFCommonParams.m in Sources */ = {isa = PBXBuildFile; fileRef = BCE8395B1BF153D800F5BBA4 /* NSDictionary+WMFCommonParams.m */; };
 		BCE839821BF4301E00F5BBA4 /* WMFSearchFetcherTests.m in Sources */ = {isa = PBXBuildFile; fileRef = BCE839811BF4301E00F5BBA4 /* WMFSearchFetcherTests.m */; };
 		BCE839871BF4310C00F5BBA4 /* LSStubResponseDSL+WithJSON.m in Sources */ = {isa = PBXBuildFile; fileRef = BCE839861BF4310C00F5BBA4 /* LSStubResponseDSL+WithJSON.m */; };
 		BCE912BA1ACC5E6900B74B42 /* NSIndexSet+BKReduce.m in Sources */ = {isa = PBXBuildFile; fileRef = BCE912B91ACC5E6900B74B42 /* NSIndexSet+BKReduce.m */; };
@@ -1151,15 +1145,6 @@
 		BC50C3821A83C88F006DC7AF /* WMFJoinedPropertyParametersTests.m */ = {isa = PBXFileReference; fileEncoding = 4; lastKnownFileType = sourcecode.c.objc; path = WMFJoinedPropertyParametersTests.m; sourceTree = "<group>"; };
 		BC50C3851A83CBDA006DC7AF /* MWKImageInfoResponseSerializer.h */ = {isa = PBXFileReference; fileEncoding = 4; lastKnownFileType = sourcecode.c.h; name = MWKImageInfoResponseSerializer.h; path = Serializers/MWKImageInfoResponseSerializer.h; sourceTree = "<group>"; };
 		BC50C3861A83CBDA006DC7AF /* MWKImageInfoResponseSerializer.m */ = {isa = PBXFileReference; fileEncoding = 4; lastKnownFileType = sourcecode.c.objc; name = MWKImageInfoResponseSerializer.m; path = Serializers/MWKImageInfoResponseSerializer.m; sourceTree = "<group>"; };
-<<<<<<< HEAD
-		BC550B051B97776D0082F298 /* DTCSSStylesheet+WMFStylesheets.h */ = {isa = PBXFileReference; fileEncoding = 4; lastKnownFileType = sourcecode.c.h; path = "DTCSSStylesheet+WMFStylesheets.h"; sourceTree = "<group>"; };
-		BC550B061B97776D0082F298 /* DTCSSStylesheet+WMFStylesheets.m */ = {isa = PBXFileReference; fileEncoding = 4; lastKnownFileType = sourcecode.c.objc; path = "DTCSSStylesheet+WMFStylesheets.m"; sourceTree = "<group>"; };
-=======
-		BC550B091B977C9C0082F298 /* WMFArticleListCell.h */ = {isa = PBXFileReference; fileEncoding = 4; lastKnownFileType = sourcecode.c.h; path = WMFArticleListCell.h; sourceTree = "<group>"; };
-		BC550B0A1B977C9D0082F298 /* WMFArticleListCell.m */ = {isa = PBXFileReference; fileEncoding = 4; lastKnownFileType = sourcecode.c.objc; path = WMFArticleListCell.m; sourceTree = "<group>"; };
-		BC550B0C1B9782C50082F298 /* WMFSaveableTitleCollectionViewCell+Subclass.h */ = {isa = PBXFileReference; fileEncoding = 4; lastKnownFileType = sourcecode.c.h; path = "WMFSaveableTitleCollectionViewCell+Subclass.h"; sourceTree = "<group>"; };
-		BC550B0F1B97949E0082F298 /* WMFArticleListCell.xib */ = {isa = PBXFileReference; fileEncoding = 4; lastKnownFileType = file.xib; path = WMFArticleListCell.xib; sourceTree = "<group>"; };
->>>>>>> 5fa04da5
 		BC550B111B98908E0082F298 /* WMFSearchResultCellVisualTests.m */ = {isa = PBXFileReference; fileEncoding = 4; lastKnownFileType = sourcecode.c.objc; path = WMFSearchResultCellVisualTests.m; sourceTree = "<group>"; };
 		BC550B131B98936F0082F298 /* UIView+VisualTestSizingUtils.h */ = {isa = PBXFileReference; fileEncoding = 4; lastKnownFileType = sourcecode.c.h; path = "UIView+VisualTestSizingUtils.h"; sourceTree = "<group>"; };
 		BC550B141B98936F0082F298 /* UIView+VisualTestSizingUtils.m */ = {isa = PBXFileReference; fileEncoding = 4; lastKnownFileType = sourcecode.c.objc; path = "UIView+VisualTestSizingUtils.m"; sourceTree = "<group>"; };
@@ -1500,16 +1485,16 @@
 		BCE6EE0F1B2619E900AF603B /* MWKLanguageLink.m */ = {isa = PBXFileReference; fileEncoding = 4; lastKnownFileType = sourcecode.c.objc; path = MWKLanguageLink.m; sourceTree = "<group>"; };
 		BCE6EE111B2629ED00AF603B /* MWKLanguageLinkResponseSerializer.h */ = {isa = PBXFileReference; fileEncoding = 4; lastKnownFileType = sourcecode.c.h; name = MWKLanguageLinkResponseSerializer.h; path = Serializers/MWKLanguageLinkResponseSerializer.h; sourceTree = "<group>"; };
 		BCE6EE121B2629ED00AF603B /* MWKLanguageLinkResponseSerializer.m */ = {isa = PBXFileReference; fileEncoding = 4; lastKnownFileType = sourcecode.c.objc; name = MWKLanguageLinkResponseSerializer.m; path = Serializers/MWKLanguageLinkResponseSerializer.m; sourceTree = "<group>"; };
+		BCE839511BF0FFD000F5BBA4 /* WMFENFeaturedTitleFetcherTests.m */ = {isa = PBXFileReference; fileEncoding = 4; lastKnownFileType = sourcecode.c.objc; path = WMFENFeaturedTitleFetcherTests.m; sourceTree = "<group>"; };
+		BCE839581BF14DB900F5BBA4 /* TitlePreviewQuery.json */ = {isa = PBXFileReference; fileEncoding = 4; lastKnownFileType = text.json; path = TitlePreviewQuery.json; sourceTree = "<group>"; };
+		BCE8395A1BF153D800F5BBA4 /* NSDictionary+WMFCommonParams.h */ = {isa = PBXFileReference; fileEncoding = 4; lastKnownFileType = sourcecode.c.h; path = "NSDictionary+WMFCommonParams.h"; sourceTree = "<group>"; };
+		BCE8395B1BF153D800F5BBA4 /* NSDictionary+WMFCommonParams.m */ = {isa = PBXFileReference; fileEncoding = 4; lastKnownFileType = sourcecode.c.objc; path = "NSDictionary+WMFCommonParams.m"; sourceTree = "<group>"; };
 		BCE8396F1BF3B07700F5BBA4 /* MWKArticle+HTMLImageImport.h */ = {isa = PBXFileReference; fileEncoding = 4; lastKnownFileType = sourcecode.c.h; path = "MWKArticle+HTMLImageImport.h"; sourceTree = "<group>"; };
 		BCE839701BF3B07700F5BBA4 /* MWKArticle+HTMLImageImport.m */ = {isa = PBXFileReference; fileEncoding = 4; lastKnownFileType = sourcecode.c.objc; path = "MWKArticle+HTMLImageImport.m"; sourceTree = "<group>"; };
 		BCE839721BF3B54000F5BBA4 /* MWKSection+HTMLImageExtraction.h */ = {isa = PBXFileReference; fileEncoding = 4; lastKnownFileType = sourcecode.c.h; path = "MWKSection+HTMLImageExtraction.h"; sourceTree = "<group>"; };
 		BCE839731BF3B54000F5BBA4 /* MWKSection+HTMLImageExtraction.m */ = {isa = PBXFileReference; fileEncoding = 4; lastKnownFileType = sourcecode.c.objc; path = "MWKSection+HTMLImageExtraction.m"; sourceTree = "<group>"; };
 		BCE839751BF3BD5B00F5BBA4 /* MWKSection+HTMLImageParsingTests.m */ = {isa = PBXFileReference; fileEncoding = 4; lastKnownFileType = sourcecode.c.objc; path = "MWKSection+HTMLImageParsingTests.m"; sourceTree = "<group>"; };
 		BCE839771BF3C9BB00F5BBA4 /* ObamaImageElement.html */ = {isa = PBXFileReference; fileEncoding = 4; lastKnownFileType = text.html; path = ObamaImageElement.html; sourceTree = "<group>"; };
-		BCE839511BF0FFD000F5BBA4 /* WMFENFeaturedTitleFetcherTests.m */ = {isa = PBXFileReference; fileEncoding = 4; lastKnownFileType = sourcecode.c.objc; path = WMFENFeaturedTitleFetcherTests.m; sourceTree = "<group>"; };
-		BCE839581BF14DB900F5BBA4 /* TitlePreviewQuery.json */ = {isa = PBXFileReference; fileEncoding = 4; lastKnownFileType = text.json; path = TitlePreviewQuery.json; sourceTree = "<group>"; };
-		BCE8395A1BF153D800F5BBA4 /* NSDictionary+WMFCommonParams.h */ = {isa = PBXFileReference; fileEncoding = 4; lastKnownFileType = sourcecode.c.h; path = "NSDictionary+WMFCommonParams.h"; sourceTree = "<group>"; };
-		BCE8395B1BF153D800F5BBA4 /* NSDictionary+WMFCommonParams.m */ = {isa = PBXFileReference; fileEncoding = 4; lastKnownFileType = sourcecode.c.objc; path = "NSDictionary+WMFCommonParams.m"; sourceTree = "<group>"; };
 		BCE839811BF4301E00F5BBA4 /* WMFSearchFetcherTests.m */ = {isa = PBXFileReference; fileEncoding = 4; lastKnownFileType = sourcecode.c.objc; path = WMFSearchFetcherTests.m; sourceTree = "<group>"; };
 		BCE839851BF4310C00F5BBA4 /* LSStubResponseDSL+WithJSON.h */ = {isa = PBXFileReference; fileEncoding = 4; lastKnownFileType = sourcecode.c.h; path = "LSStubResponseDSL+WithJSON.h"; sourceTree = "<group>"; };
 		BCE839861BF4310C00F5BBA4 /* LSStubResponseDSL+WithJSON.m */ = {isa = PBXFileReference; fileEncoding = 4; lastKnownFileType = sourcecode.c.objc; path = "LSStubResponseDSL+WithJSON.m"; sourceTree = "<group>"; };
@@ -4462,11 +4447,6 @@
 				0E87265B1B8CC9E7008EA2AC /* UIView+WMFShadow.m in Sources */,
 				0ED689881B82559E00B30427 /* WMFLocationSearchResults.m in Sources */,
 				BC6E8B9F1B5FE0C9003D9A39 /* UICollectionView+WMFKVOUpdatableList.m in Sources */,
-<<<<<<< HEAD
-				BC550B071B97776D0082F298 /* DTCSSStylesheet+WMFStylesheets.m in Sources */,
-=======
-				0E03E28D1B83DA7300C1FBD7 /* WMFNearbySearchResultCell.m in Sources */,
->>>>>>> 5fa04da5
 				BC50C37F1A83C784006DC7AF /* WMFNetworkUtilities.m in Sources */,
 				0E4500B81B97A26400A33B55 /* WMFHomeSection.m in Sources */,
 				BCB58F441A890D9700465627 /* MWKImageInfo+MWKImageComparison.m in Sources */,
