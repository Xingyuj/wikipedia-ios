// !$*UTF8*$!
{
	archiveVersion = 1;
	classes = {
	};
	objectVersion = 46;
	objects = {

/* Begin PBXBuildFile section */
		04016E1A1B3264C700D732FE /* UIViewController+WMFStoryboardUtilities.m in Sources */ = {isa = PBXBuildFile; fileRef = 04016E191B3264C700D732FE /* UIViewController+WMFStoryboardUtilities.m */; };
		04016E1C1B3285B700D732FE /* AboutViewController.storyboard in Resources */ = {isa = PBXBuildFile; fileRef = 04016E1B1B3285B700D732FE /* AboutViewController.storyboard */; };
		04016E1E1B328E8B00D732FE /* OnboardingViewController.storyboard in Resources */ = {isa = PBXBuildFile; fileRef = 04016E1D1B328E8B00D732FE /* OnboardingViewController.storyboard */; };
		04016E201B329D4500D732FE /* PageHistoryViewController.storyboard in Resources */ = {isa = PBXBuildFile; fileRef = 04016E1F1B329D4500D732FE /* PageHistoryViewController.storyboard */; };
		04016E241B335F0200D732FE /* WMFArticlePresenter.m in Sources */ = {isa = PBXBuildFile; fileRef = 04016E231B335F0200D732FE /* WMFArticlePresenter.m */; };
		04090A3B187FB7D000577EDF /* UIView+Debugging.m in Sources */ = {isa = PBXBuildFile; fileRef = 04090A3A187FB7D000577EDF /* UIView+Debugging.m */; };
		040D83591AB0ECFD000896D5 /* WMFCenteredPathView.m in Sources */ = {isa = PBXBuildFile; fileRef = 040D83581AB0ECFD000896D5 /* WMFCenteredPathView.m */; };
		040D835E1AB0EE45000896D5 /* WMFGeometry.c in Sources */ = {isa = PBXBuildFile; fileRef = 040D835C1AB0EE45000896D5 /* WMFGeometry.c */; };
		04142A8F184F974E006EF779 /* NSDate-Utilities.m in Sources */ = {isa = PBXBuildFile; fileRef = 04142A8E184F974E006EF779 /* NSDate-Utilities.m */; };
		0415581C18ADFA5D00B81A59 /* UIImage+ColorMask.m in Sources */ = {isa = PBXBuildFile; fileRef = 0415581B18ADFA5C00B81A59 /* UIImage+ColorMask.m */; };
		041A3B5E18E11ED90079FF1C /* LanguageCell.m in Sources */ = {isa = PBXBuildFile; fileRef = 041A3B5918E11ED90079FF1C /* LanguageCell.m */; };
		041A3B6218E11ED90079FF1C /* LanguagesViewController.m in Sources */ = {isa = PBXBuildFile; fileRef = 041A3B5D18E11ED90079FF1C /* LanguagesViewController.m */; };
		041C55D21950B27D006CE0EF /* EditSummaryViewController.m in Sources */ = {isa = PBXBuildFile; fileRef = 041C55D11950B27D006CE0EF /* EditSummaryViewController.m */; };
		041C6206199ED2A20061516F /* MWKSection+TOC.m in Sources */ = {isa = PBXBuildFile; fileRef = 041C6205199ED2A20061516F /* MWKSection+TOC.m */; };
		041EFC371996A1F800B2CB28 /* MapKit.framework in Frameworks */ = {isa = PBXBuildFile; fileRef = 041EFC361996A1F800B2CB28 /* MapKit.framework */; };
		04224500197F5E09005DD0BF /* AbuseFilterAlert.m in Sources */ = {isa = PBXBuildFile; fileRef = 042244FC197F5E09005DD0BF /* AbuseFilterAlert.m */; };
		04224501197F5E09005DD0BF /* BulletedLabel.m in Sources */ = {isa = PBXBuildFile; fileRef = 042244FE197F5E09005DD0BF /* BulletedLabel.m */; };
		04224502197F5E09005DD0BF /* BulletedLabel.xib in Resources */ = {isa = PBXBuildFile; fileRef = 042244FF197F5E09005DD0BF /* BulletedLabel.xib */; };
		042258521B33EAD400FDD0C6 /* ShareMenuSavePageActivity.m in Sources */ = {isa = PBXBuildFile; fileRef = 042258511B33EAD400FDD0C6 /* ShareMenuSavePageActivity.m */; };
		042258561B34A29800FDD0C6 /* PreviewAndSaveViewController.storyboard in Resources */ = {isa = PBXBuildFile; fileRef = 042258551B34A29800FDD0C6 /* PreviewAndSaveViewController.storyboard */; };
		042258581B34A2C100FDD0C6 /* EditSummaryViewController.storyboard in Resources */ = {isa = PBXBuildFile; fileRef = 042258571B34A2C100FDD0C6 /* EditSummaryViewController.storyboard */; };
		042487521A54BECD00A5C905 /* MWKArticle+Convenience.m in Sources */ = {isa = PBXBuildFile; fileRef = 042487511A54BECD00A5C905 /* MWKArticle+Convenience.m */; };
		04272E7B1940EEBC00CC682F /* WMFAssetsFile.m in Sources */ = {isa = PBXBuildFile; fileRef = 04272E791940EEBC00CC682F /* WMFAssetsFile.m */; };
		0429300A18604898002A13FC /* SavedPagesResultCell.m in Sources */ = {isa = PBXBuildFile; fileRef = 0429300418604898002A13FC /* SavedPagesResultCell.m */; };
		0429301018604898002A13FC /* SavedPagesViewController.m in Sources */ = {isa = PBXBuildFile; fileRef = 0429300918604898002A13FC /* SavedPagesViewController.m */; };
		042950D41A9D3BA7009BE784 /* UIColor+WMFHexColor.m in Sources */ = {isa = PBXBuildFile; fileRef = 042950D31A9D3BA7009BE784 /* UIColor+WMFHexColor.m */; };
		042BEAEF1A92EE66002CF320 /* UIWebView+WMFTrackingView.m in Sources */ = {isa = PBXBuildFile; fileRef = 042BEAEE1A92EE66002CF320 /* UIWebView+WMFTrackingView.m */; };
		042E3B931AA16D6700BF8D66 /* UIViewController+WMFChildViewController.m in Sources */ = {isa = PBXBuildFile; fileRef = 042E3B921AA16D6700BF8D66 /* UIViewController+WMFChildViewController.m */; };
		0433263F1B0D3574009DB316 /* WMFArticleImageProtocol.m in Sources */ = {isa = PBXBuildFile; fileRef = 0433263E1B0D3574009DB316 /* WMFArticleImageProtocol.m */; };
		0433542218A023FE009305F0 /* UIViewController+WMFHideKeyboard.m in Sources */ = {isa = PBXBuildFile; fileRef = 0433542118A023FE009305F0 /* UIViewController+WMFHideKeyboard.m */; };
		0433542618A093C5009305F0 /* UIView+RemoveConstraints.m in Sources */ = {isa = PBXBuildFile; fileRef = 0433542518A093C5009305F0 /* UIView+RemoveConstraints.m */; };
		0436998E1B45B673002FD81D /* WMFArticleTableHeaderView.m in Sources */ = {isa = PBXBuildFile; fileRef = 0436998D1B45B673002FD81D /* WMFArticleTableHeaderView.m */; };
		043699911B45B68D002FD81D /* WMFArticleSectionCell.m in Sources */ = {isa = PBXBuildFile; fileRef = 043699901B45B68D002FD81D /* WMFArticleSectionCell.m */; };
		0439317619FB092600386E8F /* UIWebView+LoadAssetsHtml.m in Sources */ = {isa = PBXBuildFile; fileRef = 0439317519FB092600386E8F /* UIWebView+LoadAssetsHtml.m */; };
		043B6E8E1ACDE0CF0005C60B /* NSAttributedString+WMFSavedPagesAttributedStrings.m in Sources */ = {isa = PBXBuildFile; fileRef = 043B6E8D1ACDE0CF0005C60B /* NSAttributedString+WMFSavedPagesAttributedStrings.m */; };
		043B6E8F1ACDE0CF0005C60B /* NSAttributedString+WMFSavedPagesAttributedStrings.m in Sources */ = {isa = PBXBuildFile; fileRef = 043B6E8D1ACDE0CF0005C60B /* NSAttributedString+WMFSavedPagesAttributedStrings.m */; };
		043F18E118D9691D00D8489A /* TopActionSheetLabel.m in Sources */ = {isa = PBXBuildFile; fileRef = 043F18DC18D9691D00D8489A /* TopActionSheetLabel.m */; };
		043F18E518D9691D00D8489A /* UINavigationController+TopActionSheet.m in Sources */ = {isa = PBXBuildFile; fileRef = 043F18E018D9691D00D8489A /* UINavigationController+TopActionSheet.m */; };
		043F8BF21A11699A00D1AE44 /* UIView+WMFRoundCorners.m in Sources */ = {isa = PBXBuildFile; fileRef = 043F8BF11A11699A00D1AE44 /* UIView+WMFRoundCorners.m */; };
		04414DDF1A1420EB00A41B4E /* WikiDataShortDescriptionFetcher.m in Sources */ = {isa = PBXBuildFile; fileRef = 04414DDE1A1420EB00A41B4E /* WikiDataShortDescriptionFetcher.m */; };
		0442F57B19006DCC00F55DF9 /* PageHistoryLabel.m in Sources */ = {isa = PBXBuildFile; fileRef = 0442F57A19006DCC00F55DF9 /* PageHistoryLabel.m */; };
		0443961B1A3C11A30081557D /* NearbyResultCollectionCell.m in Sources */ = {isa = PBXBuildFile; fileRef = 0443961A1A3C11A30081557D /* NearbyResultCollectionCell.m */; };
		0443961D1A3C134F0081557D /* NearbyResultCollectionCell.xib in Resources */ = {isa = PBXBuildFile; fileRef = 0443961C1A3C134F0081557D /* NearbyResultCollectionCell.xib */; };
		044396231A3D33030081557D /* UICollectionViewCell+DynamicCellHeight.m in Sources */ = {isa = PBXBuildFile; fileRef = 044396221A3D33030081557D /* UICollectionViewCell+DynamicCellHeight.m */; };
		0447862F185145090050563B /* HistoryResultCell.m in Sources */ = {isa = PBXBuildFile; fileRef = 04478621185145090050563B /* HistoryResultCell.m */; };
		04478631185145090050563B /* HistoryResultPrototypeView.xib in Resources */ = {isa = PBXBuildFile; fileRef = 04478622185145090050563B /* HistoryResultPrototypeView.xib */; };
		04478633185145090050563B /* HistoryViewController.m in Sources */ = {isa = PBXBuildFile; fileRef = 04478624185145090050563B /* HistoryViewController.m */; };
		0447863D185145090050563B /* WebViewController.m in Sources */ = {isa = PBXBuildFile; fileRef = 0447862E185145090050563B /* WebViewController.m */; };
		0447866F1852B5010050563B /* SessionSingleton.m in Sources */ = {isa = PBXBuildFile; fileRef = 0447866E1852B5010050563B /* SessionSingleton.m */; };
		04490FD51AF16A83009FAB52 /* WMFBundledImageProtocol.m in Sources */ = {isa = PBXBuildFile; fileRef = 04490FD41AF16A83009FAB52 /* WMFBundledImageProtocol.m */; };
		0449E63518A9845C00D51524 /* LoginViewController.m in Sources */ = {isa = PBXBuildFile; fileRef = 0449E63418A9845C00D51524 /* LoginViewController.m */; };
		0449E63918AAA26A00D51524 /* NSHTTPCookieStorage+CloneCookie.m in Sources */ = {isa = PBXBuildFile; fileRef = 0449E63818AAA26A00D51524 /* NSHTTPCookieStorage+CloneCookie.m */; };
		044BD6B618849AD000FFE4BE /* SectionEditorViewController.m in Sources */ = {isa = PBXBuildFile; fileRef = 044BD6B418849AD000FFE4BE /* SectionEditorViewController.m */; };
		0459B8311B6ABB0200083DD5 /* WMFTitleOverlayModel.m in Sources */ = {isa = PBXBuildFile; fileRef = 0459B8301B6ABB0200083DD5 /* WMFTitleOverlayModel.m */; };
		0459B8341B6ACF7800083DD5 /* WMFTitleOverlayLabel.m in Sources */ = {isa = PBXBuildFile; fileRef = 0459B8331B6ACF7800083DD5 /* WMFTitleOverlayLabel.m */; };
		0459B8371B6BF5A900083DD5 /* WMFSectionTitlesViewController.m in Sources */ = {isa = PBXBuildFile; fileRef = 0459B8361B6BF5A900083DD5 /* WMFSectionTitlesViewController.m */; };
		045AB8C31B1E15D9002839D7 /* NSURL+Extras.m in Sources */ = {isa = PBXBuildFile; fileRef = 045AB8C21B1E15D9002839D7 /* NSURL+Extras.m */; };
		045D872119FAD2FA0035C1F9 /* AboutViewController.m in Sources */ = {isa = PBXBuildFile; fileRef = 045D872019FAD2FA0035C1F9 /* AboutViewController.m */; };
		04616DFC1AE706C600815BCE /* WMFLocalizationProtocol.m in Sources */ = {isa = PBXBuildFile; fileRef = 04616DFB1AE706C600815BCE /* WMFLocalizationProtocol.m */; };
		0463639818A844570049EE4F /* KeychainCredentials.m in Sources */ = {isa = PBXBuildFile; fileRef = 0463639718A844570049EE4F /* KeychainCredentials.m */; };
		04661DC81B4346C90045E970 /* WMFArticleViewController.storyboard in Resources */ = {isa = PBXBuildFile; fileRef = 04661DC71B4346C90045E970 /* WMFArticleViewController.storyboard */; };
		046A4B9D1B38DC5400440F67 /* UIView+WMFRTLMirroring.m in Sources */ = {isa = PBXBuildFile; fileRef = 046A4B9C1B38DC5400440F67 /* UIView+WMFRTLMirroring.m */; };
		046E2B6B1B31ED94008A99A6 /* UIButton+WMFButton.m in Sources */ = {isa = PBXBuildFile; fileRef = 046E2B6A1B31ED94008A99A6 /* UIButton+WMFButton.m */; };
		046E2B6F1B3213BE008A99A6 /* UIBarButtonItem+WMFButtonConvenience.m in Sources */ = {isa = PBXBuildFile; fileRef = 046E2B6E1B3213BE008A99A6 /* UIBarButtonItem+WMFButtonConvenience.m */; };
		0472BC18193AD88C00C40BDA /* MWKSection+DisplayHtml.m in Sources */ = {isa = PBXBuildFile; fileRef = 0472BC17193AD88C00C40BDA /* MWKSection+DisplayHtml.m */; };
		047801BE18AE987900DBB747 /* UIButton+ColorMask.m in Sources */ = {isa = PBXBuildFile; fileRef = 047801BD18AE987900DBB747 /* UIButton+ColorMask.m */; };
		047E74141860509000916964 /* SavedPagesResultPrototypeView.xib in Resources */ = {isa = PBXBuildFile; fileRef = 047E74131860509000916964 /* SavedPagesResultPrototypeView.xib */; };
		047E95511996DD030046A122 /* NearbyViewController.m in Sources */ = {isa = PBXBuildFile; fileRef = 047E954E1996DD030046A122 /* NearbyViewController.m */; };
		047ED63918C13E4900442BE3 /* PreviewWebView.m in Sources */ = {isa = PBXBuildFile; fileRef = 047ED63818C13E4900442BE3 /* PreviewWebView.m */; };
		0480AEA01AA4F4DA00A9950C /* WMFIntrinsicContentSizeAwareTableView.m in Sources */ = {isa = PBXBuildFile; fileRef = 0480AE9F1AA4F4DA00A9950C /* WMFIntrinsicContentSizeAwareTableView.m */; };
		04821CD119895EDC007558F6 /* ReferenceGradientView.m in Sources */ = {isa = PBXBuildFile; fileRef = 04821CD019895EDC007558F6 /* ReferenceGradientView.m */; };
		0484411E19FF15AF00FD26C5 /* AboutViewController.plist in Resources */ = {isa = PBXBuildFile; fileRef = 0484411D19FF15AF00FD26C5 /* AboutViewController.plist */; };
		0484B9061ABB50FA00874073 /* WMFArticleParsing.m in Sources */ = {isa = PBXBuildFile; fileRef = 0484B9051ABB50FA00874073 /* WMFArticleParsing.m */; };
		0484B9071ABB50FA00874073 /* WMFArticleParsing.m in Sources */ = {isa = PBXBuildFile; fileRef = 0484B9051ABB50FA00874073 /* WMFArticleParsing.m */; };
		0484E3DE19D9D19B0085D18D /* UIView+ConstraintsScale.m in Sources */ = {isa = PBXBuildFile; fileRef = 0484E3DD19D9D19B0085D18D /* UIView+ConstraintsScale.m */; };
		0487045519F824D700B7D307 /* QueuesSingleton.m in Sources */ = {isa = PBXBuildFile; fileRef = 0487044119F824D700B7D307 /* QueuesSingleton.m */; };
		0487047E19F8262600B7D307 /* AccountCreationTokenFetcher.m in Sources */ = {isa = PBXBuildFile; fileRef = 0487045819F8262600B7D307 /* AccountCreationTokenFetcher.m */; };
		0487047F19F8262600B7D307 /* AccountCreator.m in Sources */ = {isa = PBXBuildFile; fileRef = 0487045A19F8262600B7D307 /* AccountCreator.m */; };
		0487048019F8262600B7D307 /* AccountLogin.m in Sources */ = {isa = PBXBuildFile; fileRef = 0487045C19F8262600B7D307 /* AccountLogin.m */; };
		0487048219F8262600B7D307 /* AssetsFileFetcher.m in Sources */ = {isa = PBXBuildFile; fileRef = 0487046019F8262600B7D307 /* AssetsFileFetcher.m */; };
		0487048319F8262600B7D307 /* FetcherBase.m in Sources */ = {isa = PBXBuildFile; fileRef = 0487046319F8262600B7D307 /* FetcherBase.m */; };
		0487048419F8262600B7D307 /* CaptchaResetter.m in Sources */ = {isa = PBXBuildFile; fileRef = 0487046519F8262600B7D307 /* CaptchaResetter.m */; };
		0487048519F8262600B7D307 /* EditTokenFetcher.m in Sources */ = {isa = PBXBuildFile; fileRef = 0487046719F8262600B7D307 /* EditTokenFetcher.m */; };
		0487048619F8262600B7D307 /* MWKLanguageLinkFetcher.m in Sources */ = {isa = PBXBuildFile; fileRef = 0487046919F8262600B7D307 /* MWKLanguageLinkFetcher.m */; };
		0487048719F8262600B7D307 /* LoginTokenFetcher.m in Sources */ = {isa = PBXBuildFile; fileRef = 0487046B19F8262600B7D307 /* LoginTokenFetcher.m */; };
		0487048819F8262600B7D307 /* NearbyFetcher.m in Sources */ = {isa = PBXBuildFile; fileRef = 0487046D19F8262600B7D307 /* NearbyFetcher.m */; };
		0487048919F8262600B7D307 /* PageHistoryFetcher.m in Sources */ = {isa = PBXBuildFile; fileRef = 0487046F19F8262600B7D307 /* PageHistoryFetcher.m */; };
		0487048A19F8262600B7D307 /* PreviewHtmlFetcher.m in Sources */ = {isa = PBXBuildFile; fileRef = 0487047119F8262600B7D307 /* PreviewHtmlFetcher.m */; };
		0487048B19F8262600B7D307 /* RandomArticleFetcher.m in Sources */ = {isa = PBXBuildFile; fileRef = 0487047319F8262600B7D307 /* RandomArticleFetcher.m */; };
		0487048C19F8262600B7D307 /* SearchResultFetcher.m in Sources */ = {isa = PBXBuildFile; fileRef = 0487047519F8262600B7D307 /* SearchResultFetcher.m */; };
		0487048D19F8262600B7D307 /* ThumbnailFetcher.m in Sources */ = {isa = PBXBuildFile; fileRef = 0487047719F8262600B7D307 /* ThumbnailFetcher.m */; };
		0487048E19F8262600B7D307 /* WikipediaZeroMessageFetcher.m in Sources */ = {isa = PBXBuildFile; fileRef = 0487047919F8262600B7D307 /* WikipediaZeroMessageFetcher.m */; };
		0487048F19F8262600B7D307 /* WikiTextSectionFetcher.m in Sources */ = {isa = PBXBuildFile; fileRef = 0487047B19F8262600B7D307 /* WikiTextSectionFetcher.m */; };
		0487049019F8262600B7D307 /* WikiTextSectionUploader.m in Sources */ = {isa = PBXBuildFile; fileRef = 0487047D19F8262600B7D307 /* WikiTextSectionUploader.m */; };
		048830D21AB775E3005BF3A1 /* UIScrollView+WMFScrollsToTop.m in Sources */ = {isa = PBXBuildFile; fileRef = 048830D11AB775E3005BF3A1 /* UIScrollView+WMFScrollsToTop.m */; };
		048830D31AB775E3005BF3A1 /* UIScrollView+WMFScrollsToTop.m in Sources */ = {isa = PBXBuildFile; fileRef = 048830D11AB775E3005BF3A1 /* UIScrollView+WMFScrollsToTop.m */; };
		049289291B1FBC1800BE4B21 /* WMFURLCache.m in Sources */ = {isa = PBXBuildFile; fileRef = 049289281B1FBC1800BE4B21 /* WMFURLCache.m */; };
		0493C2CC1952373100EBB973 /* DataHousekeeping.m in Sources */ = {isa = PBXBuildFile; fileRef = 0493C2CB1952373100EBB973 /* DataHousekeeping.m */; };
		0493C2D419526A0100EBB973 /* WikiFont-Glyphs.ttf in Resources */ = {isa = PBXBuildFile; fileRef = 0493C2D319526A0100EBB973 /* WikiFont-Glyphs.ttf */; };
		049566C218F5F4CB0058EA12 /* ZeroConfigState.m in Sources */ = {isa = PBXBuildFile; fileRef = 049566C118F5F4CB0058EA12 /* ZeroConfigState.m */; };
		049B2BDB1AB9016A00CE27FF /* MWKArticle+ConvenienceSpecs in Resources */ = {isa = PBXBuildFile; fileRef = 049B2BDA1AB9016A00CE27FF /* MWKArticle+ConvenienceSpecs */; };
		04A97E8718B81D5D0046B166 /* AccountCreationViewController.m in Sources */ = {isa = PBXBuildFile; fileRef = 04A97E8618B81D5D0046B166 /* AccountCreationViewController.m */; };
		04A9C2931B4B51E0008B996F /* WMFArticleSectionHeaderView.m in Sources */ = {isa = PBXBuildFile; fileRef = 04A9C2921B4B51E0008B996F /* WMFArticleSectionHeaderView.m */; };
		04A9C2961B4B59E3008B996F /* WMFMinimalArticleContentCell.m in Sources */ = {isa = PBXBuildFile; fileRef = 04A9C2951B4B59E3008B996F /* WMFMinimalArticleContentCell.m */; };
		04A9C2A21B4F326D008B996F /* WMFArticleReadMoreCell.m in Sources */ = {isa = PBXBuildFile; fileRef = 04A9C2A11B4F326D008B996F /* WMFArticleReadMoreCell.m */; };
		04AE1C701891B302002D5487 /* NSObject+Extras.m in Sources */ = {isa = PBXBuildFile; fileRef = 04AE1C6F1891B302002D5487 /* NSObject+Extras.m */; };
		04AE520519DB5E0900F89B92 /* NSObject+ConstraintsScale.m in Sources */ = {isa = PBXBuildFile; fileRef = 04AE520419DB5E0900F89B92 /* NSObject+ConstraintsScale.m */; };
		04AEF0F01B2E87A800EFE858 /* WebViewController.storyboard in Resources */ = {isa = PBXBuildFile; fileRef = 04AEF0EF1B2E87A800EFE858 /* WebViewController.storyboard */; };
		04AEF0F41B2E8CA100EFE858 /* SectionEditorViewController.storyboard in Resources */ = {isa = PBXBuildFile; fileRef = 04AEF0F31B2E8CA100EFE858 /* SectionEditorViewController.storyboard */; };
		04AEF0F61B2E8F6300EFE858 /* ReferencesVC.storyboard in Resources */ = {isa = PBXBuildFile; fileRef = 04AEF0F51B2E8F6300EFE858 /* ReferencesVC.storyboard */; };
		04AEF0FB1B2F703700EFE858 /* PrimaryMenuViewController.storyboard in Resources */ = {isa = PBXBuildFile; fileRef = 04AEF0FA1B2F703700EFE858 /* PrimaryMenuViewController.storyboard */; };
		04B0E3EA1AE8252800379AE0 /* NSURL+WMFRest.m in Sources */ = {isa = PBXBuildFile; fileRef = 04B0E3E91AE8252800379AE0 /* NSURL+WMFRest.m */; };
		04B0EA47190B2319007458AF /* PreviewLicenseView.xib in Resources */ = {isa = PBXBuildFile; fileRef = 04B0EA46190B2319007458AF /* PreviewLicenseView.xib */; };
		04B0EA4A190B2348007458AF /* PreviewLicenseView.m in Sources */ = {isa = PBXBuildFile; fileRef = 04B0EA49190B2348007458AF /* PreviewLicenseView.m */; };
		04B6925018E77B2A00F88D8A /* UIWebView+HideScrollGradient.m in Sources */ = {isa = PBXBuildFile; fileRef = 04B6924F18E77B2A00F88D8A /* UIWebView+HideScrollGradient.m */; };
		04B7B9BD18B5570E00A63551 /* CaptchaViewController.m in Sources */ = {isa = PBXBuildFile; fileRef = 04B7B9BC18B5570E00A63551 /* CaptchaViewController.m */; };
		04B91AA718E34BBC00FFAA1C /* UIView+TemporaryAnimatedXF.m in Sources */ = {isa = PBXBuildFile; fileRef = 04B91AA618E34BBC00FFAA1C /* UIView+TemporaryAnimatedXF.m */; };
		04B91AAB18E3D9E200FFAA1C /* NSString+FormattedAttributedString.m in Sources */ = {isa = PBXBuildFile; fileRef = 04B91AAA18E3D9E200FFAA1C /* NSString+FormattedAttributedString.m */; };
		04BA48A11A80062F00CB5CAE /* UIFont+WMFStyle.m in Sources */ = {isa = PBXBuildFile; fileRef = 04BA48A01A80062E00CB5CAE /* UIFont+WMFStyle.m */; };
		04C43AA4183440C1006C643B /* MWNetworkActivityIndicatorManager.m in Sources */ = {isa = PBXBuildFile; fileRef = 04C43AA1183440C1006C643B /* MWNetworkActivityIndicatorManager.m */; };
		04C43AAE18344131006C643B /* CommunicationBridge.m in Sources */ = {isa = PBXBuildFile; fileRef = 04C43AAB18344131006C643B /* CommunicationBridge.m */; };
		04C43ABE183442FC006C643B /* NSRunLoop+TimeOutAndFlag.m in Sources */ = {isa = PBXBuildFile; fileRef = 04C43AB9183442FC006C643B /* NSRunLoop+TimeOutAndFlag.m */; };
		04C43AC0183442FC006C643B /* NSString+Extras.m in Sources */ = {isa = PBXBuildFile; fileRef = 04C43ABB183442FC006C643B /* NSString+Extras.m */; };
		04C695CE18ED08D900D9F2DA /* UIView+WMFSearchSubviews.m in Sources */ = {isa = PBXBuildFile; fileRef = 04C695CD18ED08D900D9F2DA /* UIView+WMFSearchSubviews.m */; };
		04C695D218ED213000D9F2DA /* UIScrollView+NoHorizontalScrolling.m in Sources */ = {isa = PBXBuildFile; fileRef = 04C695D118ED213000D9F2DA /* UIScrollView+NoHorizontalScrolling.m */; };
		04C7576E1A1AA2D00084AC39 /* RecentSearchCell.m in Sources */ = {isa = PBXBuildFile; fileRef = 04C7576C1A1AA2D00084AC39 /* RecentSearchCell.m */; };
		04C7576F1A1AA2D00084AC39 /* RecentSearchCell.xib in Resources */ = {isa = PBXBuildFile; fileRef = 04C7576D1A1AA2D00084AC39 /* RecentSearchCell.xib */; };
		04C91CEB195517250035ED1B /* OnboardingViewController.m in Sources */ = {isa = PBXBuildFile; fileRef = 04C91CEA195517250035ED1B /* OnboardingViewController.m */; };
		04C9509D19EF02980013F3C0 /* EventLogger.m in Sources */ = {isa = PBXBuildFile; fileRef = 04C9509C19EF02980013F3C0 /* EventLogger.m */; };
		04CB603D1B5053120052B6EF /* UITableViewCell+WMFEdgeToEdgeSeparator.m in Sources */ = {isa = PBXBuildFile; fileRef = 04CB603C1B5053120052B6EF /* UITableViewCell+WMFEdgeToEdgeSeparator.m */; };
		04CBAC7319A9B786009F3D7E /* NSArray+Predicate.m in Sources */ = {isa = PBXBuildFile; fileRef = 04CBAC7219A9B786009F3D7E /* NSArray+Predicate.m */; };
		04CCA0C01983086D000E982A /* ReferencesVC.m in Sources */ = {isa = PBXBuildFile; fileRef = 04CCA0BF1983086D000E982A /* ReferencesVC.m */; };
		04CCA0C319830A44000E982A /* ReferenceVC.m in Sources */ = {isa = PBXBuildFile; fileRef = 04CCA0C219830A44000E982A /* ReferenceVC.m */; };
		04CCCFEE1935093A00E3F60C /* SecondaryMenuRowView.m in Sources */ = {isa = PBXBuildFile; fileRef = 04CCCFEA1935093A00E3F60C /* SecondaryMenuRowView.m */; };
		04CCCFEF1935093A00E3F60C /* SecondaryMenuRowView.xib in Resources */ = {isa = PBXBuildFile; fileRef = 04CCCFEB1935093A00E3F60C /* SecondaryMenuRowView.xib */; };
		04CCCFF01935093A00E3F60C /* SecondaryMenuViewController.m in Sources */ = {isa = PBXBuildFile; fileRef = 04CCCFED1935093A00E3F60C /* SecondaryMenuViewController.m */; };
		04CCCFF61935094000E3F60C /* PrimaryMenuViewController.m in Sources */ = {isa = PBXBuildFile; fileRef = 04CCCFF31935094000E3F60C /* PrimaryMenuViewController.m */; };
		04CCCFF71935094000E3F60C /* PrimaryMenuTableViewCell.m in Sources */ = {isa = PBXBuildFile; fileRef = 04CCCFF51935094000E3F60C /* PrimaryMenuTableViewCell.m */; };
		04D149DD18877343006B4104 /* AlertLabel.m in Sources */ = {isa = PBXBuildFile; fileRef = 04D149DA18877343006B4104 /* AlertLabel.m */; };
		04D149DF18877343006B4104 /* UIViewController+Alert.m in Sources */ = {isa = PBXBuildFile; fileRef = 04D149DC18877343006B4104 /* UIViewController+Alert.m */; };
		04D308281998A8AA0034F106 /* NearbyThumbnailView.m in Sources */ = {isa = PBXBuildFile; fileRef = 04D308271998A8AA0034F106 /* NearbyThumbnailView.m */; };
		04D34DB21863D39000610A87 /* libxml2.dylib in Frameworks */ = {isa = PBXBuildFile; fileRef = 04D34DB11863D39000610A87 /* libxml2.dylib */; };
		04D686C91AB28FE40009B44A /* UIImage+WMFFocalImageDrawing.m in Sources */ = {isa = PBXBuildFile; fileRef = 04D686C81AB28FE40009B44A /* UIImage+WMFFocalImageDrawing.m */; };
		04D686F41AB2949C0009B44A /* MenuButton.m in Sources */ = {isa = PBXBuildFile; fileRef = 04D686E91AB2949C0009B44A /* MenuButton.m */; };
		04D686F61AB2949C0009B44A /* MenuLabel.m in Sources */ = {isa = PBXBuildFile; fileRef = 04D686EB1AB2949C0009B44A /* MenuLabel.m */; };
		04D686F81AB2949C0009B44A /* PaddedLabel.m in Sources */ = {isa = PBXBuildFile; fileRef = 04D686ED1AB2949C0009B44A /* PaddedLabel.m */; };
		04D686FA1AB2949C0009B44A /* TabularScrollView.m in Sources */ = {isa = PBXBuildFile; fileRef = 04D686EF1AB2949C0009B44A /* TabularScrollView.m */; };
		04D686FC1AB2949C0009B44A /* WikiGlyphButton.m in Sources */ = {isa = PBXBuildFile; fileRef = 04D686F11AB2949C0009B44A /* WikiGlyphButton.m */; };
		04D686FE1AB2949C0009B44A /* WikiGlyphLabel.m in Sources */ = {isa = PBXBuildFile; fileRef = 04D686F31AB2949C0009B44A /* WikiGlyphLabel.m */; };
		04DA87701B2FF5B200C948F8 /* SecondaryMenuViewController.storyboard in Resources */ = {isa = PBXBuildFile; fileRef = 04DA876F1B2FF5B200C948F8 /* SecondaryMenuViewController.storyboard */; };
		04DA87751B30A03600C948F8 /* LoginViewController.storyboard in Resources */ = {isa = PBXBuildFile; fileRef = 04DA87741B30A03600C948F8 /* LoginViewController.storyboard */; };
		04DA87771B30A9D600C948F8 /* AccountCreationViewController.storyboard in Resources */ = {isa = PBXBuildFile; fileRef = 04DA87761B30A9D600C948F8 /* AccountCreationViewController.storyboard */; };
		04DA87791B30B99300C948F8 /* CaptchaViewController.storyboard in Resources */ = {isa = PBXBuildFile; fileRef = 04DA87781B30B99300C948F8 /* CaptchaViewController.storyboard */; };
		04DA877F1B30D29800C948F8 /* SavedPagesViewController.storyboard in Resources */ = {isa = PBXBuildFile; fileRef = 04DA877C1B30D29800C948F8 /* SavedPagesViewController.storyboard */; };
		04DA87811B30E0C600C948F8 /* HistoryViewController.storyboard in Resources */ = {isa = PBXBuildFile; fileRef = 04DA87801B30E0C600C948F8 /* HistoryViewController.storyboard */; };
		04DA87861B310E7D00C948F8 /* RecentSearchesViewController.m in Sources */ = {isa = PBXBuildFile; fileRef = 04C757651A1A9E1B0084AC39 /* RecentSearchesViewController.m */; };
		04DB0BEA18BD37F900B4BCF3 /* UIScrollView+ScrollSubviewToLocation.m in Sources */ = {isa = PBXBuildFile; fileRef = 04DB0BE918BD37F900B4BCF3 /* UIScrollView+ScrollSubviewToLocation.m */; };
		04DD89B118BFE63A00DD5DAD /* PreviewAndSaveViewController.m in Sources */ = {isa = PBXBuildFile; fileRef = 04DD89B018BFE63A00DD5DAD /* PreviewAndSaveViewController.m */; };
		04EDEE2A1A215DBC00798076 /* UITableView+DynamicCellHeight.m in Sources */ = {isa = PBXBuildFile; fileRef = 04EDEE291A215DBC00798076 /* UITableView+DynamicCellHeight.m */; };
		04EDEE311A21CB4100798076 /* UIScreen+Extras.m in Sources */ = {isa = PBXBuildFile; fileRef = 04EDEE301A21CB4100798076 /* UIScreen+Extras.m */; };
		04F0E2EA186EDC1A00468738 /* UIWebView+ElementLocation.m in Sources */ = {isa = PBXBuildFile; fileRef = 04F0E2E9186EDC1A00468738 /* UIWebView+ElementLocation.m */; };
		04F0E2EE186FB2D100468738 /* TOCSectionCellView.m in Sources */ = {isa = PBXBuildFile; fileRef = 04F0E2ED186FB2D100468738 /* TOCSectionCellView.m */; };
		04F122671ACB818F002FC3B5 /* NSString+FormattedAttributedString.m in Sources */ = {isa = PBXBuildFile; fileRef = 04B91AAA18E3D9E200FFAA1C /* NSString+FormattedAttributedString.m */; };
		04F1226A1ACB822D002FC3B5 /* NSString+FormattedAttributedStringTests.m in Sources */ = {isa = PBXBuildFile; fileRef = 04F122691ACB822D002FC3B5 /* NSString+FormattedAttributedStringTests.m */; };
		04F27B7518FE0F2E00EDD838 /* PageHistoryResultCell.m in Sources */ = {isa = PBXBuildFile; fileRef = 04F27B6F18FE0F2E00EDD838 /* PageHistoryResultCell.m */; };
		04F27B7618FE0F2E00EDD838 /* PageHistoryResultPrototypeView.xib in Resources */ = {isa = PBXBuildFile; fileRef = 04F27B7018FE0F2E00EDD838 /* PageHistoryResultPrototypeView.xib */; };
		04F27B7818FE0F2E00EDD838 /* PageHistoryViewController.m in Sources */ = {isa = PBXBuildFile; fileRef = 04F27B7418FE0F2E00EDD838 /* PageHistoryViewController.m */; };
		04F39590186CF80100B0D6FC /* TOCViewController.m in Sources */ = {isa = PBXBuildFile; fileRef = 04F3958F186CF80100B0D6FC /* TOCViewController.m */; };
		08D631F71A69B1AB00D87AD0 /* WMFImageGalleryViewController.m in Sources */ = {isa = PBXBuildFile; fileRef = 08D631F61A69B1AB00D87AD0 /* WMFImageGalleryViewController.m */; };
		0E2B06F61B2CE45800EA2F53 /* WMFSavedPagesDataSource.m in Sources */ = {isa = PBXBuildFile; fileRef = 0E2B06F51B2CE45800EA2F53 /* WMFSavedPagesDataSource.m */; };
		0E2B07021B2D1DE200EA2F53 /* WMFBottomStackLayout.m in Sources */ = {isa = PBXBuildFile; fileRef = 0E2B07011B2D1DE200EA2F53 /* WMFBottomStackLayout.m */; };
		0E34AC571B45DC9500475A1A /* WMFArticleFetcher.m in Sources */ = {isa = PBXBuildFile; fileRef = 0E34AC561B45DC9500475A1A /* WMFArticleFetcher.m */; };
		0E366B361B2F176700ABFB86 /* WMFOffScreenFlowLayout.m in Sources */ = {isa = PBXBuildFile; fileRef = 0E366B351B2F176700ABFB86 /* WMFOffScreenFlowLayout.m */; };
		0E366B3A1B2F33BC00ABFB86 /* WMFSearchResults.m in Sources */ = {isa = PBXBuildFile; fileRef = 0E366B391B2F33BC00ABFB86 /* WMFSearchResults.m */; };
		0E366B3F1B2F5C4500ABFB86 /* WMFSearchFetcher.m in Sources */ = {isa = PBXBuildFile; fileRef = 0E366B3E1B2F5C4500ABFB86 /* WMFSearchFetcher.m */; };
		0E366B471B2F614E00ABFB86 /* PromiseKit.m in Sources */ = {isa = PBXBuildFile; fileRef = 0E366B451B2F614E00ABFB86 /* PromiseKit.m */; };
		0E366B481B2F614E00ABFB86 /* PromiseKit.swift in Sources */ = {isa = PBXBuildFile; fileRef = 0E366B461B2F614E00ABFB86 /* PromiseKit.swift */; };
		0E366B4B1B308A2600ABFB86 /* UIStoryboard+WMFExtensions.m in Sources */ = {isa = PBXBuildFile; fileRef = 0E366B4A1B308A2600ABFB86 /* UIStoryboard+WMFExtensions.m */; };
		0E36C2271AE0B59D00C58CFF /* Images.xcassets in Resources */ = {isa = PBXBuildFile; fileRef = D4991453181D51DE00E6073C /* Images.xcassets */; };
		0E466E521B41F83500E91992 /* WMFArticlePopupTransition.m in Sources */ = {isa = PBXBuildFile; fileRef = 0E466E511B41F83500E91992 /* WMFArticlePopupTransition.m */; };
		0E466E551B42D9DD00E91992 /* WMFScrollViewTopPanGestureRecognizer.m in Sources */ = {isa = PBXBuildFile; fileRef = 0E466E541B42D9DD00E91992 /* WMFScrollViewTopPanGestureRecognizer.m */; };
		0E5F28601B6719AF008885A2 /* MWKArticlePreview.m in Sources */ = {isa = PBXBuildFile; fileRef = 0E5F285F1B6719AF008885A2 /* MWKArticlePreview.m */; };
		0E7955C71B2B389800B055A2 /* TGLStackedLayout.m in Sources */ = {isa = PBXBuildFile; fileRef = 0E7955C31B2B389800B055A2 /* TGLStackedLayout.m */; };
		0E7955D01B2B659500B055A2 /* WMFArticleListTranstion.m in Sources */ = {isa = PBXBuildFile; fileRef = 0E7955CD1B2B659500B055A2 /* WMFArticleListTranstion.m */; };
		0E869F121B56B83F002604C3 /* MWKList.m in Sources */ = {isa = PBXBuildFile; fileRef = 0E869F111B56B83F002604C3 /* MWKList.m */; };
		0E869F151B582297002604C3 /* MWKListTests.m in Sources */ = {isa = PBXBuildFile; fileRef = 0E869F131B58228D002604C3 /* MWKListTests.m */; };
		0E869F4B1B5FDD24002604C3 /* WMFHamburgerMenuFunnel.m in Sources */ = {isa = PBXBuildFile; fileRef = 0E869F4A1B5FDD24002604C3 /* WMFHamburgerMenuFunnel.m */; };
		0E9008E81B715E64001A600A /* WMFCollectionViewExtensionTests.m in Sources */ = {isa = PBXBuildFile; fileRef = 0E9008E61B715E2E001A600A /* WMFCollectionViewExtensionTests.m */; };
		0E94AFEA1B209721000BC5EA /* iPhone_Root.storyboard in Resources */ = {isa = PBXBuildFile; fileRef = 0E94AFE91B209721000BC5EA /* iPhone_Root.storyboard */; };
		0E94AFED1B20976A000BC5EA /* WMFAppViewController.m in Sources */ = {isa = PBXBuildFile; fileRef = 0E94AFEC1B20976A000BC5EA /* WMFAppViewController.m */; };
		0E94AFF01B209792000BC5EA /* WMFArticleListCollectionViewController.m in Sources */ = {isa = PBXBuildFile; fileRef = 0E94AFEF1B209792000BC5EA /* WMFArticleListCollectionViewController.m */; };
		0E94AFF31B209857000BC5EA /* WMFSearchViewController.m in Sources */ = {isa = PBXBuildFile; fileRef = 0E94AFF21B209857000BC5EA /* WMFSearchViewController.m */; };
		0E94AFF61B209882000BC5EA /* WMFArticleViewController.m in Sources */ = {isa = PBXBuildFile; fileRef = 0E94AFF51B209882000BC5EA /* WMFArticleViewController.m */; };
		0E94AFFB1B20A22C000BC5EA /* WMFStyleManager.m in Sources */ = {isa = PBXBuildFile; fileRef = 0E94AFFA1B20A22C000BC5EA /* WMFStyleManager.m */; };
		0EA35C4A1B6BB85100D9CFE6 /* WMFArticleContainerViewController.m in Sources */ = {isa = PBXBuildFile; fileRef = 0EA35C491B6BB85100D9CFE6 /* WMFArticleContainerViewController.m */; };
		0EA4402E1AA6281200B09DBA /* NSDateFormatter+WMFExtensions.m in Sources */ = {isa = PBXBuildFile; fileRef = 0EA4402D1AA6281200B09DBA /* NSDateFormatter+WMFExtensions.m */; };
		0EB101C81B69C8E1001BE1FB /* MWKSectionMetaData.m in Sources */ = {isa = PBXBuildFile; fileRef = 0EB101C71B69C8E1001BE1FB /* MWKSectionMetaData.m */; };
		0EBB287C1B70350C00D8E1D8 /* UIView+WMFShapshotting.m in Sources */ = {isa = PBXBuildFile; fileRef = 0EBB287B1B70350C00D8E1D8 /* UIView+WMFShapshotting.m */; };
		0EBC56681AD3656900E82CDD /* WMFAsyncTestCase.m in Sources */ = {isa = PBXBuildFile; fileRef = BC7ACB631AB34C9C00791497 /* WMFAsyncTestCase.m */; };
		0EBC567F1AD442CC00E82CDD /* BITHockeyManager+WMFExtensions.m in Sources */ = {isa = PBXBuildFile; fileRef = 0EBC567E1AD442CC00E82CDD /* BITHockeyManager+WMFExtensions.m */; };
		0EBC56971AD5B69300E82CDD /* BITHockeyManager+WMFExtensions.m in Sources */ = {isa = PBXBuildFile; fileRef = 0EBC567E1AD442CC00E82CDD /* BITHockeyManager+WMFExtensions.m */; };
		0ECC99EF1B67D43500004E47 /* WMFArticleRequestSerializer.m in Sources */ = {isa = PBXBuildFile; fileRef = 0ECC99EE1B67D43500004E47 /* WMFArticleRequestSerializer.m */; };
		0ECC99F21B67DDB600004E47 /* WMFArticleResponseSerializer.m in Sources */ = {isa = PBXBuildFile; fileRef = 0ECC99F11B67DDB600004E47 /* WMFArticleResponseSerializer.m */; };
		0ED44D751B28AC1E00F284BA /* WMFArticleViewControllerContainerCell.m in Sources */ = {isa = PBXBuildFile; fileRef = 0ED44D741B28AC1E00F284BA /* WMFArticleViewControllerContainerCell.m */; };
		0ED44D781B28DA4D00F284BA /* UICollectionView+WMFExtensions.m in Sources */ = {isa = PBXBuildFile; fileRef = 0ED44D771B28DA4D00F284BA /* UICollectionView+WMFExtensions.m */; };
		0EE7687B1AF982C100A5D046 /* WMFArticleProtocol.m in Sources */ = {isa = PBXBuildFile; fileRef = 0EE7687A1AF982C100A5D046 /* WMFArticleProtocol.m */; };
		0EE768811AFD25CC00A5D046 /* WMFSearchFunnel.m in Sources */ = {isa = PBXBuildFile; fileRef = 0EE768801AFD25CC00A5D046 /* WMFSearchFunnel.m */; };
		0EF451F31B5458F700D621BD /* UITabBarController+WMFExtensions.m in Sources */ = {isa = PBXBuildFile; fileRef = 0EF451F21B5458F700D621BD /* UITabBarController+WMFExtensions.m */; };
		0EF451F61B545ED100D621BD /* WMFRecentPagesDataSource.m in Sources */ = {isa = PBXBuildFile; fileRef = 0EF451F51B545ED100D621BD /* WMFRecentPagesDataSource.m */; };
		0EFB0EF51B31DE7200D05C08 /* NSError+WMFExtensions.m in Sources */ = {isa = PBXBuildFile; fileRef = 0EFB0EF41B31DE7200D05C08 /* NSError+WMFExtensions.m */; };
		0EFB0F191B31EE2D00D05C08 /* Article.m in Sources */ = {isa = PBXBuildFile; fileRef = 0EFB0EFB1B31EE2D00D05C08 /* Article.m */; };
		0EFB0F1A1B31EE2D00D05C08 /* ArticleData.xcdatamodeld in Sources */ = {isa = PBXBuildFile; fileRef = 0EFB0EFD1B31EE2D00D05C08 /* ArticleData.xcdatamodeld */; };
		0EFB0F1B1B31EE2D00D05C08 /* ArticleDataContextSingleton.m in Sources */ = {isa = PBXBuildFile; fileRef = 0EFB0F011B31EE2D00D05C08 /* ArticleDataContextSingleton.m */; };
		0EFB0F1C1B31EE2D00D05C08 /* NSManagedObject+WMFModelFactory.m in Sources */ = {isa = PBXBuildFile; fileRef = 0EFB0F041B31EE2D00D05C08 /* NSManagedObject+WMFModelFactory.m */; };
		0EFB0F1D1B31EE2D00D05C08 /* NSManagedObjectContext+SimpleFetch.m in Sources */ = {isa = PBXBuildFile; fileRef = 0EFB0F061B31EE2D00D05C08 /* NSManagedObjectContext+SimpleFetch.m */; };
		0EFB0F1E1B31EE2D00D05C08 /* NSManagedObjectModel+LegacyCoreData.m in Sources */ = {isa = PBXBuildFile; fileRef = 0EFB0F081B31EE2D00D05C08 /* NSManagedObjectModel+LegacyCoreData.m */; };
		0EFB0F1F1B31EE2D00D05C08 /* DiscoveryContext.m in Sources */ = {isa = PBXBuildFile; fileRef = 0EFB0F0A1B31EE2D00D05C08 /* DiscoveryContext.m */; };
		0EFB0F201B31EE2D00D05C08 /* GalleryImage.m in Sources */ = {isa = PBXBuildFile; fileRef = 0EFB0F0C1B31EE2D00D05C08 /* GalleryImage.m */; };
		0EFB0F211B31EE2D00D05C08 /* History.m in Sources */ = {isa = PBXBuildFile; fileRef = 0EFB0F0E1B31EE2D00D05C08 /* History.m */; };
		0EFB0F221B31EE2D00D05C08 /* Image.m in Sources */ = {isa = PBXBuildFile; fileRef = 0EFB0F101B31EE2D00D05C08 /* Image.m */; };
		0EFB0F231B31EE2D00D05C08 /* ImageData.m in Sources */ = {isa = PBXBuildFile; fileRef = 0EFB0F121B31EE2D00D05C08 /* ImageData.m */; };
		0EFB0F241B31EE2D00D05C08 /* Saved.m in Sources */ = {isa = PBXBuildFile; fileRef = 0EFB0F141B31EE2D00D05C08 /* Saved.m */; };
		0EFB0F251B31EE2D00D05C08 /* Section.m in Sources */ = {isa = PBXBuildFile; fileRef = 0EFB0F161B31EE2D00D05C08 /* Section.m */; };
		0EFB0F261B31EE2D00D05C08 /* SectionImage.m in Sources */ = {isa = PBXBuildFile; fileRef = 0EFB0F181B31EE2D00D05C08 /* SectionImage.m */; };
		701FF5EE601DEA3FCAB7EFD3 /* libPods.a in Frameworks */ = {isa = PBXBuildFile; fileRef = D82982ED992F47428037BDF2 /* libPods.a */; };
		954BA118838BF8BA6B01C34A /* libPods-WikipediaUnitTests.a in Frameworks */ = {isa = PBXBuildFile; fileRef = 8CE61C6963F825760822A28A /* libPods-WikipediaUnitTests.a */; };
		BC060B3A1B456D030086EBFB /* AnyPromise+WMFExtensions.m in Sources */ = {isa = PBXBuildFile; fileRef = BC060B391B456D030086EBFB /* AnyPromise+WMFExtensions.m */; };
		BC092B961B18E89200093C59 /* NSString+WMFPageUtilities.m in Sources */ = {isa = PBXBuildFile; fileRef = BC092B951B18E89200093C59 /* NSString+WMFPageUtilities.m */; };
		BC092B9C1B18F8D700093C59 /* MWKSiteInfo.m in Sources */ = {isa = PBXBuildFile; fileRef = BC092B9B1B18F8D700093C59 /* MWKSiteInfo.m */; };
		BC092B9F1B1907FC00093C59 /* MWKSiteInfoFetcher.m in Sources */ = {isa = PBXBuildFile; fileRef = BC092B9E1B1907FC00093C59 /* MWKSiteInfoFetcher.m */; };
		BC092BA21B19135700093C59 /* WMFApiJsonResponseSerializer.m in Sources */ = {isa = PBXBuildFile; fileRef = BC092BA11B19135700093C59 /* WMFApiJsonResponseSerializer.m */; };
		BC092BA71B19189100093C59 /* MWKSiteInfoFetcherTests.m in Sources */ = {isa = PBXBuildFile; fileRef = BC092BA61B19189100093C59 /* MWKSiteInfoFetcherTests.m */; };
		BC0FED621AAA0263002488D7 /* WMFCodingStyle.m in Sources */ = {isa = PBXBuildFile; fileRef = BC6FEAE01A9B7EFD00A1D890 /* WMFCodingStyle.m */; };
		BC0FED631AAA0263002488D7 /* MWKTestCase.m in Sources */ = {isa = PBXBuildFile; fileRef = BCB669BB1A83F6D300C7B1FE /* MWKTestCase.m */; };
		BC0FED641AAA0263002488D7 /* MWKArticleStoreTestCase.m in Sources */ = {isa = PBXBuildFile; fileRef = BCB669BD1A83F6D300C7B1FE /* MWKArticleStoreTestCase.m */; };
		BC0FED661AAA0268002488D7 /* MWKSiteTests.m in Sources */ = {isa = PBXBuildFile; fileRef = BCB669C91A83F6D300C7B1FE /* MWKSiteTests.m */; };
		BC0FED671AAA0268002488D7 /* MWKTitleTests.m in Sources */ = {isa = PBXBuildFile; fileRef = BCB669CA1A83F6D300C7B1FE /* MWKTitleTests.m */; };
		BC0FED681AAA0268002488D7 /* MWKUserTests.m in Sources */ = {isa = PBXBuildFile; fileRef = BCB669CB1A83F6D300C7B1FE /* MWKUserTests.m */; };
		BC0FED691AAA0268002488D7 /* MWKProtectionStatusTests.m in Sources */ = {isa = PBXBuildFile; fileRef = BCB669CC1A83F6D300C7B1FE /* MWKProtectionStatusTests.m */; };
		BC0FED6A1AAA0268002488D7 /* MWKDataStorePathTests.m in Sources */ = {isa = PBXBuildFile; fileRef = BCB669CD1A83F6D300C7B1FE /* MWKDataStorePathTests.m */; };
		BC0FED6B1AAA0268002488D7 /* MWKDataStoreStorageTests.m in Sources */ = {isa = PBXBuildFile; fileRef = BCB669CE1A83F6D300C7B1FE /* MWKDataStoreStorageTests.m */; };
		BC0FED6C1AAA0268002488D7 /* MWKImageStorageTests.m in Sources */ = {isa = PBXBuildFile; fileRef = BCB669CF1A83F6D300C7B1FE /* MWKImageStorageTests.m */; };
		BC0FED6D1AAA0268002488D7 /* MWKHistoryListTests.m in Sources */ = {isa = PBXBuildFile; fileRef = BCB669D01A83F6D300C7B1FE /* MWKHistoryListTests.m */; };
		BC0FED6E1AAA0268002488D7 /* MWKImageListTests.m in Sources */ = {isa = PBXBuildFile; fileRef = BCB66A0F1A851C9B00C7B1FE /* MWKImageListTests.m */; };
		BC0FED6F1AAA0268002488D7 /* MWKImageInfo+MWKImageComparisonTests.m in Sources */ = {isa = PBXBuildFile; fileRef = BCB58F7D1A8D1B8400465627 /* MWKImageInfo+MWKImageComparisonTests.m */; };
		BC0FED711AAA026C002488D7 /* WMFJoinedPropertyParametersTests.m in Sources */ = {isa = PBXBuildFile; fileRef = BC50C3821A83C88F006DC7AF /* WMFJoinedPropertyParametersTests.m */; };
		BC0FED721AAA026C002488D7 /* WMFErrorForApiErrorObjectTests.m in Sources */ = {isa = PBXBuildFile; fileRef = BCB669601A83D7B300C7B1FE /* WMFErrorForApiErrorObjectTests.m */; };
		BC0FED731AAA026C002488D7 /* NSMutableDictionary+MaybeSetTests.m in Sources */ = {isa = PBXBuildFile; fileRef = BCB669751A83F59300C7B1FE /* NSMutableDictionary+MaybeSetTests.m */; };
		BC0FED741AAA026C002488D7 /* CircularBitwiseRotationTests.m in Sources */ = {isa = PBXBuildFile; fileRef = BCB669FC1A84158200C7B1FE /* CircularBitwiseRotationTests.m */; };
		BC0FED751AAA026C002488D7 /* NSArray+BKIndexTests.m in Sources */ = {isa = PBXBuildFile; fileRef = BCB58F7B1A8D0C8E00465627 /* NSArray+BKIndexTests.m */; };
		BC0FED761AAA026C002488D7 /* NSString+WMFHTMLParsingTests.m in Sources */ = {isa = PBXBuildFile; fileRef = C983151B1AA5205700E25EE1 /* NSString+WMFHTMLParsingTests.m */; };
		BC0FED771AAA026C002488D7 /* WMFImageURLParsingTests.m in Sources */ = {isa = PBXBuildFile; fileRef = BCBDE0AB1AA76EAC006BD29A /* WMFImageURLParsingTests.m */; };
		BC23759A1AB78D8A00B0BAA8 /* NSParagraphStyle+WMFParagraphStyles.m in Sources */ = {isa = PBXBuildFile; fileRef = BC2375991AB78D8A00B0BAA8 /* NSParagraphStyle+WMFParagraphStyles.m */; };
		BC23759E1AB8928600B0BAA8 /* WMFDateFormatterTests.m in Sources */ = {isa = PBXBuildFile; fileRef = BC23759D1AB8928600B0BAA8 /* WMFDateFormatterTests.m */; };
		BC2375C11ABB14CC00B0BAA8 /* WMFArticleImageInjectionTests.m in Sources */ = {isa = PBXBuildFile; fileRef = BC2375C01ABB14CC00B0BAA8 /* WMFArticleImageInjectionTests.m */; };
		BC2CBB8E1AA10F400079A313 /* UIView+WMFFrameUtils.m in Sources */ = {isa = PBXBuildFile; fileRef = BC2CBB8D1AA10F400079A313 /* UIView+WMFFrameUtils.m */; };
		BC3047C21B45E65400D7DF1A /* SDWebImageManager+WMFCacheRemoval.m in Sources */ = {isa = PBXBuildFile; fileRef = BC3047C11B45E65400D7DF1A /* SDWebImageManager+WMFCacheRemoval.m */; };
		BC3059B91B6948C800AA5703 /* XCTestCase+PromiseKit.m in Sources */ = {isa = PBXBuildFile; fileRef = BC3059B81B6948C800AA5703 /* XCTestCase+PromiseKit.m */; };
		BC3166B21B279AC30096EE8E /* WikipediaAppUtils.m in Sources */ = {isa = PBXBuildFile; fileRef = C9180EC318AED30C006C1DCA /* WikipediaAppUtils.m */; };
		BC31B2521AB1D9DC008138CA /* WMFImageInfoControllerTests.m in Sources */ = {isa = PBXBuildFile; fileRef = BC31B2511AB1D9DC008138CA /* WMFImageInfoControllerTests.m */; };
		BC32A1D71B4B14C000A286DE /* WMFBackgroundTaskManager.swift in Sources */ = {isa = PBXBuildFile; fileRef = BC32A1D61B4B14C000A286DE /* WMFBackgroundTaskManager.swift */; };
		BC32A1D91B4B1B8A00A286DE /* WMFLegacyImageDataMigration.swift in Sources */ = {isa = PBXBuildFile; fileRef = BC32A1D81B4B1B8A00A286DE /* WMFLegacyImageDataMigration.swift */; };
		BC34E46A1B31AD8B00258928 /* MWKLanguageLinkController.m in Sources */ = {isa = PBXBuildFile; fileRef = BC34E4691B31AD8B00258928 /* MWKLanguageLinkController.m */; };
		BC49B3641AEECFD8009F55BE /* ArticleLoadingTests.m in Sources */ = {isa = PBXBuildFile; fileRef = BC49B3631AEECFD8009F55BE /* ArticleLoadingTests.m */; };
		BC505EEB1B59461400537006 /* WMFCollectionViewPageLayout.m in Sources */ = {isa = PBXBuildFile; fileRef = BC505EEA1B59461400537006 /* WMFCollectionViewPageLayout.m */; };
		BC505EEE1B594B5700537006 /* WMFImageCollectionViewCell.m in Sources */ = {isa = PBXBuildFile; fileRef = BC505EED1B594B5700537006 /* WMFImageCollectionViewCell.m */; };
		BC505EF41B594E8E00537006 /* WMFArticleHeaderImageGalleryViewController.m in Sources */ = {isa = PBXBuildFile; fileRef = BC505EF31B594E8E00537006 /* WMFArticleHeaderImageGalleryViewController.m */; };
		BC505EF71B59643400537006 /* WMFPageCollectionViewController.m in Sources */ = {isa = PBXBuildFile; fileRef = BC505EF61B59643400537006 /* WMFPageCollectionViewController.m */; };
		BC505EFD1B5D462700537006 /* CIDetector+WMFFaceDetection.m in Sources */ = {isa = PBXBuildFile; fileRef = BC505EFC1B5D462700537006 /* CIDetector+WMFFaceDetection.m */; };
		BC505F031B5D4D9300537006 /* UIImageView+WMFContentOffset.m in Sources */ = {isa = PBXBuildFile; fileRef = BC505F021B5D4D9300537006 /* UIImageView+WMFContentOffset.m */; };
		BC505F061B5D683A00537006 /* NSArray+WMFLayoutDirectionUtilities.m in Sources */ = {isa = PBXBuildFile; fileRef = BC505F051B5D683A00537006 /* NSArray+WMFLayoutDirectionUtilities.m */; };
		BC50C37F1A83C784006DC7AF /* WMFNetworkUtilities.m in Sources */ = {isa = PBXBuildFile; fileRef = BC50C37E1A83C784006DC7AF /* WMFNetworkUtilities.m */; };
		BC50C3871A83CBDA006DC7AF /* MWKImageInfoResponseSerializer.m in Sources */ = {isa = PBXBuildFile; fileRef = BC50C3861A83CBDA006DC7AF /* MWKImageInfoResponseSerializer.m */; };
		BC56209A1B6B92CF0013FFB0 /* WMFLinkButtonFactory.m in Sources */ = {isa = PBXBuildFile; fileRef = BC5620991B6B92CF0013FFB0 /* WMFLinkButtonFactory.m */; };
		BC56209D1B6BAB910013FFB0 /* Exoplanet.mobileview.json in Resources */ = {isa = PBXBuildFile; fileRef = BC56209C1B6BAB910013FFB0 /* Exoplanet.mobileview.json */; };
		BC5620A81B6BEDAD0013FFB0 /* UIColor+WMFStyle.m in Sources */ = {isa = PBXBuildFile; fileRef = BC5620A71B6BEDAD0013FFB0 /* UIColor+WMFStyle.m */; };
		BC5FE5701B1DF02900273BC0 /* ENWikiSiteInfo.json in Resources */ = {isa = PBXBuildFile; fileRef = BC5FE56F1B1DF02900273BC0 /* ENWikiSiteInfo.json */; };
		BC5FE5721B1DF38A00273BC0 /* NOWikiSiteInfo.json in Resources */ = {isa = PBXBuildFile; fileRef = BC5FE5711B1DF38A00273BC0 /* NOWikiSiteInfo.json */; };
		BC5FE5751B1DFF5400273BC0 /* ArticleFetcherTests.m in Sources */ = {isa = PBXBuildFile; fileRef = BC5FE5741B1DFF5400273BC0 /* ArticleFetcherTests.m */; };
		BC69C3141AB0C1FF0090B039 /* WMFImageInfoController.m in Sources */ = {isa = PBXBuildFile; fileRef = BC69C3131AB0C1FF0090B039 /* WMFImageInfoController.m */; };
		BC6BF4001B19213600362968 /* XCTestCase+WMFLocaleTesting.m in Sources */ = {isa = PBXBuildFile; fileRef = BC6BF3FE1B19209900362968 /* XCTestCase+WMFLocaleTesting.m */; };
		BC6BFC5F1B680A410074D0DA /* NSString+WMFGlyphs.m in Sources */ = {isa = PBXBuildFile; fileRef = BC6BFC5E1B680A410074D0DA /* NSString+WMFGlyphs.m */; };
		BC6BFC611B684EF70074D0DA /* WMFArticleSummaryVisualTests.m in Sources */ = {isa = PBXBuildFile; fileRef = BC6BFC601B684EF70074D0DA /* WMFArticleSummaryVisualTests.m */; };
		BC6BFC681B685CD50074D0DA /* NSAttributedString+WMFHTMLForSite.m in Sources */ = {isa = PBXBuildFile; fileRef = BC6BFC671B685CD50074D0DA /* NSAttributedString+WMFHTMLForSite.m */; };
		BC6E8B921B5E8DB7003D9A39 /* CIContext+WMFImageProcessing.m in Sources */ = {isa = PBXBuildFile; fileRef = BC6E8B911B5E8DB7003D9A39 /* CIContext+WMFImageProcessing.m */; };
		BC6E8B951B5E90B1003D9A39 /* UIImage+WMFImageProcessing.m in Sources */ = {isa = PBXBuildFile; fileRef = BC6E8B941B5E90B1003D9A39 /* UIImage+WMFImageProcessing.m */; };
		BC6E8B981B5EB4B2003D9A39 /* UIImage+WMFNormalization.m in Sources */ = {isa = PBXBuildFile; fileRef = BC6E8B971B5EB4B2003D9A39 /* UIImage+WMFNormalization.m */; };
		BC6E8B9A1B5ED0F6003D9A39 /* WMFGeometryTests.m in Sources */ = {isa = PBXBuildFile; fileRef = BC6E8B991B5ED0F6003D9A39 /* WMFGeometryTests.m */; };
		BC6E8B9F1B5FE0C9003D9A39 /* UICollectionView+WMFKVOUpdatableList.m in Sources */ = {isa = PBXBuildFile; fileRef = BC6E8B9E1B5FE0C9003D9A39 /* UICollectionView+WMFKVOUpdatableList.m */; };
		BC725ECA1B617E1A00E0A64C /* WMFSafeAssignTests.m in Sources */ = {isa = PBXBuildFile; fileRef = BC725EC91B617E1A00E0A64C /* WMFSafeAssignTests.m */; };
		BC725ECC1B6182C800E0A64C /* MWKSavedPageListTests.m in Sources */ = {isa = PBXBuildFile; fileRef = BC725ECB1B6182C800E0A64C /* MWKSavedPageListTests.m */; };
		BC725ED21B62DADD00E0A64C /* MWKLanguageLinkResponseSerializerTests.m in Sources */ = {isa = PBXBuildFile; fileRef = BC725ED11B62DADD00E0A64C /* MWKLanguageLinkResponseSerializerTests.m */; };
		BC7DFCD61AA4E5FE000035C3 /* WMFImageURLParsing.m in Sources */ = {isa = PBXBuildFile; fileRef = BC7DFCD51AA4E5FE000035C3 /* WMFImageURLParsing.m */; };
		BC7E4A441B33812700EECD8B /* LanguagesViewController.storyboard in Resources */ = {isa = PBXBuildFile; fileRef = BC7E4A431B33812700EECD8B /* LanguagesViewController.storyboard */; };
		BC7E4A521B34B53E00EECD8B /* MWKLanguageLinkControllerTests.m in Sources */ = {isa = PBXBuildFile; fileRef = BC7E4A511B34B53E00EECD8B /* MWKLanguageLinkControllerTests.m */; };
		BC8210CC1B4EB2390010BF7B /* NSURLExtrasTests.m in Sources */ = {isa = PBXBuildFile; fileRef = BC8210CB1B4EB2390010BF7B /* NSURLExtrasTests.m */; };
		BC8210D01B4EE3FA0010BF7B /* ArticleWithoutImages.dataexport.json in Resources */ = {isa = PBXBuildFile; fileRef = BC8210CE1B4EE3F30010BF7B /* ArticleWithoutImages.dataexport.json */; };
		BC8210D31B4EEA190010BF7B /* SDImageCache+WMFPersistentCache.m in Sources */ = {isa = PBXBuildFile; fileRef = BC8210D21B4EEA190010BF7B /* SDImageCache+WMFPersistentCache.m */; };
		BC8210D51B4EEF2D0010BF7B /* WMFImageController+Testing.swift in Sources */ = {isa = PBXBuildFile; fileRef = BC8210D41B4EEF2D0010BF7B /* WMFImageController+Testing.swift */; };
		BC8210D71B4F048F0010BF7B /* Barack_Obama in Resources */ = {isa = PBXBuildFile; fileRef = BC8210D61B4F048F0010BF7B /* Barack_Obama */; };
		BC86B9361A92966B00B4C039 /* AFHTTPRequestOperationManager+UniqueRequests.m in Sources */ = {isa = PBXBuildFile; fileRef = BC86B9351A92966B00B4C039 /* AFHTTPRequestOperationManager+UniqueRequests.m */; };
		BC86B93D1A929CC500B4C039 /* UICollectionViewFlowLayout+NSCopying.m in Sources */ = {isa = PBXBuildFile; fileRef = BC86B93C1A929CC500B4C039 /* UICollectionViewFlowLayout+NSCopying.m */; };
		BC86B9401A929D7900B4C039 /* UICollectionViewFlowLayout+WMFItemSizeThatFits.m in Sources */ = {isa = PBXBuildFile; fileRef = BC86B93F1A929D7900B4C039 /* UICollectionViewFlowLayout+WMFItemSizeThatFits.m */; };
		BC905A111B447A8300523DFE /* NSURLRequest+WMFUtilities.m in Sources */ = {isa = PBXBuildFile; fileRef = BC905A101B447A8300523DFE /* NSURLRequest+WMFUtilities.m */; };
		BC905A131B44815900523DFE /* SDImageCache+PromiseKit.swift in Sources */ = {isa = PBXBuildFile; fileRef = BC905A121B44815900523DFE /* SDImageCache+PromiseKit.swift */; };
		BC905A151B44962100523DFE /* CancellablePromise.swift in Sources */ = {isa = PBXBuildFile; fileRef = BC905A141B44962100523DFE /* CancellablePromise.swift */; };
		BC92A7731AFA88D3003C4212 /* MWKSection+WMFSharingTests.m in Sources */ = {isa = PBXBuildFile; fileRef = BC92A7721AFA88D3003C4212 /* MWKSection+WMFSharingTests.m */; };
		BC955BC71A82BEFD000EF9E4 /* MWKImageInfoFetcher.m in Sources */ = {isa = PBXBuildFile; fileRef = BC955BC61A82BEFD000EF9E4 /* MWKImageInfoFetcher.m */; };
		BC955BCF1A82C2FA000EF9E4 /* AFHTTPRequestOperationManager+WMFConfig.m in Sources */ = {isa = PBXBuildFile; fileRef = BC955BCE1A82C2FA000EF9E4 /* AFHTTPRequestOperationManager+WMFConfig.m */; };
		BCA676561AC05FE200A16160 /* NSBundle+TestAssets.m in Sources */ = {isa = PBXBuildFile; fileRef = BCA676521AC05FE200A16160 /* NSBundle+TestAssets.m */; };
		BCA676571AC05FE200A16160 /* XCTestCase+WMFBundleConvenience.m in Sources */ = {isa = PBXBuildFile; fileRef = BCA676541AC05FE200A16160 /* XCTestCase+WMFBundleConvenience.m */; };
		BCA6765A1AC0600500A16160 /* MWKDataStore+TemporaryDataStore.m in Sources */ = {isa = PBXBuildFile; fileRef = BCA676591AC0600500A16160 /* MWKDataStore+TemporaryDataStore.m */; };
		BCA6765D1AC0686600A16160 /* Article+ConvenienceAccessors.m in Sources */ = {isa = PBXBuildFile; fileRef = BCA6765C1AC0686600A16160 /* Article+ConvenienceAccessors.m */; };
		BCA9575D1ABE473800B62AE8 /* LegacyCoreDataMigratorTests.m in Sources */ = {isa = PBXBuildFile; fileRef = BCA9575C1ABE473800B62AE8 /* LegacyCoreDataMigratorTests.m */; };
		BCA96E731AAA354D009A61FA /* WMFGradientView.m in Sources */ = {isa = PBXBuildFile; fileRef = BCA96E721AAA354D009A61FA /* WMFGradientView.m */; };
		BCA96E771AAA35EE009A61FA /* UIView+WMFDefaultNib.m in Sources */ = {isa = PBXBuildFile; fileRef = BCA96E761AAA35EE009A61FA /* UIView+WMFDefaultNib.m */; };
		BCAC50C11AF3F7460015936C /* NSBundle+WMFInfoUtils.m in Sources */ = {isa = PBXBuildFile; fileRef = BCAC50C01AF3F7460015936C /* NSBundle+WMFInfoUtils.m */; };
		BCAFC5D01AFD5E7D004615BA /* MWKArticleExtractionTests.m in Sources */ = {isa = PBXBuildFile; fileRef = BCAFC5CF1AFD5E7D004615BA /* MWKArticleExtractionTests.m */; };
		BCAFC5D31AFD5F7E004615BA /* MWKArticle+WMFSharing.m in Sources */ = {isa = PBXBuildFile; fileRef = BCAFC5D11AFD5F7E004615BA /* MWKArticle+WMFSharing.m */; };
		BCAFC5ED1B02490A004615BA /* WMFRandomFileUtilities.m in Sources */ = {isa = PBXBuildFile; fileRef = BCAFC5EC1B02490A004615BA /* WMFRandomFileUtilities.m */; };
		BCB3AE861AC11320004AD205 /* NSPersistentStoreCoordinator+WMFTempCoordinator.m in Sources */ = {isa = PBXBuildFile; fileRef = BCB3AE851AC11320004AD205 /* NSPersistentStoreCoordinator+WMFTempCoordinator.m */; };
		BCB3AE8A1AC11458004AD205 /* NSManagedObjectContext+WMFTempContext.m in Sources */ = {isa = PBXBuildFile; fileRef = BCB3AE891AC11458004AD205 /* NSManagedObjectContext+WMFTempContext.m */; };
		BCB58F441A890D9700465627 /* MWKImageInfo+MWKImageComparison.m in Sources */ = {isa = PBXBuildFile; fileRef = BCB58F431A890D9700465627 /* MWKImageInfo+MWKImageComparison.m */; };
		BCB58F481A891FDB00465627 /* WebViewController+ImageGalleryPresentation.m in Sources */ = {isa = PBXBuildFile; fileRef = BCB58F471A891FDB00465627 /* WebViewController+ImageGalleryPresentation.m */; };
		BCB58F541A894D3E00465627 /* WMFImageGalleryDetailOverlayView.m in Sources */ = {isa = PBXBuildFile; fileRef = BCB58F531A894D3E00465627 /* WMFImageGalleryDetailOverlayView.m */; };
		BCB58F591A89747400465627 /* WMFImageGalleryDetailOverlayView.xib in Resources */ = {isa = PBXBuildFile; fileRef = BCB58F581A89747400465627 /* WMFImageGalleryDetailOverlayView.xib */; };
		BCB58F631A8A9F1000465627 /* MWKLicense.m in Sources */ = {isa = PBXBuildFile; fileRef = BCB58F621A8A9F1000465627 /* MWKLicense.m */; };
		BCB58F671A8AA22200465627 /* MWKLicense+ToGlyph.m in Sources */ = {isa = PBXBuildFile; fileRef = BCB58F661A8AA22200465627 /* MWKLicense+ToGlyph.m */; };
		BCB58F781A8D081E00465627 /* NSArray+BKIndex.m in Sources */ = {isa = PBXBuildFile; fileRef = BCB58F771A8D081E00465627 /* NSArray+BKIndex.m */; };
		BCB669731A83F58600C7B1FE /* NSMutableDictionary+WMFMaybeSet.m in Sources */ = {isa = PBXBuildFile; fileRef = BCB669721A83F58600C7B1FE /* NSMutableDictionary+WMFMaybeSet.m */; };
		BCB669A41A83F6C400C7B1FE /* MWKSite.m in Sources */ = {isa = PBXBuildFile; fileRef = BCB669791A83F6C300C7B1FE /* MWKSite.m */; };
		BCB669A51A83F6C400C7B1FE /* MWKTitle.m in Sources */ = {isa = PBXBuildFile; fileRef = BCB6697B1A83F6C300C7B1FE /* MWKTitle.m */; };
		BCB669A61A83F6C400C7B1FE /* MWKDataObject.m in Sources */ = {isa = PBXBuildFile; fileRef = BCB6697E1A83F6C300C7B1FE /* MWKDataObject.m */; };
		BCB669A71A83F6C400C7B1FE /* MWKSiteDataObject.m in Sources */ = {isa = PBXBuildFile; fileRef = BCB669801A83F6C300C7B1FE /* MWKSiteDataObject.m */; };
		BCB669A81A83F6C400C7B1FE /* MWKUser.m in Sources */ = {isa = PBXBuildFile; fileRef = BCB669821A83F6C300C7B1FE /* MWKUser.m */; };
		BCB669A91A83F6C400C7B1FE /* MWKSection.m in Sources */ = {isa = PBXBuildFile; fileRef = BCB669841A83F6C300C7B1FE /* MWKSection.m */; };
		BCB669AA1A83F6C400C7B1FE /* MWKImage.m in Sources */ = {isa = PBXBuildFile; fileRef = BCB669861A83F6C300C7B1FE /* MWKImage.m */; };
		BCB669AB1A83F6C400C7B1FE /* MWKProtectionStatus.m in Sources */ = {isa = PBXBuildFile; fileRef = BCB669881A83F6C300C7B1FE /* MWKProtectionStatus.m */; };
		BCB669AC1A83F6C400C7B1FE /* MWKSavedPageEntry.m in Sources */ = {isa = PBXBuildFile; fileRef = BCB6698A1A83F6C300C7B1FE /* MWKSavedPageEntry.m */; };
		BCB669AD1A83F6C400C7B1FE /* MWKSavedPageList.m in Sources */ = {isa = PBXBuildFile; fileRef = BCB6698C1A83F6C300C7B1FE /* MWKSavedPageList.m */; };
		BCB669AE1A83F6C400C7B1FE /* MWKHistoryEntry.m in Sources */ = {isa = PBXBuildFile; fileRef = BCB6698E1A83F6C300C7B1FE /* MWKHistoryEntry.m */; };
		BCB669AF1A83F6C400C7B1FE /* MWKHistoryList.m in Sources */ = {isa = PBXBuildFile; fileRef = BCB669901A83F6C300C7B1FE /* MWKHistoryList.m */; };
		BCB669B01A83F6C400C7B1FE /* MWKRecentSearchEntry.m in Sources */ = {isa = PBXBuildFile; fileRef = BCB669921A83F6C300C7B1FE /* MWKRecentSearchEntry.m */; };
		BCB669B11A83F6C400C7B1FE /* MWKRecentSearchList.m in Sources */ = {isa = PBXBuildFile; fileRef = BCB669941A83F6C300C7B1FE /* MWKRecentSearchList.m */; };
		BCB669B21A83F6C400C7B1FE /* MWKImageInfo.m in Sources */ = {isa = PBXBuildFile; fileRef = BCB669971A83F6C300C7B1FE /* MWKImageInfo.m */; };
		BCB669B31A83F6C400C7B1FE /* MWKDataStore.m in Sources */ = {isa = PBXBuildFile; fileRef = BCB669991A83F6C300C7B1FE /* MWKDataStore.m */; };
		BCB669B41A83F6C400C7B1FE /* MWKArticle.m in Sources */ = {isa = PBXBuildFile; fileRef = BCB6699B1A83F6C300C7B1FE /* MWKArticle.m */; };
		BCB669B51A83F6C400C7B1FE /* MWKUserDataStore.m in Sources */ = {isa = PBXBuildFile; fileRef = BCB6699D1A83F6C300C7B1FE /* MWKUserDataStore.m */; };
		BCB669B61A83F6C400C7B1FE /* MWKImageList.m in Sources */ = {isa = PBXBuildFile; fileRef = BCB6699F1A83F6C300C7B1FE /* MWKImageList.m */; };
		BCB669B71A83F6C400C7B1FE /* MWKSectionList.m in Sources */ = {isa = PBXBuildFile; fileRef = BCB669A11A83F6C300C7B1FE /* MWKSectionList.m */; };
		BCB66A0C1A85183000C7B1FE /* NSString+WMFHTMLParsing.m in Sources */ = {isa = PBXBuildFile; fileRef = BCB66A0B1A85183000C7B1FE /* NSString+WMFHTMLParsing.m */; };
		BCB848781AAAABF80077EC24 /* WMFMath.m in Sources */ = {isa = PBXBuildFile; fileRef = BCB848771AAAABF80077EC24 /* WMFMath.m */; };
		BCB8487B1AAAADF90077EC24 /* WMFMathTests.m in Sources */ = {isa = PBXBuildFile; fileRef = BCB8487A1AAAADF90077EC24 /* WMFMathTests.m */; };
		BCB848831AAE0C5C0077EC24 /* WMFImageGalleryCollectionViewCell.m in Sources */ = {isa = PBXBuildFile; fileRef = 08D631F91A69B8CD00D87AD0 /* WMFImageGalleryCollectionViewCell.m */; };
		BCBDC8821B38E414003A6D17 /* SDWebImageManager+PromiseKit.swift in Sources */ = {isa = PBXBuildFile; fileRef = BCBDC8811B38E414003A6D17 /* SDWebImageManager+PromiseKit.swift */; };
		BCBDC8841B38E441003A6D17 /* WMFImageController.swift in Sources */ = {isa = PBXBuildFile; fileRef = BCBDC8831B38E441003A6D17 /* WMFImageController.swift */; };
		BCBDC88C1B3A0715003A6D17 /* Cancellable.swift in Sources */ = {isa = PBXBuildFile; fileRef = BCBDC88B1B3A0715003A6D17 /* Cancellable.swift */; };
		BCBDC88E1B3A42E7003A6D17 /* SwiftUtilities.swift in Sources */ = {isa = PBXBuildFile; fileRef = BCBDC88D1B3A42E7003A6D17 /* SwiftUtilities.swift */; };
		BCC185D81A9E5628005378F8 /* UILabel+WMFStyling.m in Sources */ = {isa = PBXBuildFile; fileRef = BCC185D71A9E5628005378F8 /* UILabel+WMFStyling.m */; };
		BCC185E01A9EC836005378F8 /* UIButton+FrameUtils.m in Sources */ = {isa = PBXBuildFile; fileRef = BCC185DF1A9EC836005378F8 /* UIButton+FrameUtils.m */; };
		BCC185E81A9FA498005378F8 /* UICollectionViewLayout+AttributeUtils.m in Sources */ = {isa = PBXBuildFile; fileRef = BCC185E71A9FA498005378F8 /* UICollectionViewLayout+AttributeUtils.m */; };
		BCCE8EBA1B4D5DD90009FBBC /* XCTestCase+PromiseKit.swift in Sources */ = {isa = PBXBuildFile; fileRef = BCCE8EB91B4D5DD90009FBBC /* XCTestCase+PromiseKit.swift */; };
		BCCE8EBC1B4D7F590009FBBC /* XCTestCase+SwiftDefaults.swift in Sources */ = {isa = PBXBuildFile; fileRef = BCCE8EBB1B4D7F590009FBBC /* XCTestCase+SwiftDefaults.swift */; };
		BCCEC1211B1F68CF00A8B522 /* golden-gate.jpg in Resources */ = {isa = PBXBuildFile; fileRef = BCD41DDE1B11CC5800231BB1 /* golden-gate.jpg */; };
		BCCEC1221B1F68CF00A8B522 /* MainPageMobileView.json in Resources */ = {isa = PBXBuildFile; fileRef = BCD41DDF1B11CC5800231BB1 /* MainPageMobileView.json */; };
		BCCEC1231B1F68CF00A8B522 /* Obama.json in Resources */ = {isa = PBXBuildFile; fileRef = BCD41DE01B11CC5800231BB1 /* Obama.json */; };
		BCCEC1241B1F68CF00A8B522 /* organization-anon.json in Resources */ = {isa = PBXBuildFile; fileRef = BCD41DE11B11CC5800231BB1 /* organization-anon.json */; };
		BCCEC1251B1F68CF00A8B522 /* protection-empty.json in Resources */ = {isa = PBXBuildFile; fileRef = BCD41DE21B11CC5800231BB1 /* protection-empty.json */; };
		BCCEC1261B1F68CF00A8B522 /* protection-obama.json in Resources */ = {isa = PBXBuildFile; fileRef = BCD41DE31B11CC5800231BB1 /* protection-obama.json */; };
		BCCEC1271B1F68CF00A8B522 /* section0.json in Resources */ = {isa = PBXBuildFile; fileRef = BCD41DE41B11CC5800231BB1 /* section0.json */; };
		BCCEC1281B1F68CF00A8B522 /* section1-end.json in Resources */ = {isa = PBXBuildFile; fileRef = BCD41DE51B11CC5800231BB1 /* section1-end.json */; };
		BCCEC1291B1F68CF00A8B522 /* TemplateIcon2x.png in Resources */ = {isa = PBXBuildFile; fileRef = BCD41DE61B11CC5800231BB1 /* TemplateIcon2x.png */; };
		BCCEC12A1B1F68CF00A8B522 /* test-notes.txt in Resources */ = {isa = PBXBuildFile; fileRef = BCD41DE71B11CC5800231BB1 /* test-notes.txt */; };
		BCCEC12B1B1F68CF00A8B522 /* user-anon.json in Resources */ = {isa = PBXBuildFile; fileRef = BCD41DE81B11CC5800231BB1 /* user-anon.json */; };
		BCCED2D01AE03BE20094EB7E /* MWKSectionListTests.m in Sources */ = {isa = PBXBuildFile; fileRef = BCCED2CF1AE03BE20094EB7E /* MWKSectionListTests.m */; };
		BCD41DF61B11CC5E00231BB1 /* user-loggedin.json in Resources */ = {isa = PBXBuildFile; fileRef = BCD41DE91B11CC5800231BB1 /* user-loggedin.json */; };
		BCD41E001B11D1B200231BB1 /* XCTestCase+MWKFixtures.m in Sources */ = {isa = PBXBuildFile; fileRef = BCD41DFE1B11D17100231BB1 /* XCTestCase+MWKFixtures.m */; };
		BCDB75C41AB0E8300005593F /* WMFSubstringUtilsTests.m in Sources */ = {isa = PBXBuildFile; fileRef = BCDB75C31AB0E8300005593F /* WMFSubstringUtilsTests.m */; };
		BCE24FDD1B0CF0C7003F054B /* LegacyCoreDataMigrator.m in Sources */ = {isa = PBXBuildFile; fileRef = BCE24FD51B0CF0C7003F054B /* LegacyCoreDataMigrator.m */; };
		BCE24FDE1B0CF0C7003F054B /* LegacyDataMigrator.m in Sources */ = {isa = PBXBuildFile; fileRef = BCE24FD81B0CF0C7003F054B /* LegacyDataMigrator.m */; };
		BCE24FDF1B0CF0C7003F054B /* LegacyPhoneGapDataMigrator.m in Sources */ = {isa = PBXBuildFile; fileRef = BCE24FDA1B0CF0C7003F054B /* LegacyPhoneGapDataMigrator.m */; };
		BCE24FE01B0CF0C7003F054B /* SQLiteHelper.m in Sources */ = {isa = PBXBuildFile; fileRef = BCE24FDC1B0CF0C7003F054B /* SQLiteHelper.m */; };
		BCE6EE101B2619E900AF603B /* MWKLanguageLink.m in Sources */ = {isa = PBXBuildFile; fileRef = BCE6EE0F1B2619E900AF603B /* MWKLanguageLink.m */; };
		BCE6EE131B2629ED00AF603B /* MWKLanguageLinkResponseSerializer.m in Sources */ = {isa = PBXBuildFile; fileRef = BCE6EE121B2629ED00AF603B /* MWKLanguageLinkResponseSerializer.m */; };
		BCE912BA1ACC5E6900B74B42 /* NSIndexSet+BKReduce.m in Sources */ = {isa = PBXBuildFile; fileRef = BCE912B91ACC5E6900B74B42 /* NSIndexSet+BKReduce.m */; };
		BCE912BD1ACC629B00B74B42 /* NSIndexSet+BKReduceTests.m in Sources */ = {isa = PBXBuildFile; fileRef = BCE912BC1ACC629B00B74B42 /* NSIndexSet+BKReduceTests.m */; };
		BCEC778F1AC9AEC800D9DDA5 /* MWKImage+AssociationTestUtils.m in Sources */ = {isa = PBXBuildFile; fileRef = BCEC778E1AC9AEC800D9DDA5 /* MWKImage+AssociationTestUtils.m */; };
		BCEC77921AC9B6AD00D9DDA5 /* HCIsCollectionContainingInAnyOrder+WMFCollectionMatcherUtils.m in Sources */ = {isa = PBXBuildFile; fileRef = BCEC77911AC9B6AD00D9DDA5 /* HCIsCollectionContainingInAnyOrder+WMFCollectionMatcherUtils.m */; };
		BCEC77951AC9C74700D9DDA5 /* NSArray+WMFShuffle.m in Sources */ = {isa = PBXBuildFile; fileRef = BCEC77941AC9C74700D9DDA5 /* NSArray+WMFShuffle.m */; };
		BCF012331AD2FA38008D3675 /* assets in Resources */ = {isa = PBXBuildFile; fileRef = BCF012321AD2FA38008D3675 /* assets */; };
		BCF1E20D1B4C5C7300B10877 /* WMFBackgroundTestManagerTests.swift in Sources */ = {isa = PBXBuildFile; fileRef = BCF1E20B1B4C590F00B10877 /* WMFBackgroundTestManagerTests.swift */; };
		BCF1E2131B4C783600B10877 /* WMFLegacyImageDataMigrationTests.swift in Sources */ = {isa = PBXBuildFile; fileRef = BCF1E2111B4C780C00B10877 /* WMFLegacyImageDataMigrationTests.swift */; };
		BCF8DCA61B70055F00149C26 /* WMFFixtureRecording.m in Sources */ = {isa = PBXBuildFile; fileRef = BCF8DCA51B70055F00149C26 /* WMFFixtureRecording.m */; };
		BCF8DCA81B7009B100149C26 /* MobileView in Resources */ = {isa = PBXBuildFile; fileRef = BCF8DCA71B7009B100149C26 /* MobileView */; };
		BCFB090D1B445A720077955B /* UIImage+WMFSerialization.m in Sources */ = {isa = PBXBuildFile; fileRef = BCFB090C1B445A720077955B /* UIImage+WMFSerialization.m */; };
		BCFDB1401B3F3D9700F0C9F4 /* ImageDownload.swift in Sources */ = {isa = PBXBuildFile; fileRef = BCFDB13F1B3F3D9700F0C9F4 /* ImageDownload.swift */; };
		BCFDB1421B3F3F7E00F0C9F4 /* WMFImageController+Debug.swift in Sources */ = {isa = PBXBuildFile; fileRef = BCFDB1411B3F3F7E00F0C9F4 /* WMFImageController+Debug.swift */; };
		BCFDB1441B3F3FCB00F0C9F4 /* UIImage+Debug.swift in Sources */ = {isa = PBXBuildFile; fileRef = BCFDB1431B3F3FCB00F0C9F4 /* UIImage+Debug.swift */; };
		BCFE026A1B41ABB5003752B7 /* MWKHistoryListCorruptDataTests.m in Sources */ = {isa = PBXBuildFile; fileRef = BCFE02691B41ABB5003752B7 /* MWKHistoryListCorruptDataTests.m */; };
		BCFE026F1B41B482003752B7 /* MWKSavedPageListCorruptDataTests.m in Sources */ = {isa = PBXBuildFile; fileRef = BCFE026E1B41B482003752B7 /* MWKSavedPageListCorruptDataTests.m */; };
		BCFE02781B41FA12003752B7 /* MWKHistoryListPerformanceTests.m in Sources */ = {isa = PBXBuildFile; fileRef = BCFE02771B41FA12003752B7 /* MWKHistoryListPerformanceTests.m */; };
		C42D947E1A937DAC00A4871A /* SavedArticlesFetcher.m in Sources */ = {isa = PBXBuildFile; fileRef = C42D947D1A937DAC00A4871A /* SavedArticlesFetcher.m */; };
		C42D94861A937DE000A4871A /* WMFBorderButton.m in Sources */ = {isa = PBXBuildFile; fileRef = C42D94831A937DE000A4871A /* WMFBorderButton.m */; };
		C42D94871A937DE000A4871A /* WMFProgressLineView.m in Sources */ = {isa = PBXBuildFile; fileRef = C42D94851A937DE000A4871A /* WMFProgressLineView.m */; };
		C42D94BC1A95405000A4871A /* NSArray+WMFExtensions.m in Sources */ = {isa = PBXBuildFile; fileRef = C42D94BB1A95405000A4871A /* NSArray+WMFExtensions.m */; };
		C46FBA4B1A8530EE00C5730F /* Pods-acknowledgements.plist in Resources */ = {isa = PBXBuildFile; fileRef = C46FBA4A1A8530EE00C5730F /* Pods-acknowledgements.plist */; };
		C90799BA1A8564C60044E13C /* WMFShareOptionsViewController.m in Sources */ = {isa = PBXBuildFile; fileRef = C90799B91A8564C60044E13C /* WMFShareOptionsViewController.m */; };
		C913C89C1A94019A00BEEAF0 /* WMFSuggestedPagesFunnel.m in Sources */ = {isa = PBXBuildFile; fileRef = C913C89B1A94019A00BEEAF0 /* WMFSuggestedPagesFunnel.m */; };
		C91A86F41A8BCB680088A801 /* WMFShareCardImageContainer.m in Sources */ = {isa = PBXBuildFile; fileRef = C91A86F31A8BCB680088A801 /* WMFShareCardImageContainer.m */; };
		C94BE3EE1A8169ED00F2105B /* WMFShareFunnel.m in Sources */ = {isa = PBXBuildFile; fileRef = C94BE3ED1A8169ED00F2105B /* WMFShareFunnel.m */; };
		C96335911AA92AAC00A1EB2C /* WMFCrashAlertView.m in Sources */ = {isa = PBXBuildFile; fileRef = C96335901AA92AAC00A1EB2C /* WMFCrashAlertView.m */; };
		C979727A1A731EAA00C6ED7A /* ShareOptions.xib in Resources */ = {isa = PBXBuildFile; fileRef = C97972791A731EAA00C6ED7A /* ShareOptions.xib */; };
		C979727D1A731F2D00C6ED7A /* WMFShareOptionsView.m in Sources */ = {isa = PBXBuildFile; fileRef = C979727C1A731F2D00C6ED7A /* WMFShareOptionsView.m */; };
		C98990341A699DE000AF44FC /* WMFShareCardViewController.m in Sources */ = {isa = PBXBuildFile; fileRef = C98990331A699DE000AF44FC /* WMFShareCardViewController.m */; };
		C98990361A699DFB00AF44FC /* ShareCard.xib in Resources */ = {isa = PBXBuildFile; fileRef = C98990351A699DFB00AF44FC /* ShareCard.xib */; };
		C99844571A8C1F23001D58FD /* UIWebView+WMFSuppressSelection.m in Sources */ = {isa = PBXBuildFile; fileRef = C99844561A8C1F23001D58FD /* UIWebView+WMFSuppressSelection.m */; };
		D401C2C01A659E5000D4D127 /* DataMigrationProgressViewController.m in Sources */ = {isa = PBXBuildFile; fileRef = D401C2BE1A659E5000D4D127 /* DataMigrationProgressViewController.m */; };
		D401C2C11A659E5000D4D127 /* DataMigrationProgressViewController.xib in Resources */ = {isa = PBXBuildFile; fileRef = D401C2BF1A659E5000D4D127 /* DataMigrationProgressViewController.xib */; };
		D42E75EB18D11237002EA7E5 /* MWLanguageInfo.m in Sources */ = {isa = PBXBuildFile; fileRef = D42E75EA18D11237002EA7E5 /* MWLanguageInfo.m */; };
		D46CD8C418A1AC4F0042959E /* InfoPlist.strings in Resources */ = {isa = PBXBuildFile; fileRef = D46CD8C018A1AC4F0042959E /* InfoPlist.strings */; };
		D46CD8C518A1AC4F0042959E /* Localizable.strings in Resources */ = {isa = PBXBuildFile; fileRef = D46CD8C218A1AC4F0042959E /* Localizable.strings */; };
		D47BF5D4197870390067C3BC /* SavedPagesFunnel.m in Sources */ = {isa = PBXBuildFile; fileRef = D47BF5D3197870390067C3BC /* SavedPagesFunnel.m */; };
		D4991439181D51DE00E6073C /* Foundation.framework in Frameworks */ = {isa = PBXBuildFile; fileRef = D4991438181D51DE00E6073C /* Foundation.framework */; };
		D499143B181D51DE00E6073C /* CoreGraphics.framework in Frameworks */ = {isa = PBXBuildFile; fileRef = D499143A181D51DE00E6073C /* CoreGraphics.framework */; };
		D499143D181D51DE00E6073C /* UIKit.framework in Frameworks */ = {isa = PBXBuildFile; fileRef = D499143C181D51DE00E6073C /* UIKit.framework */; };
		D4991445181D51DE00E6073C /* main.m in Sources */ = {isa = PBXBuildFile; fileRef = D4991444181D51DE00E6073C /* main.m */; };
		D4991449181D51DE00E6073C /* AppDelegate.m in Sources */ = {isa = PBXBuildFile; fileRef = D4991448181D51DE00E6073C /* AppDelegate.m */; };
		D49B2ED2196C687C002F035D /* PullToRefreshViewController.m in Sources */ = {isa = PBXBuildFile; fileRef = D49B2ED1196C687C002F035D /* PullToRefreshViewController.m */; };
		D4B0AE0219365F7C00F0AC90 /* EventLoggingFunnel.m in Sources */ = {isa = PBXBuildFile; fileRef = D4B0AE0119365F7C00F0AC90 /* EventLoggingFunnel.m */; };
		D4B0AE051936604700F0AC90 /* EditFunnel.m in Sources */ = {isa = PBXBuildFile; fileRef = D4B0AE041936604700F0AC90 /* EditFunnel.m */; };
		D4B0AE0819366A0A00F0AC90 /* CreateAccountFunnel.m in Sources */ = {isa = PBXBuildFile; fileRef = D4B0AE0719366A0A00F0AC90 /* CreateAccountFunnel.m */; };
		D4B0AE0B19366A2C00F0AC90 /* ReadingActionFunnel.m in Sources */ = {isa = PBXBuildFile; fileRef = D4B0AE0A19366A2C00F0AC90 /* ReadingActionFunnel.m */; };
		D4B0AE0E19366A5400F0AC90 /* LoginFunnel.m in Sources */ = {isa = PBXBuildFile; fileRef = D4B0AE0D19366A5400F0AC90 /* LoginFunnel.m */; };
		D4BC22B4181E9E6300CAC673 /* empty.png in Resources */ = {isa = PBXBuildFile; fileRef = D4BC22B3181E9E6300CAC673 /* empty.png */; };
		D4E6D9121A5C65F9004916C1 /* CoreData.framework in Frameworks */ = {isa = PBXBuildFile; fileRef = 040E5C4E184566F4007AFE6F /* CoreData.framework */; };
		D4E8A8A919085CEA00DA4765 /* libsqlite3.dylib in Frameworks */ = {isa = PBXBuildFile; fileRef = D4E8A8A819085CEA00DA4765 /* libsqlite3.dylib */; };
		D4F277FB194235A00032BA38 /* ProtectedEditAttemptFunnel.m in Sources */ = {isa = PBXBuildFile; fileRef = D4F277FA194235A00032BA38 /* ProtectedEditAttemptFunnel.m */; };
		D4F277FE194235B50032BA38 /* ToCInteractionFunnel.m in Sources */ = {isa = PBXBuildFile; fileRef = D4F277FD194235B50032BA38 /* ToCInteractionFunnel.m */; };
/* End PBXBuildFile section */

/* Begin PBXContainerItemProxy section */
		BCBDE0AD1AA76F19006BD29A /* PBXContainerItemProxy */ = {
			isa = PBXContainerItemProxy;
			containerPortal = D499142D181D51DE00E6073C /* Project object */;
			proxyType = 1;
			remoteGlobalIDString = D4991434181D51DE00E6073C;
			remoteInfo = Wikipedia;
		};
/* End PBXContainerItemProxy section */

/* Begin PBXFileReference section */
		04016E181B3264C700D732FE /* UIViewController+WMFStoryboardUtilities.h */ = {isa = PBXFileReference; fileEncoding = 4; lastKnownFileType = sourcecode.c.h; path = "UIViewController+WMFStoryboardUtilities.h"; sourceTree = "<group>"; };
		04016E191B3264C700D732FE /* UIViewController+WMFStoryboardUtilities.m */ = {isa = PBXFileReference; fileEncoding = 4; lastKnownFileType = sourcecode.c.objc; path = "UIViewController+WMFStoryboardUtilities.m"; sourceTree = "<group>"; };
		04016E1B1B3285B700D732FE /* AboutViewController.storyboard */ = {isa = PBXFileReference; fileEncoding = 4; lastKnownFileType = file.storyboard; path = AboutViewController.storyboard; sourceTree = "<group>"; };
		04016E1D1B328E8B00D732FE /* OnboardingViewController.storyboard */ = {isa = PBXFileReference; fileEncoding = 4; lastKnownFileType = file.storyboard; path = OnboardingViewController.storyboard; sourceTree = "<group>"; };
		04016E1F1B329D4500D732FE /* PageHistoryViewController.storyboard */ = {isa = PBXFileReference; fileEncoding = 4; lastKnownFileType = file.storyboard; path = PageHistoryViewController.storyboard; sourceTree = "<group>"; };
		04016E221B335F0200D732FE /* WMFArticlePresenter.h */ = {isa = PBXFileReference; fileEncoding = 4; lastKnownFileType = sourcecode.c.h; path = WMFArticlePresenter.h; sourceTree = "<group>"; };
		04016E231B335F0200D732FE /* WMFArticlePresenter.m */ = {isa = PBXFileReference; fileEncoding = 4; lastKnownFileType = sourcecode.c.objc; path = WMFArticlePresenter.m; sourceTree = "<group>"; };
		04090A39187FB7D000577EDF /* UIView+Debugging.h */ = {isa = PBXFileReference; fileEncoding = 4; lastKnownFileType = sourcecode.c.h; path = "UIView+Debugging.h"; sourceTree = "<group>"; };
		04090A3A187FB7D000577EDF /* UIView+Debugging.m */ = {isa = PBXFileReference; fileEncoding = 4; lastKnownFileType = sourcecode.c.objc; path = "UIView+Debugging.m"; sourceTree = "<group>"; };
		040D83571AB0ECFD000896D5 /* WMFCenteredPathView.h */ = {isa = PBXFileReference; fileEncoding = 4; lastKnownFileType = sourcecode.c.h; path = WMFCenteredPathView.h; sourceTree = "<group>"; };
		040D83581AB0ECFD000896D5 /* WMFCenteredPathView.m */ = {isa = PBXFileReference; fileEncoding = 4; lastKnownFileType = sourcecode.c.objc; path = WMFCenteredPathView.m; sourceTree = "<group>"; };
		040D835C1AB0EE45000896D5 /* WMFGeometry.c */ = {isa = PBXFileReference; fileEncoding = 4; lastKnownFileType = sourcecode.c.c; path = WMFGeometry.c; sourceTree = "<group>"; };
		040D835D1AB0EE45000896D5 /* WMFGeometry.h */ = {isa = PBXFileReference; fileEncoding = 4; lastKnownFileType = sourcecode.c.h; path = WMFGeometry.h; sourceTree = "<group>"; };
		040E5C4E184566F4007AFE6F /* CoreData.framework */ = {isa = PBXFileReference; lastKnownFileType = wrapper.framework; name = CoreData.framework; path = System/Library/Frameworks/CoreData.framework; sourceTree = SDKROOT; };
		04142A8D184F974E006EF779 /* NSDate-Utilities.h */ = {isa = PBXFileReference; fileEncoding = 4; lastKnownFileType = sourcecode.c.h; path = "NSDate-Utilities.h"; sourceTree = "<group>"; };
		04142A8E184F974E006EF779 /* NSDate-Utilities.m */ = {isa = PBXFileReference; fileEncoding = 4; lastKnownFileType = sourcecode.c.objc; path = "NSDate-Utilities.m"; sourceTree = "<group>"; };
		0415581A18ADFA5C00B81A59 /* UIImage+ColorMask.h */ = {isa = PBXFileReference; fileEncoding = 4; lastKnownFileType = sourcecode.c.h; path = "UIImage+ColorMask.h"; sourceTree = "<group>"; };
		0415581B18ADFA5C00B81A59 /* UIImage+ColorMask.m */ = {isa = PBXFileReference; fileEncoding = 4; lastKnownFileType = sourcecode.c.objc; path = "UIImage+ColorMask.m"; sourceTree = "<group>"; };
		041A3B5818E11ED90079FF1C /* LanguageCell.h */ = {isa = PBXFileReference; fileEncoding = 4; lastKnownFileType = sourcecode.c.h; path = LanguageCell.h; sourceTree = "<group>"; };
		041A3B5918E11ED90079FF1C /* LanguageCell.m */ = {isa = PBXFileReference; fileEncoding = 4; lastKnownFileType = sourcecode.c.objc; lineEnding = 0; path = LanguageCell.m; sourceTree = "<group>"; xcLanguageSpecificationIdentifier = xcode.lang.objc; };
		041A3B5C18E11ED90079FF1C /* LanguagesViewController.h */ = {isa = PBXFileReference; fileEncoding = 4; lastKnownFileType = sourcecode.c.h; path = LanguagesViewController.h; sourceTree = "<group>"; };
		041A3B5D18E11ED90079FF1C /* LanguagesViewController.m */ = {isa = PBXFileReference; fileEncoding = 4; lastKnownFileType = sourcecode.c.objc; path = LanguagesViewController.m; sourceTree = "<group>"; };
		041C55D01950B27D006CE0EF /* EditSummaryViewController.h */ = {isa = PBXFileReference; fileEncoding = 4; lastKnownFileType = sourcecode.c.h; path = EditSummaryViewController.h; sourceTree = "<group>"; };
		041C55D11950B27D006CE0EF /* EditSummaryViewController.m */ = {isa = PBXFileReference; fileEncoding = 4; lastKnownFileType = sourcecode.c.objc; lineEnding = 0; path = EditSummaryViewController.m; sourceTree = "<group>"; xcLanguageSpecificationIdentifier = xcode.lang.objc; };
		041C6204199ED2A20061516F /* MWKSection+TOC.h */ = {isa = PBXFileReference; fileEncoding = 4; lastKnownFileType = sourcecode.c.h; path = "MWKSection+TOC.h"; sourceTree = "<group>"; };
		041C6205199ED2A20061516F /* MWKSection+TOC.m */ = {isa = PBXFileReference; fileEncoding = 4; lastKnownFileType = sourcecode.c.objc; path = "MWKSection+TOC.m"; sourceTree = "<group>"; };
		041EFC361996A1F800B2CB28 /* MapKit.framework */ = {isa = PBXFileReference; lastKnownFileType = wrapper.framework; name = MapKit.framework; path = System/Library/Frameworks/MapKit.framework; sourceTree = SDKROOT; };
		042244FB197F5E09005DD0BF /* AbuseFilterAlert.h */ = {isa = PBXFileReference; fileEncoding = 4; lastKnownFileType = sourcecode.c.h; path = AbuseFilterAlert.h; sourceTree = "<group>"; };
		042244FC197F5E09005DD0BF /* AbuseFilterAlert.m */ = {isa = PBXFileReference; fileEncoding = 4; lastKnownFileType = sourcecode.c.objc; path = AbuseFilterAlert.m; sourceTree = "<group>"; };
		042244FD197F5E09005DD0BF /* BulletedLabel.h */ = {isa = PBXFileReference; fileEncoding = 4; lastKnownFileType = sourcecode.c.h; path = BulletedLabel.h; sourceTree = "<group>"; };
		042244FE197F5E09005DD0BF /* BulletedLabel.m */ = {isa = PBXFileReference; fileEncoding = 4; lastKnownFileType = sourcecode.c.objc; path = BulletedLabel.m; sourceTree = "<group>"; };
		042244FF197F5E09005DD0BF /* BulletedLabel.xib */ = {isa = PBXFileReference; fileEncoding = 4; lastKnownFileType = file.xib; path = BulletedLabel.xib; sourceTree = "<group>"; };
		042258501B33EAD400FDD0C6 /* ShareMenuSavePageActivity.h */ = {isa = PBXFileReference; fileEncoding = 4; lastKnownFileType = sourcecode.c.h; name = ShareMenuSavePageActivity.h; path = ShareCard/ShareMenuSavePageActivity.h; sourceTree = "<group>"; };
		042258511B33EAD400FDD0C6 /* ShareMenuSavePageActivity.m */ = {isa = PBXFileReference; fileEncoding = 4; lastKnownFileType = sourcecode.c.objc; name = ShareMenuSavePageActivity.m; path = ShareCard/ShareMenuSavePageActivity.m; sourceTree = "<group>"; };
		042258551B34A29800FDD0C6 /* PreviewAndSaveViewController.storyboard */ = {isa = PBXFileReference; fileEncoding = 4; lastKnownFileType = file.storyboard; path = PreviewAndSaveViewController.storyboard; sourceTree = "<group>"; };
		042258571B34A2C100FDD0C6 /* EditSummaryViewController.storyboard */ = {isa = PBXFileReference; fileEncoding = 4; lastKnownFileType = file.storyboard; path = EditSummaryViewController.storyboard; sourceTree = "<group>"; };
		042487501A54BECD00A5C905 /* MWKArticle+Convenience.h */ = {isa = PBXFileReference; fileEncoding = 4; lastKnownFileType = sourcecode.c.h; path = "MWKArticle+Convenience.h"; sourceTree = "<group>"; };
		042487511A54BECD00A5C905 /* MWKArticle+Convenience.m */ = {isa = PBXFileReference; fileEncoding = 4; lastKnownFileType = sourcecode.c.objc; path = "MWKArticle+Convenience.m"; sourceTree = "<group>"; };
		04272E781940EEBC00CC682F /* WMFAssetsFile.h */ = {isa = PBXFileReference; fileEncoding = 4; lastKnownFileType = sourcecode.c.h; lineEnding = 0; path = WMFAssetsFile.h; sourceTree = "<group>"; xcLanguageSpecificationIdentifier = xcode.lang.objcpp; };
		04272E791940EEBC00CC682F /* WMFAssetsFile.m */ = {isa = PBXFileReference; fileEncoding = 4; lastKnownFileType = sourcecode.c.objc; lineEnding = 0; path = WMFAssetsFile.m; sourceTree = "<group>"; xcLanguageSpecificationIdentifier = xcode.lang.objc; };
		04292FFC185FC026002A13FC /* Defines.h */ = {isa = PBXFileReference; fileEncoding = 4; lastKnownFileType = sourcecode.c.h; path = Defines.h; sourceTree = "<group>"; };
		0429300318604898002A13FC /* SavedPagesResultCell.h */ = {isa = PBXFileReference; fileEncoding = 4; lastKnownFileType = sourcecode.c.h; path = SavedPagesResultCell.h; sourceTree = "<group>"; };
		0429300418604898002A13FC /* SavedPagesResultCell.m */ = {isa = PBXFileReference; fileEncoding = 4; lastKnownFileType = sourcecode.c.objc; path = SavedPagesResultCell.m; sourceTree = "<group>"; };
		0429300818604898002A13FC /* SavedPagesViewController.h */ = {isa = PBXFileReference; fileEncoding = 4; lastKnownFileType = sourcecode.c.h; path = SavedPagesViewController.h; sourceTree = "<group>"; };
		0429300918604898002A13FC /* SavedPagesViewController.m */ = {isa = PBXFileReference; fileEncoding = 4; lastKnownFileType = sourcecode.c.objc; lineEnding = 0; path = SavedPagesViewController.m; sourceTree = "<group>"; xcLanguageSpecificationIdentifier = xcode.lang.objc; };
		042950D21A9D3BA7009BE784 /* UIColor+WMFHexColor.h */ = {isa = PBXFileReference; fileEncoding = 4; lastKnownFileType = sourcecode.c.h; path = "UIColor+WMFHexColor.h"; sourceTree = "<group>"; };
		042950D31A9D3BA7009BE784 /* UIColor+WMFHexColor.m */ = {isa = PBXFileReference; fileEncoding = 4; lastKnownFileType = sourcecode.c.objc; path = "UIColor+WMFHexColor.m"; sourceTree = "<group>"; };
		042BEAED1A92EE66002CF320 /* UIWebView+WMFTrackingView.h */ = {isa = PBXFileReference; fileEncoding = 4; lastKnownFileType = sourcecode.c.h; path = "UIWebView+WMFTrackingView.h"; sourceTree = "<group>"; };
		042BEAEE1A92EE66002CF320 /* UIWebView+WMFTrackingView.m */ = {isa = PBXFileReference; fileEncoding = 4; lastKnownFileType = sourcecode.c.objc; path = "UIWebView+WMFTrackingView.m"; sourceTree = "<group>"; };
		042E3B911AA16D6700BF8D66 /* UIViewController+WMFChildViewController.h */ = {isa = PBXFileReference; fileEncoding = 4; lastKnownFileType = sourcecode.c.h; path = "UIViewController+WMFChildViewController.h"; sourceTree = "<group>"; };
		042E3B921AA16D6700BF8D66 /* UIViewController+WMFChildViewController.m */ = {isa = PBXFileReference; fileEncoding = 4; lastKnownFileType = sourcecode.c.objc; path = "UIViewController+WMFChildViewController.m"; sourceTree = "<group>"; };
		0433263D1B0D3574009DB316 /* WMFArticleImageProtocol.h */ = {isa = PBXFileReference; fileEncoding = 4; lastKnownFileType = sourcecode.c.h; name = WMFArticleImageProtocol.h; path = Wikipedia/Protocols/WMFArticleImageProtocol.h; sourceTree = SOURCE_ROOT; };
		0433263E1B0D3574009DB316 /* WMFArticleImageProtocol.m */ = {isa = PBXFileReference; fileEncoding = 4; lastKnownFileType = sourcecode.c.objc; name = WMFArticleImageProtocol.m; path = Wikipedia/Protocols/WMFArticleImageProtocol.m; sourceTree = SOURCE_ROOT; };
		0433542018A023FE009305F0 /* UIViewController+WMFHideKeyboard.h */ = {isa = PBXFileReference; fileEncoding = 4; lastKnownFileType = sourcecode.c.h; path = "UIViewController+WMFHideKeyboard.h"; sourceTree = "<group>"; };
		0433542118A023FE009305F0 /* UIViewController+WMFHideKeyboard.m */ = {isa = PBXFileReference; fileEncoding = 4; lastKnownFileType = sourcecode.c.objc; path = "UIViewController+WMFHideKeyboard.m"; sourceTree = "<group>"; };
		0433542418A093C5009305F0 /* UIView+RemoveConstraints.h */ = {isa = PBXFileReference; fileEncoding = 4; lastKnownFileType = sourcecode.c.h; path = "UIView+RemoveConstraints.h"; sourceTree = "<group>"; };
		0433542518A093C5009305F0 /* UIView+RemoveConstraints.m */ = {isa = PBXFileReference; fileEncoding = 4; lastKnownFileType = sourcecode.c.objc; path = "UIView+RemoveConstraints.m"; sourceTree = "<group>"; };
		0436998C1B45B673002FD81D /* WMFArticleTableHeaderView.h */ = {isa = PBXFileReference; fileEncoding = 4; lastKnownFileType = sourcecode.c.h; path = WMFArticleTableHeaderView.h; sourceTree = "<group>"; };
		0436998D1B45B673002FD81D /* WMFArticleTableHeaderView.m */ = {isa = PBXFileReference; fileEncoding = 4; lastKnownFileType = sourcecode.c.objc; path = WMFArticleTableHeaderView.m; sourceTree = "<group>"; };
		0436998F1B45B68D002FD81D /* WMFArticleSectionCell.h */ = {isa = PBXFileReference; fileEncoding = 4; lastKnownFileType = sourcecode.c.h; path = WMFArticleSectionCell.h; sourceTree = "<group>"; };
		043699901B45B68D002FD81D /* WMFArticleSectionCell.m */ = {isa = PBXFileReference; fileEncoding = 4; lastKnownFileType = sourcecode.c.objc; path = WMFArticleSectionCell.m; sourceTree = "<group>"; };
		0439317419FB092600386E8F /* UIWebView+LoadAssetsHtml.h */ = {isa = PBXFileReference; fileEncoding = 4; lastKnownFileType = sourcecode.c.h; path = "UIWebView+LoadAssetsHtml.h"; sourceTree = "<group>"; };
		0439317519FB092600386E8F /* UIWebView+LoadAssetsHtml.m */ = {isa = PBXFileReference; fileEncoding = 4; lastKnownFileType = sourcecode.c.objc; path = "UIWebView+LoadAssetsHtml.m"; sourceTree = "<group>"; };
		043B6E8C1ACDE0CF0005C60B /* NSAttributedString+WMFSavedPagesAttributedStrings.h */ = {isa = PBXFileReference; fileEncoding = 4; lastKnownFileType = sourcecode.c.h; path = "NSAttributedString+WMFSavedPagesAttributedStrings.h"; sourceTree = "<group>"; };
		043B6E8D1ACDE0CF0005C60B /* NSAttributedString+WMFSavedPagesAttributedStrings.m */ = {isa = PBXFileReference; fileEncoding = 4; lastKnownFileType = sourcecode.c.objc; path = "NSAttributedString+WMFSavedPagesAttributedStrings.m"; sourceTree = "<group>"; };
		043F18DB18D9691D00D8489A /* TopActionSheetLabel.h */ = {isa = PBXFileReference; fileEncoding = 4; lastKnownFileType = sourcecode.c.h; path = TopActionSheetLabel.h; sourceTree = "<group>"; };
		043F18DC18D9691D00D8489A /* TopActionSheetLabel.m */ = {isa = PBXFileReference; fileEncoding = 4; lastKnownFileType = sourcecode.c.objc; path = TopActionSheetLabel.m; sourceTree = "<group>"; };
		043F18DF18D9691D00D8489A /* UINavigationController+TopActionSheet.h */ = {isa = PBXFileReference; fileEncoding = 4; lastKnownFileType = sourcecode.c.h; path = "UINavigationController+TopActionSheet.h"; sourceTree = "<group>"; };
		043F18E018D9691D00D8489A /* UINavigationController+TopActionSheet.m */ = {isa = PBXFileReference; fileEncoding = 4; lastKnownFileType = sourcecode.c.objc; path = "UINavigationController+TopActionSheet.m"; sourceTree = "<group>"; };
		043F18F118DCDD3A00D8489A /* WMF_Colors.h */ = {isa = PBXFileReference; fileEncoding = 4; lastKnownFileType = sourcecode.c.h; path = WMF_Colors.h; sourceTree = "<group>"; };
		043F8BF01A11699A00D1AE44 /* UIView+WMFRoundCorners.h */ = {isa = PBXFileReference; fileEncoding = 4; lastKnownFileType = sourcecode.c.h; path = "UIView+WMFRoundCorners.h"; sourceTree = "<group>"; };
		043F8BF11A11699A00D1AE44 /* UIView+WMFRoundCorners.m */ = {isa = PBXFileReference; fileEncoding = 4; lastKnownFileType = sourcecode.c.objc; path = "UIView+WMFRoundCorners.m"; sourceTree = "<group>"; };
		04414DDD1A1420EB00A41B4E /* WikiDataShortDescriptionFetcher.h */ = {isa = PBXFileReference; fileEncoding = 4; lastKnownFileType = sourcecode.c.h; path = WikiDataShortDescriptionFetcher.h; sourceTree = "<group>"; };
		04414DDE1A1420EB00A41B4E /* WikiDataShortDescriptionFetcher.m */ = {isa = PBXFileReference; fileEncoding = 4; lastKnownFileType = sourcecode.c.objc; path = WikiDataShortDescriptionFetcher.m; sourceTree = "<group>"; };
		0442F57919006DCC00F55DF9 /* PageHistoryLabel.h */ = {isa = PBXFileReference; fileEncoding = 4; lastKnownFileType = sourcecode.c.h; path = PageHistoryLabel.h; sourceTree = "<group>"; };
		0442F57A19006DCC00F55DF9 /* PageHistoryLabel.m */ = {isa = PBXFileReference; fileEncoding = 4; lastKnownFileType = sourcecode.c.objc; path = PageHistoryLabel.m; sourceTree = "<group>"; };
		044396191A3C11A30081557D /* NearbyResultCollectionCell.h */ = {isa = PBXFileReference; fileEncoding = 4; lastKnownFileType = sourcecode.c.h; path = NearbyResultCollectionCell.h; sourceTree = "<group>"; };
		0443961A1A3C11A30081557D /* NearbyResultCollectionCell.m */ = {isa = PBXFileReference; fileEncoding = 4; lastKnownFileType = sourcecode.c.objc; path = NearbyResultCollectionCell.m; sourceTree = "<group>"; };
		0443961C1A3C134F0081557D /* NearbyResultCollectionCell.xib */ = {isa = PBXFileReference; fileEncoding = 4; lastKnownFileType = file.xib; path = NearbyResultCollectionCell.xib; sourceTree = "<group>"; };
		044396211A3D33030081557D /* UICollectionViewCell+DynamicCellHeight.h */ = {isa = PBXFileReference; fileEncoding = 4; lastKnownFileType = sourcecode.c.h; path = "UICollectionViewCell+DynamicCellHeight.h"; sourceTree = "<group>"; };
		044396221A3D33030081557D /* UICollectionViewCell+DynamicCellHeight.m */ = {isa = PBXFileReference; fileEncoding = 4; lastKnownFileType = sourcecode.c.objc; path = "UICollectionViewCell+DynamicCellHeight.m"; sourceTree = "<group>"; };
		04478620185145090050563B /* HistoryResultCell.h */ = {isa = PBXFileReference; fileEncoding = 4; lastKnownFileType = sourcecode.c.h; path = HistoryResultCell.h; sourceTree = "<group>"; };
		04478621185145090050563B /* HistoryResultCell.m */ = {isa = PBXFileReference; fileEncoding = 4; lastKnownFileType = sourcecode.c.objc; path = HistoryResultCell.m; sourceTree = "<group>"; };
		04478622185145090050563B /* HistoryResultPrototypeView.xib */ = {isa = PBXFileReference; fileEncoding = 4; lastKnownFileType = file.xib; path = HistoryResultPrototypeView.xib; sourceTree = "<group>"; };
		04478623185145090050563B /* HistoryViewController.h */ = {isa = PBXFileReference; fileEncoding = 4; lastKnownFileType = sourcecode.c.h; path = HistoryViewController.h; sourceTree = "<group>"; };
		04478624185145090050563B /* HistoryViewController.m */ = {isa = PBXFileReference; fileEncoding = 4; lastKnownFileType = sourcecode.c.objc; lineEnding = 0; path = HistoryViewController.m; sourceTree = "<group>"; xcLanguageSpecificationIdentifier = xcode.lang.objc; };
		0447862D185145090050563B /* WebViewController.h */ = {isa = PBXFileReference; fileEncoding = 4; lastKnownFileType = sourcecode.c.h; path = WebViewController.h; sourceTree = "<group>"; };
		0447862E185145090050563B /* WebViewController.m */ = {isa = PBXFileReference; fileEncoding = 4; lastKnownFileType = sourcecode.c.objc; lineEnding = 0; path = WebViewController.m; sourceTree = "<group>"; xcLanguageSpecificationIdentifier = xcode.lang.objc; };
		0447866D1852B5010050563B /* SessionSingleton.h */ = {isa = PBXFileReference; fileEncoding = 4; lastKnownFileType = sourcecode.c.h; path = SessionSingleton.h; sourceTree = "<group>"; };
		0447866E1852B5010050563B /* SessionSingleton.m */ = {isa = PBXFileReference; fileEncoding = 4; lastKnownFileType = sourcecode.c.objc; path = SessionSingleton.m; sourceTree = "<group>"; };
		04490FD31AF16A83009FAB52 /* WMFBundledImageProtocol.h */ = {isa = PBXFileReference; fileEncoding = 4; lastKnownFileType = sourcecode.c.h; name = WMFBundledImageProtocol.h; path = Wikipedia/Protocols/WMFBundledImageProtocol.h; sourceTree = SOURCE_ROOT; };
		04490FD41AF16A83009FAB52 /* WMFBundledImageProtocol.m */ = {isa = PBXFileReference; fileEncoding = 4; lastKnownFileType = sourcecode.c.objc; name = WMFBundledImageProtocol.m; path = Wikipedia/Protocols/WMFBundledImageProtocol.m; sourceTree = SOURCE_ROOT; };
		0449E63318A9845C00D51524 /* LoginViewController.h */ = {isa = PBXFileReference; fileEncoding = 4; lastKnownFileType = sourcecode.c.h; path = LoginViewController.h; sourceTree = "<group>"; };
		0449E63418A9845C00D51524 /* LoginViewController.m */ = {isa = PBXFileReference; fileEncoding = 4; lastKnownFileType = sourcecode.c.objc; lineEnding = 0; path = LoginViewController.m; sourceTree = "<group>"; xcLanguageSpecificationIdentifier = xcode.lang.objc; };
		0449E63718AAA26A00D51524 /* NSHTTPCookieStorage+CloneCookie.h */ = {isa = PBXFileReference; fileEncoding = 4; lastKnownFileType = sourcecode.c.h; path = "NSHTTPCookieStorage+CloneCookie.h"; sourceTree = "<group>"; };
		0449E63818AAA26A00D51524 /* NSHTTPCookieStorage+CloneCookie.m */ = {isa = PBXFileReference; fileEncoding = 4; lastKnownFileType = sourcecode.c.objc; path = "NSHTTPCookieStorage+CloneCookie.m"; sourceTree = "<group>"; };
		044BD6B318849AD000FFE4BE /* SectionEditorViewController.h */ = {isa = PBXFileReference; fileEncoding = 4; lastKnownFileType = sourcecode.c.h; path = SectionEditorViewController.h; sourceTree = "<group>"; };
		044BD6B418849AD000FFE4BE /* SectionEditorViewController.m */ = {isa = PBXFileReference; fileEncoding = 4; lastKnownFileType = sourcecode.c.objc; path = SectionEditorViewController.m; sourceTree = "<group>"; };
		0459B82F1B6ABB0200083DD5 /* WMFTitleOverlayModel.h */ = {isa = PBXFileReference; fileEncoding = 4; lastKnownFileType = sourcecode.c.h; path = WMFTitleOverlayModel.h; sourceTree = "<group>"; };
		0459B8301B6ABB0200083DD5 /* WMFTitleOverlayModel.m */ = {isa = PBXFileReference; fileEncoding = 4; lastKnownFileType = sourcecode.c.objc; path = WMFTitleOverlayModel.m; sourceTree = "<group>"; };
		0459B8321B6ACF7800083DD5 /* WMFTitleOverlayLabel.h */ = {isa = PBXFileReference; fileEncoding = 4; lastKnownFileType = sourcecode.c.h; path = WMFTitleOverlayLabel.h; sourceTree = "<group>"; };
		0459B8331B6ACF7800083DD5 /* WMFTitleOverlayLabel.m */ = {isa = PBXFileReference; fileEncoding = 4; lastKnownFileType = sourcecode.c.objc; path = WMFTitleOverlayLabel.m; sourceTree = "<group>"; };
		0459B8351B6BF5A900083DD5 /* WMFSectionTitlesViewController.h */ = {isa = PBXFileReference; fileEncoding = 4; lastKnownFileType = sourcecode.c.h; path = WMFSectionTitlesViewController.h; sourceTree = "<group>"; };
		0459B8361B6BF5A900083DD5 /* WMFSectionTitlesViewController.m */ = {isa = PBXFileReference; fileEncoding = 4; lastKnownFileType = sourcecode.c.objc; path = WMFSectionTitlesViewController.m; sourceTree = "<group>"; };
		045AB8C11B1E15D9002839D7 /* NSURL+Extras.h */ = {isa = PBXFileReference; fileEncoding = 4; lastKnownFileType = sourcecode.c.h; path = "NSURL+Extras.h"; sourceTree = "<group>"; };
		045AB8C21B1E15D9002839D7 /* NSURL+Extras.m */ = {isa = PBXFileReference; fileEncoding = 4; lastKnownFileType = sourcecode.c.objc; path = "NSURL+Extras.m"; sourceTree = "<group>"; };
		045D871F19FAD2FA0035C1F9 /* AboutViewController.h */ = {isa = PBXFileReference; fileEncoding = 4; lastKnownFileType = sourcecode.c.h; path = AboutViewController.h; sourceTree = "<group>"; };
		045D872019FAD2FA0035C1F9 /* AboutViewController.m */ = {isa = PBXFileReference; fileEncoding = 4; lastKnownFileType = sourcecode.c.objc; path = AboutViewController.m; sourceTree = "<group>"; };
		04616DFA1AE706C600815BCE /* WMFLocalizationProtocol.h */ = {isa = PBXFileReference; fileEncoding = 4; lastKnownFileType = sourcecode.c.h; path = WMFLocalizationProtocol.h; sourceTree = "<group>"; };
		04616DFB1AE706C600815BCE /* WMFLocalizationProtocol.m */ = {isa = PBXFileReference; fileEncoding = 4; lastKnownFileType = sourcecode.c.objc; path = WMFLocalizationProtocol.m; sourceTree = "<group>"; };
		0463639618A844570049EE4F /* KeychainCredentials.h */ = {isa = PBXFileReference; fileEncoding = 4; lastKnownFileType = sourcecode.c.h; path = KeychainCredentials.h; sourceTree = "<group>"; };
		0463639718A844570049EE4F /* KeychainCredentials.m */ = {isa = PBXFileReference; fileEncoding = 4; lastKnownFileType = sourcecode.c.objc; path = KeychainCredentials.m; sourceTree = "<group>"; };
		04649CA619F72B360071E8FA /* libPods.a */ = {isa = PBXFileReference; lastKnownFileType = archive.ar; name = libPods.a; path = "Pods/build/Debug-iphoneos/libPods.a"; sourceTree = "<group>"; };
		04661DC71B4346C90045E970 /* WMFArticleViewController.storyboard */ = {isa = PBXFileReference; fileEncoding = 4; lastKnownFileType = file.storyboard; path = WMFArticleViewController.storyboard; sourceTree = "<group>"; };
		046A4B9B1B38DC5400440F67 /* UIView+WMFRTLMirroring.h */ = {isa = PBXFileReference; fileEncoding = 4; lastKnownFileType = sourcecode.c.h; path = "UIView+WMFRTLMirroring.h"; sourceTree = "<group>"; };
		046A4B9C1B38DC5400440F67 /* UIView+WMFRTLMirroring.m */ = {isa = PBXFileReference; fileEncoding = 4; lastKnownFileType = sourcecode.c.objc; path = "UIView+WMFRTLMirroring.m"; sourceTree = "<group>"; };
		046E2B691B31ED94008A99A6 /* UIButton+WMFButton.h */ = {isa = PBXFileReference; fileEncoding = 4; lastKnownFileType = sourcecode.c.h; lineEnding = 0; path = "UIButton+WMFButton.h"; sourceTree = "<group>"; xcLanguageSpecificationIdentifier = xcode.lang.objcpp; };
		046E2B6A1B31ED94008A99A6 /* UIButton+WMFButton.m */ = {isa = PBXFileReference; fileEncoding = 4; lastKnownFileType = sourcecode.c.objc; lineEnding = 0; path = "UIButton+WMFButton.m"; sourceTree = "<group>"; xcLanguageSpecificationIdentifier = xcode.lang.objc; };
		046E2B6D1B3213BE008A99A6 /* UIBarButtonItem+WMFButtonConvenience.h */ = {isa = PBXFileReference; fileEncoding = 4; lastKnownFileType = sourcecode.c.h; path = "UIBarButtonItem+WMFButtonConvenience.h"; sourceTree = "<group>"; };
		046E2B6E1B3213BE008A99A6 /* UIBarButtonItem+WMFButtonConvenience.m */ = {isa = PBXFileReference; fileEncoding = 4; lastKnownFileType = sourcecode.c.objc; path = "UIBarButtonItem+WMFButtonConvenience.m"; sourceTree = "<group>"; };
		0472BC16193AD88C00C40BDA /* MWKSection+DisplayHtml.h */ = {isa = PBXFileReference; fileEncoding = 4; lastKnownFileType = sourcecode.c.h; path = "MWKSection+DisplayHtml.h"; sourceTree = "<group>"; };
		0472BC17193AD88C00C40BDA /* MWKSection+DisplayHtml.m */ = {isa = PBXFileReference; fileEncoding = 4; lastKnownFileType = sourcecode.c.objc; path = "MWKSection+DisplayHtml.m"; sourceTree = "<group>"; };
		047528A3190F0C2900F2CDA8 /* WikiGlyph_Chars.h */ = {isa = PBXFileReference; fileEncoding = 4; lastKnownFileType = sourcecode.c.h; path = WikiGlyph_Chars.h; sourceTree = "<group>"; };
		047801BC18AE987900DBB747 /* UIButton+ColorMask.h */ = {isa = PBXFileReference; fileEncoding = 4; lastKnownFileType = sourcecode.c.h; path = "UIButton+ColorMask.h"; sourceTree = "<group>"; };
		047801BD18AE987900DBB747 /* UIButton+ColorMask.m */ = {isa = PBXFileReference; fileEncoding = 4; lastKnownFileType = sourcecode.c.objc; path = "UIButton+ColorMask.m"; sourceTree = "<group>"; };
		047E74131860509000916964 /* SavedPagesResultPrototypeView.xib */ = {isa = PBXFileReference; fileEncoding = 4; lastKnownFileType = file.xib; path = SavedPagesResultPrototypeView.xib; sourceTree = "<group>"; };
		047E954D1996DD030046A122 /* NearbyViewController.h */ = {isa = PBXFileReference; fileEncoding = 4; lastKnownFileType = sourcecode.c.h; path = NearbyViewController.h; sourceTree = "<group>"; };
		047E954E1996DD030046A122 /* NearbyViewController.m */ = {isa = PBXFileReference; fileEncoding = 4; lastKnownFileType = sourcecode.c.objc; path = NearbyViewController.m; sourceTree = "<group>"; };
		047ED63718C13E4900442BE3 /* PreviewWebView.h */ = {isa = PBXFileReference; fileEncoding = 4; lastKnownFileType = sourcecode.c.h; path = PreviewWebView.h; sourceTree = "<group>"; };
		047ED63818C13E4900442BE3 /* PreviewWebView.m */ = {isa = PBXFileReference; fileEncoding = 4; lastKnownFileType = sourcecode.c.objc; path = PreviewWebView.m; sourceTree = "<group>"; };
		0480AE9E1AA4F4DA00A9950C /* WMFIntrinsicContentSizeAwareTableView.h */ = {isa = PBXFileReference; fileEncoding = 4; lastKnownFileType = sourcecode.c.h; path = WMFIntrinsicContentSizeAwareTableView.h; sourceTree = "<group>"; };
		0480AE9F1AA4F4DA00A9950C /* WMFIntrinsicContentSizeAwareTableView.m */ = {isa = PBXFileReference; fileEncoding = 4; lastKnownFileType = sourcecode.c.objc; path = WMFIntrinsicContentSizeAwareTableView.m; sourceTree = "<group>"; };
		04821CCF19895EDC007558F6 /* ReferenceGradientView.h */ = {isa = PBXFileReference; fileEncoding = 4; lastKnownFileType = sourcecode.c.h; path = ReferenceGradientView.h; sourceTree = "<group>"; };
		04821CD019895EDC007558F6 /* ReferenceGradientView.m */ = {isa = PBXFileReference; fileEncoding = 4; lastKnownFileType = sourcecode.c.objc; path = ReferenceGradientView.m; sourceTree = "<group>"; };
		0484411D19FF15AF00FD26C5 /* AboutViewController.plist */ = {isa = PBXFileReference; fileEncoding = 4; lastKnownFileType = text.plist.xml; path = AboutViewController.plist; sourceTree = "<group>"; };
		0484B9041ABB50FA00874073 /* WMFArticleParsing.h */ = {isa = PBXFileReference; fileEncoding = 4; lastKnownFileType = sourcecode.c.h; path = WMFArticleParsing.h; sourceTree = "<group>"; };
		0484B9051ABB50FA00874073 /* WMFArticleParsing.m */ = {isa = PBXFileReference; fileEncoding = 4; lastKnownFileType = sourcecode.c.objc; path = WMFArticleParsing.m; sourceTree = "<group>"; };
		0484E3DC19D9D19B0085D18D /* UIView+ConstraintsScale.h */ = {isa = PBXFileReference; fileEncoding = 4; lastKnownFileType = sourcecode.c.h; path = "UIView+ConstraintsScale.h"; sourceTree = "<group>"; };
		0484E3DD19D9D19B0085D18D /* UIView+ConstraintsScale.m */ = {isa = PBXFileReference; fileEncoding = 4; lastKnownFileType = sourcecode.c.objc; path = "UIView+ConstraintsScale.m"; sourceTree = "<group>"; };
		0487044019F824D700B7D307 /* QueuesSingleton.h */ = {isa = PBXFileReference; fileEncoding = 4; lastKnownFileType = sourcecode.c.h; path = QueuesSingleton.h; sourceTree = "<group>"; };
		0487044119F824D700B7D307 /* QueuesSingleton.m */ = {isa = PBXFileReference; fileEncoding = 4; lastKnownFileType = sourcecode.c.objc; path = QueuesSingleton.m; sourceTree = "<group>"; };
		0487045719F8262600B7D307 /* AccountCreationTokenFetcher.h */ = {isa = PBXFileReference; fileEncoding = 4; lastKnownFileType = sourcecode.c.h; path = AccountCreationTokenFetcher.h; sourceTree = "<group>"; };
		0487045819F8262600B7D307 /* AccountCreationTokenFetcher.m */ = {isa = PBXFileReference; fileEncoding = 4; lastKnownFileType = sourcecode.c.objc; path = AccountCreationTokenFetcher.m; sourceTree = "<group>"; };
		0487045919F8262600B7D307 /* AccountCreator.h */ = {isa = PBXFileReference; fileEncoding = 4; lastKnownFileType = sourcecode.c.h; path = AccountCreator.h; sourceTree = "<group>"; };
		0487045A19F8262600B7D307 /* AccountCreator.m */ = {isa = PBXFileReference; fileEncoding = 4; lastKnownFileType = sourcecode.c.objc; path = AccountCreator.m; sourceTree = "<group>"; };
		0487045B19F8262600B7D307 /* AccountLogin.h */ = {isa = PBXFileReference; fileEncoding = 4; lastKnownFileType = sourcecode.c.h; path = AccountLogin.h; sourceTree = "<group>"; };
		0487045C19F8262600B7D307 /* AccountLogin.m */ = {isa = PBXFileReference; fileEncoding = 4; lastKnownFileType = sourcecode.c.objc; path = AccountLogin.m; sourceTree = "<group>"; };
		0487045F19F8262600B7D307 /* AssetsFileFetcher.h */ = {isa = PBXFileReference; fileEncoding = 4; lastKnownFileType = sourcecode.c.h; path = AssetsFileFetcher.h; sourceTree = "<group>"; };
		0487046019F8262600B7D307 /* AssetsFileFetcher.m */ = {isa = PBXFileReference; fileEncoding = 4; lastKnownFileType = sourcecode.c.objc; path = AssetsFileFetcher.m; sourceTree = "<group>"; };
		0487046219F8262600B7D307 /* FetcherBase.h */ = {isa = PBXFileReference; fileEncoding = 4; lastKnownFileType = sourcecode.c.h; path = FetcherBase.h; sourceTree = "<group>"; };
		0487046319F8262600B7D307 /* FetcherBase.m */ = {isa = PBXFileReference; fileEncoding = 4; lastKnownFileType = sourcecode.c.objc; path = FetcherBase.m; sourceTree = "<group>"; };
		0487046419F8262600B7D307 /* CaptchaResetter.h */ = {isa = PBXFileReference; fileEncoding = 4; lastKnownFileType = sourcecode.c.h; path = CaptchaResetter.h; sourceTree = "<group>"; };
		0487046519F8262600B7D307 /* CaptchaResetter.m */ = {isa = PBXFileReference; fileEncoding = 4; lastKnownFileType = sourcecode.c.objc; path = CaptchaResetter.m; sourceTree = "<group>"; };
		0487046619F8262600B7D307 /* EditTokenFetcher.h */ = {isa = PBXFileReference; fileEncoding = 4; lastKnownFileType = sourcecode.c.h; path = EditTokenFetcher.h; sourceTree = "<group>"; };
		0487046719F8262600B7D307 /* EditTokenFetcher.m */ = {isa = PBXFileReference; fileEncoding = 4; lastKnownFileType = sourcecode.c.objc; path = EditTokenFetcher.m; sourceTree = "<group>"; };
		0487046819F8262600B7D307 /* MWKLanguageLinkFetcher.h */ = {isa = PBXFileReference; fileEncoding = 4; lastKnownFileType = sourcecode.c.h; path = MWKLanguageLinkFetcher.h; sourceTree = "<group>"; };
		0487046919F8262600B7D307 /* MWKLanguageLinkFetcher.m */ = {isa = PBXFileReference; fileEncoding = 4; lastKnownFileType = sourcecode.c.objc; path = MWKLanguageLinkFetcher.m; sourceTree = "<group>"; };
		0487046A19F8262600B7D307 /* LoginTokenFetcher.h */ = {isa = PBXFileReference; fileEncoding = 4; lastKnownFileType = sourcecode.c.h; path = LoginTokenFetcher.h; sourceTree = "<group>"; };
		0487046B19F8262600B7D307 /* LoginTokenFetcher.m */ = {isa = PBXFileReference; fileEncoding = 4; lastKnownFileType = sourcecode.c.objc; path = LoginTokenFetcher.m; sourceTree = "<group>"; };
		0487046C19F8262600B7D307 /* NearbyFetcher.h */ = {isa = PBXFileReference; fileEncoding = 4; lastKnownFileType = sourcecode.c.h; path = NearbyFetcher.h; sourceTree = "<group>"; };
		0487046D19F8262600B7D307 /* NearbyFetcher.m */ = {isa = PBXFileReference; fileEncoding = 4; lastKnownFileType = sourcecode.c.objc; path = NearbyFetcher.m; sourceTree = "<group>"; };
		0487046E19F8262600B7D307 /* PageHistoryFetcher.h */ = {isa = PBXFileReference; fileEncoding = 4; lastKnownFileType = sourcecode.c.h; path = PageHistoryFetcher.h; sourceTree = "<group>"; };
		0487046F19F8262600B7D307 /* PageHistoryFetcher.m */ = {isa = PBXFileReference; fileEncoding = 4; lastKnownFileType = sourcecode.c.objc; path = PageHistoryFetcher.m; sourceTree = "<group>"; };
		0487047019F8262600B7D307 /* PreviewHtmlFetcher.h */ = {isa = PBXFileReference; fileEncoding = 4; lastKnownFileType = sourcecode.c.h; path = PreviewHtmlFetcher.h; sourceTree = "<group>"; };
		0487047119F8262600B7D307 /* PreviewHtmlFetcher.m */ = {isa = PBXFileReference; fileEncoding = 4; lastKnownFileType = sourcecode.c.objc; path = PreviewHtmlFetcher.m; sourceTree = "<group>"; };
		0487047219F8262600B7D307 /* RandomArticleFetcher.h */ = {isa = PBXFileReference; fileEncoding = 4; lastKnownFileType = sourcecode.c.h; path = RandomArticleFetcher.h; sourceTree = "<group>"; };
		0487047319F8262600B7D307 /* RandomArticleFetcher.m */ = {isa = PBXFileReference; fileEncoding = 4; lastKnownFileType = sourcecode.c.objc; path = RandomArticleFetcher.m; sourceTree = "<group>"; };
		0487047419F8262600B7D307 /* SearchResultFetcher.h */ = {isa = PBXFileReference; fileEncoding = 4; lastKnownFileType = sourcecode.c.h; path = SearchResultFetcher.h; sourceTree = "<group>"; };
		0487047519F8262600B7D307 /* SearchResultFetcher.m */ = {isa = PBXFileReference; fileEncoding = 4; lastKnownFileType = sourcecode.c.objc; path = SearchResultFetcher.m; sourceTree = "<group>"; };
		0487047619F8262600B7D307 /* ThumbnailFetcher.h */ = {isa = PBXFileReference; fileEncoding = 4; lastKnownFileType = sourcecode.c.h; path = ThumbnailFetcher.h; sourceTree = "<group>"; };
		0487047719F8262600B7D307 /* ThumbnailFetcher.m */ = {isa = PBXFileReference; fileEncoding = 4; lastKnownFileType = sourcecode.c.objc; path = ThumbnailFetcher.m; sourceTree = "<group>"; };
		0487047819F8262600B7D307 /* WikipediaZeroMessageFetcher.h */ = {isa = PBXFileReference; fileEncoding = 4; lastKnownFileType = sourcecode.c.h; path = WikipediaZeroMessageFetcher.h; sourceTree = "<group>"; };
		0487047919F8262600B7D307 /* WikipediaZeroMessageFetcher.m */ = {isa = PBXFileReference; fileEncoding = 4; lastKnownFileType = sourcecode.c.objc; path = WikipediaZeroMessageFetcher.m; sourceTree = "<group>"; };
		0487047A19F8262600B7D307 /* WikiTextSectionFetcher.h */ = {isa = PBXFileReference; fileEncoding = 4; lastKnownFileType = sourcecode.c.h; path = WikiTextSectionFetcher.h; sourceTree = "<group>"; };
		0487047B19F8262600B7D307 /* WikiTextSectionFetcher.m */ = {isa = PBXFileReference; fileEncoding = 4; lastKnownFileType = sourcecode.c.objc; path = WikiTextSectionFetcher.m; sourceTree = "<group>"; };
		0487047C19F8262600B7D307 /* WikiTextSectionUploader.h */ = {isa = PBXFileReference; fileEncoding = 4; lastKnownFileType = sourcecode.c.h; path = WikiTextSectionUploader.h; sourceTree = "<group>"; };
		0487047D19F8262600B7D307 /* WikiTextSectionUploader.m */ = {isa = PBXFileReference; fileEncoding = 4; lastKnownFileType = sourcecode.c.objc; path = WikiTextSectionUploader.m; sourceTree = "<group>"; };
		048830D01AB775E3005BF3A1 /* UIScrollView+WMFScrollsToTop.h */ = {isa = PBXFileReference; fileEncoding = 4; lastKnownFileType = sourcecode.c.h; path = "UIScrollView+WMFScrollsToTop.h"; sourceTree = "<group>"; };
		048830D11AB775E3005BF3A1 /* UIScrollView+WMFScrollsToTop.m */ = {isa = PBXFileReference; fileEncoding = 4; lastKnownFileType = sourcecode.c.objc; path = "UIScrollView+WMFScrollsToTop.m"; sourceTree = "<group>"; };
		049289271B1FBC1800BE4B21 /* WMFURLCache.h */ = {isa = PBXFileReference; fileEncoding = 4; lastKnownFileType = sourcecode.c.h; path = WMFURLCache.h; sourceTree = "<group>"; };
		049289281B1FBC1800BE4B21 /* WMFURLCache.m */ = {isa = PBXFileReference; fileEncoding = 4; lastKnownFileType = sourcecode.c.objc; path = WMFURLCache.m; sourceTree = "<group>"; };
		0493C2CA1952373100EBB973 /* DataHousekeeping.h */ = {isa = PBXFileReference; fileEncoding = 4; lastKnownFileType = sourcecode.c.h; path = DataHousekeeping.h; sourceTree = "<group>"; };
		0493C2CB1952373100EBB973 /* DataHousekeeping.m */ = {isa = PBXFileReference; fileEncoding = 4; lastKnownFileType = sourcecode.c.objc; path = DataHousekeeping.m; sourceTree = "<group>"; };
		0493C2D319526A0100EBB973 /* WikiFont-Glyphs.ttf */ = {isa = PBXFileReference; lastKnownFileType = file; path = "WikiFont-Glyphs.ttf"; sourceTree = "<group>"; };
		049566C018F5F4CB0058EA12 /* ZeroConfigState.h */ = {isa = PBXFileReference; fileEncoding = 4; lastKnownFileType = sourcecode.c.h; path = ZeroConfigState.h; sourceTree = "<group>"; };
		049566C118F5F4CB0058EA12 /* ZeroConfigState.m */ = {isa = PBXFileReference; fileEncoding = 4; lastKnownFileType = sourcecode.c.objc; path = ZeroConfigState.m; sourceTree = "<group>"; };
		049B2BDA1AB9016A00CE27FF /* MWKArticle+ConvenienceSpecs */ = {isa = PBXFileReference; fileEncoding = 4; lastKnownFileType = text; path = "MWKArticle+ConvenienceSpecs"; sourceTree = "<group>"; };
		04A97E8518B81D5D0046B166 /* AccountCreationViewController.h */ = {isa = PBXFileReference; fileEncoding = 4; lastKnownFileType = sourcecode.c.h; path = AccountCreationViewController.h; sourceTree = "<group>"; };
		04A97E8618B81D5D0046B166 /* AccountCreationViewController.m */ = {isa = PBXFileReference; fileEncoding = 4; lastKnownFileType = sourcecode.c.objc; lineEnding = 0; path = AccountCreationViewController.m; sourceTree = "<group>"; xcLanguageSpecificationIdentifier = xcode.lang.objc; };
		04A9C2911B4B51E0008B996F /* WMFArticleSectionHeaderView.h */ = {isa = PBXFileReference; fileEncoding = 4; lastKnownFileType = sourcecode.c.h; path = WMFArticleSectionHeaderView.h; sourceTree = "<group>"; };
		04A9C2921B4B51E0008B996F /* WMFArticleSectionHeaderView.m */ = {isa = PBXFileReference; fileEncoding = 4; lastKnownFileType = sourcecode.c.objc; path = WMFArticleSectionHeaderView.m; sourceTree = "<group>"; };
		04A9C2941B4B59E3008B996F /* WMFMinimalArticleContentCell.h */ = {isa = PBXFileReference; fileEncoding = 4; lastKnownFileType = sourcecode.c.h; path = WMFMinimalArticleContentCell.h; sourceTree = "<group>"; };
		04A9C2951B4B59E3008B996F /* WMFMinimalArticleContentCell.m */ = {isa = PBXFileReference; fileEncoding = 4; lastKnownFileType = sourcecode.c.objc; path = WMFMinimalArticleContentCell.m; sourceTree = "<group>"; };
		04A9C2A01B4F326D008B996F /* WMFArticleReadMoreCell.h */ = {isa = PBXFileReference; fileEncoding = 4; lastKnownFileType = sourcecode.c.h; path = WMFArticleReadMoreCell.h; sourceTree = "<group>"; };
		04A9C2A11B4F326D008B996F /* WMFArticleReadMoreCell.m */ = {isa = PBXFileReference; fileEncoding = 4; lastKnownFileType = sourcecode.c.objc; path = WMFArticleReadMoreCell.m; sourceTree = "<group>"; };
		04AE1C6E1891B302002D5487 /* NSObject+Extras.h */ = {isa = PBXFileReference; fileEncoding = 4; lastKnownFileType = sourcecode.c.h; path = "NSObject+Extras.h"; sourceTree = "<group>"; };
		04AE1C6F1891B302002D5487 /* NSObject+Extras.m */ = {isa = PBXFileReference; fileEncoding = 4; lastKnownFileType = sourcecode.c.objc; path = "NSObject+Extras.m"; sourceTree = "<group>"; };
		04AE520319DB5E0900F89B92 /* NSObject+ConstraintsScale.h */ = {isa = PBXFileReference; fileEncoding = 4; lastKnownFileType = sourcecode.c.h; path = "NSObject+ConstraintsScale.h"; sourceTree = "<group>"; };
		04AE520419DB5E0900F89B92 /* NSObject+ConstraintsScale.m */ = {isa = PBXFileReference; fileEncoding = 4; lastKnownFileType = sourcecode.c.objc; path = "NSObject+ConstraintsScale.m"; sourceTree = "<group>"; };
		04AEF0EF1B2E87A800EFE858 /* WebViewController.storyboard */ = {isa = PBXFileReference; fileEncoding = 4; lastKnownFileType = file.storyboard; path = WebViewController.storyboard; sourceTree = "<group>"; };
		04AEF0F31B2E8CA100EFE858 /* SectionEditorViewController.storyboard */ = {isa = PBXFileReference; fileEncoding = 4; lastKnownFileType = file.storyboard; path = SectionEditorViewController.storyboard; sourceTree = "<group>"; };
		04AEF0F51B2E8F6300EFE858 /* ReferencesVC.storyboard */ = {isa = PBXFileReference; fileEncoding = 4; lastKnownFileType = file.storyboard; path = ReferencesVC.storyboard; sourceTree = "<group>"; };
		04AEF0FA1B2F703700EFE858 /* PrimaryMenuViewController.storyboard */ = {isa = PBXFileReference; fileEncoding = 4; lastKnownFileType = file.storyboard; path = PrimaryMenuViewController.storyboard; sourceTree = "<group>"; };
		04B0E3E81AE8252800379AE0 /* NSURL+WMFRest.h */ = {isa = PBXFileReference; fileEncoding = 4; lastKnownFileType = sourcecode.c.h; name = "NSURL+WMFRest.h"; path = "wikipedia/Categories/NSURL+WMFRest.h"; sourceTree = SOURCE_ROOT; };
		04B0E3E91AE8252800379AE0 /* NSURL+WMFRest.m */ = {isa = PBXFileReference; fileEncoding = 4; lastKnownFileType = sourcecode.c.objc; name = "NSURL+WMFRest.m"; path = "wikipedia/Categories/NSURL+WMFRest.m"; sourceTree = SOURCE_ROOT; };
		04B0EA46190B2319007458AF /* PreviewLicenseView.xib */ = {isa = PBXFileReference; fileEncoding = 4; lastKnownFileType = file.xib; path = PreviewLicenseView.xib; sourceTree = "<group>"; };
		04B0EA48190B2348007458AF /* PreviewLicenseView.h */ = {isa = PBXFileReference; fileEncoding = 4; lastKnownFileType = sourcecode.c.h; path = PreviewLicenseView.h; sourceTree = "<group>"; };
		04B0EA49190B2348007458AF /* PreviewLicenseView.m */ = {isa = PBXFileReference; fileEncoding = 4; lastKnownFileType = sourcecode.c.objc; path = PreviewLicenseView.m; sourceTree = "<group>"; };
		04B6924E18E77B2A00F88D8A /* UIWebView+HideScrollGradient.h */ = {isa = PBXFileReference; fileEncoding = 4; lastKnownFileType = sourcecode.c.h; path = "UIWebView+HideScrollGradient.h"; sourceTree = "<group>"; };
		04B6924F18E77B2A00F88D8A /* UIWebView+HideScrollGradient.m */ = {isa = PBXFileReference; fileEncoding = 4; lastKnownFileType = sourcecode.c.objc; path = "UIWebView+HideScrollGradient.m"; sourceTree = "<group>"; };
		04B7B9BB18B5570E00A63551 /* CaptchaViewController.h */ = {isa = PBXFileReference; fileEncoding = 4; lastKnownFileType = sourcecode.c.h; path = CaptchaViewController.h; sourceTree = "<group>"; };
		04B7B9BC18B5570E00A63551 /* CaptchaViewController.m */ = {isa = PBXFileReference; fileEncoding = 4; lastKnownFileType = sourcecode.c.objc; lineEnding = 0; path = CaptchaViewController.m; sourceTree = "<group>"; xcLanguageSpecificationIdentifier = xcode.lang.objc; };
		04B91AA518E34BBC00FFAA1C /* UIView+TemporaryAnimatedXF.h */ = {isa = PBXFileReference; fileEncoding = 4; lastKnownFileType = sourcecode.c.h; path = "UIView+TemporaryAnimatedXF.h"; sourceTree = "<group>"; };
		04B91AA618E34BBC00FFAA1C /* UIView+TemporaryAnimatedXF.m */ = {isa = PBXFileReference; fileEncoding = 4; lastKnownFileType = sourcecode.c.objc; path = "UIView+TemporaryAnimatedXF.m"; sourceTree = "<group>"; };
		04B91AA918E3D9E200FFAA1C /* NSString+FormattedAttributedString.h */ = {isa = PBXFileReference; fileEncoding = 4; lastKnownFileType = sourcecode.c.h; path = "NSString+FormattedAttributedString.h"; sourceTree = "<group>"; };
		04B91AAA18E3D9E200FFAA1C /* NSString+FormattedAttributedString.m */ = {isa = PBXFileReference; fileEncoding = 4; lastKnownFileType = sourcecode.c.objc; path = "NSString+FormattedAttributedString.m"; sourceTree = "<group>"; };
		04BA489F1A80062E00CB5CAE /* UIFont+WMFStyle.h */ = {isa = PBXFileReference; fileEncoding = 4; lastKnownFileType = sourcecode.c.h; path = "UIFont+WMFStyle.h"; sourceTree = "<group>"; };
		04BA48A01A80062E00CB5CAE /* UIFont+WMFStyle.m */ = {isa = PBXFileReference; fileEncoding = 4; lastKnownFileType = sourcecode.c.objc; path = "UIFont+WMFStyle.m"; sourceTree = "<group>"; };
		04C43AA0183440C1006C643B /* MWNetworkActivityIndicatorManager.h */ = {isa = PBXFileReference; fileEncoding = 4; lastKnownFileType = sourcecode.c.h; path = MWNetworkActivityIndicatorManager.h; sourceTree = "<group>"; };
		04C43AA1183440C1006C643B /* MWNetworkActivityIndicatorManager.m */ = {isa = PBXFileReference; fileEncoding = 4; lastKnownFileType = sourcecode.c.objc; path = MWNetworkActivityIndicatorManager.m; sourceTree = "<group>"; };
		04C43AAA18344131006C643B /* CommunicationBridge.h */ = {isa = PBXFileReference; fileEncoding = 4; lastKnownFileType = sourcecode.c.h; path = CommunicationBridge.h; sourceTree = "<group>"; };
		04C43AAB18344131006C643B /* CommunicationBridge.m */ = {isa = PBXFileReference; fileEncoding = 4; lastKnownFileType = sourcecode.c.objc; path = CommunicationBridge.m; sourceTree = "<group>"; };
		04C43AB8183442FC006C643B /* NSRunLoop+TimeOutAndFlag.h */ = {isa = PBXFileReference; fileEncoding = 4; lastKnownFileType = sourcecode.c.h; path = "NSRunLoop+TimeOutAndFlag.h"; sourceTree = "<group>"; };
		04C43AB9183442FC006C643B /* NSRunLoop+TimeOutAndFlag.m */ = {isa = PBXFileReference; fileEncoding = 4; lastKnownFileType = sourcecode.c.objc; path = "NSRunLoop+TimeOutAndFlag.m"; sourceTree = "<group>"; };
		04C43ABA183442FC006C643B /* NSString+Extras.h */ = {isa = PBXFileReference; fileEncoding = 4; lastKnownFileType = sourcecode.c.h; path = "NSString+Extras.h"; sourceTree = "<group>"; };
		04C43ABB183442FC006C643B /* NSString+Extras.m */ = {isa = PBXFileReference; fileEncoding = 4; lastKnownFileType = sourcecode.c.objc; path = "NSString+Extras.m"; sourceTree = "<group>"; };
		04C695CC18ED08D900D9F2DA /* UIView+WMFSearchSubviews.h */ = {isa = PBXFileReference; fileEncoding = 4; lastKnownFileType = sourcecode.c.h; path = "UIView+WMFSearchSubviews.h"; sourceTree = "<group>"; };
		04C695CD18ED08D900D9F2DA /* UIView+WMFSearchSubviews.m */ = {isa = PBXFileReference; fileEncoding = 4; lastKnownFileType = sourcecode.c.objc; path = "UIView+WMFSearchSubviews.m"; sourceTree = "<group>"; };
		04C695D018ED213000D9F2DA /* UIScrollView+NoHorizontalScrolling.h */ = {isa = PBXFileReference; fileEncoding = 4; lastKnownFileType = sourcecode.c.h; path = "UIScrollView+NoHorizontalScrolling.h"; sourceTree = "<group>"; };
		04C695D118ED213000D9F2DA /* UIScrollView+NoHorizontalScrolling.m */ = {isa = PBXFileReference; fileEncoding = 4; lastKnownFileType = sourcecode.c.objc; path = "UIScrollView+NoHorizontalScrolling.m"; sourceTree = "<group>"; };
		04C757641A1A9E1B0084AC39 /* RecentSearchesViewController.h */ = {isa = PBXFileReference; fileEncoding = 4; lastKnownFileType = sourcecode.c.h; path = RecentSearchesViewController.h; sourceTree = "<group>"; };
		04C757651A1A9E1B0084AC39 /* RecentSearchesViewController.m */ = {isa = PBXFileReference; fileEncoding = 4; lastKnownFileType = sourcecode.c.objc; path = RecentSearchesViewController.m; sourceTree = "<group>"; };
		04C7576B1A1AA2D00084AC39 /* RecentSearchCell.h */ = {isa = PBXFileReference; fileEncoding = 4; lastKnownFileType = sourcecode.c.h; path = RecentSearchCell.h; sourceTree = "<group>"; };
		04C7576C1A1AA2D00084AC39 /* RecentSearchCell.m */ = {isa = PBXFileReference; fileEncoding = 4; lastKnownFileType = sourcecode.c.objc; path = RecentSearchCell.m; sourceTree = "<group>"; };
		04C7576D1A1AA2D00084AC39 /* RecentSearchCell.xib */ = {isa = PBXFileReference; fileEncoding = 4; lastKnownFileType = file.xib; path = RecentSearchCell.xib; sourceTree = "<group>"; };
		04C91CE9195517250035ED1B /* OnboardingViewController.h */ = {isa = PBXFileReference; fileEncoding = 4; lastKnownFileType = sourcecode.c.h; path = OnboardingViewController.h; sourceTree = "<group>"; };
		04C91CEA195517250035ED1B /* OnboardingViewController.m */ = {isa = PBXFileReference; fileEncoding = 4; lastKnownFileType = sourcecode.c.objc; path = OnboardingViewController.m; sourceTree = "<group>"; };
		04C9509B19EF02980013F3C0 /* EventLogger.h */ = {isa = PBXFileReference; fileEncoding = 4; lastKnownFileType = sourcecode.c.h; name = EventLogger.h; path = EventLogging/EventLogger.h; sourceTree = "<group>"; };
		04C9509C19EF02980013F3C0 /* EventLogger.m */ = {isa = PBXFileReference; fileEncoding = 4; lastKnownFileType = sourcecode.c.objc; name = EventLogger.m; path = EventLogging/EventLogger.m; sourceTree = "<group>"; };
		04CB603B1B5053120052B6EF /* UITableViewCell+WMFEdgeToEdgeSeparator.h */ = {isa = PBXFileReference; fileEncoding = 4; lastKnownFileType = sourcecode.c.h; path = "UITableViewCell+WMFEdgeToEdgeSeparator.h"; sourceTree = "<group>"; };
		04CB603C1B5053120052B6EF /* UITableViewCell+WMFEdgeToEdgeSeparator.m */ = {isa = PBXFileReference; fileEncoding = 4; lastKnownFileType = sourcecode.c.objc; path = "UITableViewCell+WMFEdgeToEdgeSeparator.m"; sourceTree = "<group>"; };
		04CBAC7119A9B786009F3D7E /* NSArray+Predicate.h */ = {isa = PBXFileReference; fileEncoding = 4; lastKnownFileType = sourcecode.c.h; path = "NSArray+Predicate.h"; sourceTree = "<group>"; };
		04CBAC7219A9B786009F3D7E /* NSArray+Predicate.m */ = {isa = PBXFileReference; fileEncoding = 4; lastKnownFileType = sourcecode.c.objc; path = "NSArray+Predicate.m"; sourceTree = "<group>"; };
		04CCA0BE1983086D000E982A /* ReferencesVC.h */ = {isa = PBXFileReference; fileEncoding = 4; lastKnownFileType = sourcecode.c.h; path = ReferencesVC.h; sourceTree = "<group>"; };
		04CCA0BF1983086D000E982A /* ReferencesVC.m */ = {isa = PBXFileReference; fileEncoding = 4; lastKnownFileType = sourcecode.c.objc; path = ReferencesVC.m; sourceTree = "<group>"; };
		04CCA0C119830A44000E982A /* ReferenceVC.h */ = {isa = PBXFileReference; fileEncoding = 4; lastKnownFileType = sourcecode.c.h; path = ReferenceVC.h; sourceTree = "<group>"; };
		04CCA0C219830A44000E982A /* ReferenceVC.m */ = {isa = PBXFileReference; fileEncoding = 4; lastKnownFileType = sourcecode.c.objc; path = ReferenceVC.m; sourceTree = "<group>"; };
		04CCCFE91935093A00E3F60C /* SecondaryMenuRowView.h */ = {isa = PBXFileReference; fileEncoding = 4; lastKnownFileType = sourcecode.c.h; path = SecondaryMenuRowView.h; sourceTree = "<group>"; };
		04CCCFEA1935093A00E3F60C /* SecondaryMenuRowView.m */ = {isa = PBXFileReference; fileEncoding = 4; lastKnownFileType = sourcecode.c.objc; path = SecondaryMenuRowView.m; sourceTree = "<group>"; };
		04CCCFEB1935093A00E3F60C /* SecondaryMenuRowView.xib */ = {isa = PBXFileReference; fileEncoding = 4; lastKnownFileType = file.xib; path = SecondaryMenuRowView.xib; sourceTree = "<group>"; };
		04CCCFEC1935093A00E3F60C /* SecondaryMenuViewController.h */ = {isa = PBXFileReference; fileEncoding = 4; lastKnownFileType = sourcecode.c.h; path = SecondaryMenuViewController.h; sourceTree = "<group>"; };
		04CCCFED1935093A00E3F60C /* SecondaryMenuViewController.m */ = {isa = PBXFileReference; fileEncoding = 4; lastKnownFileType = sourcecode.c.objc; path = SecondaryMenuViewController.m; sourceTree = "<group>"; };
		04CCCFF21935094000E3F60C /* PrimaryMenuViewController.h */ = {isa = PBXFileReference; fileEncoding = 4; lastKnownFileType = sourcecode.c.h; path = PrimaryMenuViewController.h; sourceTree = "<group>"; };
		04CCCFF31935094000E3F60C /* PrimaryMenuViewController.m */ = {isa = PBXFileReference; fileEncoding = 4; lastKnownFileType = sourcecode.c.objc; lineEnding = 0; path = PrimaryMenuViewController.m; sourceTree = "<group>"; xcLanguageSpecificationIdentifier = xcode.lang.objc; };
		04CCCFF41935094000E3F60C /* PrimaryMenuTableViewCell.h */ = {isa = PBXFileReference; fileEncoding = 4; lastKnownFileType = sourcecode.c.h; path = PrimaryMenuTableViewCell.h; sourceTree = "<group>"; };
		04CCCFF51935094000E3F60C /* PrimaryMenuTableViewCell.m */ = {isa = PBXFileReference; fileEncoding = 4; lastKnownFileType = sourcecode.c.objc; path = PrimaryMenuTableViewCell.m; sourceTree = "<group>"; };
		04D149D918877343006B4104 /* AlertLabel.h */ = {isa = PBXFileReference; fileEncoding = 4; lastKnownFileType = sourcecode.c.h; path = AlertLabel.h; sourceTree = "<group>"; };
		04D149DA18877343006B4104 /* AlertLabel.m */ = {isa = PBXFileReference; fileEncoding = 4; lastKnownFileType = sourcecode.c.objc; path = AlertLabel.m; sourceTree = "<group>"; };
		04D149DB18877343006B4104 /* UIViewController+Alert.h */ = {isa = PBXFileReference; fileEncoding = 4; lastKnownFileType = sourcecode.c.h; path = "UIViewController+Alert.h"; sourceTree = "<group>"; };
		04D149DC18877343006B4104 /* UIViewController+Alert.m */ = {isa = PBXFileReference; fileEncoding = 4; lastKnownFileType = sourcecode.c.objc; path = "UIViewController+Alert.m"; sourceTree = "<group>"; };
		04D308261998A8AA0034F106 /* NearbyThumbnailView.h */ = {isa = PBXFileReference; fileEncoding = 4; lastKnownFileType = sourcecode.c.h; path = NearbyThumbnailView.h; sourceTree = "<group>"; };
		04D308271998A8AA0034F106 /* NearbyThumbnailView.m */ = {isa = PBXFileReference; fileEncoding = 4; lastKnownFileType = sourcecode.c.objc; path = NearbyThumbnailView.m; sourceTree = "<group>"; };
		04D34DB11863D39000610A87 /* libxml2.dylib */ = {isa = PBXFileReference; lastKnownFileType = "compiled.mach-o.dylib"; name = libxml2.dylib; path = usr/lib/libxml2.dylib; sourceTree = SDKROOT; };
		04D686C71AB28FE40009B44A /* UIImage+WMFFocalImageDrawing.h */ = {isa = PBXFileReference; fileEncoding = 4; lastKnownFileType = sourcecode.c.h; path = "UIImage+WMFFocalImageDrawing.h"; sourceTree = "<group>"; };
		04D686C81AB28FE40009B44A /* UIImage+WMFFocalImageDrawing.m */ = {isa = PBXFileReference; fileEncoding = 4; lastKnownFileType = sourcecode.c.objc; path = "UIImage+WMFFocalImageDrawing.m"; sourceTree = "<group>"; };
		04D686E81AB2949C0009B44A /* MenuButton.h */ = {isa = PBXFileReference; fileEncoding = 4; lastKnownFileType = sourcecode.c.h; path = MenuButton.h; sourceTree = "<group>"; };
		04D686E91AB2949C0009B44A /* MenuButton.m */ = {isa = PBXFileReference; fileEncoding = 4; lastKnownFileType = sourcecode.c.objc; path = MenuButton.m; sourceTree = "<group>"; };
		04D686EA1AB2949C0009B44A /* MenuLabel.h */ = {isa = PBXFileReference; fileEncoding = 4; lastKnownFileType = sourcecode.c.h; path = MenuLabel.h; sourceTree = "<group>"; };
		04D686EB1AB2949C0009B44A /* MenuLabel.m */ = {isa = PBXFileReference; fileEncoding = 4; lastKnownFileType = sourcecode.c.objc; path = MenuLabel.m; sourceTree = "<group>"; };
		04D686EC1AB2949C0009B44A /* PaddedLabel.h */ = {isa = PBXFileReference; fileEncoding = 4; lastKnownFileType = sourcecode.c.h; path = PaddedLabel.h; sourceTree = "<group>"; };
		04D686ED1AB2949C0009B44A /* PaddedLabel.m */ = {isa = PBXFileReference; fileEncoding = 4; lastKnownFileType = sourcecode.c.objc; path = PaddedLabel.m; sourceTree = "<group>"; };
		04D686EE1AB2949C0009B44A /* TabularScrollView.h */ = {isa = PBXFileReference; fileEncoding = 4; lastKnownFileType = sourcecode.c.h; path = TabularScrollView.h; sourceTree = "<group>"; };
		04D686EF1AB2949C0009B44A /* TabularScrollView.m */ = {isa = PBXFileReference; fileEncoding = 4; lastKnownFileType = sourcecode.c.objc; path = TabularScrollView.m; sourceTree = "<group>"; };
		04D686F01AB2949C0009B44A /* WikiGlyphButton.h */ = {isa = PBXFileReference; fileEncoding = 4; lastKnownFileType = sourcecode.c.h; path = WikiGlyphButton.h; sourceTree = "<group>"; };
		04D686F11AB2949C0009B44A /* WikiGlyphButton.m */ = {isa = PBXFileReference; fileEncoding = 4; lastKnownFileType = sourcecode.c.objc; path = WikiGlyphButton.m; sourceTree = "<group>"; };
		04D686F21AB2949C0009B44A /* WikiGlyphLabel.h */ = {isa = PBXFileReference; fileEncoding = 4; lastKnownFileType = sourcecode.c.h; path = WikiGlyphLabel.h; sourceTree = "<group>"; };
		04D686F31AB2949C0009B44A /* WikiGlyphLabel.m */ = {isa = PBXFileReference; fileEncoding = 4; lastKnownFileType = sourcecode.c.objc; path = WikiGlyphLabel.m; sourceTree = "<group>"; };
		04DA876F1B2FF5B200C948F8 /* SecondaryMenuViewController.storyboard */ = {isa = PBXFileReference; fileEncoding = 4; lastKnownFileType = file.storyboard; path = SecondaryMenuViewController.storyboard; sourceTree = "<group>"; };
		04DA87741B30A03600C948F8 /* LoginViewController.storyboard */ = {isa = PBXFileReference; fileEncoding = 4; lastKnownFileType = file.storyboard; path = LoginViewController.storyboard; sourceTree = "<group>"; };
		04DA87761B30A9D600C948F8 /* AccountCreationViewController.storyboard */ = {isa = PBXFileReference; fileEncoding = 4; lastKnownFileType = file.storyboard; path = AccountCreationViewController.storyboard; sourceTree = "<group>"; };
		04DA87781B30B99300C948F8 /* CaptchaViewController.storyboard */ = {isa = PBXFileReference; fileEncoding = 4; lastKnownFileType = file.storyboard; path = CaptchaViewController.storyboard; sourceTree = "<group>"; };
		04DA877C1B30D29800C948F8 /* SavedPagesViewController.storyboard */ = {isa = PBXFileReference; fileEncoding = 4; lastKnownFileType = file.storyboard; path = SavedPagesViewController.storyboard; sourceTree = "<group>"; };
		04DA87801B30E0C600C948F8 /* HistoryViewController.storyboard */ = {isa = PBXFileReference; fileEncoding = 4; lastKnownFileType = file.storyboard; path = HistoryViewController.storyboard; sourceTree = "<group>"; };
		04DB0BE818BD37F900B4BCF3 /* UIScrollView+ScrollSubviewToLocation.h */ = {isa = PBXFileReference; fileEncoding = 4; lastKnownFileType = sourcecode.c.h; path = "UIScrollView+ScrollSubviewToLocation.h"; sourceTree = "<group>"; };
		04DB0BE918BD37F900B4BCF3 /* UIScrollView+ScrollSubviewToLocation.m */ = {isa = PBXFileReference; fileEncoding = 4; lastKnownFileType = sourcecode.c.objc; path = "UIScrollView+ScrollSubviewToLocation.m"; sourceTree = "<group>"; };
		04DD89AF18BFE63A00DD5DAD /* PreviewAndSaveViewController.h */ = {isa = PBXFileReference; fileEncoding = 4; lastKnownFileType = sourcecode.c.h; path = PreviewAndSaveViewController.h; sourceTree = "<group>"; };
		04DD89B018BFE63A00DD5DAD /* PreviewAndSaveViewController.m */ = {isa = PBXFileReference; fileEncoding = 4; lastKnownFileType = sourcecode.c.objc; lineEnding = 0; path = PreviewAndSaveViewController.m; sourceTree = "<group>"; xcLanguageSpecificationIdentifier = xcode.lang.objc; };
		04E9A78218F73C7200F7ECF7 /* www */ = {isa = PBXFileReference; lastKnownFileType = folder; path = www; sourceTree = "<group>"; };
		04EDEE281A215DBC00798076 /* UITableView+DynamicCellHeight.h */ = {isa = PBXFileReference; fileEncoding = 4; lastKnownFileType = sourcecode.c.h; path = "UITableView+DynamicCellHeight.h"; sourceTree = "<group>"; };
		04EDEE291A215DBC00798076 /* UITableView+DynamicCellHeight.m */ = {isa = PBXFileReference; fileEncoding = 4; lastKnownFileType = sourcecode.c.objc; path = "UITableView+DynamicCellHeight.m"; sourceTree = "<group>"; };
		04EDEE2F1A21CB4100798076 /* UIScreen+Extras.h */ = {isa = PBXFileReference; fileEncoding = 4; lastKnownFileType = sourcecode.c.h; path = "UIScreen+Extras.h"; sourceTree = "<group>"; };
		04EDEE301A21CB4100798076 /* UIScreen+Extras.m */ = {isa = PBXFileReference; fileEncoding = 4; lastKnownFileType = sourcecode.c.objc; path = "UIScreen+Extras.m"; sourceTree = "<group>"; };
		04F0E2E8186EDC1A00468738 /* UIWebView+ElementLocation.h */ = {isa = PBXFileReference; fileEncoding = 4; lastKnownFileType = sourcecode.c.h; path = "UIWebView+ElementLocation.h"; sourceTree = "<group>"; };
		04F0E2E9186EDC1A00468738 /* UIWebView+ElementLocation.m */ = {isa = PBXFileReference; fileEncoding = 4; lastKnownFileType = sourcecode.c.objc; path = "UIWebView+ElementLocation.m"; sourceTree = "<group>"; };
		04F0E2EC186FB2D000468738 /* TOCSectionCellView.h */ = {isa = PBXFileReference; fileEncoding = 4; lastKnownFileType = sourcecode.c.h; path = TOCSectionCellView.h; sourceTree = "<group>"; };
		04F0E2ED186FB2D100468738 /* TOCSectionCellView.m */ = {isa = PBXFileReference; fileEncoding = 4; lastKnownFileType = sourcecode.c.objc; path = TOCSectionCellView.m; sourceTree = "<group>"; };
		04F122691ACB822D002FC3B5 /* NSString+FormattedAttributedStringTests.m */ = {isa = PBXFileReference; fileEncoding = 4; lastKnownFileType = sourcecode.c.objc; path = "NSString+FormattedAttributedStringTests.m"; sourceTree = "<group>"; };
		04F27B6E18FE0F2E00EDD838 /* PageHistoryResultCell.h */ = {isa = PBXFileReference; fileEncoding = 4; lastKnownFileType = sourcecode.c.h; path = PageHistoryResultCell.h; sourceTree = "<group>"; };
		04F27B6F18FE0F2E00EDD838 /* PageHistoryResultCell.m */ = {isa = PBXFileReference; fileEncoding = 4; lastKnownFileType = sourcecode.c.objc; lineEnding = 0; path = PageHistoryResultCell.m; sourceTree = "<group>"; xcLanguageSpecificationIdentifier = xcode.lang.objc; };
		04F27B7018FE0F2E00EDD838 /* PageHistoryResultPrototypeView.xib */ = {isa = PBXFileReference; fileEncoding = 4; lastKnownFileType = file.xib; path = PageHistoryResultPrototypeView.xib; sourceTree = "<group>"; };
		04F27B7318FE0F2E00EDD838 /* PageHistoryViewController.h */ = {isa = PBXFileReference; fileEncoding = 4; lastKnownFileType = sourcecode.c.h; path = PageHistoryViewController.h; sourceTree = "<group>"; };
		04F27B7418FE0F2E00EDD838 /* PageHistoryViewController.m */ = {isa = PBXFileReference; fileEncoding = 4; lastKnownFileType = sourcecode.c.objc; lineEnding = 0; path = PageHistoryViewController.m; sourceTree = "<group>"; xcLanguageSpecificationIdentifier = xcode.lang.objc; };
		04F3958E186CF80100B0D6FC /* TOCViewController.h */ = {isa = PBXFileReference; fileEncoding = 4; lastKnownFileType = sourcecode.c.h; path = TOCViewController.h; sourceTree = "<group>"; };
		04F3958F186CF80100B0D6FC /* TOCViewController.m */ = {isa = PBXFileReference; fileEncoding = 4; lastKnownFileType = sourcecode.c.objc; path = TOCViewController.m; sourceTree = "<group>"; };
		08D631F51A69B1AB00D87AD0 /* WMFImageGalleryViewController.h */ = {isa = PBXFileReference; fileEncoding = 4; lastKnownFileType = sourcecode.c.h; name = WMFImageGalleryViewController.h; path = "Image Gallery/WMFImageGalleryViewController.h"; sourceTree = "<group>"; };
		08D631F61A69B1AB00D87AD0 /* WMFImageGalleryViewController.m */ = {isa = PBXFileReference; fileEncoding = 4; lastKnownFileType = sourcecode.c.objc; name = WMFImageGalleryViewController.m; path = "Image Gallery/WMFImageGalleryViewController.m"; sourceTree = "<group>"; };
		08D631F81A69B8CD00D87AD0 /* WMFImageGalleryCollectionViewCell.h */ = {isa = PBXFileReference; fileEncoding = 4; lastKnownFileType = sourcecode.c.h; name = WMFImageGalleryCollectionViewCell.h; path = "Image Gallery/WMFImageGalleryCollectionViewCell.h"; sourceTree = "<group>"; };
		08D631F91A69B8CD00D87AD0 /* WMFImageGalleryCollectionViewCell.m */ = {isa = PBXFileReference; fileEncoding = 4; lastKnownFileType = sourcecode.c.objc; name = WMFImageGalleryCollectionViewCell.m; path = "Image Gallery/WMFImageGalleryCollectionViewCell.m"; sourceTree = "<group>"; };
		08F646F7D0488CE3C6D6A763 /* Pods.beta.xcconfig */ = {isa = PBXFileReference; includeInIndex = 1; lastKnownFileType = text.xcconfig; name = Pods.beta.xcconfig; path = "Pods/Target Support Files/Pods/Pods.beta.xcconfig"; sourceTree = "<group>"; };
		0E2B06F41B2CE45800EA2F53 /* WMFSavedPagesDataSource.h */ = {isa = PBXFileReference; fileEncoding = 4; lastKnownFileType = sourcecode.c.h; path = WMFSavedPagesDataSource.h; sourceTree = "<group>"; };
		0E2B06F51B2CE45800EA2F53 /* WMFSavedPagesDataSource.m */ = {isa = PBXFileReference; fileEncoding = 4; lastKnownFileType = sourcecode.c.objc; path = WMFSavedPagesDataSource.m; sourceTree = "<group>"; };
		0E2B07001B2D1DE200EA2F53 /* WMFBottomStackLayout.h */ = {isa = PBXFileReference; fileEncoding = 4; lastKnownFileType = sourcecode.c.h; path = WMFBottomStackLayout.h; sourceTree = "<group>"; };
		0E2B07011B2D1DE200EA2F53 /* WMFBottomStackLayout.m */ = {isa = PBXFileReference; fileEncoding = 4; lastKnownFileType = sourcecode.c.objc; path = WMFBottomStackLayout.m; sourceTree = "<group>"; };
		0E34AC551B45DC9500475A1A /* WMFArticleFetcher.h */ = {isa = PBXFileReference; fileEncoding = 4; lastKnownFileType = sourcecode.c.h; path = WMFArticleFetcher.h; sourceTree = "<group>"; };
		0E34AC561B45DC9500475A1A /* WMFArticleFetcher.m */ = {isa = PBXFileReference; fileEncoding = 4; lastKnownFileType = sourcecode.c.objc; path = WMFArticleFetcher.m; sourceTree = "<group>"; };
		0E366B341B2F176700ABFB86 /* WMFOffScreenFlowLayout.h */ = {isa = PBXFileReference; fileEncoding = 4; lastKnownFileType = sourcecode.c.h; path = WMFOffScreenFlowLayout.h; sourceTree = "<group>"; };
		0E366B351B2F176700ABFB86 /* WMFOffScreenFlowLayout.m */ = {isa = PBXFileReference; fileEncoding = 4; lastKnownFileType = sourcecode.c.objc; path = WMFOffScreenFlowLayout.m; sourceTree = "<group>"; };
		0E366B381B2F33BC00ABFB86 /* WMFSearchResults.h */ = {isa = PBXFileReference; fileEncoding = 4; lastKnownFileType = sourcecode.c.h; path = WMFSearchResults.h; sourceTree = "<group>"; };
		0E366B391B2F33BC00ABFB86 /* WMFSearchResults.m */ = {isa = PBXFileReference; fileEncoding = 4; lastKnownFileType = sourcecode.c.objc; path = WMFSearchResults.m; sourceTree = "<group>"; };
		0E366B3D1B2F5C4500ABFB86 /* WMFSearchFetcher.h */ = {isa = PBXFileReference; fileEncoding = 4; lastKnownFileType = sourcecode.c.h; path = WMFSearchFetcher.h; sourceTree = "<group>"; };
		0E366B3E1B2F5C4500ABFB86 /* WMFSearchFetcher.m */ = {isa = PBXFileReference; fileEncoding = 4; lastKnownFileType = sourcecode.c.objc; path = WMFSearchFetcher.m; sourceTree = "<group>"; };
		0E366B441B2F614E00ABFB86 /* PromiseKit.h */ = {isa = PBXFileReference; fileEncoding = 4; lastKnownFileType = sourcecode.c.h; path = PromiseKit.h; sourceTree = "<group>"; };
		0E366B451B2F614E00ABFB86 /* PromiseKit.m */ = {isa = PBXFileReference; fileEncoding = 4; lastKnownFileType = sourcecode.c.objc; path = PromiseKit.m; sourceTree = "<group>"; };
		0E366B461B2F614E00ABFB86 /* PromiseKit.swift */ = {isa = PBXFileReference; fileEncoding = 4; lastKnownFileType = sourcecode.swift; path = PromiseKit.swift; sourceTree = "<group>"; };
		0E366B491B308A2600ABFB86 /* UIStoryboard+WMFExtensions.h */ = {isa = PBXFileReference; fileEncoding = 4; lastKnownFileType = sourcecode.c.h; path = "UIStoryboard+WMFExtensions.h"; sourceTree = "<group>"; };
		0E366B4A1B308A2600ABFB86 /* UIStoryboard+WMFExtensions.m */ = {isa = PBXFileReference; fileEncoding = 4; lastKnownFileType = sourcecode.c.objc; path = "UIStoryboard+WMFExtensions.m"; sourceTree = "<group>"; };
		0E36C2281AE0B5BD00C58CFF /* SourceIcons.xcassets */ = {isa = PBXFileReference; lastKnownFileType = folder.assetcatalog; name = SourceIcons.xcassets; path = Wikipedia/SourceIcons.xcassets; sourceTree = "<group>"; };
		0E466E501B41F83500E91992 /* WMFArticlePopupTransition.h */ = {isa = PBXFileReference; fileEncoding = 4; lastKnownFileType = sourcecode.c.h; path = WMFArticlePopupTransition.h; sourceTree = "<group>"; };
		0E466E511B41F83500E91992 /* WMFArticlePopupTransition.m */ = {isa = PBXFileReference; fileEncoding = 4; lastKnownFileType = sourcecode.c.objc; path = WMFArticlePopupTransition.m; sourceTree = "<group>"; };
		0E466E531B42D9DD00E91992 /* WMFScrollViewTopPanGestureRecognizer.h */ = {isa = PBXFileReference; fileEncoding = 4; lastKnownFileType = sourcecode.c.h; path = WMFScrollViewTopPanGestureRecognizer.h; sourceTree = "<group>"; };
		0E466E541B42D9DD00E91992 /* WMFScrollViewTopPanGestureRecognizer.m */ = {isa = PBXFileReference; fileEncoding = 4; lastKnownFileType = sourcecode.c.objc; path = WMFScrollViewTopPanGestureRecognizer.m; sourceTree = "<group>"; };
		0E5F285E1B6719AF008885A2 /* MWKArticlePreview.h */ = {isa = PBXFileReference; fileEncoding = 4; lastKnownFileType = sourcecode.c.h; path = MWKArticlePreview.h; sourceTree = "<group>"; };
		0E5F285F1B6719AF008885A2 /* MWKArticlePreview.m */ = {isa = PBXFileReference; fileEncoding = 4; lastKnownFileType = sourcecode.c.objc; path = MWKArticlePreview.m; sourceTree = "<group>"; };
		0E7955C21B2B389800B055A2 /* TGLStackedLayout.h */ = {isa = PBXFileReference; fileEncoding = 4; lastKnownFileType = sourcecode.c.h; path = TGLStackedLayout.h; sourceTree = "<group>"; };
		0E7955C31B2B389800B055A2 /* TGLStackedLayout.m */ = {isa = PBXFileReference; fileEncoding = 4; lastKnownFileType = sourcecode.c.objc; path = TGLStackedLayout.m; sourceTree = "<group>"; };
		0E7955CC1B2B659500B055A2 /* WMFArticleListTranstion.h */ = {isa = PBXFileReference; fileEncoding = 4; lastKnownFileType = sourcecode.c.h; path = WMFArticleListTranstion.h; sourceTree = "<group>"; };
		0E7955CD1B2B659500B055A2 /* WMFArticleListTranstion.m */ = {isa = PBXFileReference; fileEncoding = 4; lastKnownFileType = sourcecode.c.objc; path = WMFArticleListTranstion.m; sourceTree = "<group>"; };
		0E7C6D4C1B3106A800F1F985 /* WMFArticleListDataSource.h */ = {isa = PBXFileReference; lastKnownFileType = sourcecode.c.h; path = WMFArticleListDataSource.h; sourceTree = "<group>"; };
		0E869F101B56B83F002604C3 /* MWKList.h */ = {isa = PBXFileReference; fileEncoding = 4; lastKnownFileType = sourcecode.c.h; path = MWKList.h; sourceTree = "<group>"; };
		0E869F111B56B83F002604C3 /* MWKList.m */ = {isa = PBXFileReference; fileEncoding = 4; lastKnownFileType = sourcecode.c.objc; path = MWKList.m; sourceTree = "<group>"; };
		0E869F131B58228D002604C3 /* MWKListTests.m */ = {isa = PBXFileReference; fileEncoding = 4; lastKnownFileType = sourcecode.c.objc; path = MWKListTests.m; sourceTree = "<group>"; };
		0E869F491B5FDD24002604C3 /* WMFHamburgerMenuFunnel.h */ = {isa = PBXFileReference; fileEncoding = 4; lastKnownFileType = sourcecode.c.h; name = WMFHamburgerMenuFunnel.h; path = EventLogging/WMFHamburgerMenuFunnel.h; sourceTree = "<group>"; };
		0E869F4A1B5FDD24002604C3 /* WMFHamburgerMenuFunnel.m */ = {isa = PBXFileReference; fileEncoding = 4; lastKnownFileType = sourcecode.c.objc; name = WMFHamburgerMenuFunnel.m; path = EventLogging/WMFHamburgerMenuFunnel.m; sourceTree = "<group>"; };
		0E88F9211B4ED2AB00205C99 /* WMFBlockDefinitions.h */ = {isa = PBXFileReference; lastKnownFileType = sourcecode.c.h; name = WMFBlockDefinitions.h; path = "UI-V5/WMFBlockDefinitions.h"; sourceTree = "<group>"; };
		0E9008E61B715E2E001A600A /* WMFCollectionViewExtensionTests.m */ = {isa = PBXFileReference; fileEncoding = 4; lastKnownFileType = sourcecode.c.objc; path = WMFCollectionViewExtensionTests.m; sourceTree = "<group>"; };
		0E94AFE91B209721000BC5EA /* iPhone_Root.storyboard */ = {isa = PBXFileReference; fileEncoding = 4; lastKnownFileType = file.storyboard; path = iPhone_Root.storyboard; sourceTree = "<group>"; };
		0E94AFEB1B20976A000BC5EA /* WMFAppViewController.h */ = {isa = PBXFileReference; fileEncoding = 4; lastKnownFileType = sourcecode.c.h; path = WMFAppViewController.h; sourceTree = "<group>"; };
		0E94AFEC1B20976A000BC5EA /* WMFAppViewController.m */ = {isa = PBXFileReference; fileEncoding = 4; lastKnownFileType = sourcecode.c.objc; path = WMFAppViewController.m; sourceTree = "<group>"; };
		0E94AFEE1B209792000BC5EA /* WMFArticleListCollectionViewController.h */ = {isa = PBXFileReference; fileEncoding = 4; lastKnownFileType = sourcecode.c.h; path = WMFArticleListCollectionViewController.h; sourceTree = "<group>"; };
		0E94AFEF1B209792000BC5EA /* WMFArticleListCollectionViewController.m */ = {isa = PBXFileReference; fileEncoding = 4; lastKnownFileType = sourcecode.c.objc; path = WMFArticleListCollectionViewController.m; sourceTree = "<group>"; };
		0E94AFF11B209857000BC5EA /* WMFSearchViewController.h */ = {isa = PBXFileReference; fileEncoding = 4; lastKnownFileType = sourcecode.c.h; path = WMFSearchViewController.h; sourceTree = "<group>"; };
		0E94AFF21B209857000BC5EA /* WMFSearchViewController.m */ = {isa = PBXFileReference; fileEncoding = 4; lastKnownFileType = sourcecode.c.objc; path = WMFSearchViewController.m; sourceTree = "<group>"; };
		0E94AFF41B209882000BC5EA /* WMFArticleViewController.h */ = {isa = PBXFileReference; fileEncoding = 4; lastKnownFileType = sourcecode.c.h; path = WMFArticleViewController.h; sourceTree = "<group>"; };
		0E94AFF51B209882000BC5EA /* WMFArticleViewController.m */ = {isa = PBXFileReference; fileEncoding = 4; lastKnownFileType = sourcecode.c.objc; path = WMFArticleViewController.m; sourceTree = "<group>"; };
		0E94AFF91B20A22C000BC5EA /* WMFStyleManager.h */ = {isa = PBXFileReference; fileEncoding = 4; lastKnownFileType = sourcecode.c.h; path = WMFStyleManager.h; sourceTree = "<group>"; };
		0E94AFFA1B20A22C000BC5EA /* WMFStyleManager.m */ = {isa = PBXFileReference; fileEncoding = 4; lastKnownFileType = sourcecode.c.objc; path = WMFStyleManager.m; sourceTree = "<group>"; };
		0EA35C481B6BB85100D9CFE6 /* WMFArticleContainerViewController.h */ = {isa = PBXFileReference; fileEncoding = 4; lastKnownFileType = sourcecode.c.h; path = WMFArticleContainerViewController.h; sourceTree = "<group>"; };
		0EA35C491B6BB85100D9CFE6 /* WMFArticleContainerViewController.m */ = {isa = PBXFileReference; fileEncoding = 4; lastKnownFileType = sourcecode.c.objc; path = WMFArticleContainerViewController.m; sourceTree = "<group>"; };
		0EA4402C1AA6281200B09DBA /* NSDateFormatter+WMFExtensions.h */ = {isa = PBXFileReference; fileEncoding = 4; lastKnownFileType = sourcecode.c.h; name = "NSDateFormatter+WMFExtensions.h"; path = "Wikipedia/Categories/NSDateFormatter+WMFExtensions.h"; sourceTree = SOURCE_ROOT; };
		0EA4402D1AA6281200B09DBA /* NSDateFormatter+WMFExtensions.m */ = {isa = PBXFileReference; fileEncoding = 4; lastKnownFileType = sourcecode.c.objc; name = "NSDateFormatter+WMFExtensions.m"; path = "Wikipedia/Categories/NSDateFormatter+WMFExtensions.m"; sourceTree = SOURCE_ROOT; };
		0EB101C61B69C8E1001BE1FB /* MWKSectionMetaData.h */ = {isa = PBXFileReference; fileEncoding = 4; lastKnownFileType = sourcecode.c.h; path = MWKSectionMetaData.h; sourceTree = "<group>"; };
		0EB101C71B69C8E1001BE1FB /* MWKSectionMetaData.m */ = {isa = PBXFileReference; fileEncoding = 4; lastKnownFileType = sourcecode.c.objc; path = MWKSectionMetaData.m; sourceTree = "<group>"; };
		0EBB287A1B70350C00D8E1D8 /* UIView+WMFShapshotting.h */ = {isa = PBXFileReference; fileEncoding = 4; lastKnownFileType = sourcecode.c.h; path = "UIView+WMFShapshotting.h"; sourceTree = "<group>"; };
		0EBB287B1B70350C00D8E1D8 /* UIView+WMFShapshotting.m */ = {isa = PBXFileReference; fileEncoding = 4; lastKnownFileType = sourcecode.c.objc; path = "UIView+WMFShapshotting.m"; sourceTree = "<group>"; };
		0EBC567D1AD442CC00E82CDD /* BITHockeyManager+WMFExtensions.h */ = {isa = PBXFileReference; fileEncoding = 4; lastKnownFileType = sourcecode.c.h; name = "BITHockeyManager+WMFExtensions.h"; path = "Wikipedia/Categories/BITHockeyManager+WMFExtensions.h"; sourceTree = SOURCE_ROOT; };
		0EBC567E1AD442CC00E82CDD /* BITHockeyManager+WMFExtensions.m */ = {isa = PBXFileReference; fileEncoding = 4; lastKnownFileType = sourcecode.c.objc; name = "BITHockeyManager+WMFExtensions.m"; path = "Wikipedia/Categories/BITHockeyManager+WMFExtensions.m"; sourceTree = SOURCE_ROOT; };
		0ECC99EE1B67D43500004E47 /* WMFArticleRequestSerializer.m */ = {isa = PBXFileReference; fileEncoding = 4; lastKnownFileType = sourcecode.c.objc; path = WMFArticleRequestSerializer.m; sourceTree = "<group>"; };
		0ECC99F01B67DDB600004E47 /* WMFArticleResponseSerializer.h */ = {isa = PBXFileReference; fileEncoding = 4; lastKnownFileType = sourcecode.c.h; path = WMFArticleResponseSerializer.h; sourceTree = "<group>"; };
		0ECC99F11B67DDB600004E47 /* WMFArticleResponseSerializer.m */ = {isa = PBXFileReference; fileEncoding = 4; lastKnownFileType = sourcecode.c.objc; path = WMFArticleResponseSerializer.m; sourceTree = "<group>"; };
		0ECC99F61B68025900004E47 /* WMFArticleRequestSerializer.h */ = {isa = PBXFileReference; fileEncoding = 4; lastKnownFileType = sourcecode.c.h; path = WMFArticleRequestSerializer.h; sourceTree = "<group>"; };
		0ED44D731B28AC1E00F284BA /* WMFArticleViewControllerContainerCell.h */ = {isa = PBXFileReference; fileEncoding = 4; lastKnownFileType = sourcecode.c.h; path = WMFArticleViewControllerContainerCell.h; sourceTree = "<group>"; };
		0ED44D741B28AC1E00F284BA /* WMFArticleViewControllerContainerCell.m */ = {isa = PBXFileReference; fileEncoding = 4; lastKnownFileType = sourcecode.c.objc; path = WMFArticleViewControllerContainerCell.m; sourceTree = "<group>"; };
		0ED44D761B28DA4D00F284BA /* UICollectionView+WMFExtensions.h */ = {isa = PBXFileReference; fileEncoding = 4; lastKnownFileType = sourcecode.c.h; path = "UICollectionView+WMFExtensions.h"; sourceTree = "<group>"; };
		0ED44D771B28DA4D00F284BA /* UICollectionView+WMFExtensions.m */ = {isa = PBXFileReference; fileEncoding = 4; lastKnownFileType = sourcecode.c.objc; path = "UICollectionView+WMFExtensions.m"; sourceTree = "<group>"; };
		0EE768791AF982C100A5D046 /* WMFArticleProtocol.h */ = {isa = PBXFileReference; fileEncoding = 4; lastKnownFileType = sourcecode.c.h; name = WMFArticleProtocol.h; path = Wikipedia/Protocols/WMFArticleProtocol.h; sourceTree = SOURCE_ROOT; };
		0EE7687A1AF982C100A5D046 /* WMFArticleProtocol.m */ = {isa = PBXFileReference; fileEncoding = 4; lastKnownFileType = sourcecode.c.objc; name = WMFArticleProtocol.m; path = Wikipedia/Protocols/WMFArticleProtocol.m; sourceTree = SOURCE_ROOT; };
		0EE7687F1AFD25CC00A5D046 /* WMFSearchFunnel.h */ = {isa = PBXFileReference; fileEncoding = 4; lastKnownFileType = sourcecode.c.h; path = WMFSearchFunnel.h; sourceTree = "<group>"; };
		0EE768801AFD25CC00A5D046 /* WMFSearchFunnel.m */ = {isa = PBXFileReference; fileEncoding = 4; lastKnownFileType = sourcecode.c.objc; path = WMFSearchFunnel.m; sourceTree = "<group>"; };
		0EF451F11B5458F700D621BD /* UITabBarController+WMFExtensions.h */ = {isa = PBXFileReference; fileEncoding = 4; lastKnownFileType = sourcecode.c.h; path = "UITabBarController+WMFExtensions.h"; sourceTree = "<group>"; };
		0EF451F21B5458F700D621BD /* UITabBarController+WMFExtensions.m */ = {isa = PBXFileReference; fileEncoding = 4; lastKnownFileType = sourcecode.c.objc; path = "UITabBarController+WMFExtensions.m"; sourceTree = "<group>"; };
		0EF451F41B545ED100D621BD /* WMFRecentPagesDataSource.h */ = {isa = PBXFileReference; fileEncoding = 4; lastKnownFileType = sourcecode.c.h; path = WMFRecentPagesDataSource.h; sourceTree = "<group>"; };
		0EF451F51B545ED100D621BD /* WMFRecentPagesDataSource.m */ = {isa = PBXFileReference; fileEncoding = 4; lastKnownFileType = sourcecode.c.objc; path = WMFRecentPagesDataSource.m; sourceTree = "<group>"; };
		0EFB0EF31B31DE7200D05C08 /* NSError+WMFExtensions.h */ = {isa = PBXFileReference; fileEncoding = 4; lastKnownFileType = sourcecode.c.h; name = "NSError+WMFExtensions.h"; path = "../../NSError+WMFExtensions.h"; sourceTree = "<group>"; };
		0EFB0EF41B31DE7200D05C08 /* NSError+WMFExtensions.m */ = {isa = PBXFileReference; fileEncoding = 4; lastKnownFileType = sourcecode.c.objc; name = "NSError+WMFExtensions.m"; path = "../../NSError+WMFExtensions.m"; sourceTree = "<group>"; };
		0EFB0EF71B31ECCB00D05C08 /* Global.h */ = {isa = PBXFileReference; fileEncoding = 4; lastKnownFileType = sourcecode.c.h; path = Global.h; sourceTree = "<group>"; };
		0EFB0EF81B31ECCB00D05C08 /* WMFGCDHelpers.h */ = {isa = PBXFileReference; fileEncoding = 4; lastKnownFileType = sourcecode.c.h; path = WMFGCDHelpers.h; sourceTree = "<group>"; };
		0EFB0EFA1B31EE2D00D05C08 /* Article.h */ = {isa = PBXFileReference; fileEncoding = 4; lastKnownFileType = sourcecode.c.h; path = Article.h; sourceTree = "<group>"; };
		0EFB0EFB1B31EE2D00D05C08 /* Article.m */ = {isa = PBXFileReference; fileEncoding = 4; lastKnownFileType = sourcecode.c.objc; path = Article.m; sourceTree = "<group>"; };
		0EFB0EFC1B31EE2D00D05C08 /* ArticleCoreDataObjects.h */ = {isa = PBXFileReference; fileEncoding = 4; lastKnownFileType = sourcecode.c.h; path = ArticleCoreDataObjects.h; sourceTree = "<group>"; };
		0EFB0EFE1B31EE2D00D05C08 /* ArticleData 2.xcdatamodel */ = {isa = PBXFileReference; lastKnownFileType = wrapper.xcdatamodel; path = "ArticleData 2.xcdatamodel"; sourceTree = "<group>"; };
		0EFB0EFF1B31EE2D00D05C08 /* ArticleData.xcdatamodel */ = {isa = PBXFileReference; lastKnownFileType = wrapper.xcdatamodel; path = ArticleData.xcdatamodel; sourceTree = "<group>"; };
		0EFB0F001B31EE2D00D05C08 /* ArticleDataContextSingleton.h */ = {isa = PBXFileReference; fileEncoding = 4; lastKnownFileType = sourcecode.c.h; path = ArticleDataContextSingleton.h; sourceTree = "<group>"; };
		0EFB0F011B31EE2D00D05C08 /* ArticleDataContextSingleton.m */ = {isa = PBXFileReference; fileEncoding = 4; lastKnownFileType = sourcecode.c.objc; path = ArticleDataContextSingleton.m; sourceTree = "<group>"; };
		0EFB0F031B31EE2D00D05C08 /* NSManagedObject+WMFModelFactory.h */ = {isa = PBXFileReference; fileEncoding = 4; lastKnownFileType = sourcecode.c.h; path = "NSManagedObject+WMFModelFactory.h"; sourceTree = "<group>"; };
		0EFB0F041B31EE2D00D05C08 /* NSManagedObject+WMFModelFactory.m */ = {isa = PBXFileReference; fileEncoding = 4; lastKnownFileType = sourcecode.c.objc; path = "NSManagedObject+WMFModelFactory.m"; sourceTree = "<group>"; };
		0EFB0F051B31EE2D00D05C08 /* NSManagedObjectContext+SimpleFetch.h */ = {isa = PBXFileReference; fileEncoding = 4; lastKnownFileType = sourcecode.c.h; path = "NSManagedObjectContext+SimpleFetch.h"; sourceTree = "<group>"; };
		0EFB0F061B31EE2D00D05C08 /* NSManagedObjectContext+SimpleFetch.m */ = {isa = PBXFileReference; fileEncoding = 4; lastKnownFileType = sourcecode.c.objc; path = "NSManagedObjectContext+SimpleFetch.m"; sourceTree = "<group>"; };
		0EFB0F071B31EE2D00D05C08 /* NSManagedObjectModel+LegacyCoreData.h */ = {isa = PBXFileReference; fileEncoding = 4; lastKnownFileType = sourcecode.c.h; path = "NSManagedObjectModel+LegacyCoreData.h"; sourceTree = "<group>"; };
		0EFB0F081B31EE2D00D05C08 /* NSManagedObjectModel+LegacyCoreData.m */ = {isa = PBXFileReference; fileEncoding = 4; lastKnownFileType = sourcecode.c.objc; path = "NSManagedObjectModel+LegacyCoreData.m"; sourceTree = "<group>"; };
		0EFB0F091B31EE2D00D05C08 /* DiscoveryContext.h */ = {isa = PBXFileReference; fileEncoding = 4; lastKnownFileType = sourcecode.c.h; path = DiscoveryContext.h; sourceTree = "<group>"; };
		0EFB0F0A1B31EE2D00D05C08 /* DiscoveryContext.m */ = {isa = PBXFileReference; fileEncoding = 4; lastKnownFileType = sourcecode.c.objc; path = DiscoveryContext.m; sourceTree = "<group>"; };
		0EFB0F0B1B31EE2D00D05C08 /* GalleryImage.h */ = {isa = PBXFileReference; fileEncoding = 4; lastKnownFileType = sourcecode.c.h; path = GalleryImage.h; sourceTree = "<group>"; };
		0EFB0F0C1B31EE2D00D05C08 /* GalleryImage.m */ = {isa = PBXFileReference; fileEncoding = 4; lastKnownFileType = sourcecode.c.objc; path = GalleryImage.m; sourceTree = "<group>"; };
		0EFB0F0D1B31EE2D00D05C08 /* History.h */ = {isa = PBXFileReference; fileEncoding = 4; lastKnownFileType = sourcecode.c.h; path = History.h; sourceTree = "<group>"; };
		0EFB0F0E1B31EE2D00D05C08 /* History.m */ = {isa = PBXFileReference; fileEncoding = 4; lastKnownFileType = sourcecode.c.objc; path = History.m; sourceTree = "<group>"; };
		0EFB0F0F1B31EE2D00D05C08 /* Image.h */ = {isa = PBXFileReference; fileEncoding = 4; lastKnownFileType = sourcecode.c.h; path = Image.h; sourceTree = "<group>"; };
		0EFB0F101B31EE2D00D05C08 /* Image.m */ = {isa = PBXFileReference; fileEncoding = 4; lastKnownFileType = sourcecode.c.objc; path = Image.m; sourceTree = "<group>"; };
		0EFB0F111B31EE2D00D05C08 /* ImageData.h */ = {isa = PBXFileReference; fileEncoding = 4; lastKnownFileType = sourcecode.c.h; path = ImageData.h; sourceTree = "<group>"; };
		0EFB0F121B31EE2D00D05C08 /* ImageData.m */ = {isa = PBXFileReference; fileEncoding = 4; lastKnownFileType = sourcecode.c.objc; path = ImageData.m; sourceTree = "<group>"; };
		0EFB0F131B31EE2D00D05C08 /* Saved.h */ = {isa = PBXFileReference; fileEncoding = 4; lastKnownFileType = sourcecode.c.h; path = Saved.h; sourceTree = "<group>"; };
		0EFB0F141B31EE2D00D05C08 /* Saved.m */ = {isa = PBXFileReference; fileEncoding = 4; lastKnownFileType = sourcecode.c.objc; path = Saved.m; sourceTree = "<group>"; };
		0EFB0F151B31EE2D00D05C08 /* Section.h */ = {isa = PBXFileReference; fileEncoding = 4; lastKnownFileType = sourcecode.c.h; path = Section.h; sourceTree = "<group>"; };
		0EFB0F161B31EE2D00D05C08 /* Section.m */ = {isa = PBXFileReference; fileEncoding = 4; lastKnownFileType = sourcecode.c.objc; path = Section.m; sourceTree = "<group>"; };
		0EFB0F171B31EE2D00D05C08 /* SectionImage.h */ = {isa = PBXFileReference; fileEncoding = 4; lastKnownFileType = sourcecode.c.h; path = SectionImage.h; sourceTree = "<group>"; };
		0EFB0F181B31EE2D00D05C08 /* SectionImage.m */ = {isa = PBXFileReference; fileEncoding = 4; lastKnownFileType = sourcecode.c.objc; path = SectionImage.m; sourceTree = "<group>"; };
		17A2F22335C5256576CEDBDD /* Pods-WikipediaUnitTests.release.xcconfig */ = {isa = PBXFileReference; includeInIndex = 1; lastKnownFileType = text.xcconfig; name = "Pods-WikipediaUnitTests.release.xcconfig"; path = "Pods/Target Support Files/Pods-WikipediaUnitTests/Pods-WikipediaUnitTests.release.xcconfig"; sourceTree = "<group>"; };
		1BC5FB470144D2C10C55A037 /* Pods-WikipediaUnitTests.alpha.xcconfig */ = {isa = PBXFileReference; includeInIndex = 1; lastKnownFileType = text.xcconfig; name = "Pods-WikipediaUnitTests.alpha.xcconfig"; path = "Pods/Target Support Files/Pods-WikipediaUnitTests/Pods-WikipediaUnitTests.alpha.xcconfig"; sourceTree = "<group>"; };
		357504E50DA104E39C6ACFEB /* Pods.release.xcconfig */ = {isa = PBXFileReference; includeInIndex = 1; lastKnownFileType = text.xcconfig; name = Pods.release.xcconfig; path = "Pods/Target Support Files/Pods/Pods.release.xcconfig"; sourceTree = "<group>"; };
		429C152FC8B093B59D18CAD3 /* Pods-WikipediaUnitTests.beta.xcconfig */ = {isa = PBXFileReference; includeInIndex = 1; lastKnownFileType = text.xcconfig; name = "Pods-WikipediaUnitTests.beta.xcconfig"; path = "Pods/Target Support Files/Pods-WikipediaUnitTests/Pods-WikipediaUnitTests.beta.xcconfig"; sourceTree = "<group>"; };
		8CE61C6963F825760822A28A /* libPods-WikipediaUnitTests.a */ = {isa = PBXFileReference; explicitFileType = archive.ar; includeInIndex = 0; path = "libPods-WikipediaUnitTests.a"; sourceTree = BUILT_PRODUCTS_DIR; };
		BC060B381B456D030086EBFB /* AnyPromise+WMFExtensions.h */ = {isa = PBXFileReference; fileEncoding = 4; lastKnownFileType = sourcecode.c.h; path = "AnyPromise+WMFExtensions.h"; sourceTree = "<group>"; };
		BC060B391B456D030086EBFB /* AnyPromise+WMFExtensions.m */ = {isa = PBXFileReference; fileEncoding = 4; lastKnownFileType = sourcecode.c.objc; path = "AnyPromise+WMFExtensions.m"; sourceTree = "<group>"; };
		BC092B951B18E89200093C59 /* NSString+WMFPageUtilities.m */ = {isa = PBXFileReference; fileEncoding = 4; lastKnownFileType = sourcecode.c.objc; path = "NSString+WMFPageUtilities.m"; sourceTree = "<group>"; };
		BC092B971B18E8AF00093C59 /* NSString+WMFPageUtilities.h */ = {isa = PBXFileReference; lastKnownFileType = sourcecode.c.h; path = "NSString+WMFPageUtilities.h"; sourceTree = "<group>"; };
		BC092B9A1B18F8D700093C59 /* MWKSiteInfo.h */ = {isa = PBXFileReference; fileEncoding = 4; lastKnownFileType = sourcecode.c.h; path = MWKSiteInfo.h; sourceTree = "<group>"; };
		BC092B9B1B18F8D700093C59 /* MWKSiteInfo.m */ = {isa = PBXFileReference; fileEncoding = 4; lastKnownFileType = sourcecode.c.objc; path = MWKSiteInfo.m; sourceTree = "<group>"; };
		BC092B9D1B1907FC00093C59 /* MWKSiteInfoFetcher.h */ = {isa = PBXFileReference; fileEncoding = 4; lastKnownFileType = sourcecode.c.h; path = MWKSiteInfoFetcher.h; sourceTree = "<group>"; };
		BC092B9E1B1907FC00093C59 /* MWKSiteInfoFetcher.m */ = {isa = PBXFileReference; fileEncoding = 4; lastKnownFileType = sourcecode.c.objc; path = MWKSiteInfoFetcher.m; sourceTree = "<group>"; };
		BC092BA01B19135700093C59 /* WMFApiJsonResponseSerializer.h */ = {isa = PBXFileReference; fileEncoding = 4; lastKnownFileType = sourcecode.c.h; name = WMFApiJsonResponseSerializer.h; path = Serializers/WMFApiJsonResponseSerializer.h; sourceTree = "<group>"; };
		BC092BA11B19135700093C59 /* WMFApiJsonResponseSerializer.m */ = {isa = PBXFileReference; fileEncoding = 4; lastKnownFileType = sourcecode.c.objc; name = WMFApiJsonResponseSerializer.m; path = Serializers/WMFApiJsonResponseSerializer.m; sourceTree = "<group>"; };
		BC092BA61B19189100093C59 /* MWKSiteInfoFetcherTests.m */ = {isa = PBXFileReference; fileEncoding = 4; lastKnownFileType = sourcecode.c.objc; path = MWKSiteInfoFetcherTests.m; sourceTree = "<group>"; };
		BC14F89F1B34B72500860018 /* WikipediaUnitTests-Prefix.pch */ = {isa = PBXFileReference; lastKnownFileType = sourcecode.c.h; path = "WikipediaUnitTests-Prefix.pch"; sourceTree = "<group>"; };
		BC2375981AB78D8A00B0BAA8 /* NSParagraphStyle+WMFParagraphStyles.h */ = {isa = PBXFileReference; fileEncoding = 4; lastKnownFileType = sourcecode.c.h; path = "NSParagraphStyle+WMFParagraphStyles.h"; sourceTree = "<group>"; };
		BC2375991AB78D8A00B0BAA8 /* NSParagraphStyle+WMFParagraphStyles.m */ = {isa = PBXFileReference; fileEncoding = 4; lastKnownFileType = sourcecode.c.objc; path = "NSParagraphStyle+WMFParagraphStyles.m"; sourceTree = "<group>"; };
		BC23759D1AB8928600B0BAA8 /* WMFDateFormatterTests.m */ = {isa = PBXFileReference; fileEncoding = 4; lastKnownFileType = sourcecode.c.objc; path = WMFDateFormatterTests.m; sourceTree = "<group>"; };
		BC2375C01ABB14CC00B0BAA8 /* WMFArticleImageInjectionTests.m */ = {isa = PBXFileReference; fileEncoding = 4; lastKnownFileType = sourcecode.c.objc; path = WMFArticleImageInjectionTests.m; sourceTree = "<group>"; };
		BC282E271AE7FBB1005A5277 /* WMFTestFixtureUtilities.h */ = {isa = PBXFileReference; lastKnownFileType = sourcecode.c.h; path = WMFTestFixtureUtilities.h; sourceTree = "<group>"; };
		BC2CBB8C1AA10F400079A313 /* UIView+WMFFrameUtils.h */ = {isa = PBXFileReference; fileEncoding = 4; lastKnownFileType = sourcecode.c.h; path = "UIView+WMFFrameUtils.h"; sourceTree = "<group>"; };
		BC2CBB8D1AA10F400079A313 /* UIView+WMFFrameUtils.m */ = {isa = PBXFileReference; fileEncoding = 4; lastKnownFileType = sourcecode.c.objc; path = "UIView+WMFFrameUtils.m"; sourceTree = "<group>"; };
		BC3047C01B45E65400D7DF1A /* SDWebImageManager+WMFCacheRemoval.h */ = {isa = PBXFileReference; fileEncoding = 4; lastKnownFileType = sourcecode.c.h; path = "SDWebImageManager+WMFCacheRemoval.h"; sourceTree = "<group>"; };
		BC3047C11B45E65400D7DF1A /* SDWebImageManager+WMFCacheRemoval.m */ = {isa = PBXFileReference; fileEncoding = 4; lastKnownFileType = sourcecode.c.objc; path = "SDWebImageManager+WMFCacheRemoval.m"; sourceTree = "<group>"; };
		BC3059B71B6948C800AA5703 /* XCTestCase+PromiseKit.h */ = {isa = PBXFileReference; fileEncoding = 4; lastKnownFileType = sourcecode.c.h; path = "XCTestCase+PromiseKit.h"; sourceTree = "<group>"; };
		BC3059B81B6948C800AA5703 /* XCTestCase+PromiseKit.m */ = {isa = PBXFileReference; fileEncoding = 4; lastKnownFileType = sourcecode.c.objc; path = "XCTestCase+PromiseKit.m"; sourceTree = "<group>"; };
		BC31B2511AB1D9DC008138CA /* WMFImageInfoControllerTests.m */ = {isa = PBXFileReference; fileEncoding = 4; lastKnownFileType = sourcecode.c.objc; path = WMFImageInfoControllerTests.m; sourceTree = "<group>"; };
		BC32A1D61B4B14C000A286DE /* WMFBackgroundTaskManager.swift */ = {isa = PBXFileReference; fileEncoding = 4; lastKnownFileType = sourcecode.swift; path = WMFBackgroundTaskManager.swift; sourceTree = "<group>"; };
		BC32A1D81B4B1B8A00A286DE /* WMFLegacyImageDataMigration.swift */ = {isa = PBXFileReference; fileEncoding = 4; lastKnownFileType = sourcecode.swift; path = WMFLegacyImageDataMigration.swift; sourceTree = "<group>"; };
		BC34E4681B31AD8B00258928 /* MWKLanguageLinkController.h */ = {isa = PBXFileReference; fileEncoding = 4; lastKnownFileType = sourcecode.c.h; path = MWKLanguageLinkController.h; sourceTree = "<group>"; };
		BC34E4691B31AD8B00258928 /* MWKLanguageLinkController.m */ = {isa = PBXFileReference; fileEncoding = 4; lastKnownFileType = sourcecode.c.objc; path = MWKLanguageLinkController.m; sourceTree = "<group>"; };
		BC34E4721B31D92100258928 /* LangaugeSelectionDelegate.h */ = {isa = PBXFileReference; fileEncoding = 4; lastKnownFileType = sourcecode.c.h; path = LangaugeSelectionDelegate.h; sourceTree = "<group>"; };
		BC4273521A7C736800068882 /* WikipediaUnitTests.xctest */ = {isa = PBXFileReference; explicitFileType = wrapper.cfbundle; includeInIndex = 0; path = WikipediaUnitTests.xctest; sourceTree = BUILT_PRODUCTS_DIR; };
		BC49B3631AEECFD8009F55BE /* ArticleLoadingTests.m */ = {isa = PBXFileReference; fileEncoding = 4; lastKnownFileType = sourcecode.c.objc; path = ArticleLoadingTests.m; sourceTree = "<group>"; };
		BC505EE91B59461400537006 /* WMFCollectionViewPageLayout.h */ = {isa = PBXFileReference; fileEncoding = 4; lastKnownFileType = sourcecode.c.h; path = WMFCollectionViewPageLayout.h; sourceTree = "<group>"; };
		BC505EEA1B59461400537006 /* WMFCollectionViewPageLayout.m */ = {isa = PBXFileReference; fileEncoding = 4; lastKnownFileType = sourcecode.c.objc; path = WMFCollectionViewPageLayout.m; sourceTree = "<group>"; };
		BC505EEC1B594B5700537006 /* WMFImageCollectionViewCell.h */ = {isa = PBXFileReference; fileEncoding = 4; lastKnownFileType = sourcecode.c.h; path = WMFImageCollectionViewCell.h; sourceTree = "<group>"; };
		BC505EED1B594B5700537006 /* WMFImageCollectionViewCell.m */ = {isa = PBXFileReference; fileEncoding = 4; lastKnownFileType = sourcecode.c.objc; path = WMFImageCollectionViewCell.m; sourceTree = "<group>"; };
		BC505EF21B594E8E00537006 /* WMFArticleHeaderImageGalleryViewController.h */ = {isa = PBXFileReference; fileEncoding = 4; lastKnownFileType = sourcecode.c.h; path = WMFArticleHeaderImageGalleryViewController.h; sourceTree = "<group>"; };
		BC505EF31B594E8E00537006 /* WMFArticleHeaderImageGalleryViewController.m */ = {isa = PBXFileReference; fileEncoding = 4; lastKnownFileType = sourcecode.c.objc; path = WMFArticleHeaderImageGalleryViewController.m; sourceTree = "<group>"; };
		BC505EF51B59643400537006 /* WMFPageCollectionViewController.h */ = {isa = PBXFileReference; fileEncoding = 4; lastKnownFileType = sourcecode.c.h; path = WMFPageCollectionViewController.h; sourceTree = "<group>"; };
		BC505EF61B59643400537006 /* WMFPageCollectionViewController.m */ = {isa = PBXFileReference; fileEncoding = 4; lastKnownFileType = sourcecode.c.objc; path = WMFPageCollectionViewController.m; sourceTree = "<group>"; };
		BC505EFB1B5D462700537006 /* CIDetector+WMFFaceDetection.h */ = {isa = PBXFileReference; fileEncoding = 4; lastKnownFileType = sourcecode.c.h; path = "CIDetector+WMFFaceDetection.h"; sourceTree = "<group>"; };
		BC505EFC1B5D462700537006 /* CIDetector+WMFFaceDetection.m */ = {isa = PBXFileReference; fileEncoding = 4; lastKnownFileType = sourcecode.c.objc; path = "CIDetector+WMFFaceDetection.m"; sourceTree = "<group>"; };
		BC505F011B5D4D9300537006 /* UIImageView+WMFContentOffset.h */ = {isa = PBXFileReference; fileEncoding = 4; lastKnownFileType = sourcecode.c.h; path = "UIImageView+WMFContentOffset.h"; sourceTree = "<group>"; };
		BC505F021B5D4D9300537006 /* UIImageView+WMFContentOffset.m */ = {isa = PBXFileReference; fileEncoding = 4; lastKnownFileType = sourcecode.c.objc; path = "UIImageView+WMFContentOffset.m"; sourceTree = "<group>"; };
		BC505F041B5D683A00537006 /* NSArray+WMFLayoutDirectionUtilities.h */ = {isa = PBXFileReference; fileEncoding = 4; lastKnownFileType = sourcecode.c.h; path = "NSArray+WMFLayoutDirectionUtilities.h"; sourceTree = "<group>"; };
		BC505F051B5D683A00537006 /* NSArray+WMFLayoutDirectionUtilities.m */ = {isa = PBXFileReference; fileEncoding = 4; lastKnownFileType = sourcecode.c.objc; path = "NSArray+WMFLayoutDirectionUtilities.m"; sourceTree = "<group>"; };
		BC50C37D1A83C784006DC7AF /* WMFNetworkUtilities.h */ = {isa = PBXFileReference; fileEncoding = 4; lastKnownFileType = sourcecode.c.h; path = WMFNetworkUtilities.h; sourceTree = "<group>"; };
		BC50C37E1A83C784006DC7AF /* WMFNetworkUtilities.m */ = {isa = PBXFileReference; fileEncoding = 4; lastKnownFileType = sourcecode.c.objc; path = WMFNetworkUtilities.m; sourceTree = "<group>"; };
		BC50C3821A83C88F006DC7AF /* WMFJoinedPropertyParametersTests.m */ = {isa = PBXFileReference; fileEncoding = 4; lastKnownFileType = sourcecode.c.objc; path = WMFJoinedPropertyParametersTests.m; sourceTree = "<group>"; };
		BC50C3851A83CBDA006DC7AF /* MWKImageInfoResponseSerializer.h */ = {isa = PBXFileReference; fileEncoding = 4; lastKnownFileType = sourcecode.c.h; name = MWKImageInfoResponseSerializer.h; path = Serializers/MWKImageInfoResponseSerializer.h; sourceTree = "<group>"; };
		BC50C3861A83CBDA006DC7AF /* MWKImageInfoResponseSerializer.m */ = {isa = PBXFileReference; fileEncoding = 4; lastKnownFileType = sourcecode.c.objc; name = MWKImageInfoResponseSerializer.m; path = Serializers/MWKImageInfoResponseSerializer.m; sourceTree = "<group>"; };
		BC5620951B6B854E0013FFB0 /* WMFArticleNavigationDelegate.h */ = {isa = PBXFileReference; fileEncoding = 4; lastKnownFileType = sourcecode.c.h; path = WMFArticleNavigationDelegate.h; sourceTree = "<group>"; };
		BC5620971B6B87BF0013FFB0 /* WMFArticleNavigation.h */ = {isa = PBXFileReference; fileEncoding = 4; lastKnownFileType = sourcecode.c.h; path = WMFArticleNavigation.h; sourceTree = "<group>"; };
		BC5620981B6B92CF0013FFB0 /* WMFLinkButtonFactory.h */ = {isa = PBXFileReference; fileEncoding = 4; lastKnownFileType = sourcecode.c.h; path = WMFLinkButtonFactory.h; sourceTree = "<group>"; };
		BC5620991B6B92CF0013FFB0 /* WMFLinkButtonFactory.m */ = {isa = PBXFileReference; fileEncoding = 4; lastKnownFileType = sourcecode.c.objc; path = WMFLinkButtonFactory.m; sourceTree = "<group>"; };
		BC56209B1B6BA9110013FFB0 /* ReferenceImages_64 */ = {isa = PBXFileReference; lastKnownFileType = folder; path = ReferenceImages_64; sourceTree = "<group>"; };
		BC56209C1B6BAB910013FFB0 /* Exoplanet.mobileview.json */ = {isa = PBXFileReference; fileEncoding = 4; lastKnownFileType = text.json; path = Exoplanet.mobileview.json; sourceTree = "<group>"; };
		BC5620A61B6BEDAD0013FFB0 /* UIColor+WMFStyle.h */ = {isa = PBXFileReference; fileEncoding = 4; lastKnownFileType = sourcecode.c.h; path = "UIColor+WMFStyle.h"; sourceTree = "<group>"; };
		BC5620A71B6BEDAD0013FFB0 /* UIColor+WMFStyle.m */ = {isa = PBXFileReference; fileEncoding = 4; lastKnownFileType = sourcecode.c.objc; path = "UIColor+WMFStyle.m"; sourceTree = "<group>"; };
		BC5FE56F1B1DF02900273BC0 /* ENWikiSiteInfo.json */ = {isa = PBXFileReference; fileEncoding = 4; lastKnownFileType = text.json; path = ENWikiSiteInfo.json; sourceTree = "<group>"; };
		BC5FE5711B1DF38A00273BC0 /* NOWikiSiteInfo.json */ = {isa = PBXFileReference; fileEncoding = 4; lastKnownFileType = text.json; path = NOWikiSiteInfo.json; sourceTree = "<group>"; };
		BC5FE5741B1DFF5400273BC0 /* ArticleFetcherTests.m */ = {isa = PBXFileReference; fileEncoding = 4; lastKnownFileType = sourcecode.c.objc; path = ArticleFetcherTests.m; sourceTree = "<group>"; };
		BC69C3121AB0C1FF0090B039 /* WMFImageInfoController.h */ = {isa = PBXFileReference; fileEncoding = 4; lastKnownFileType = sourcecode.c.h; name = WMFImageInfoController.h; path = "Image Gallery/WMFImageInfoController.h"; sourceTree = "<group>"; };
		BC69C3131AB0C1FF0090B039 /* WMFImageInfoController.m */ = {isa = PBXFileReference; fileEncoding = 4; lastKnownFileType = sourcecode.c.objc; name = WMFImageInfoController.m; path = "Image Gallery/WMFImageInfoController.m"; sourceTree = "<group>"; };
		BC6BF3FD1B19209900362968 /* XCTestCase+WMFLocaleTesting.h */ = {isa = PBXFileReference; fileEncoding = 4; lastKnownFileType = sourcecode.c.h; path = "XCTestCase+WMFLocaleTesting.h"; sourceTree = "<group>"; };
		BC6BF3FE1B19209900362968 /* XCTestCase+WMFLocaleTesting.m */ = {isa = PBXFileReference; fileEncoding = 4; lastKnownFileType = sourcecode.c.objc; path = "XCTestCase+WMFLocaleTesting.m"; sourceTree = "<group>"; };
		BC6BFC5D1B680A410074D0DA /* NSString+WMFGlyphs.h */ = {isa = PBXFileReference; fileEncoding = 4; lastKnownFileType = sourcecode.c.h; path = "NSString+WMFGlyphs.h"; sourceTree = "<group>"; };
		BC6BFC5E1B680A410074D0DA /* NSString+WMFGlyphs.m */ = {isa = PBXFileReference; fileEncoding = 4; lastKnownFileType = sourcecode.c.objc; path = "NSString+WMFGlyphs.m"; sourceTree = "<group>"; };
		BC6BFC601B684EF70074D0DA /* WMFArticleSummaryVisualTests.m */ = {isa = PBXFileReference; fileEncoding = 4; lastKnownFileType = sourcecode.c.objc; path = WMFArticleSummaryVisualTests.m; sourceTree = "<group>"; };
		BC6BFC651B6858250074D0DA /* WMFArticleViewController_Private.h */ = {isa = PBXFileReference; fileEncoding = 4; lastKnownFileType = sourcecode.c.h; path = WMFArticleViewController_Private.h; sourceTree = "<group>"; };
		BC6BFC661B685CD50074D0DA /* NSAttributedString+WMFHTMLForSite.h */ = {isa = PBXFileReference; fileEncoding = 4; lastKnownFileType = sourcecode.c.h; path = "NSAttributedString+WMFHTMLForSite.h"; sourceTree = "<group>"; };
		BC6BFC671B685CD50074D0DA /* NSAttributedString+WMFHTMLForSite.m */ = {isa = PBXFileReference; fileEncoding = 4; lastKnownFileType = sourcecode.c.objc; path = "NSAttributedString+WMFHTMLForSite.m"; sourceTree = "<group>"; };
		BC6E8B901B5E8DB7003D9A39 /* CIContext+WMFImageProcessing.h */ = {isa = PBXFileReference; fileEncoding = 4; lastKnownFileType = sourcecode.c.h; path = "CIContext+WMFImageProcessing.h"; sourceTree = "<group>"; };
		BC6E8B911B5E8DB7003D9A39 /* CIContext+WMFImageProcessing.m */ = {isa = PBXFileReference; fileEncoding = 4; lastKnownFileType = sourcecode.c.objc; path = "CIContext+WMFImageProcessing.m"; sourceTree = "<group>"; };
		BC6E8B931B5E90B1003D9A39 /* UIImage+WMFImageProcessing.h */ = {isa = PBXFileReference; fileEncoding = 4; lastKnownFileType = sourcecode.c.h; path = "UIImage+WMFImageProcessing.h"; sourceTree = "<group>"; };
		BC6E8B941B5E90B1003D9A39 /* UIImage+WMFImageProcessing.m */ = {isa = PBXFileReference; fileEncoding = 4; lastKnownFileType = sourcecode.c.objc; path = "UIImage+WMFImageProcessing.m"; sourceTree = "<group>"; };
		BC6E8B961B5EB4B2003D9A39 /* UIImage+WMFNormalization.h */ = {isa = PBXFileReference; fileEncoding = 4; lastKnownFileType = sourcecode.c.h; path = "UIImage+WMFNormalization.h"; sourceTree = "<group>"; };
		BC6E8B971B5EB4B2003D9A39 /* UIImage+WMFNormalization.m */ = {isa = PBXFileReference; fileEncoding = 4; lastKnownFileType = sourcecode.c.objc; path = "UIImage+WMFNormalization.m"; sourceTree = "<group>"; };
		BC6E8B991B5ED0F6003D9A39 /* WMFGeometryTests.m */ = {isa = PBXFileReference; fileEncoding = 4; lastKnownFileType = sourcecode.c.objc; path = WMFGeometryTests.m; sourceTree = "<group>"; };
		BC6E8B9B1B5ED19A003D9A39 /* XCTAssert+CGGeometry.h */ = {isa = PBXFileReference; lastKnownFileType = sourcecode.c.h; path = "XCTAssert+CGGeometry.h"; sourceTree = "<group>"; };
		BC6E8B9C1B5FE06C003D9A39 /* WMFKVOUpdatableList.h */ = {isa = PBXFileReference; fileEncoding = 4; lastKnownFileType = sourcecode.c.h; path = WMFKVOUpdatableList.h; sourceTree = "<group>"; };
		BC6E8B9D1B5FE0C9003D9A39 /* UICollectionView+WMFKVOUpdatableList.h */ = {isa = PBXFileReference; fileEncoding = 4; lastKnownFileType = sourcecode.c.h; path = "UICollectionView+WMFKVOUpdatableList.h"; sourceTree = "<group>"; };
		BC6E8B9E1B5FE0C9003D9A39 /* UICollectionView+WMFKVOUpdatableList.m */ = {isa = PBXFileReference; fileEncoding = 4; lastKnownFileType = sourcecode.c.objc; path = "UICollectionView+WMFKVOUpdatableList.m"; sourceTree = "<group>"; };
		BC6FEAE01A9B7EFD00A1D890 /* WMFCodingStyle.m */ = {isa = PBXFileReference; fileEncoding = 4; lastKnownFileType = sourcecode.c.objc; path = WMFCodingStyle.m; sourceTree = "<group>"; };
		BC725EC81B61255400E0A64C /* WMFOutParamUtils.h */ = {isa = PBXFileReference; lastKnownFileType = sourcecode.c.h; path = WMFOutParamUtils.h; sourceTree = "<group>"; };
		BC725EC91B617E1A00E0A64C /* WMFSafeAssignTests.m */ = {isa = PBXFileReference; fileEncoding = 4; lastKnownFileType = sourcecode.c.objc; path = WMFSafeAssignTests.m; sourceTree = "<group>"; };
		BC725ECB1B6182C800E0A64C /* MWKSavedPageListTests.m */ = {isa = PBXFileReference; fileEncoding = 4; lastKnownFileType = sourcecode.c.objc; path = MWKSavedPageListTests.m; sourceTree = "<group>"; };
		BC725ED11B62DADD00E0A64C /* MWKLanguageLinkResponseSerializerTests.m */ = {isa = PBXFileReference; fileEncoding = 4; lastKnownFileType = sourcecode.c.objc; path = MWKLanguageLinkResponseSerializerTests.m; sourceTree = "<group>"; };
		BC7A4A231B17B3510003E73E /* NSObjectUtilities.h */ = {isa = PBXFileReference; lastKnownFileType = sourcecode.c.h; path = NSObjectUtilities.h; sourceTree = "<group>"; };
		BC7ACB621AB34C9C00791497 /* WMFAsyncTestCase.h */ = {isa = PBXFileReference; fileEncoding = 4; lastKnownFileType = sourcecode.c.h; name = WMFAsyncTestCase.h; path = ../WMFAsyncTestCase.h; sourceTree = "<group>"; };
		BC7ACB631AB34C9C00791497 /* WMFAsyncTestCase.m */ = {isa = PBXFileReference; fileEncoding = 4; lastKnownFileType = sourcecode.c.objc; name = WMFAsyncTestCase.m; path = ../WMFAsyncTestCase.m; sourceTree = "<group>"; };
		BC7DFCCB1AA4BA8A000035C3 /* WMFCodingStyle.h */ = {isa = PBXFileReference; lastKnownFileType = sourcecode.c.h; path = WMFCodingStyle.h; sourceTree = "<group>"; };
		BC7DFCD41AA4E5FE000035C3 /* WMFImageURLParsing.h */ = {isa = PBXFileReference; fileEncoding = 4; lastKnownFileType = sourcecode.c.h; path = WMFImageURLParsing.h; sourceTree = "<group>"; };
		BC7DFCD51AA4E5FE000035C3 /* WMFImageURLParsing.m */ = {isa = PBXFileReference; fileEncoding = 4; lastKnownFileType = sourcecode.c.objc; path = WMFImageURLParsing.m; sourceTree = "<group>"; };
		BC7E4A431B33812700EECD8B /* LanguagesViewController.storyboard */ = {isa = PBXFileReference; fileEncoding = 4; lastKnownFileType = file.storyboard; path = LanguagesViewController.storyboard; sourceTree = "<group>"; };
		BC7E4A491B34A26A00EECD8B /* WMFLogging.h */ = {isa = PBXFileReference; lastKnownFileType = sourcecode.c.h; path = WMFLogging.h; sourceTree = "<group>"; };
		BC7E4A501B34B4B900EECD8B /* MWKLanguageLinkController_Private.h */ = {isa = PBXFileReference; fileEncoding = 4; lastKnownFileType = sourcecode.c.h; path = MWKLanguageLinkController_Private.h; sourceTree = "<group>"; };
		BC7E4A511B34B53E00EECD8B /* MWKLanguageLinkControllerTests.m */ = {isa = PBXFileReference; fileEncoding = 4; lastKnownFileType = sourcecode.c.objc; path = MWKLanguageLinkControllerTests.m; sourceTree = "<group>"; };
		BC8210CB1B4EB2390010BF7B /* NSURLExtrasTests.m */ = {isa = PBXFileReference; fileEncoding = 4; lastKnownFileType = sourcecode.c.objc; path = NSURLExtrasTests.m; sourceTree = "<group>"; };
		BC8210CE1B4EE3F30010BF7B /* ArticleWithoutImages.dataexport.json */ = {isa = PBXFileReference; fileEncoding = 4; lastKnownFileType = text.json; path = ArticleWithoutImages.dataexport.json; sourceTree = "<group>"; };
		BC8210D11B4EEA190010BF7B /* SDImageCache+WMFPersistentCache.h */ = {isa = PBXFileReference; fileEncoding = 4; lastKnownFileType = sourcecode.c.h; name = "SDImageCache+WMFPersistentCache.h"; path = "Images/SDImageCache+WMFPersistentCache.h"; sourceTree = "<group>"; };
		BC8210D21B4EEA190010BF7B /* SDImageCache+WMFPersistentCache.m */ = {isa = PBXFileReference; fileEncoding = 4; lastKnownFileType = sourcecode.c.objc; name = "SDImageCache+WMFPersistentCache.m"; path = "Images/SDImageCache+WMFPersistentCache.m"; sourceTree = "<group>"; };
		BC8210D41B4EEF2D0010BF7B /* WMFImageController+Testing.swift */ = {isa = PBXFileReference; fileEncoding = 4; lastKnownFileType = sourcecode.swift; path = "WMFImageController+Testing.swift"; sourceTree = "<group>"; };
		BC8210D61B4F048F0010BF7B /* Barack_Obama */ = {isa = PBXFileReference; lastKnownFileType = folder; path = Barack_Obama; sourceTree = "<group>"; };
		BC86B9341A92966B00B4C039 /* AFHTTPRequestOperationManager+UniqueRequests.h */ = {isa = PBXFileReference; fileEncoding = 4; lastKnownFileType = sourcecode.c.h; path = "AFHTTPRequestOperationManager+UniqueRequests.h"; sourceTree = "<group>"; };
		BC86B9351A92966B00B4C039 /* AFHTTPRequestOperationManager+UniqueRequests.m */ = {isa = PBXFileReference; fileEncoding = 4; lastKnownFileType = sourcecode.c.objc; path = "AFHTTPRequestOperationManager+UniqueRequests.m"; sourceTree = "<group>"; };
		BC86B93B1A929CC500B4C039 /* UICollectionViewFlowLayout+NSCopying.h */ = {isa = PBXFileReference; fileEncoding = 4; lastKnownFileType = sourcecode.c.h; path = "UICollectionViewFlowLayout+NSCopying.h"; sourceTree = "<group>"; };
		BC86B93C1A929CC500B4C039 /* UICollectionViewFlowLayout+NSCopying.m */ = {isa = PBXFileReference; fileEncoding = 4; lastKnownFileType = sourcecode.c.objc; path = "UICollectionViewFlowLayout+NSCopying.m"; sourceTree = "<group>"; };
		BC86B93E1A929D7900B4C039 /* UICollectionViewFlowLayout+WMFItemSizeThatFits.h */ = {isa = PBXFileReference; fileEncoding = 4; lastKnownFileType = sourcecode.c.h; path = "UICollectionViewFlowLayout+WMFItemSizeThatFits.h"; sourceTree = "<group>"; };
		BC86B93F1A929D7900B4C039 /* UICollectionViewFlowLayout+WMFItemSizeThatFits.m */ = {isa = PBXFileReference; fileEncoding = 4; lastKnownFileType = sourcecode.c.objc; path = "UICollectionViewFlowLayout+WMFItemSizeThatFits.m"; sourceTree = "<group>"; };
		BC905A0F1B447A8300523DFE /* NSURLRequest+WMFUtilities.h */ = {isa = PBXFileReference; fileEncoding = 4; lastKnownFileType = sourcecode.c.h; path = "NSURLRequest+WMFUtilities.h"; sourceTree = "<group>"; };
		BC905A101B447A8300523DFE /* NSURLRequest+WMFUtilities.m */ = {isa = PBXFileReference; fileEncoding = 4; lastKnownFileType = sourcecode.c.objc; path = "NSURLRequest+WMFUtilities.m"; sourceTree = "<group>"; };
		BC905A121B44815900523DFE /* SDImageCache+PromiseKit.swift */ = {isa = PBXFileReference; fileEncoding = 4; lastKnownFileType = sourcecode.swift; path = "SDImageCache+PromiseKit.swift"; sourceTree = "<group>"; };
		BC905A141B44962100523DFE /* CancellablePromise.swift */ = {isa = PBXFileReference; fileEncoding = 4; lastKnownFileType = sourcecode.swift; path = CancellablePromise.swift; sourceTree = "<group>"; };
		BC905BCF1B60391F0010227E /* MWKLanguageLinkFetcherTests.m */ = {isa = PBXFileReference; fileEncoding = 4; lastKnownFileType = sourcecode.c.objc; path = MWKLanguageLinkFetcherTests.m; sourceTree = "<group>"; };
		BC92A76E1AFA83D2003C4212 /* WMFSharing.h */ = {isa = PBXFileReference; fileEncoding = 4; lastKnownFileType = sourcecode.c.h; name = WMFSharing.h; path = ShareCard/WMFSharing.h; sourceTree = "<group>"; };
		BC92A7721AFA88D3003C4212 /* MWKSection+WMFSharingTests.m */ = {isa = PBXFileReference; fileEncoding = 4; lastKnownFileType = sourcecode.c.objc; path = "MWKSection+WMFSharingTests.m"; sourceTree = "<group>"; };
		BC955BC51A82BEFD000EF9E4 /* MWKImageInfoFetcher.h */ = {isa = PBXFileReference; fileEncoding = 4; lastKnownFileType = sourcecode.c.h; path = MWKImageInfoFetcher.h; sourceTree = "<group>"; };
		BC955BC61A82BEFD000EF9E4 /* MWKImageInfoFetcher.m */ = {isa = PBXFileReference; fileEncoding = 4; lastKnownFileType = sourcecode.c.objc; path = MWKImageInfoFetcher.m; sourceTree = "<group>"; };
		BC955BCD1A82C2FA000EF9E4 /* AFHTTPRequestOperationManager+WMFConfig.h */ = {isa = PBXFileReference; fileEncoding = 4; lastKnownFileType = sourcecode.c.h; name = "AFHTTPRequestOperationManager+WMFConfig.h"; path = "Queues/AFHTTPRequestOperationManager+WMFConfig.h"; sourceTree = "<group>"; };
		BC955BCE1A82C2FA000EF9E4 /* AFHTTPRequestOperationManager+WMFConfig.m */ = {isa = PBXFileReference; fileEncoding = 4; lastKnownFileType = sourcecode.c.objc; name = "AFHTTPRequestOperationManager+WMFConfig.m"; path = "Queues/AFHTTPRequestOperationManager+WMFConfig.m"; sourceTree = "<group>"; };
		BCA6764A1AC05FAD00A16160 /* NSArray+PredicateTests.m */ = {isa = PBXFileReference; fileEncoding = 4; lastKnownFileType = sourcecode.c.objc; path = "NSArray+PredicateTests.m"; sourceTree = "<group>"; };
		BCA6764D1AC05FD600A16160 /* Info.plist */ = {isa = PBXFileReference; fileEncoding = 4; lastKnownFileType = text.plist.xml; path = Info.plist; sourceTree = "<group>"; };
		BCA676511AC05FE200A16160 /* NSBundle+TestAssets.h */ = {isa = PBXFileReference; fileEncoding = 4; lastKnownFileType = sourcecode.c.h; path = "NSBundle+TestAssets.h"; sourceTree = "<group>"; };
		BCA676521AC05FE200A16160 /* NSBundle+TestAssets.m */ = {isa = PBXFileReference; fileEncoding = 4; lastKnownFileType = sourcecode.c.objc; path = "NSBundle+TestAssets.m"; sourceTree = "<group>"; };
		BCA676531AC05FE200A16160 /* XCTestCase+WMFBundleConvenience.h */ = {isa = PBXFileReference; fileEncoding = 4; lastKnownFileType = sourcecode.c.h; path = "XCTestCase+WMFBundleConvenience.h"; sourceTree = "<group>"; };
		BCA676541AC05FE200A16160 /* XCTestCase+WMFBundleConvenience.m */ = {isa = PBXFileReference; fileEncoding = 4; lastKnownFileType = sourcecode.c.objc; path = "XCTestCase+WMFBundleConvenience.m"; sourceTree = "<group>"; };
		BCA676581AC0600500A16160 /* MWKDataStore+TemporaryDataStore.h */ = {isa = PBXFileReference; fileEncoding = 4; lastKnownFileType = sourcecode.c.h; path = "MWKDataStore+TemporaryDataStore.h"; sourceTree = "<group>"; };
		BCA676591AC0600500A16160 /* MWKDataStore+TemporaryDataStore.m */ = {isa = PBXFileReference; fileEncoding = 4; lastKnownFileType = sourcecode.c.objc; path = "MWKDataStore+TemporaryDataStore.m"; sourceTree = "<group>"; };
		BCA6765B1AC0686600A16160 /* Article+ConvenienceAccessors.h */ = {isa = PBXFileReference; fileEncoding = 4; lastKnownFileType = sourcecode.c.h; path = "Article+ConvenienceAccessors.h"; sourceTree = "<group>"; };
		BCA6765C1AC0686600A16160 /* Article+ConvenienceAccessors.m */ = {isa = PBXFileReference; fileEncoding = 4; lastKnownFileType = sourcecode.c.objc; path = "Article+ConvenienceAccessors.m"; sourceTree = "<group>"; };
		BCA9575C1ABE473800B62AE8 /* LegacyCoreDataMigratorTests.m */ = {isa = PBXFileReference; fileEncoding = 4; lastKnownFileType = sourcecode.c.objc; path = LegacyCoreDataMigratorTests.m; sourceTree = "<group>"; };
		BCA96E711AAA354D009A61FA /* WMFGradientView.h */ = {isa = PBXFileReference; fileEncoding = 4; lastKnownFileType = sourcecode.c.h; path = WMFGradientView.h; sourceTree = "<group>"; };
		BCA96E721AAA354D009A61FA /* WMFGradientView.m */ = {isa = PBXFileReference; fileEncoding = 4; lastKnownFileType = sourcecode.c.objc; path = WMFGradientView.m; sourceTree = "<group>"; };
		BCA96E751AAA35EE009A61FA /* UIView+WMFDefaultNib.h */ = {isa = PBXFileReference; fileEncoding = 4; lastKnownFileType = sourcecode.c.h; path = "UIView+WMFDefaultNib.h"; sourceTree = "<group>"; };
		BCA96E761AAA35EE009A61FA /* UIView+WMFDefaultNib.m */ = {isa = PBXFileReference; fileEncoding = 4; lastKnownFileType = sourcecode.c.objc; path = "UIView+WMFDefaultNib.m"; sourceTree = "<group>"; };
		BCAC50BF1AF3F7460015936C /* NSBundle+WMFInfoUtils.h */ = {isa = PBXFileReference; fileEncoding = 4; lastKnownFileType = sourcecode.c.h; path = "NSBundle+WMFInfoUtils.h"; sourceTree = "<group>"; };
		BCAC50C01AF3F7460015936C /* NSBundle+WMFInfoUtils.m */ = {isa = PBXFileReference; fileEncoding = 4; lastKnownFileType = sourcecode.c.objc; path = "NSBundle+WMFInfoUtils.m"; sourceTree = "<group>"; };
		BCAFC5CF1AFD5E7D004615BA /* MWKArticleExtractionTests.m */ = {isa = PBXFileReference; fileEncoding = 4; lastKnownFileType = sourcecode.c.objc; path = MWKArticleExtractionTests.m; sourceTree = "<group>"; };
		BCAFC5D11AFD5F7E004615BA /* MWKArticle+WMFSharing.m */ = {isa = PBXFileReference; fileEncoding = 4; lastKnownFileType = sourcecode.c.objc; path = "MWKArticle+WMFSharing.m"; sourceTree = "<group>"; };
		BCAFC5D21AFD5F7E004615BA /* MWKArticle+WMFSharing.h */ = {isa = PBXFileReference; fileEncoding = 4; lastKnownFileType = sourcecode.c.h; path = "MWKArticle+WMFSharing.h"; sourceTree = "<group>"; };
		BCAFC5EB1B02490A004615BA /* WMFRandomFileUtilities.h */ = {isa = PBXFileReference; fileEncoding = 4; lastKnownFileType = sourcecode.c.h; path = WMFRandomFileUtilities.h; sourceTree = "<group>"; };
		BCAFC5EC1B02490A004615BA /* WMFRandomFileUtilities.m */ = {isa = PBXFileReference; fileEncoding = 4; lastKnownFileType = sourcecode.c.objc; path = WMFRandomFileUtilities.m; sourceTree = "<group>"; };
		BCB3AE841AC11320004AD205 /* NSPersistentStoreCoordinator+WMFTempCoordinator.h */ = {isa = PBXFileReference; fileEncoding = 4; lastKnownFileType = sourcecode.c.h; path = "NSPersistentStoreCoordinator+WMFTempCoordinator.h"; sourceTree = "<group>"; };
		BCB3AE851AC11320004AD205 /* NSPersistentStoreCoordinator+WMFTempCoordinator.m */ = {isa = PBXFileReference; fileEncoding = 4; lastKnownFileType = sourcecode.c.objc; path = "NSPersistentStoreCoordinator+WMFTempCoordinator.m"; sourceTree = "<group>"; };
		BCB3AE881AC11458004AD205 /* NSManagedObjectContext+WMFTempContext.h */ = {isa = PBXFileReference; fileEncoding = 4; lastKnownFileType = sourcecode.c.h; path = "NSManagedObjectContext+WMFTempContext.h"; sourceTree = "<group>"; };
		BCB3AE891AC11458004AD205 /* NSManagedObjectContext+WMFTempContext.m */ = {isa = PBXFileReference; fileEncoding = 4; lastKnownFileType = sourcecode.c.objc; path = "NSManagedObjectContext+WMFTempContext.m"; sourceTree = "<group>"; };
		BCB58F421A890D9700465627 /* MWKImageInfo+MWKImageComparison.h */ = {isa = PBXFileReference; fileEncoding = 4; lastKnownFileType = sourcecode.c.h; path = "MWKImageInfo+MWKImageComparison.h"; sourceTree = "<group>"; };
		BCB58F431A890D9700465627 /* MWKImageInfo+MWKImageComparison.m */ = {isa = PBXFileReference; fileEncoding = 4; lastKnownFileType = sourcecode.c.objc; path = "MWKImageInfo+MWKImageComparison.m"; sourceTree = "<group>"; };
		BCB58F461A891FDB00465627 /* WebViewController+ImageGalleryPresentation.h */ = {isa = PBXFileReference; fileEncoding = 4; lastKnownFileType = sourcecode.c.h; path = "WebViewController+ImageGalleryPresentation.h"; sourceTree = "<group>"; };
		BCB58F471A891FDB00465627 /* WebViewController+ImageGalleryPresentation.m */ = {isa = PBXFileReference; fileEncoding = 4; lastKnownFileType = sourcecode.c.objc; path = "WebViewController+ImageGalleryPresentation.m"; sourceTree = "<group>"; };
		BCB58F491A89202F00465627 /* WebViewController_Private.h */ = {isa = PBXFileReference; fileEncoding = 4; lastKnownFileType = sourcecode.c.h; path = WebViewController_Private.h; sourceTree = "<group>"; };
		BCB58F521A894D3E00465627 /* WMFImageGalleryDetailOverlayView.h */ = {isa = PBXFileReference; fileEncoding = 4; lastKnownFileType = sourcecode.c.h; name = WMFImageGalleryDetailOverlayView.h; path = "Image Gallery/WMFImageGalleryDetailOverlayView.h"; sourceTree = "<group>"; };
		BCB58F531A894D3E00465627 /* WMFImageGalleryDetailOverlayView.m */ = {isa = PBXFileReference; fileEncoding = 4; lastKnownFileType = sourcecode.c.objc; name = WMFImageGalleryDetailOverlayView.m; path = "Image Gallery/WMFImageGalleryDetailOverlayView.m"; sourceTree = "<group>"; };
		BCB58F581A89747400465627 /* WMFImageGalleryDetailOverlayView.xib */ = {isa = PBXFileReference; fileEncoding = 4; lastKnownFileType = file.xib; name = WMFImageGalleryDetailOverlayView.xib; path = "Image Gallery/WMFImageGalleryDetailOverlayView.xib"; sourceTree = "<group>"; };
		BCB58F611A8A9F1000465627 /* MWKLicense.h */ = {isa = PBXFileReference; fileEncoding = 4; lastKnownFileType = sourcecode.c.h; path = MWKLicense.h; sourceTree = "<group>"; };
		BCB58F621A8A9F1000465627 /* MWKLicense.m */ = {isa = PBXFileReference; fileEncoding = 4; lastKnownFileType = sourcecode.c.objc; path = MWKLicense.m; sourceTree = "<group>"; };
		BCB58F651A8AA22200465627 /* MWKLicense+ToGlyph.h */ = {isa = PBXFileReference; fileEncoding = 4; lastKnownFileType = sourcecode.c.h; path = "MWKLicense+ToGlyph.h"; sourceTree = "<group>"; };
		BCB58F661A8AA22200465627 /* MWKLicense+ToGlyph.m */ = {isa = PBXFileReference; fileEncoding = 4; lastKnownFileType = sourcecode.c.objc; path = "MWKLicense+ToGlyph.m"; sourceTree = "<group>"; };
		BCB58F761A8D081E00465627 /* NSArray+BKIndex.h */ = {isa = PBXFileReference; fileEncoding = 4; lastKnownFileType = sourcecode.c.h; path = "NSArray+BKIndex.h"; sourceTree = "<group>"; };
		BCB58F771A8D081E00465627 /* NSArray+BKIndex.m */ = {isa = PBXFileReference; fileEncoding = 4; lastKnownFileType = sourcecode.c.objc; path = "NSArray+BKIndex.m"; sourceTree = "<group>"; };
		BCB58F7B1A8D0C8E00465627 /* NSArray+BKIndexTests.m */ = {isa = PBXFileReference; fileEncoding = 4; lastKnownFileType = sourcecode.c.objc; path = "NSArray+BKIndexTests.m"; sourceTree = "<group>"; };
		BCB58F7D1A8D1B8400465627 /* MWKImageInfo+MWKImageComparisonTests.m */ = {isa = PBXFileReference; fileEncoding = 4; lastKnownFileType = sourcecode.c.objc; path = "MWKImageInfo+MWKImageComparisonTests.m"; sourceTree = "<group>"; };
		BCB669601A83D7B300C7B1FE /* WMFErrorForApiErrorObjectTests.m */ = {isa = PBXFileReference; fileEncoding = 4; lastKnownFileType = sourcecode.c.objc; path = WMFErrorForApiErrorObjectTests.m; sourceTree = "<group>"; };
		BCB669711A83F58600C7B1FE /* NSMutableDictionary+WMFMaybeSet.h */ = {isa = PBXFileReference; fileEncoding = 4; lastKnownFileType = sourcecode.c.h; path = "NSMutableDictionary+WMFMaybeSet.h"; sourceTree = "<group>"; };
		BCB669721A83F58600C7B1FE /* NSMutableDictionary+WMFMaybeSet.m */ = {isa = PBXFileReference; fileEncoding = 4; lastKnownFileType = sourcecode.c.objc; path = "NSMutableDictionary+WMFMaybeSet.m"; sourceTree = "<group>"; };
		BCB669751A83F59300C7B1FE /* NSMutableDictionary+MaybeSetTests.m */ = {isa = PBXFileReference; fileEncoding = 4; lastKnownFileType = sourcecode.c.objc; path = "NSMutableDictionary+MaybeSetTests.m"; sourceTree = "<group>"; };
		BCB669771A83F6C300C7B1FE /* MediaWikiKit.h */ = {isa = PBXFileReference; fileEncoding = 4; lastKnownFileType = sourcecode.c.h; path = MediaWikiKit.h; sourceTree = "<group>"; };
		BCB669781A83F6C300C7B1FE /* MWKSite.h */ = {isa = PBXFileReference; fileEncoding = 4; lastKnownFileType = sourcecode.c.h; path = MWKSite.h; sourceTree = "<group>"; };
		BCB669791A83F6C300C7B1FE /* MWKSite.m */ = {isa = PBXFileReference; fileEncoding = 4; lastKnownFileType = sourcecode.c.objc; path = MWKSite.m; sourceTree = "<group>"; };
		BCB6697A1A83F6C300C7B1FE /* MWKTitle.h */ = {isa = PBXFileReference; fileEncoding = 4; lastKnownFileType = sourcecode.c.h; path = MWKTitle.h; sourceTree = "<group>"; };
		BCB6697B1A83F6C300C7B1FE /* MWKTitle.m */ = {isa = PBXFileReference; fileEncoding = 4; lastKnownFileType = sourcecode.c.objc; path = MWKTitle.m; sourceTree = "<group>"; };
		BCB6697D1A83F6C300C7B1FE /* MWKDataObject.h */ = {isa = PBXFileReference; fileEncoding = 4; lastKnownFileType = sourcecode.c.h; path = MWKDataObject.h; sourceTree = "<group>"; };
		BCB6697E1A83F6C300C7B1FE /* MWKDataObject.m */ = {isa = PBXFileReference; fileEncoding = 4; lastKnownFileType = sourcecode.c.objc; path = MWKDataObject.m; sourceTree = "<group>"; };
		BCB6697F1A83F6C300C7B1FE /* MWKSiteDataObject.h */ = {isa = PBXFileReference; fileEncoding = 4; lastKnownFileType = sourcecode.c.h; path = MWKSiteDataObject.h; sourceTree = "<group>"; };
		BCB669801A83F6C300C7B1FE /* MWKSiteDataObject.m */ = {isa = PBXFileReference; fileEncoding = 4; lastKnownFileType = sourcecode.c.objc; path = MWKSiteDataObject.m; sourceTree = "<group>"; };
		BCB669811A83F6C300C7B1FE /* MWKUser.h */ = {isa = PBXFileReference; fileEncoding = 4; lastKnownFileType = sourcecode.c.h; path = MWKUser.h; sourceTree = "<group>"; };
		BCB669821A83F6C300C7B1FE /* MWKUser.m */ = {isa = PBXFileReference; fileEncoding = 4; lastKnownFileType = sourcecode.c.objc; path = MWKUser.m; sourceTree = "<group>"; };
		BCB669831A83F6C300C7B1FE /* MWKSection.h */ = {isa = PBXFileReference; fileEncoding = 4; lastKnownFileType = sourcecode.c.h; path = MWKSection.h; sourceTree = "<group>"; };
		BCB669841A83F6C300C7B1FE /* MWKSection.m */ = {isa = PBXFileReference; fileEncoding = 4; lastKnownFileType = sourcecode.c.objc; path = MWKSection.m; sourceTree = "<group>"; };
		BCB669851A83F6C300C7B1FE /* MWKImage.h */ = {isa = PBXFileReference; fileEncoding = 4; lastKnownFileType = sourcecode.c.h; path = MWKImage.h; sourceTree = "<group>"; };
		BCB669861A83F6C300C7B1FE /* MWKImage.m */ = {isa = PBXFileReference; fileEncoding = 4; lastKnownFileType = sourcecode.c.objc; path = MWKImage.m; sourceTree = "<group>"; };
		BCB669871A83F6C300C7B1FE /* MWKProtectionStatus.h */ = {isa = PBXFileReference; fileEncoding = 4; lastKnownFileType = sourcecode.c.h; path = MWKProtectionStatus.h; sourceTree = "<group>"; };
		BCB669881A83F6C300C7B1FE /* MWKProtectionStatus.m */ = {isa = PBXFileReference; fileEncoding = 4; lastKnownFileType = sourcecode.c.objc; path = MWKProtectionStatus.m; sourceTree = "<group>"; };
		BCB669891A83F6C300C7B1FE /* MWKSavedPageEntry.h */ = {isa = PBXFileReference; fileEncoding = 4; lastKnownFileType = sourcecode.c.h; path = MWKSavedPageEntry.h; sourceTree = "<group>"; };
		BCB6698A1A83F6C300C7B1FE /* MWKSavedPageEntry.m */ = {isa = PBXFileReference; fileEncoding = 4; lastKnownFileType = sourcecode.c.objc; path = MWKSavedPageEntry.m; sourceTree = "<group>"; };
		BCB6698B1A83F6C300C7B1FE /* MWKSavedPageList.h */ = {isa = PBXFileReference; fileEncoding = 4; lastKnownFileType = sourcecode.c.h; path = MWKSavedPageList.h; sourceTree = "<group>"; };
		BCB6698C1A83F6C300C7B1FE /* MWKSavedPageList.m */ = {isa = PBXFileReference; fileEncoding = 4; lastKnownFileType = sourcecode.c.objc; path = MWKSavedPageList.m; sourceTree = "<group>"; };
		BCB6698D1A83F6C300C7B1FE /* MWKHistoryEntry.h */ = {isa = PBXFileReference; fileEncoding = 4; lastKnownFileType = sourcecode.c.h; path = MWKHistoryEntry.h; sourceTree = "<group>"; };
		BCB6698E1A83F6C300C7B1FE /* MWKHistoryEntry.m */ = {isa = PBXFileReference; fileEncoding = 4; lastKnownFileType = sourcecode.c.objc; path = MWKHistoryEntry.m; sourceTree = "<group>"; };
		BCB6698F1A83F6C300C7B1FE /* MWKHistoryList.h */ = {isa = PBXFileReference; fileEncoding = 4; lastKnownFileType = sourcecode.c.h; path = MWKHistoryList.h; sourceTree = "<group>"; };
		BCB669901A83F6C300C7B1FE /* MWKHistoryList.m */ = {isa = PBXFileReference; fileEncoding = 4; lastKnownFileType = sourcecode.c.objc; path = MWKHistoryList.m; sourceTree = "<group>"; };
		BCB669911A83F6C300C7B1FE /* MWKRecentSearchEntry.h */ = {isa = PBXFileReference; fileEncoding = 4; lastKnownFileType = sourcecode.c.h; path = MWKRecentSearchEntry.h; sourceTree = "<group>"; };
		BCB669921A83F6C300C7B1FE /* MWKRecentSearchEntry.m */ = {isa = PBXFileReference; fileEncoding = 4; lastKnownFileType = sourcecode.c.objc; path = MWKRecentSearchEntry.m; sourceTree = "<group>"; };
		BCB669931A83F6C300C7B1FE /* MWKRecentSearchList.h */ = {isa = PBXFileReference; fileEncoding = 4; lastKnownFileType = sourcecode.c.h; path = MWKRecentSearchList.h; sourceTree = "<group>"; };
		BCB669941A83F6C300C7B1FE /* MWKRecentSearchList.m */ = {isa = PBXFileReference; fileEncoding = 4; lastKnownFileType = sourcecode.c.objc; path = MWKRecentSearchList.m; sourceTree = "<group>"; };
		BCB669961A83F6C300C7B1FE /* MWKImageInfo.h */ = {isa = PBXFileReference; fileEncoding = 4; lastKnownFileType = sourcecode.c.h; path = MWKImageInfo.h; sourceTree = "<group>"; };
		BCB669971A83F6C300C7B1FE /* MWKImageInfo.m */ = {isa = PBXFileReference; fileEncoding = 4; lastKnownFileType = sourcecode.c.objc; path = MWKImageInfo.m; sourceTree = "<group>"; };
		BCB669981A83F6C300C7B1FE /* MWKDataStore.h */ = {isa = PBXFileReference; fileEncoding = 4; lastKnownFileType = sourcecode.c.h; path = MWKDataStore.h; sourceTree = "<group>"; };
		BCB669991A83F6C300C7B1FE /* MWKDataStore.m */ = {isa = PBXFileReference; fileEncoding = 4; lastKnownFileType = sourcecode.c.objc; path = MWKDataStore.m; sourceTree = "<group>"; };
		BCB6699A1A83F6C300C7B1FE /* MWKArticle.h */ = {isa = PBXFileReference; fileEncoding = 4; lastKnownFileType = sourcecode.c.h; path = MWKArticle.h; sourceTree = "<group>"; };
		BCB6699B1A83F6C300C7B1FE /* MWKArticle.m */ = {isa = PBXFileReference; fileEncoding = 4; lastKnownFileType = sourcecode.c.objc; path = MWKArticle.m; sourceTree = "<group>"; };
		BCB6699C1A83F6C300C7B1FE /* MWKUserDataStore.h */ = {isa = PBXFileReference; fileEncoding = 4; lastKnownFileType = sourcecode.c.h; path = MWKUserDataStore.h; sourceTree = "<group>"; };
		BCB6699D1A83F6C300C7B1FE /* MWKUserDataStore.m */ = {isa = PBXFileReference; fileEncoding = 4; lastKnownFileType = sourcecode.c.objc; path = MWKUserDataStore.m; sourceTree = "<group>"; };
		BCB6699E1A83F6C300C7B1FE /* MWKImageList.h */ = {isa = PBXFileReference; fileEncoding = 4; lastKnownFileType = sourcecode.c.h; path = MWKImageList.h; sourceTree = "<group>"; };
		BCB6699F1A83F6C300C7B1FE /* MWKImageList.m */ = {isa = PBXFileReference; fileEncoding = 4; lastKnownFileType = sourcecode.c.objc; path = MWKImageList.m; sourceTree = "<group>"; };
		BCB669A01A83F6C300C7B1FE /* MWKSectionList.h */ = {isa = PBXFileReference; fileEncoding = 4; lastKnownFileType = sourcecode.c.h; path = MWKSectionList.h; sourceTree = "<group>"; };
		BCB669A11A83F6C300C7B1FE /* MWKSectionList.m */ = {isa = PBXFileReference; fileEncoding = 4; lastKnownFileType = sourcecode.c.objc; path = MWKSectionList.m; sourceTree = "<group>"; };
		BCB669BA1A83F6D300C7B1FE /* MWKTestCase.h */ = {isa = PBXFileReference; fileEncoding = 4; lastKnownFileType = sourcecode.c.h; path = MWKTestCase.h; sourceTree = "<group>"; };
		BCB669BB1A83F6D300C7B1FE /* MWKTestCase.m */ = {isa = PBXFileReference; fileEncoding = 4; lastKnownFileType = sourcecode.c.objc; path = MWKTestCase.m; sourceTree = "<group>"; };
		BCB669BC1A83F6D300C7B1FE /* MWKArticleStoreTestCase.h */ = {isa = PBXFileReference; fileEncoding = 4; lastKnownFileType = sourcecode.c.h; path = MWKArticleStoreTestCase.h; sourceTree = "<group>"; };
		BCB669BD1A83F6D300C7B1FE /* MWKArticleStoreTestCase.m */ = {isa = PBXFileReference; fileEncoding = 4; lastKnownFileType = sourcecode.c.objc; path = MWKArticleStoreTestCase.m; sourceTree = "<group>"; };
		BCB669C91A83F6D300C7B1FE /* MWKSiteTests.m */ = {isa = PBXFileReference; fileEncoding = 4; lastKnownFileType = sourcecode.c.objc; path = MWKSiteTests.m; sourceTree = "<group>"; };
		BCB669CA1A83F6D300C7B1FE /* MWKTitleTests.m */ = {isa = PBXFileReference; fileEncoding = 4; lastKnownFileType = sourcecode.c.objc; path = MWKTitleTests.m; sourceTree = "<group>"; };
		BCB669CB1A83F6D300C7B1FE /* MWKUserTests.m */ = {isa = PBXFileReference; fileEncoding = 4; lastKnownFileType = sourcecode.c.objc; path = MWKUserTests.m; sourceTree = "<group>"; };
		BCB669CC1A83F6D300C7B1FE /* MWKProtectionStatusTests.m */ = {isa = PBXFileReference; fileEncoding = 4; lastKnownFileType = sourcecode.c.objc; path = MWKProtectionStatusTests.m; sourceTree = "<group>"; };
		BCB669CD1A83F6D300C7B1FE /* MWKDataStorePathTests.m */ = {isa = PBXFileReference; fileEncoding = 4; lastKnownFileType = sourcecode.c.objc; path = MWKDataStorePathTests.m; sourceTree = "<group>"; };
		BCB669CE1A83F6D300C7B1FE /* MWKDataStoreStorageTests.m */ = {isa = PBXFileReference; fileEncoding = 4; lastKnownFileType = sourcecode.c.objc; path = MWKDataStoreStorageTests.m; sourceTree = "<group>"; };
		BCB669CF1A83F6D300C7B1FE /* MWKImageStorageTests.m */ = {isa = PBXFileReference; fileEncoding = 4; lastKnownFileType = sourcecode.c.objc; path = MWKImageStorageTests.m; sourceTree = "<group>"; };
		BCB669D01A83F6D300C7B1FE /* MWKHistoryListTests.m */ = {isa = PBXFileReference; fileEncoding = 4; lastKnownFileType = sourcecode.c.objc; path = MWKHistoryListTests.m; sourceTree = "<group>"; };
		BCB669FC1A84158200C7B1FE /* CircularBitwiseRotationTests.m */ = {isa = PBXFileReference; fileEncoding = 4; lastKnownFileType = sourcecode.c.objc; path = CircularBitwiseRotationTests.m; sourceTree = "<group>"; };
		BCB66A0A1A85183000C7B1FE /* NSString+WMFHTMLParsing.h */ = {isa = PBXFileReference; fileEncoding = 4; lastKnownFileType = sourcecode.c.h; path = "NSString+WMFHTMLParsing.h"; sourceTree = "<group>"; };
		BCB66A0B1A85183000C7B1FE /* NSString+WMFHTMLParsing.m */ = {isa = PBXFileReference; fileEncoding = 4; lastKnownFileType = sourcecode.c.objc; path = "NSString+WMFHTMLParsing.m"; sourceTree = "<group>"; };
		BCB66A0F1A851C9B00C7B1FE /* MWKImageListTests.m */ = {isa = PBXFileReference; fileEncoding = 4; lastKnownFileType = sourcecode.c.objc; path = MWKImageListTests.m; sourceTree = "<group>"; };
		BCB848761AAAABF80077EC24 /* WMFMath.h */ = {isa = PBXFileReference; fileEncoding = 4; lastKnownFileType = sourcecode.c.h; path = WMFMath.h; sourceTree = "<group>"; };
		BCB848771AAAABF80077EC24 /* WMFMath.m */ = {isa = PBXFileReference; fileEncoding = 4; lastKnownFileType = sourcecode.c.objc; path = WMFMath.m; sourceTree = "<group>"; };
		BCB8487A1AAAADF90077EC24 /* WMFMathTests.m */ = {isa = PBXFileReference; fileEncoding = 4; lastKnownFileType = sourcecode.c.objc; path = WMFMathTests.m; sourceTree = "<group>"; };
		BCB848811AAE06420077EC24 /* ImageGallerySpecs */ = {isa = PBXFileReference; explicitFileType = text.script.sh; fileEncoding = 4; name = ImageGallerySpecs; path = "Image Gallery/ImageGallerySpecs"; sourceTree = "<group>"; };
		BCBDC8811B38E414003A6D17 /* SDWebImageManager+PromiseKit.swift */ = {isa = PBXFileReference; fileEncoding = 4; lastKnownFileType = sourcecode.swift; name = "SDWebImageManager+PromiseKit.swift"; path = "Images/SDWebImageManager+PromiseKit.swift"; sourceTree = "<group>"; };
		BCBDC8831B38E441003A6D17 /* WMFImageController.swift */ = {isa = PBXFileReference; fileEncoding = 4; lastKnownFileType = sourcecode.swift; name = WMFImageController.swift; path = Images/WMFImageController.swift; sourceTree = "<group>"; };
		BCBDC88B1B3A0715003A6D17 /* Cancellable.swift */ = {isa = PBXFileReference; fileEncoding = 4; lastKnownFileType = sourcecode.swift; path = Cancellable.swift; sourceTree = "<group>"; };
		BCBDC88D1B3A42E7003A6D17 /* SwiftUtilities.swift */ = {isa = PBXFileReference; fileEncoding = 4; lastKnownFileType = sourcecode.swift; path = SwiftUtilities.swift; sourceTree = "<group>"; };
		BCBDE0AB1AA76EAC006BD29A /* WMFImageURLParsingTests.m */ = {isa = PBXFileReference; fileEncoding = 4; lastKnownFileType = sourcecode.c.objc; path = WMFImageURLParsingTests.m; sourceTree = "<group>"; };
		BCC185D61A9E5628005378F8 /* UILabel+WMFStyling.h */ = {isa = PBXFileReference; fileEncoding = 4; lastKnownFileType = sourcecode.c.h; path = "UILabel+WMFStyling.h"; sourceTree = "<group>"; };
		BCC185D71A9E5628005378F8 /* UILabel+WMFStyling.m */ = {isa = PBXFileReference; fileEncoding = 4; lastKnownFileType = sourcecode.c.objc; path = "UILabel+WMFStyling.m"; sourceTree = "<group>"; };
		BCC185DE1A9EC836005378F8 /* UIButton+FrameUtils.h */ = {isa = PBXFileReference; fileEncoding = 4; lastKnownFileType = sourcecode.c.h; path = "UIButton+FrameUtils.h"; sourceTree = "<group>"; };
		BCC185DF1A9EC836005378F8 /* UIButton+FrameUtils.m */ = {isa = PBXFileReference; fileEncoding = 4; lastKnownFileType = sourcecode.c.objc; path = "UIButton+FrameUtils.m"; sourceTree = "<group>"; };
		BCC185E61A9FA498005378F8 /* UICollectionViewLayout+AttributeUtils.h */ = {isa = PBXFileReference; fileEncoding = 4; lastKnownFileType = sourcecode.c.h; path = "UICollectionViewLayout+AttributeUtils.h"; sourceTree = "<group>"; };
		BCC185E71A9FA498005378F8 /* UICollectionViewLayout+AttributeUtils.m */ = {isa = PBXFileReference; fileEncoding = 4; lastKnownFileType = sourcecode.c.objc; path = "UICollectionViewLayout+AttributeUtils.m"; sourceTree = "<group>"; };
		BCCE8EB91B4D5DD90009FBBC /* XCTestCase+PromiseKit.swift */ = {isa = PBXFileReference; fileEncoding = 4; lastKnownFileType = sourcecode.swift; path = "XCTestCase+PromiseKit.swift"; sourceTree = "<group>"; };
		BCCE8EBB1B4D7F590009FBBC /* XCTestCase+SwiftDefaults.swift */ = {isa = PBXFileReference; fileEncoding = 4; lastKnownFileType = sourcecode.swift; path = "XCTestCase+SwiftDefaults.swift"; sourceTree = "<group>"; };
		BCCED2CF1AE03BE20094EB7E /* MWKSectionListTests.m */ = {isa = PBXFileReference; fileEncoding = 4; lastKnownFileType = sourcecode.c.objc; path = MWKSectionListTests.m; sourceTree = "<group>"; };
		BCCED2D21AE041BD0094EB7E /* MWKSectionList_Private.h */ = {isa = PBXFileReference; fileEncoding = 4; lastKnownFileType = sourcecode.c.h; path = MWKSectionList_Private.h; sourceTree = "<group>"; };
		BCD41DD41B1079A600231BB1 /* Wikipedia-Bridging-Header.h */ = {isa = PBXFileReference; lastKnownFileType = sourcecode.c.h; path = "Wikipedia-Bridging-Header.h"; sourceTree = "<group>"; };
		BCD41DDE1B11CC5800231BB1 /* golden-gate.jpg */ = {isa = PBXFileReference; lastKnownFileType = image.jpeg; path = "golden-gate.jpg"; sourceTree = "<group>"; };
		BCD41DDF1B11CC5800231BB1 /* MainPageMobileView.json */ = {isa = PBXFileReference; fileEncoding = 4; lastKnownFileType = text.json; path = MainPageMobileView.json; sourceTree = "<group>"; };
		BCD41DE01B11CC5800231BB1 /* Obama.json */ = {isa = PBXFileReference; fileEncoding = 4; lastKnownFileType = text.json; path = Obama.json; sourceTree = "<group>"; };
		BCD41DE11B11CC5800231BB1 /* organization-anon.json */ = {isa = PBXFileReference; fileEncoding = 4; lastKnownFileType = text.json; path = "organization-anon.json"; sourceTree = "<group>"; };
		BCD41DE21B11CC5800231BB1 /* protection-empty.json */ = {isa = PBXFileReference; fileEncoding = 4; lastKnownFileType = text.json; path = "protection-empty.json"; sourceTree = "<group>"; };
		BCD41DE31B11CC5800231BB1 /* protection-obama.json */ = {isa = PBXFileReference; fileEncoding = 4; lastKnownFileType = text.json; path = "protection-obama.json"; sourceTree = "<group>"; };
		BCD41DE41B11CC5800231BB1 /* section0.json */ = {isa = PBXFileReference; fileEncoding = 4; lastKnownFileType = text.json; path = section0.json; sourceTree = "<group>"; };
		BCD41DE51B11CC5800231BB1 /* section1-end.json */ = {isa = PBXFileReference; fileEncoding = 4; lastKnownFileType = text.json; path = "section1-end.json"; sourceTree = "<group>"; };
		BCD41DE61B11CC5800231BB1 /* TemplateIcon2x.png */ = {isa = PBXFileReference; lastKnownFileType = image.png; path = TemplateIcon2x.png; sourceTree = "<group>"; };
		BCD41DE71B11CC5800231BB1 /* test-notes.txt */ = {isa = PBXFileReference; fileEncoding = 4; lastKnownFileType = text; path = "test-notes.txt"; sourceTree = "<group>"; };
		BCD41DE81B11CC5800231BB1 /* user-anon.json */ = {isa = PBXFileReference; fileEncoding = 4; lastKnownFileType = text.json; path = "user-anon.json"; sourceTree = "<group>"; };
		BCD41DE91B11CC5800231BB1 /* user-loggedin.json */ = {isa = PBXFileReference; fileEncoding = 4; lastKnownFileType = text.json; path = "user-loggedin.json"; sourceTree = "<group>"; };
		BCD41DFD1B11D17100231BB1 /* XCTestCase+MWKFixtures.h */ = {isa = PBXFileReference; fileEncoding = 4; lastKnownFileType = sourcecode.c.h; path = "XCTestCase+MWKFixtures.h"; sourceTree = "<group>"; };
		BCD41DFE1B11D17100231BB1 /* XCTestCase+MWKFixtures.m */ = {isa = PBXFileReference; fileEncoding = 4; lastKnownFileType = sourcecode.c.objc; path = "XCTestCase+MWKFixtures.m"; sourceTree = "<group>"; };
		BCDA2F411B17A02A002FEB6A /* WMFComparison.h */ = {isa = PBXFileReference; lastKnownFileType = sourcecode.c.h; path = WMFComparison.h; sourceTree = "<group>"; };
		BCDA2F421B17A056002FEB6A /* WMFHashing.h */ = {isa = PBXFileReference; lastKnownFileType = sourcecode.c.h; path = WMFHashing.h; sourceTree = "<group>"; };
		BCDB75BC1AB0D3DE0005593F /* WMFImageInfoController_Private.h */ = {isa = PBXFileReference; fileEncoding = 4; lastKnownFileType = sourcecode.c.h; name = WMFImageInfoController_Private.h; path = "Image Gallery/WMFImageInfoController_Private.h"; sourceTree = "<group>"; };
		BCDB75BD1AB0DFC40005593F /* WMFRangeUtils.h */ = {isa = PBXFileReference; fileEncoding = 4; lastKnownFileType = sourcecode.c.h; path = WMFRangeUtils.h; sourceTree = "<group>"; };
		BCDB75C31AB0E8300005593F /* WMFSubstringUtilsTests.m */ = {isa = PBXFileReference; fileEncoding = 4; lastKnownFileType = sourcecode.c.objc; path = WMFSubstringUtilsTests.m; sourceTree = "<group>"; };
		BCE24FD41B0CF0C7003F054B /* LegacyCoreDataMigrator.h */ = {isa = PBXFileReference; fileEncoding = 4; lastKnownFileType = sourcecode.c.h; path = LegacyCoreDataMigrator.h; sourceTree = "<group>"; };
		BCE24FD51B0CF0C7003F054B /* LegacyCoreDataMigrator.m */ = {isa = PBXFileReference; fileEncoding = 4; lastKnownFileType = sourcecode.c.objc; path = LegacyCoreDataMigrator.m; sourceTree = "<group>"; };
		BCE24FD61B0CF0C7003F054B /* LegacyCoreDataMigrator_Private.h */ = {isa = PBXFileReference; fileEncoding = 4; lastKnownFileType = sourcecode.c.h; path = LegacyCoreDataMigrator_Private.h; sourceTree = "<group>"; };
		BCE24FD71B0CF0C7003F054B /* LegacyDataMigrator.h */ = {isa = PBXFileReference; fileEncoding = 4; lastKnownFileType = sourcecode.c.h; path = LegacyDataMigrator.h; sourceTree = "<group>"; };
		BCE24FD81B0CF0C7003F054B /* LegacyDataMigrator.m */ = {isa = PBXFileReference; fileEncoding = 4; lastKnownFileType = sourcecode.c.objc; path = LegacyDataMigrator.m; sourceTree = "<group>"; };
		BCE24FD91B0CF0C7003F054B /* LegacyPhoneGapDataMigrator.h */ = {isa = PBXFileReference; fileEncoding = 4; lastKnownFileType = sourcecode.c.h; path = LegacyPhoneGapDataMigrator.h; sourceTree = "<group>"; };
		BCE24FDA1B0CF0C7003F054B /* LegacyPhoneGapDataMigrator.m */ = {isa = PBXFileReference; fileEncoding = 4; lastKnownFileType = sourcecode.c.objc; path = LegacyPhoneGapDataMigrator.m; sourceTree = "<group>"; };
		BCE24FDB1B0CF0C7003F054B /* SQLiteHelper.h */ = {isa = PBXFileReference; fileEncoding = 4; lastKnownFileType = sourcecode.c.h; path = SQLiteHelper.h; sourceTree = "<group>"; };
		BCE24FDC1B0CF0C7003F054B /* SQLiteHelper.m */ = {isa = PBXFileReference; fileEncoding = 4; lastKnownFileType = sourcecode.c.objc; path = SQLiteHelper.m; sourceTree = "<group>"; };
		BCE6EE0E1B2619E900AF603B /* MWKLanguageLink.h */ = {isa = PBXFileReference; fileEncoding = 4; lastKnownFileType = sourcecode.c.h; path = MWKLanguageLink.h; sourceTree = "<group>"; };
		BCE6EE0F1B2619E900AF603B /* MWKLanguageLink.m */ = {isa = PBXFileReference; fileEncoding = 4; lastKnownFileType = sourcecode.c.objc; path = MWKLanguageLink.m; sourceTree = "<group>"; };
		BCE6EE111B2629ED00AF603B /* MWKLanguageLinkResponseSerializer.h */ = {isa = PBXFileReference; fileEncoding = 4; lastKnownFileType = sourcecode.c.h; name = MWKLanguageLinkResponseSerializer.h; path = Serializers/MWKLanguageLinkResponseSerializer.h; sourceTree = "<group>"; };
		BCE6EE121B2629ED00AF603B /* MWKLanguageLinkResponseSerializer.m */ = {isa = PBXFileReference; fileEncoding = 4; lastKnownFileType = sourcecode.c.objc; name = MWKLanguageLinkResponseSerializer.m; path = Serializers/MWKLanguageLinkResponseSerializer.m; sourceTree = "<group>"; };
		BCE912B81ACC5E6900B74B42 /* NSIndexSet+BKReduce.h */ = {isa = PBXFileReference; fileEncoding = 4; lastKnownFileType = sourcecode.c.h; path = "NSIndexSet+BKReduce.h"; sourceTree = "<group>"; };
		BCE912B91ACC5E6900B74B42 /* NSIndexSet+BKReduce.m */ = {isa = PBXFileReference; fileEncoding = 4; lastKnownFileType = sourcecode.c.objc; path = "NSIndexSet+BKReduce.m"; sourceTree = "<group>"; };
		BCE912BC1ACC629B00B74B42 /* NSIndexSet+BKReduceTests.m */ = {isa = PBXFileReference; fileEncoding = 4; lastKnownFileType = sourcecode.c.objc; path = "NSIndexSet+BKReduceTests.m"; sourceTree = "<group>"; };
		BCEC778D1AC9AEC800D9DDA5 /* MWKImage+AssociationTestUtils.h */ = {isa = PBXFileReference; fileEncoding = 4; lastKnownFileType = sourcecode.c.h; path = "MWKImage+AssociationTestUtils.h"; sourceTree = "<group>"; };
		BCEC778E1AC9AEC800D9DDA5 /* MWKImage+AssociationTestUtils.m */ = {isa = PBXFileReference; fileEncoding = 4; lastKnownFileType = sourcecode.c.objc; path = "MWKImage+AssociationTestUtils.m"; sourceTree = "<group>"; };
		BCEC77901AC9B6AD00D9DDA5 /* HCIsCollectionContainingInAnyOrder+WMFCollectionMatcherUtils.h */ = {isa = PBXFileReference; fileEncoding = 4; lastKnownFileType = sourcecode.c.h; path = "HCIsCollectionContainingInAnyOrder+WMFCollectionMatcherUtils.h"; sourceTree = "<group>"; };
		BCEC77911AC9B6AD00D9DDA5 /* HCIsCollectionContainingInAnyOrder+WMFCollectionMatcherUtils.m */ = {isa = PBXFileReference; fileEncoding = 4; lastKnownFileType = sourcecode.c.objc; path = "HCIsCollectionContainingInAnyOrder+WMFCollectionMatcherUtils.m"; sourceTree = "<group>"; };
		BCEC77931AC9C74700D9DDA5 /* NSArray+WMFShuffle.h */ = {isa = PBXFileReference; fileEncoding = 4; lastKnownFileType = sourcecode.c.h; path = "NSArray+WMFShuffle.h"; sourceTree = "<group>"; };
		BCEC77941AC9C74700D9DDA5 /* NSArray+WMFShuffle.m */ = {isa = PBXFileReference; fileEncoding = 4; lastKnownFileType = sourcecode.c.objc; path = "NSArray+WMFShuffle.m"; sourceTree = "<group>"; };
		BCF012321AD2FA38008D3675 /* assets */ = {isa = PBXFileReference; lastKnownFileType = folder; name = assets; path = ../Wikipedia/assets; sourceTree = "<group>"; };
		BCF1E20B1B4C590F00B10877 /* WMFBackgroundTestManagerTests.swift */ = {isa = PBXFileReference; fileEncoding = 4; lastKnownFileType = sourcecode.swift; path = WMFBackgroundTestManagerTests.swift; sourceTree = "<group>"; };
		BCF1E20E1B4C65B200B10877 /* WikipediaUnitTests-Bridging-Header.h */ = {isa = PBXFileReference; lastKnownFileType = sourcecode.c.h; path = "WikipediaUnitTests-Bridging-Header.h"; sourceTree = "<group>"; };
		BCF1E2111B4C780C00B10877 /* WMFLegacyImageDataMigrationTests.swift */ = {isa = PBXFileReference; fileEncoding = 4; lastKnownFileType = sourcecode.swift; path = WMFLegacyImageDataMigrationTests.swift; sourceTree = "<group>"; };
		BCF8DCA41B70055F00149C26 /* WMFFixtureRecording.h */ = {isa = PBXFileReference; fileEncoding = 4; lastKnownFileType = sourcecode.c.h; path = WMFFixtureRecording.h; sourceTree = "<group>"; };
		BCF8DCA51B70055F00149C26 /* WMFFixtureRecording.m */ = {isa = PBXFileReference; fileEncoding = 4; lastKnownFileType = sourcecode.c.objc; path = WMFFixtureRecording.m; sourceTree = "<group>"; };
		BCF8DCA71B7009B100149C26 /* MobileView */ = {isa = PBXFileReference; lastKnownFileType = folder; path = MobileView; sourceTree = "<group>"; };
		BCFB090B1B445A720077955B /* UIImage+WMFSerialization.h */ = {isa = PBXFileReference; fileEncoding = 4; lastKnownFileType = sourcecode.c.h; path = "UIImage+WMFSerialization.h"; sourceTree = "<group>"; };
		BCFB090C1B445A720077955B /* UIImage+WMFSerialization.m */ = {isa = PBXFileReference; fileEncoding = 4; lastKnownFileType = sourcecode.c.objc; path = "UIImage+WMFSerialization.m"; sourceTree = "<group>"; };
		BCFDB13F1B3F3D9700F0C9F4 /* ImageDownload.swift */ = {isa = PBXFileReference; fileEncoding = 4; lastKnownFileType = sourcecode.swift; name = ImageDownload.swift; path = Images/ImageDownload.swift; sourceTree = "<group>"; };
		BCFDB1411B3F3F7E00F0C9F4 /* WMFImageController+Debug.swift */ = {isa = PBXFileReference; fileEncoding = 4; lastKnownFileType = sourcecode.swift; name = "WMFImageController+Debug.swift"; path = "Images/WMFImageController+Debug.swift"; sourceTree = "<group>"; };
		BCFDB1431B3F3FCB00F0C9F4 /* UIImage+Debug.swift */ = {isa = PBXFileReference; fileEncoding = 4; lastKnownFileType = sourcecode.swift; name = "UIImage+Debug.swift"; path = "Images/UIImage+Debug.swift"; sourceTree = "<group>"; };
		BCFE02691B41ABB5003752B7 /* MWKHistoryListCorruptDataTests.m */ = {isa = PBXFileReference; fileEncoding = 4; lastKnownFileType = sourcecode.c.objc; path = MWKHistoryListCorruptDataTests.m; sourceTree = "<group>"; };
		BCFE026E1B41B482003752B7 /* MWKSavedPageListCorruptDataTests.m */ = {isa = PBXFileReference; fileEncoding = 4; lastKnownFileType = sourcecode.c.objc; path = MWKSavedPageListCorruptDataTests.m; sourceTree = "<group>"; };
		BCFE02771B41FA12003752B7 /* MWKHistoryListPerformanceTests.m */ = {isa = PBXFileReference; fileEncoding = 4; lastKnownFileType = sourcecode.c.objc; path = MWKHistoryListPerformanceTests.m; sourceTree = "<group>"; };
		C42D947C1A937DAC00A4871A /* SavedArticlesFetcher.h */ = {isa = PBXFileReference; fileEncoding = 4; lastKnownFileType = sourcecode.c.h; path = SavedArticlesFetcher.h; sourceTree = "<group>"; };
		C42D947D1A937DAC00A4871A /* SavedArticlesFetcher.m */ = {isa = PBXFileReference; fileEncoding = 4; lastKnownFileType = sourcecode.c.objc; path = SavedArticlesFetcher.m; sourceTree = "<group>"; };
		C42D94821A937DE000A4871A /* WMFBorderButton.h */ = {isa = PBXFileReference; fileEncoding = 4; lastKnownFileType = sourcecode.c.h; path = WMFBorderButton.h; sourceTree = "<group>"; };
		C42D94831A937DE000A4871A /* WMFBorderButton.m */ = {isa = PBXFileReference; fileEncoding = 4; lastKnownFileType = sourcecode.c.objc; path = WMFBorderButton.m; sourceTree = "<group>"; };
		C42D94841A937DE000A4871A /* WMFProgressLineView.h */ = {isa = PBXFileReference; fileEncoding = 4; lastKnownFileType = sourcecode.c.h; path = WMFProgressLineView.h; sourceTree = "<group>"; };
		C42D94851A937DE000A4871A /* WMFProgressLineView.m */ = {isa = PBXFileReference; fileEncoding = 4; lastKnownFileType = sourcecode.c.objc; path = WMFProgressLineView.m; sourceTree = "<group>"; };
		C42D94BA1A95405000A4871A /* NSArray+WMFExtensions.h */ = {isa = PBXFileReference; fileEncoding = 4; lastKnownFileType = sourcecode.c.h; name = "NSArray+WMFExtensions.h"; path = "Wikipedia/Categories/NSArray+WMFExtensions.h"; sourceTree = SOURCE_ROOT; };
		C42D94BB1A95405000A4871A /* NSArray+WMFExtensions.m */ = {isa = PBXFileReference; fileEncoding = 4; lastKnownFileType = sourcecode.c.objc; name = "NSArray+WMFExtensions.m"; path = "Wikipedia/Categories/NSArray+WMFExtensions.m"; sourceTree = SOURCE_ROOT; };
		C46FBA4A1A8530EE00C5730F /* Pods-acknowledgements.plist */ = {isa = PBXFileReference; fileEncoding = 4; lastKnownFileType = text.plist.xml; name = "Pods-acknowledgements.plist"; path = "../../../Pods/Target Support Files/Pods/Pods-acknowledgements.plist"; sourceTree = "<group>"; };
		C7C26C8CB2ECA7439FB76EAE /* Pods.alpha.xcconfig */ = {isa = PBXFileReference; includeInIndex = 1; lastKnownFileType = text.xcconfig; name = Pods.alpha.xcconfig; path = "Pods/Target Support Files/Pods/Pods.alpha.xcconfig"; sourceTree = "<group>"; };
		C90799B81A8564C60044E13C /* WMFShareOptionsViewController.h */ = {isa = PBXFileReference; fileEncoding = 4; lastKnownFileType = sourcecode.c.h; name = WMFShareOptionsViewController.h; path = ShareCard/WMFShareOptionsViewController.h; sourceTree = "<group>"; };
		C90799B91A8564C60044E13C /* WMFShareOptionsViewController.m */ = {isa = PBXFileReference; fileEncoding = 4; lastKnownFileType = sourcecode.c.objc; name = WMFShareOptionsViewController.m; path = ShareCard/WMFShareOptionsViewController.m; sourceTree = "<group>"; };
		C913C89A1A94019A00BEEAF0 /* WMFSuggestedPagesFunnel.h */ = {isa = PBXFileReference; fileEncoding = 4; lastKnownFileType = sourcecode.c.h; name = WMFSuggestedPagesFunnel.h; path = EventLogging/WMFSuggestedPagesFunnel.h; sourceTree = "<group>"; };
		C913C89B1A94019A00BEEAF0 /* WMFSuggestedPagesFunnel.m */ = {isa = PBXFileReference; fileEncoding = 4; lastKnownFileType = sourcecode.c.objc; name = WMFSuggestedPagesFunnel.m; path = EventLogging/WMFSuggestedPagesFunnel.m; sourceTree = "<group>"; };
		C9180EC218AED30C006C1DCA /* WikipediaAppUtils.h */ = {isa = PBXFileReference; fileEncoding = 4; lastKnownFileType = sourcecode.c.h; path = WikipediaAppUtils.h; sourceTree = "<group>"; };
		C9180EC318AED30C006C1DCA /* WikipediaAppUtils.m */ = {isa = PBXFileReference; fileEncoding = 4; lastKnownFileType = sourcecode.c.objc; path = WikipediaAppUtils.m; sourceTree = "<group>"; };
		C91A86F21A8BCB680088A801 /* WMFShareCardImageContainer.h */ = {isa = PBXFileReference; fileEncoding = 4; lastKnownFileType = sourcecode.c.h; name = WMFShareCardImageContainer.h; path = ShareCard/WMFShareCardImageContainer.h; sourceTree = "<group>"; };
		C91A86F31A8BCB680088A801 /* WMFShareCardImageContainer.m */ = {isa = PBXFileReference; fileEncoding = 4; lastKnownFileType = sourcecode.c.objc; name = WMFShareCardImageContainer.m; path = ShareCard/WMFShareCardImageContainer.m; sourceTree = "<group>"; };
		C94BE3EC1A8169ED00F2105B /* WMFShareFunnel.h */ = {isa = PBXFileReference; fileEncoding = 4; lastKnownFileType = sourcecode.c.h; name = WMFShareFunnel.h; path = "View Controllers/ShareCard/WMFShareFunnel.h"; sourceTree = "<group>"; };
		C94BE3ED1A8169ED00F2105B /* WMFShareFunnel.m */ = {isa = PBXFileReference; fileEncoding = 4; lastKnownFileType = sourcecode.c.objc; name = WMFShareFunnel.m; path = "View Controllers/ShareCard/WMFShareFunnel.m"; sourceTree = "<group>"; };
		C963358F1AA92AAC00A1EB2C /* WMFCrashAlertView.h */ = {isa = PBXFileReference; fileEncoding = 4; lastKnownFileType = sourcecode.c.h; path = WMFCrashAlertView.h; sourceTree = "<group>"; };
		C96335901AA92AAC00A1EB2C /* WMFCrashAlertView.m */ = {isa = PBXFileReference; fileEncoding = 4; lastKnownFileType = sourcecode.c.objc; path = WMFCrashAlertView.m; sourceTree = "<group>"; };
		C97972791A731EAA00C6ED7A /* ShareOptions.xib */ = {isa = PBXFileReference; fileEncoding = 4; lastKnownFileType = file.xib; name = ShareOptions.xib; path = ShareCard/ShareOptions.xib; sourceTree = "<group>"; };
		C979727B1A731F2D00C6ED7A /* WMFShareOptionsView.h */ = {isa = PBXFileReference; fileEncoding = 4; lastKnownFileType = sourcecode.c.h; name = WMFShareOptionsView.h; path = ShareCard/WMFShareOptionsView.h; sourceTree = "<group>"; };
		C979727C1A731F2D00C6ED7A /* WMFShareOptionsView.m */ = {isa = PBXFileReference; fileEncoding = 4; lastKnownFileType = sourcecode.c.objc; name = WMFShareOptionsView.m; path = ShareCard/WMFShareOptionsView.m; sourceTree = "<group>"; };
		C983151B1AA5205700E25EE1 /* NSString+WMFHTMLParsingTests.m */ = {isa = PBXFileReference; fileEncoding = 4; lastKnownFileType = sourcecode.c.objc; path = "NSString+WMFHTMLParsingTests.m"; sourceTree = "<group>"; };
		C98990321A699DE000AF44FC /* WMFShareCardViewController.h */ = {isa = PBXFileReference; fileEncoding = 4; lastKnownFileType = sourcecode.c.h; name = WMFShareCardViewController.h; path = ShareCard/WMFShareCardViewController.h; sourceTree = "<group>"; };
		C98990331A699DE000AF44FC /* WMFShareCardViewController.m */ = {isa = PBXFileReference; fileEncoding = 4; lastKnownFileType = sourcecode.c.objc; name = WMFShareCardViewController.m; path = ShareCard/WMFShareCardViewController.m; sourceTree = "<group>"; };
		C98990351A699DFB00AF44FC /* ShareCard.xib */ = {isa = PBXFileReference; fileEncoding = 4; lastKnownFileType = file.xib; name = ShareCard.xib; path = ShareCard/ShareCard.xib; sourceTree = "<group>"; };
		C99844551A8C1F23001D58FD /* UIWebView+WMFSuppressSelection.h */ = {isa = PBXFileReference; fileEncoding = 4; lastKnownFileType = sourcecode.c.h; path = "UIWebView+WMFSuppressSelection.h"; sourceTree = "<group>"; };
		C99844561A8C1F23001D58FD /* UIWebView+WMFSuppressSelection.m */ = {isa = PBXFileReference; fileEncoding = 4; lastKnownFileType = sourcecode.c.objc; path = "UIWebView+WMFSuppressSelection.m"; sourceTree = "<group>"; };
		D401C2BD1A659E5000D4D127 /* DataMigrationProgressViewController.h */ = {isa = PBXFileReference; fileEncoding = 4; lastKnownFileType = sourcecode.c.h; name = DataMigrationProgressViewController.h; path = DataMigration/DataMigrationProgressViewController.h; sourceTree = "<group>"; };
		D401C2BE1A659E5000D4D127 /* DataMigrationProgressViewController.m */ = {isa = PBXFileReference; fileEncoding = 4; lastKnownFileType = sourcecode.c.objc; name = DataMigrationProgressViewController.m; path = DataMigration/DataMigrationProgressViewController.m; sourceTree = "<group>"; };
		D401C2BF1A659E5000D4D127 /* DataMigrationProgressViewController.xib */ = {isa = PBXFileReference; fileEncoding = 4; lastKnownFileType = file.xib; name = DataMigrationProgressViewController.xib; path = DataMigration/DataMigrationProgressViewController.xib; sourceTree = "<group>"; };
		D42E75E918D11237002EA7E5 /* MWLanguageInfo.h */ = {isa = PBXFileReference; fileEncoding = 4; lastKnownFileType = sourcecode.c.h; name = MWLanguageInfo.h; path = "mw-support/MWLanguageInfo.h"; sourceTree = "<group>"; };
		D42E75EA18D11237002EA7E5 /* MWLanguageInfo.m */ = {isa = PBXFileReference; fileEncoding = 4; lastKnownFileType = sourcecode.c.objc; name = MWLanguageInfo.m; path = "mw-support/MWLanguageInfo.m"; sourceTree = "<group>"; };
		D44F630618DA77FF00EAD1DD /* ar */ = {isa = PBXFileReference; lastKnownFileType = text.plist.strings; name = ar; path = ar.lproj/InfoPlist.strings; sourceTree = "<group>"; };
		D44F630818DA781400EAD1DD /* ast */ = {isa = PBXFileReference; lastKnownFileType = text.plist.strings; name = ast; path = ast.lproj/InfoPlist.strings; sourceTree = "<group>"; };
		D44F630918DA781400EAD1DD /* ast */ = {isa = PBXFileReference; lastKnownFileType = text.plist.strings; name = ast; path = ast.lproj/Localizable.strings; sourceTree = "<group>"; };
		D44F630B18DA781C00EAD1DD /* az */ = {isa = PBXFileReference; lastKnownFileType = text.plist.strings; name = az; path = az.lproj/InfoPlist.strings; sourceTree = "<group>"; };
		D44F630D18DA782400EAD1DD /* bcl */ = {isa = PBXFileReference; lastKnownFileType = text.plist.strings; name = bcl; path = bcl.lproj/InfoPlist.strings; sourceTree = "<group>"; };
		D44F630F18DA782B00EAD1DD /* bn */ = {isa = PBXFileReference; lastKnownFileType = text.plist.strings; name = bn; path = bn.lproj/InfoPlist.strings; sourceTree = "<group>"; };
		D44F631118DA783000EAD1DD /* br */ = {isa = PBXFileReference; lastKnownFileType = text.plist.strings; name = br; path = br.lproj/InfoPlist.strings; sourceTree = "<group>"; };
		D44F631218DA783000EAD1DD /* br */ = {isa = PBXFileReference; lastKnownFileType = text.plist.strings; name = br; path = br.lproj/Localizable.strings; sourceTree = "<group>"; };
		D44F631418DA783500EAD1DD /* ca */ = {isa = PBXFileReference; lastKnownFileType = text.plist.strings; name = ca; path = ca.lproj/InfoPlist.strings; sourceTree = "<group>"; };
		D44F631618DA783B00EAD1DD /* ce */ = {isa = PBXFileReference; lastKnownFileType = text.plist.strings; name = ce; path = ce.lproj/InfoPlist.strings; sourceTree = "<group>"; };
		D44F631818DA784200EAD1DD /* de */ = {isa = PBXFileReference; lastKnownFileType = text.plist.strings; name = de; path = de.lproj/InfoPlist.strings; sourceTree = "<group>"; };
		D44F631918DA784200EAD1DD /* de */ = {isa = PBXFileReference; lastKnownFileType = text.plist.strings; name = de; path = de.lproj/Localizable.strings; sourceTree = "<group>"; };
		D44F631B18DA784700EAD1DD /* dsb */ = {isa = PBXFileReference; lastKnownFileType = text.plist.strings; name = dsb; path = dsb.lproj/InfoPlist.strings; sourceTree = "<group>"; };
		D44F631D18DA784D00EAD1DD /* en-gb */ = {isa = PBXFileReference; lastKnownFileType = text.plist.strings; name = "en-gb"; path = "en-gb.lproj/InfoPlist.strings"; sourceTree = "<group>"; };
		D44F631F18DA785300EAD1DD /* eo */ = {isa = PBXFileReference; lastKnownFileType = text.plist.strings; name = eo; path = eo.lproj/InfoPlist.strings; sourceTree = "<group>"; };
		D44F632118DA785900EAD1DD /* es */ = {isa = PBXFileReference; lastKnownFileType = text.plist.strings; name = es; path = es.lproj/InfoPlist.strings; sourceTree = "<group>"; };
		D44F632218DA785900EAD1DD /* es */ = {isa = PBXFileReference; lastKnownFileType = text.plist.strings; name = es; path = es.lproj/Localizable.strings; sourceTree = "<group>"; };
		D44F632418DA785F00EAD1DD /* fa */ = {isa = PBXFileReference; lastKnownFileType = text.plist.strings; name = fa; path = fa.lproj/InfoPlist.strings; sourceTree = "<group>"; };
		D44F632618DA787100EAD1DD /* gl */ = {isa = PBXFileReference; lastKnownFileType = text.plist.strings; name = gl; path = gl.lproj/InfoPlist.strings; sourceTree = "<group>"; };
		D44F632818DA787800EAD1DD /* gu */ = {isa = PBXFileReference; lastKnownFileType = text.plist.strings; name = gu; path = gu.lproj/InfoPlist.strings; sourceTree = "<group>"; };
		D44F632918DA787D00EAD1DD /* haw */ = {isa = PBXFileReference; lastKnownFileType = text.plist.strings; name = haw; path = haw.lproj/InfoPlist.strings; sourceTree = "<group>"; };
		D44F632A18DA787D00EAD1DD /* haw */ = {isa = PBXFileReference; lastKnownFileType = text.plist.strings; name = haw; path = haw.lproj/Localizable.strings; sourceTree = "<group>"; };
		D44F632C18DA788100EAD1DD /* he */ = {isa = PBXFileReference; lastKnownFileType = text.plist.strings; name = he; path = he.lproj/InfoPlist.strings; sourceTree = "<group>"; };
		D44F632D18DA788100EAD1DD /* he */ = {isa = PBXFileReference; lastKnownFileType = text.plist.strings; name = he; path = he.lproj/Localizable.strings; sourceTree = "<group>"; };
		D44F632F18DA788600EAD1DD /* hi */ = {isa = PBXFileReference; lastKnownFileType = text.plist.strings; name = hi; path = hi.lproj/InfoPlist.strings; sourceTree = "<group>"; };
		D44F633118DA788C00EAD1DD /* hsb */ = {isa = PBXFileReference; lastKnownFileType = text.plist.strings; name = hsb; path = hsb.lproj/InfoPlist.strings; sourceTree = "<group>"; };
		D44F633218DA788C00EAD1DD /* hsb */ = {isa = PBXFileReference; lastKnownFileType = text.plist.strings; name = hsb; path = hsb.lproj/Localizable.strings; sourceTree = "<group>"; };
		D44F633418DA789300EAD1DD /* hu */ = {isa = PBXFileReference; lastKnownFileType = text.plist.strings; name = hu; path = hu.lproj/InfoPlist.strings; sourceTree = "<group>"; };
		D44F633618DA789700EAD1DD /* hy */ = {isa = PBXFileReference; lastKnownFileType = text.plist.strings; name = hy; path = hy.lproj/InfoPlist.strings; sourceTree = "<group>"; };
		D44F633818DA789C00EAD1DD /* it */ = {isa = PBXFileReference; lastKnownFileType = text.plist.strings; name = it; path = it.lproj/InfoPlist.strings; sourceTree = "<group>"; };
		D44F633A18DA78A100EAD1DD /* ja */ = {isa = PBXFileReference; lastKnownFileType = text.plist.strings; name = ja; path = ja.lproj/InfoPlist.strings; sourceTree = "<group>"; };
		D44F633C18DA78A600EAD1DD /* ko */ = {isa = PBXFileReference; lastKnownFileType = text.plist.strings; name = ko; path = ko.lproj/InfoPlist.strings; sourceTree = "<group>"; };
		D44F633E18DA78AA00EAD1DD /* krc */ = {isa = PBXFileReference; lastKnownFileType = text.plist.strings; name = krc; path = krc.lproj/InfoPlist.strings; sourceTree = "<group>"; };
		D44F633F18DA78AE00EAD1DD /* lb */ = {isa = PBXFileReference; lastKnownFileType = text.plist.strings; name = lb; path = lb.lproj/InfoPlist.strings; sourceTree = "<group>"; };
		D44F634018DA78AE00EAD1DD /* lb */ = {isa = PBXFileReference; lastKnownFileType = text.plist.strings; name = lb; path = lb.lproj/Localizable.strings; sourceTree = "<group>"; };
		D44F634218DA78B400EAD1DD /* lt */ = {isa = PBXFileReference; lastKnownFileType = text.plist.strings; name = lt; path = lt.lproj/InfoPlist.strings; sourceTree = "<group>"; };
		D44F634418DA78B800EAD1DD /* mg */ = {isa = PBXFileReference; lastKnownFileType = text.plist.strings; name = mg; path = mg.lproj/InfoPlist.strings; sourceTree = "<group>"; };
		D44F634618DA78BC00EAD1DD /* mk */ = {isa = PBXFileReference; lastKnownFileType = text.plist.strings; name = mk; path = mk.lproj/InfoPlist.strings; sourceTree = "<group>"; };
		D44F634718DA78BC00EAD1DD /* mk */ = {isa = PBXFileReference; lastKnownFileType = text.plist.strings; name = mk; path = mk.lproj/Localizable.strings; sourceTree = "<group>"; };
		D44F634918DA78C100EAD1DD /* ml */ = {isa = PBXFileReference; lastKnownFileType = text.plist.strings; name = ml; path = ml.lproj/InfoPlist.strings; sourceTree = "<group>"; };
		D44F634B18DA78C600EAD1DD /* mr */ = {isa = PBXFileReference; lastKnownFileType = text.plist.strings; name = mr; path = mr.lproj/InfoPlist.strings; sourceTree = "<group>"; };
		D44F634D18DA78CB00EAD1DD /* ms */ = {isa = PBXFileReference; lastKnownFileType = text.plist.strings; name = ms; path = ms.lproj/InfoPlist.strings; sourceTree = "<group>"; };
		D44F634F18DA78D200EAD1DD /* nl */ = {isa = PBXFileReference; lastKnownFileType = text.plist.strings; name = nl; path = nl.lproj/InfoPlist.strings; sourceTree = "<group>"; };
		D44F635018DA78D200EAD1DD /* nl */ = {isa = PBXFileReference; lastKnownFileType = text.plist.strings; name = nl; path = nl.lproj/Localizable.strings; sourceTree = "<group>"; };
		D44F635218DA78D700EAD1DD /* oc */ = {isa = PBXFileReference; lastKnownFileType = text.plist.strings; name = oc; path = oc.lproj/InfoPlist.strings; sourceTree = "<group>"; };
		D44F635318DA78D700EAD1DD /* oc */ = {isa = PBXFileReference; lastKnownFileType = text.plist.strings; name = oc; path = oc.lproj/Localizable.strings; sourceTree = "<group>"; };
		D44F635518DA78DE00EAD1DD /* pl */ = {isa = PBXFileReference; lastKnownFileType = text.plist.strings; name = pl; path = pl.lproj/InfoPlist.strings; sourceTree = "<group>"; };
		D44F635718DA78E400EAD1DD /* ps */ = {isa = PBXFileReference; lastKnownFileType = text.plist.strings; name = ps; path = ps.lproj/InfoPlist.strings; sourceTree = "<group>"; };
		D44F635918DA78EA00EAD1DD /* pt */ = {isa = PBXFileReference; lastKnownFileType = text.plist.strings; name = pt; path = pt.lproj/InfoPlist.strings; sourceTree = "<group>"; };
		D44F635B18DA78EF00EAD1DD /* ro */ = {isa = PBXFileReference; lastKnownFileType = text.plist.strings; name = ro; path = ro.lproj/InfoPlist.strings; sourceTree = "<group>"; };
		D44F635C18DA78EF00EAD1DD /* ro */ = {isa = PBXFileReference; lastKnownFileType = text.plist.strings; name = ro; path = ro.lproj/Localizable.strings; sourceTree = "<group>"; };
		D44F635E18DA78FA00EAD1DD /* sco */ = {isa = PBXFileReference; lastKnownFileType = text.plist.strings; name = sco; path = sco.lproj/InfoPlist.strings; sourceTree = "<group>"; };
		D44F635F18DA78FA00EAD1DD /* sco */ = {isa = PBXFileReference; lastKnownFileType = text.plist.strings; name = sco; path = sco.lproj/Localizable.strings; sourceTree = "<group>"; };
		D44F636118DA78FF00EAD1DD /* si */ = {isa = PBXFileReference; lastKnownFileType = text.plist.strings; name = si; path = si.lproj/InfoPlist.strings; sourceTree = "<group>"; };
		D44F636318DA790400EAD1DD /* sk */ = {isa = PBXFileReference; lastKnownFileType = text.plist.strings; name = sk; path = sk.lproj/InfoPlist.strings; sourceTree = "<group>"; };
		D44F636418DA790400EAD1DD /* sk */ = {isa = PBXFileReference; lastKnownFileType = text.plist.strings; name = sk; path = sk.lproj/Localizable.strings; sourceTree = "<group>"; };
		D44F636618DA790900EAD1DD /* sr-ec */ = {isa = PBXFileReference; lastKnownFileType = text.plist.strings; name = "sr-ec"; path = "sr-ec.lproj/InfoPlist.strings"; sourceTree = "<group>"; };
		D44F636818DA790F00EAD1DD /* sv */ = {isa = PBXFileReference; lastKnownFileType = text.plist.strings; name = sv; path = sv.lproj/InfoPlist.strings; sourceTree = "<group>"; };
		D44F636918DA790F00EAD1DD /* sv */ = {isa = PBXFileReference; lastKnownFileType = text.plist.strings; name = sv; path = sv.lproj/Localizable.strings; sourceTree = "<group>"; };
		D44F636B18DA791500EAD1DD /* ta */ = {isa = PBXFileReference; lastKnownFileType = text.plist.strings; name = ta; path = ta.lproj/InfoPlist.strings; sourceTree = "<group>"; };
		D44F636C18DA791A00EAD1DD /* te */ = {isa = PBXFileReference; lastKnownFileType = text.plist.strings; name = te; path = te.lproj/InfoPlist.strings; sourceTree = "<group>"; };
		D44F636E18DA791F00EAD1DD /* tr */ = {isa = PBXFileReference; lastKnownFileType = text.plist.strings; name = tr; path = tr.lproj/InfoPlist.strings; sourceTree = "<group>"; };
		D44F637018DA792400EAD1DD /* uk */ = {isa = PBXFileReference; lastKnownFileType = text.plist.strings; name = uk; path = uk.lproj/InfoPlist.strings; sourceTree = "<group>"; };
		D44F637118DA792400EAD1DD /* uk */ = {isa = PBXFileReference; lastKnownFileType = text.plist.strings; name = uk; path = uk.lproj/Localizable.strings; sourceTree = "<group>"; };
		D44F637318DA792B00EAD1DD /* vi */ = {isa = PBXFileReference; lastKnownFileType = text.plist.strings; name = vi; path = vi.lproj/InfoPlist.strings; sourceTree = "<group>"; };
		D44F637418DA792B00EAD1DD /* vi */ = {isa = PBXFileReference; lastKnownFileType = text.plist.strings; name = vi; path = vi.lproj/Localizable.strings; sourceTree = "<group>"; };
		D44F637618DA793400EAD1DD /* yi */ = {isa = PBXFileReference; lastKnownFileType = text.plist.strings; name = yi; path = yi.lproj/InfoPlist.strings; sourceTree = "<group>"; };
		D44F637818DA793A00EAD1DD /* zh-hans */ = {isa = PBXFileReference; lastKnownFileType = text.plist.strings; name = "zh-hans"; path = "zh-hans.lproj/InfoPlist.strings"; sourceTree = "<group>"; };
		D44F637A18DA794000EAD1DD /* zh-hant */ = {isa = PBXFileReference; lastKnownFileType = text.plist.strings; name = "zh-hant"; path = "zh-hant.lproj/InfoPlist.strings"; sourceTree = "<group>"; };
		D4679060195AD36D00C4E44D /* bn */ = {isa = PBXFileReference; lastKnownFileType = text.plist.strings; name = bn; path = bn.lproj/Localizable.strings; sourceTree = "<group>"; };
		D4679061195AD37A00C4E44D /* ca */ = {isa = PBXFileReference; lastKnownFileType = text.plist.strings; name = ca; path = ca.lproj/Localizable.strings; sourceTree = "<group>"; };
		D4679062195AD38700C4E44D /* da */ = {isa = PBXFileReference; lastKnownFileType = text.plist.strings; name = da; path = da.lproj/InfoPlist.strings; sourceTree = "<group>"; };
		D4679064195AD39C00C4E44D /* diq */ = {isa = PBXFileReference; lastKnownFileType = text.plist.strings; name = diq; path = diq.lproj/InfoPlist.strings; sourceTree = "<group>"; };
		D4679065195AD39C00C4E44D /* diq */ = {isa = PBXFileReference; lastKnownFileType = text.plist.strings; name = diq; path = diq.lproj/Localizable.strings; sourceTree = "<group>"; };
		D4679067195AD3A900C4E44D /* fo */ = {isa = PBXFileReference; lastKnownFileType = text.plist.strings; name = fo; path = fo.lproj/InfoPlist.strings; sourceTree = "<group>"; };
		D4679068195AD3A900C4E44D /* fo */ = {isa = PBXFileReference; lastKnownFileType = text.plist.strings; name = fo; path = fo.lproj/Localizable.strings; sourceTree = "<group>"; };
		D467906A195AD3B300C4E44D /* frp */ = {isa = PBXFileReference; lastKnownFileType = text.plist.strings; name = frp; path = frp.lproj/InfoPlist.strings; sourceTree = "<group>"; };
		D467906C195AD3BE00C4E44D /* hrx */ = {isa = PBXFileReference; lastKnownFileType = text.plist.strings; name = hrx; path = hrx.lproj/InfoPlist.strings; sourceTree = "<group>"; };
		D467906D195AD3BE00C4E44D /* hrx */ = {isa = PBXFileReference; lastKnownFileType = text.plist.strings; name = hrx; path = hrx.lproj/Localizable.strings; sourceTree = "<group>"; };
		D467906F195AD3CE00C4E44D /* id */ = {isa = PBXFileReference; lastKnownFileType = text.plist.strings; name = id; path = id.lproj/Localizable.strings; sourceTree = "<group>"; };
		D4679070195AD3DC00C4E44D /* it */ = {isa = PBXFileReference; lastKnownFileType = text.plist.strings; name = it; path = it.lproj/Localizable.strings; sourceTree = "<group>"; };
		D4679071195AD3E600C4E44D /* ja */ = {isa = PBXFileReference; lastKnownFileType = text.plist.strings; name = ja; path = ja.lproj/Localizable.strings; sourceTree = "<group>"; };
		D4679072195AD3F000C4E44D /* kn */ = {isa = PBXFileReference; lastKnownFileType = text.plist.strings; name = kn; path = kn.lproj/InfoPlist.strings; sourceTree = "<group>"; };
		D4679073195AD3F000C4E44D /* kn */ = {isa = PBXFileReference; lastKnownFileType = text.plist.strings; name = kn; path = kn.lproj/Localizable.strings; sourceTree = "<group>"; };
		D4679075195AD3FC00C4E44D /* ko */ = {isa = PBXFileReference; lastKnownFileType = text.plist.strings; name = ko; path = ko.lproj/Localizable.strings; sourceTree = "<group>"; };
		D4679076195AD40700C4E44D /* krc */ = {isa = PBXFileReference; lastKnownFileType = text.plist.strings; name = krc; path = krc.lproj/Localizable.strings; sourceTree = "<group>"; };
		D4679078195AD41200C4E44D /* ml */ = {isa = PBXFileReference; lastKnownFileType = text.plist.strings; name = ml; path = ml.lproj/Localizable.strings; sourceTree = "<group>"; };
		D4679079195AD41C00C4E44D /* ms */ = {isa = PBXFileReference; lastKnownFileType = text.plist.strings; name = ms; path = ms.lproj/Localizable.strings; sourceTree = "<group>"; };
		D467907A195AD42D00C4E44D /* ne */ = {isa = PBXFileReference; lastKnownFileType = text.plist.strings; name = ne; path = ne.lproj/InfoPlist.strings; sourceTree = "<group>"; };
		D467907B195AD42D00C4E44D /* ne */ = {isa = PBXFileReference; lastKnownFileType = text.plist.strings; name = ne; path = ne.lproj/Localizable.strings; sourceTree = "<group>"; };
		D467907D195AD43700C4E44D /* or */ = {isa = PBXFileReference; lastKnownFileType = text.plist.strings; name = or; path = or.lproj/InfoPlist.strings; sourceTree = "<group>"; };
		D467907E195AD43700C4E44D /* or */ = {isa = PBXFileReference; lastKnownFileType = text.plist.strings; name = or; path = or.lproj/Localizable.strings; sourceTree = "<group>"; };
		D4679080195AD44200C4E44D /* pl */ = {isa = PBXFileReference; lastKnownFileType = text.plist.strings; name = pl; path = pl.lproj/Localizable.strings; sourceTree = "<group>"; };
		D4679082195AD45F00C4E44D /* pt */ = {isa = PBXFileReference; lastKnownFileType = text.plist.strings; name = pt; path = pt.lproj/Localizable.strings; sourceTree = "<group>"; };
		D4679083195AD47D00C4E44D /* sr-ec */ = {isa = PBXFileReference; lastKnownFileType = text.plist.strings; name = "sr-ec"; path = "sr-ec.lproj/Localizable.strings"; sourceTree = "<group>"; };
		D4679084195AD48900C4E44D /* tg-cyrl */ = {isa = PBXFileReference; lastKnownFileType = text.plist.strings; name = "tg-cyrl"; path = "tg-cyrl.lproj/InfoPlist.strings"; sourceTree = "<group>"; };
		D4679085195AD48900C4E44D /* tg-cyrl */ = {isa = PBXFileReference; lastKnownFileType = text.plist.strings; name = "tg-cyrl"; path = "tg-cyrl.lproj/Localizable.strings"; sourceTree = "<group>"; };
		D4679087195AD49300C4E44D /* th */ = {isa = PBXFileReference; lastKnownFileType = text.plist.strings; name = th; path = th.lproj/InfoPlist.strings; sourceTree = "<group>"; };
		D4679088195AD49400C4E44D /* th */ = {isa = PBXFileReference; lastKnownFileType = text.plist.strings; name = th; path = th.lproj/Localizable.strings; sourceTree = "<group>"; };
		D467908A195AD49B00C4E44D /* tr */ = {isa = PBXFileReference; lastKnownFileType = text.plist.strings; name = tr; path = tr.lproj/Localizable.strings; sourceTree = "<group>"; };
		D467908B195AD4A500C4E44D /* zh-hans */ = {isa = PBXFileReference; lastKnownFileType = text.plist.strings; name = "zh-hans"; path = "zh-hans.lproj/Localizable.strings"; sourceTree = "<group>"; };
		D467908C195AD4AB00C4E44D /* zh-hant */ = {isa = PBXFileReference; lastKnownFileType = text.plist.strings; name = "zh-hant"; path = "zh-hant.lproj/Localizable.strings"; sourceTree = "<group>"; };
		D469889118B52DA200DBE014 /* ru */ = {isa = PBXFileReference; lastKnownFileType = text.plist.strings; name = ru; path = ru.lproj/InfoPlist.strings; sourceTree = "<group>"; };
		D469889218B52DA200DBE014 /* ru */ = {isa = PBXFileReference; lastKnownFileType = text.plist.strings; name = ru; path = ru.lproj/Localizable.strings; sourceTree = "<group>"; };
		D469889818B52DF100DBE014 /* fi */ = {isa = PBXFileReference; lastKnownFileType = text.plist.strings; name = fi; path = fi.lproj/InfoPlist.strings; sourceTree = "<group>"; };
		D469889918B52DF100DBE014 /* fi */ = {isa = PBXFileReference; lastKnownFileType = text.plist.strings; name = fi; path = fi.lproj/Localizable.strings; sourceTree = "<group>"; };
		D46CD8C718A1AC630042959E /* fr */ = {isa = PBXFileReference; lastKnownFileType = text.plist.strings; name = fr; path = fr.lproj/InfoPlist.strings; sourceTree = "<group>"; };
		D46CD8C818A1AC730042959E /* fr */ = {isa = PBXFileReference; lastKnownFileType = text.plist.strings; name = fr; path = fr.lproj/Localizable.strings; sourceTree = "<group>"; };
		D46CD8D218A1B10A0042959E /* en */ = {isa = PBXFileReference; lastKnownFileType = text.plist.strings; name = en; path = en.lproj/InfoPlist.strings; sourceTree = "<group>"; };
		D46CD8D318A1B1140042959E /* en */ = {isa = PBXFileReference; lastKnownFileType = text.plist.strings; name = en; path = en.lproj/Localizable.strings; sourceTree = "<group>"; };
		D474CC12182AE07C002BDE45 /* WikipediaApp.h */ = {isa = PBXFileReference; fileEncoding = 4; lastKnownFileType = sourcecode.c.h; path = WikipediaApp.h; sourceTree = "<group>"; };
		D47BF5D2197870390067C3BC /* SavedPagesFunnel.h */ = {isa = PBXFileReference; fileEncoding = 4; lastKnownFileType = sourcecode.c.h; name = SavedPagesFunnel.h; path = EventLogging/SavedPagesFunnel.h; sourceTree = "<group>"; };
		D47BF5D3197870390067C3BC /* SavedPagesFunnel.m */ = {isa = PBXFileReference; fileEncoding = 4; lastKnownFileType = sourcecode.c.objc; name = SavedPagesFunnel.m; path = EventLogging/SavedPagesFunnel.m; sourceTree = "<group>"; };
		D47FEE2219C8CB2200B998C8 /* bto */ = {isa = PBXFileReference; lastKnownFileType = text.plist.strings; name = bto; path = bto.lproj/InfoPlist.strings; sourceTree = "<group>"; };
		D47FEE2319C8CB3400B998C8 /* ce */ = {isa = PBXFileReference; lastKnownFileType = text.plist.strings; name = ce; path = ce.lproj/Localizable.strings; sourceTree = "<group>"; };
		D47FEE2419C8CB6B00B998C8 /* cs */ = {isa = PBXFileReference; lastKnownFileType = text.plist.strings; name = cs; path = cs.lproj/InfoPlist.strings; sourceTree = "<group>"; };
		D47FEE2519C8CB6B00B998C8 /* cs */ = {isa = PBXFileReference; lastKnownFileType = text.plist.strings; name = cs; path = cs.lproj/Localizable.strings; sourceTree = "<group>"; };
		D47FEE2819C8CC2600B998C8 /* pt-BR */ = {isa = PBXFileReference; lastKnownFileType = text.plist.strings; name = "pt-BR"; path = "pt-BR.lproj/Localizable.strings"; sourceTree = "<group>"; };
		D4991435181D51DE00E6073C /* Wikipedia Debug.app */ = {isa = PBXFileReference; explicitFileType = wrapper.application; includeInIndex = 0; path = "Wikipedia Debug.app"; sourceTree = BUILT_PRODUCTS_DIR; };
		D4991438181D51DE00E6073C /* Foundation.framework */ = {isa = PBXFileReference; lastKnownFileType = wrapper.framework; name = Foundation.framework; path = System/Library/Frameworks/Foundation.framework; sourceTree = SDKROOT; };
		D499143A181D51DE00E6073C /* CoreGraphics.framework */ = {isa = PBXFileReference; lastKnownFileType = wrapper.framework; name = CoreGraphics.framework; path = System/Library/Frameworks/CoreGraphics.framework; sourceTree = SDKROOT; };
		D499143C181D51DE00E6073C /* UIKit.framework */ = {isa = PBXFileReference; lastKnownFileType = wrapper.framework; name = UIKit.framework; path = System/Library/Frameworks/UIKit.framework; sourceTree = SDKROOT; };
		D4991440181D51DE00E6073C /* Wikipedia-Info.plist */ = {isa = PBXFileReference; lastKnownFileType = text.plist.xml; path = "Wikipedia-Info.plist"; sourceTree = "<group>"; };
		D4991444181D51DE00E6073C /* main.m */ = {isa = PBXFileReference; lastKnownFileType = sourcecode.c.objc; path = main.m; sourceTree = "<group>"; };
		D4991446181D51DE00E6073C /* Wikipedia-Prefix.pch */ = {isa = PBXFileReference; lastKnownFileType = sourcecode.c.h; path = "Wikipedia-Prefix.pch"; sourceTree = "<group>"; };
		D4991447181D51DE00E6073C /* AppDelegate.h */ = {isa = PBXFileReference; fileEncoding = 4; lastKnownFileType = sourcecode.c.h; path = AppDelegate.h; sourceTree = "<group>"; };
		D4991448181D51DE00E6073C /* AppDelegate.m */ = {isa = PBXFileReference; lastKnownFileType = sourcecode.c.objc; path = AppDelegate.m; sourceTree = "<group>"; };
		D4991453181D51DE00E6073C /* Images.xcassets */ = {isa = PBXFileReference; lastKnownFileType = folder.assetcatalog; name = Images.xcassets; path = wikipedia/Images.xcassets; sourceTree = "<group>"; };
		D499145A181D51DF00E6073C /* XCTest.framework */ = {isa = PBXFileReference; lastKnownFileType = wrapper.framework; name = XCTest.framework; path = Library/Frameworks/XCTest.framework; sourceTree = DEVELOPER_DIR; };
		D49B2ED0196C687C002F035D /* PullToRefreshViewController.h */ = {isa = PBXFileReference; fileEncoding = 4; lastKnownFileType = sourcecode.c.h; name = PullToRefreshViewController.h; path = PullToRefresh/PullToRefreshViewController.h; sourceTree = "<group>"; };
		D49B2ED1196C687C002F035D /* PullToRefreshViewController.m */ = {isa = PBXFileReference; fileEncoding = 4; lastKnownFileType = sourcecode.c.objc; name = PullToRefreshViewController.m; path = PullToRefresh/PullToRefreshViewController.m; sourceTree = "<group>"; };
		D4B0AE0019365F7C00F0AC90 /* EventLoggingFunnel.h */ = {isa = PBXFileReference; fileEncoding = 4; lastKnownFileType = sourcecode.c.h; name = EventLoggingFunnel.h; path = EventLogging/EventLoggingFunnel.h; sourceTree = "<group>"; };
		D4B0AE0119365F7C00F0AC90 /* EventLoggingFunnel.m */ = {isa = PBXFileReference; fileEncoding = 4; lastKnownFileType = sourcecode.c.objc; name = EventLoggingFunnel.m; path = EventLogging/EventLoggingFunnel.m; sourceTree = "<group>"; };
		D4B0AE031936604700F0AC90 /* EditFunnel.h */ = {isa = PBXFileReference; fileEncoding = 4; lastKnownFileType = sourcecode.c.h; name = EditFunnel.h; path = EventLogging/EditFunnel.h; sourceTree = "<group>"; };
		D4B0AE041936604700F0AC90 /* EditFunnel.m */ = {isa = PBXFileReference; fileEncoding = 4; lastKnownFileType = sourcecode.c.objc; name = EditFunnel.m; path = EventLogging/EditFunnel.m; sourceTree = "<group>"; };
		D4B0AE0619366A0A00F0AC90 /* CreateAccountFunnel.h */ = {isa = PBXFileReference; fileEncoding = 4; lastKnownFileType = sourcecode.c.h; name = CreateAccountFunnel.h; path = EventLogging/CreateAccountFunnel.h; sourceTree = "<group>"; };
		D4B0AE0719366A0A00F0AC90 /* CreateAccountFunnel.m */ = {isa = PBXFileReference; fileEncoding = 4; lastKnownFileType = sourcecode.c.objc; name = CreateAccountFunnel.m; path = EventLogging/CreateAccountFunnel.m; sourceTree = "<group>"; };
		D4B0AE0919366A2C00F0AC90 /* ReadingActionFunnel.h */ = {isa = PBXFileReference; fileEncoding = 4; lastKnownFileType = sourcecode.c.h; name = ReadingActionFunnel.h; path = EventLogging/ReadingActionFunnel.h; sourceTree = "<group>"; };
		D4B0AE0A19366A2C00F0AC90 /* ReadingActionFunnel.m */ = {isa = PBXFileReference; fileEncoding = 4; lastKnownFileType = sourcecode.c.objc; name = ReadingActionFunnel.m; path = EventLogging/ReadingActionFunnel.m; sourceTree = "<group>"; };
		D4B0AE0C19366A5400F0AC90 /* LoginFunnel.h */ = {isa = PBXFileReference; fileEncoding = 4; lastKnownFileType = sourcecode.c.h; name = LoginFunnel.h; path = EventLogging/LoginFunnel.h; sourceTree = "<group>"; };
		D4B0AE0D19366A5400F0AC90 /* LoginFunnel.m */ = {isa = PBXFileReference; fileEncoding = 4; lastKnownFileType = sourcecode.c.objc; name = LoginFunnel.m; path = EventLogging/LoginFunnel.m; sourceTree = "<group>"; };
		D4BC22B3181E9E6300CAC673 /* empty.png */ = {isa = PBXFileReference; lastKnownFileType = image.png; path = empty.png; sourceTree = "<group>"; };
		D4C16A6419709CDF00CD91AD /* qqq */ = {isa = PBXFileReference; lastKnownFileType = text.plist.strings; name = qqq; path = qqq.lproj/InfoPlist.strings; sourceTree = "<group>"; };
		D4C16A6519709CDF00CD91AD /* qqq */ = {isa = PBXFileReference; lastKnownFileType = text.plist.strings; name = qqq; path = qqq.lproj/Localizable.strings; sourceTree = "<group>"; };
		D4E8A8A819085CEA00DA4765 /* libsqlite3.dylib */ = {isa = PBXFileReference; lastKnownFileType = "compiled.mach-o.dylib"; name = libsqlite3.dylib; path = usr/lib/libsqlite3.dylib; sourceTree = SDKROOT; };
		D4F277F9194235A00032BA38 /* ProtectedEditAttemptFunnel.h */ = {isa = PBXFileReference; fileEncoding = 4; lastKnownFileType = sourcecode.c.h; name = ProtectedEditAttemptFunnel.h; path = EventLogging/ProtectedEditAttemptFunnel.h; sourceTree = "<group>"; };
		D4F277FA194235A00032BA38 /* ProtectedEditAttemptFunnel.m */ = {isa = PBXFileReference; fileEncoding = 4; lastKnownFileType = sourcecode.c.objc; name = ProtectedEditAttemptFunnel.m; path = EventLogging/ProtectedEditAttemptFunnel.m; sourceTree = "<group>"; };
		D4F277FC194235B50032BA38 /* ToCInteractionFunnel.h */ = {isa = PBXFileReference; fileEncoding = 4; lastKnownFileType = sourcecode.c.h; name = ToCInteractionFunnel.h; path = EventLogging/ToCInteractionFunnel.h; sourceTree = "<group>"; };
		D4F277FD194235B50032BA38 /* ToCInteractionFunnel.m */ = {isa = PBXFileReference; fileEncoding = 4; lastKnownFileType = sourcecode.c.objc; name = ToCInteractionFunnel.m; path = EventLogging/ToCInteractionFunnel.m; sourceTree = "<group>"; };
		D82982ED992F47428037BDF2 /* libPods.a */ = {isa = PBXFileReference; explicitFileType = archive.ar; includeInIndex = 0; path = libPods.a; sourceTree = BUILT_PRODUCTS_DIR; };
		DC96DA4AAD521D734849D20F /* Pods-WikipediaUnitTests.debug.xcconfig */ = {isa = PBXFileReference; includeInIndex = 1; lastKnownFileType = text.xcconfig; name = "Pods-WikipediaUnitTests.debug.xcconfig"; path = "Pods/Target Support Files/Pods-WikipediaUnitTests/Pods-WikipediaUnitTests.debug.xcconfig"; sourceTree = "<group>"; };
		EDA528BC357952A7D914F8E0 /* Pods.debug.xcconfig */ = {isa = PBXFileReference; includeInIndex = 1; lastKnownFileType = text.xcconfig; name = Pods.debug.xcconfig; path = "Pods/Target Support Files/Pods/Pods.debug.xcconfig"; sourceTree = "<group>"; };
/* End PBXFileReference section */

/* Begin PBXFrameworksBuildPhase section */
		BC42734F1A7C736800068882 /* Frameworks */ = {
			isa = PBXFrameworksBuildPhase;
			buildActionMask = 2147483647;
			files = (
				954BA118838BF8BA6B01C34A /* libPods-WikipediaUnitTests.a in Frameworks */,
			);
			runOnlyForDeploymentPostprocessing = 0;
		};
		D4991432181D51DE00E6073C /* Frameworks */ = {
			isa = PBXFrameworksBuildPhase;
			buildActionMask = 2147483647;
			files = (
				D4E6D9121A5C65F9004916C1 /* CoreData.framework in Frameworks */,
				D4E8A8A919085CEA00DA4765 /* libsqlite3.dylib in Frameworks */,
				04D34DB21863D39000610A87 /* libxml2.dylib in Frameworks */,
				D499143B181D51DE00E6073C /* CoreGraphics.framework in Frameworks */,
				D499143D181D51DE00E6073C /* UIKit.framework in Frameworks */,
				D4991439181D51DE00E6073C /* Foundation.framework in Frameworks */,
				041EFC371996A1F800B2CB28 /* MapKit.framework in Frameworks */,
				701FF5EE601DEA3FCAB7EFD3 /* libPods.a in Frameworks */,
			);
			runOnlyForDeploymentPostprocessing = 0;
		};
/* End PBXFrameworksBuildPhase section */

/* Begin PBXGroup section */
		040D835B1AB0EE14000896D5 /* C Functions */ = {
			isa = PBXGroup;
			children = (
				040D835D1AB0EE45000896D5 /* WMFGeometry.h */,
				040D835C1AB0EE45000896D5 /* WMFGeometry.c */,
				0484B9041ABB50FA00874073 /* WMFArticleParsing.h */,
				0484B9051ABB50FA00874073 /* WMFArticleParsing.m */,
			);
			name = "C Functions";
			path = "C Methods";
			sourceTree = "<group>";
		};
		041A3B5718E11ED90079FF1C /* Languages */ = {
			isa = PBXGroup;
			children = (
				041A3B5C18E11ED90079FF1C /* LanguagesViewController.h */,
				041A3B5D18E11ED90079FF1C /* LanguagesViewController.m */,
				BC7E4A431B33812700EECD8B /* LanguagesViewController.storyboard */,
				041A3B5818E11ED90079FF1C /* LanguageCell.h */,
				041A3B5918E11ED90079FF1C /* LanguageCell.m */,
				BC34E4681B31AD8B00258928 /* MWKLanguageLinkController.h */,
				BC7E4A501B34B4B900EECD8B /* MWKLanguageLinkController_Private.h */,
				BC34E4691B31AD8B00258928 /* MWKLanguageLinkController.m */,
				BC34E4721B31D92100258928 /* LangaugeSelectionDelegate.h */,
			);
			path = Languages;
			sourceTree = "<group>";
		};
		041C55CF1950B260006CE0EF /* EditSummary */ = {
			isa = PBXGroup;
			children = (
				041C55D01950B27D006CE0EF /* EditSummaryViewController.h */,
				041C55D11950B27D006CE0EF /* EditSummaryViewController.m */,
			);
			path = EditSummary;
			sourceTree = "<group>";
		};
		042244FA197F5E09005DD0BF /* AbuseFilterAlerts */ = {
			isa = PBXGroup;
			children = (
				042244FB197F5E09005DD0BF /* AbuseFilterAlert.h */,
				042244FC197F5E09005DD0BF /* AbuseFilterAlert.m */,
				042244FD197F5E09005DD0BF /* BulletedLabel.h */,
				042244FE197F5E09005DD0BF /* BulletedLabel.m */,
				042244FF197F5E09005DD0BF /* BulletedLabel.xib */,
			);
			path = AbuseFilterAlerts;
			sourceTree = "<group>";
		};
		04272E771940EEBC00CC682F /* AssetsFile */ = {
			isa = PBXGroup;
			children = (
				04272E781940EEBC00CC682F /* WMFAssetsFile.h */,
				04272E791940EEBC00CC682F /* WMFAssetsFile.m */,
			);
			path = AssetsFile;
			sourceTree = "<group>";
		};
		04292FFB185FC026002A13FC /* Defines */ = {
			isa = PBXGroup;
			children = (
				04292FFC185FC026002A13FC /* Defines.h */,
				043F18F118DCDD3A00D8489A /* WMF_Colors.h */,
				047528A3190F0C2900F2CDA8 /* WikiGlyph_Chars.h */,
			);
			path = Defines;
			sourceTree = "<group>";
		};
		04293002186030B0002A13FC /* SavedPages */ = {
			isa = PBXGroup;
			children = (
				0429300818604898002A13FC /* SavedPagesViewController.h */,
				0429300918604898002A13FC /* SavedPagesViewController.m */,
				0429300318604898002A13FC /* SavedPagesResultCell.h */,
				0429300418604898002A13FC /* SavedPagesResultCell.m */,
				043B6E8C1ACDE0CF0005C60B /* NSAttributedString+WMFSavedPagesAttributedStrings.h */,
				043B6E8D1ACDE0CF0005C60B /* NSAttributedString+WMFSavedPagesAttributedStrings.m */,
				047E74131860509000916964 /* SavedPagesResultPrototypeView.xib */,
			);
			path = SavedPages;
			sourceTree = "<group>";
		};
		042A5B1419253D2A0095E172 /* Navigation */ = {
			isa = PBXGroup;
			children = (
				04CCCFF11935094000E3F60C /* Primary */,
				04CCCFE81935093A00E3F60C /* Secondary */,
			);
			path = Navigation;
			sourceTree = "<group>";
		};
		043F18DA18D9691D00D8489A /* TopActionSheet */ = {
			isa = PBXGroup;
			children = (
				043F18DF18D9691D00D8489A /* UINavigationController+TopActionSheet.h */,
				043F18E018D9691D00D8489A /* UINavigationController+TopActionSheet.m */,
				043F18DB18D9691D00D8489A /* TopActionSheetLabel.h */,
				043F18DC18D9691D00D8489A /* TopActionSheetLabel.m */,
			);
			path = TopActionSheet;
			sourceTree = "<group>";
		};
		0442F57C1900718600F55DF9 /* Fonts */ = {
			isa = PBXGroup;
			children = (
				0493C2D319526A0100EBB973 /* WikiFont-Glyphs.ttf */,
			);
			path = Fonts;
			sourceTree = "<group>";
		};
		0447861F185145090050563B /* History */ = {
			isa = PBXGroup;
			children = (
				04478623185145090050563B /* HistoryViewController.h */,
				04478624185145090050563B /* HistoryViewController.m */,
				04478620185145090050563B /* HistoryResultCell.h */,
				04478621185145090050563B /* HistoryResultCell.m */,
				04478622185145090050563B /* HistoryResultPrototypeView.xib */,
			);
			path = History;
			sourceTree = "<group>";
		};
		04478625185145090050563B /* WebView */ = {
			isa = PBXGroup;
			children = (
				0459B82E1B6ABACC00083DD5 /* NativeSectionTitleOverlays */,
				0447862D185145090050563B /* WebViewController.h */,
				BCB58F491A89202F00465627 /* WebViewController_Private.h */,
				0447862E185145090050563B /* WebViewController.m */,
				BCB58F461A891FDB00465627 /* WebViewController+ImageGalleryPresentation.h */,
				BCB58F471A891FDB00465627 /* WebViewController+ImageGalleryPresentation.m */,
			);
			path = WebView;
			sourceTree = "<group>";
		};
		0447866C1852B5010050563B /* Session */ = {
			isa = PBXGroup;
			children = (
				0447866D1852B5010050563B /* SessionSingleton.h */,
				0447866E1852B5010050563B /* SessionSingleton.m */,
			);
			path = Session;
			sourceTree = "<group>";
		};
		0449E63218A9844000D51524 /* Login */ = {
			isa = PBXGroup;
			children = (
				0449E63318A9845C00D51524 /* LoginViewController.h */,
				0449E63418A9845C00D51524 /* LoginViewController.m */,
			);
			path = Login;
			sourceTree = "<group>";
		};
		044BD6B218849AD000FFE4BE /* SectionEditor */ = {
			isa = PBXGroup;
			children = (
				044BD6B318849AD000FFE4BE /* SectionEditorViewController.h */,
				044BD6B418849AD000FFE4BE /* SectionEditorViewController.m */,
			);
			path = SectionEditor;
			sourceTree = "<group>";
		};
		0459B82E1B6ABACC00083DD5 /* NativeSectionTitleOverlays */ = {
			isa = PBXGroup;
			children = (
				0459B82F1B6ABB0200083DD5 /* WMFTitleOverlayModel.h */,
				0459B8301B6ABB0200083DD5 /* WMFTitleOverlayModel.m */,
				0459B8321B6ACF7800083DD5 /* WMFTitleOverlayLabel.h */,
				0459B8331B6ACF7800083DD5 /* WMFTitleOverlayLabel.m */,
				0459B8351B6BF5A900083DD5 /* WMFSectionTitlesViewController.h */,
				0459B8361B6BF5A900083DD5 /* WMFSectionTitlesViewController.m */,
			);
			path = NativeSectionTitleOverlays;
			sourceTree = "<group>";
		};
		045D871D19FAD2D00035C1F9 /* About */ = {
			isa = PBXGroup;
			children = (
				045D871F19FAD2FA0035C1F9 /* AboutViewController.h */,
				045D872019FAD2FA0035C1F9 /* AboutViewController.m */,
				0484411D19FF15AF00FD26C5 /* AboutViewController.plist */,
				C46FBA4A1A8530EE00C5730F /* Pods-acknowledgements.plist */,
			);
			path = About;
			sourceTree = "<group>";
		};
		04616DF71AE7060C00815BCE /* Protocols */ = {
			isa = PBXGroup;
			children = (
				04616DFA1AE706C600815BCE /* WMFLocalizationProtocol.h */,
				04616DFB1AE706C600815BCE /* WMFLocalizationProtocol.m */,
				04490FD31AF16A83009FAB52 /* WMFBundledImageProtocol.h */,
				04490FD41AF16A83009FAB52 /* WMFBundledImageProtocol.m */,
				0EE768791AF982C100A5D046 /* WMFArticleProtocol.h */,
				0EE7687A1AF982C100A5D046 /* WMFArticleProtocol.m */,
				0433263D1B0D3574009DB316 /* WMFArticleImageProtocol.h */,
				0433263E1B0D3574009DB316 /* WMFArticleImageProtocol.m */,
			);
			name = Protocols;
			path = wikipedia/Protocols;
			sourceTree = SOURCE_ROOT;
		};
		0463639518A844380049EE4F /* Keychain */ = {
			isa = PBXGroup;
			children = (
				0463639618A844570049EE4F /* KeychainCredentials.h */,
				0463639718A844570049EE4F /* KeychainCredentials.m */,
			);
			path = Keychain;
			sourceTree = "<group>";
		};
		0485FEC71994CF8800141361 /* Nearby */ = {
			isa = PBXGroup;
			children = (
				047E954D1996DD030046A122 /* NearbyViewController.h */,
				047E954E1996DD030046A122 /* NearbyViewController.m */,
				04D308261998A8AA0034F106 /* NearbyThumbnailView.h */,
				04D308271998A8AA0034F106 /* NearbyThumbnailView.m */,
				044396191A3C11A30081557D /* NearbyResultCollectionCell.h */,
				0443961A1A3C11A30081557D /* NearbyResultCollectionCell.m */,
				0443961C1A3C134F0081557D /* NearbyResultCollectionCell.xib */,
			);
			path = Nearby;
			sourceTree = "<group>";
		};
		0487041519F824D700B7D307 /* Networking */ = {
			isa = PBXGroup;
			children = (
				BCB669621A83DB8100C7B1FE /* Serializers */,
				0487045619F8262600B7D307 /* Fetchers */,
				0487043F19F824D700B7D307 /* Queues */,
				BC955BCD1A82C2FA000EF9E4 /* AFHTTPRequestOperationManager+WMFConfig.h */,
				BC955BCE1A82C2FA000EF9E4 /* AFHTTPRequestOperationManager+WMFConfig.m */,
				BC50C37D1A83C784006DC7AF /* WMFNetworkUtilities.h */,
				BC50C37E1A83C784006DC7AF /* WMFNetworkUtilities.m */,
				BC905A141B44962100523DFE /* CancellablePromise.swift */,
				BCBDC88B1B3A0715003A6D17 /* Cancellable.swift */,
				BCF8DCA41B70055F00149C26 /* WMFFixtureRecording.h */,
				BCF8DCA51B70055F00149C26 /* WMFFixtureRecording.m */,
			);
			path = Networking;
			sourceTree = "<group>";
		};
		0487043F19F824D700B7D307 /* Queues */ = {
			isa = PBXGroup;
			children = (
				0487044019F824D700B7D307 /* QueuesSingleton.h */,
				0487044119F824D700B7D307 /* QueuesSingleton.m */,
			);
			path = Queues;
			sourceTree = "<group>";
		};
		0487045619F8262600B7D307 /* Fetchers */ = {
			isa = PBXGroup;
			children = (
				0487046119F8262600B7D307 /* BaseFetcher */,
				0487045719F8262600B7D307 /* AccountCreationTokenFetcher.h */,
				0487045819F8262600B7D307 /* AccountCreationTokenFetcher.m */,
				0487045919F8262600B7D307 /* AccountCreator.h */,
				0487045A19F8262600B7D307 /* AccountCreator.m */,
				0487045B19F8262600B7D307 /* AccountLogin.h */,
				0487045C19F8262600B7D307 /* AccountLogin.m */,
				C42D947C1A937DAC00A4871A /* SavedArticlesFetcher.h */,
				C42D947D1A937DAC00A4871A /* SavedArticlesFetcher.m */,
				0487045F19F8262600B7D307 /* AssetsFileFetcher.h */,
				0487046019F8262600B7D307 /* AssetsFileFetcher.m */,
				0487046419F8262600B7D307 /* CaptchaResetter.h */,
				0487046519F8262600B7D307 /* CaptchaResetter.m */,
				0487046619F8262600B7D307 /* EditTokenFetcher.h */,
				0487046719F8262600B7D307 /* EditTokenFetcher.m */,
				0487046819F8262600B7D307 /* MWKLanguageLinkFetcher.h */,
				0487046919F8262600B7D307 /* MWKLanguageLinkFetcher.m */,
				0487046A19F8262600B7D307 /* LoginTokenFetcher.h */,
				0487046B19F8262600B7D307 /* LoginTokenFetcher.m */,
				0487046C19F8262600B7D307 /* NearbyFetcher.h */,
				0487046D19F8262600B7D307 /* NearbyFetcher.m */,
				0487046E19F8262600B7D307 /* PageHistoryFetcher.h */,
				0487046F19F8262600B7D307 /* PageHistoryFetcher.m */,
				0487047019F8262600B7D307 /* PreviewHtmlFetcher.h */,
				0487047119F8262600B7D307 /* PreviewHtmlFetcher.m */,
				0487047219F8262600B7D307 /* RandomArticleFetcher.h */,
				0487047319F8262600B7D307 /* RandomArticleFetcher.m */,
				0487047419F8262600B7D307 /* SearchResultFetcher.h */,
				0487047519F8262600B7D307 /* SearchResultFetcher.m */,
				04414DDD1A1420EB00A41B4E /* WikiDataShortDescriptionFetcher.h */,
				04414DDE1A1420EB00A41B4E /* WikiDataShortDescriptionFetcher.m */,
				0487047619F8262600B7D307 /* ThumbnailFetcher.h */,
				0487047719F8262600B7D307 /* ThumbnailFetcher.m */,
				0487047819F8262600B7D307 /* WikipediaZeroMessageFetcher.h */,
				0487047919F8262600B7D307 /* WikipediaZeroMessageFetcher.m */,
				0487047A19F8262600B7D307 /* WikiTextSectionFetcher.h */,
				0487047B19F8262600B7D307 /* WikiTextSectionFetcher.m */,
				0487047C19F8262600B7D307 /* WikiTextSectionUploader.h */,
				0487047D19F8262600B7D307 /* WikiTextSectionUploader.m */,
				BC955BC51A82BEFD000EF9E4 /* MWKImageInfoFetcher.h */,
				BC955BC61A82BEFD000EF9E4 /* MWKImageInfoFetcher.m */,
				BC092B9D1B1907FC00093C59 /* MWKSiteInfoFetcher.h */,
				BC092B9E1B1907FC00093C59 /* MWKSiteInfoFetcher.m */,
			);
			path = Fetchers;
			sourceTree = "<group>";
		};
		0487046119F8262600B7D307 /* BaseFetcher */ = {
			isa = PBXGroup;
			children = (
				0487046219F8262600B7D307 /* FetcherBase.h */,
				0487046319F8262600B7D307 /* FetcherBase.m */,
			);
			path = BaseFetcher;
			sourceTree = "<group>";
		};
		0493C2C91952373100EBB973 /* Housekeeping */ = {
			isa = PBXGroup;
			children = (
				0493C2CA1952373100EBB973 /* DataHousekeeping.h */,
				0493C2CB1952373100EBB973 /* DataHousekeeping.m */,
				BC32A1D61B4B14C000A286DE /* WMFBackgroundTaskManager.swift */,
			);
			path = Housekeeping;
			sourceTree = "<group>";
		};
		049566BF18F5F4CB0058EA12 /* Zero */ = {
			isa = PBXGroup;
			children = (
				049566C018F5F4CB0058EA12 /* ZeroConfigState.h */,
				049566C118F5F4CB0058EA12 /* ZeroConfigState.m */,
			);
			path = Zero;
			sourceTree = "<group>";
		};
		04A97E8418B81D440046B166 /* AccountCreation */ = {
			isa = PBXGroup;
			children = (
				04A97E8518B81D5D0046B166 /* AccountCreationViewController.h */,
				04A97E8618B81D5D0046B166 /* AccountCreationViewController.m */,
			);
			path = AccountCreation;
			sourceTree = "<group>";
		};
		04B7B9BA18B5569600A63551 /* Captcha */ = {
			isa = PBXGroup;
			children = (
				04B7B9BB18B5570E00A63551 /* CaptchaViewController.h */,
				04B7B9BC18B5570E00A63551 /* CaptchaViewController.m */,
			);
			path = Captcha;
			sourceTree = "<group>";
		};
		04C43A9F183440C1006C643B /* mw-network */ = {
			isa = PBXGroup;
			children = (
				04C43AA0183440C1006C643B /* MWNetworkActivityIndicatorManager.h */,
				04C43AA1183440C1006C643B /* MWNetworkActivityIndicatorManager.m */,
			);
			path = "mw-network";
			sourceTree = "<group>";
		};
		04C43AA818344131006C643B /* mw-bridge */ = {
			isa = PBXGroup;
			children = (
				04C43AAA18344131006C643B /* CommunicationBridge.h */,
				04C43AAB18344131006C643B /* CommunicationBridge.m */,
			);
			path = "mw-bridge";
			sourceTree = "<group>";
		};
		04C43AB0183441A4006C643B /* View Controllers */ = {
			isa = PBXGroup;
			children = (
				045D871D19FAD2D00035C1F9 /* About */,
				04A97E8418B81D440046B166 /* AccountCreation */,
				04B7B9BA18B5569600A63551 /* Captcha */,
				D401C2B71A659DD600D4D127 /* DataMigration */,
				041C55CF1950B260006CE0EF /* EditSummary */,
				0447861F185145090050563B /* History */,
				08D631F11A69B17F00D87AD0 /* Image Gallery */,
				041A3B5718E11ED90079FF1C /* Languages */,
				0449E63218A9844000D51524 /* Login */,
				042A5B1419253D2A0095E172 /* Navigation */,
				0485FEC71994CF8800141361 /* Nearby */,
				04C91CE8195517030035ED1B /* Onboarding */,
				04F27B6D18FE0F2E00EDD838 /* PageHistory */,
				04DD89AE18BFE63A00DD5DAD /* Preview */,
				D49B2ECF196C684F002F035D /* PullToRefresh */,
				04C757621A1A9DC50084AC39 /* RecentSearches */,
				04CCA0BD19830837000E982A /* References */,
				04293002186030B0002A13FC /* SavedPages */,
				044BD6B218849AD000FFE4BE /* SectionEditor */,
				C98990311A699DA100AF44FC /* ShareCard */,
				04F3958D186CF7CC00B0D6FC /* TableOfContents */,
				04478625185145090050563B /* WebView */,
			);
			path = "View Controllers";
			sourceTree = "<group>";
		};
		04C43AB7183442FC006C643B /* Categories */ = {
			isa = PBXGroup;
			children = (
				BCB669711A83F58600C7B1FE /* NSMutableDictionary+WMFMaybeSet.h */,
				BCB669721A83F58600C7B1FE /* NSMutableDictionary+WMFMaybeSet.m */,
				043F18DA18D9691D00D8489A /* TopActionSheet */,
				04CBAC7119A9B786009F3D7E /* NSArray+Predicate.h */,
				04CBAC7219A9B786009F3D7E /* NSArray+Predicate.m */,
				04142A8D184F974E006EF779 /* NSDate-Utilities.h */,
				04142A8E184F974E006EF779 /* NSDate-Utilities.m */,
				0449E63718AAA26A00D51524 /* NSHTTPCookieStorage+CloneCookie.h */,
				0449E63818AAA26A00D51524 /* NSHTTPCookieStorage+CloneCookie.m */,
				04AE1C6E1891B302002D5487 /* NSObject+Extras.h */,
				04AE1C6F1891B302002D5487 /* NSObject+Extras.m */,
				04C43AB8183442FC006C643B /* NSRunLoop+TimeOutAndFlag.h */,
				04C43AB9183442FC006C643B /* NSRunLoop+TimeOutAndFlag.m */,
				04C43ABA183442FC006C643B /* NSString+Extras.h */,
				04C43ABB183442FC006C643B /* NSString+Extras.m */,
				045AB8C11B1E15D9002839D7 /* NSURL+Extras.h */,
				045AB8C21B1E15D9002839D7 /* NSURL+Extras.m */,
				04B91AA918E3D9E200FFAA1C /* NSString+FormattedAttributedString.h */,
				04B91AAA18E3D9E200FFAA1C /* NSString+FormattedAttributedString.m */,
				042487501A54BECD00A5C905 /* MWKArticle+Convenience.h */,
				042487511A54BECD00A5C905 /* MWKArticle+Convenience.m */,
				049B2BDA1AB9016A00CE27FF /* MWKArticle+ConvenienceSpecs */,
				0472BC16193AD88C00C40BDA /* MWKSection+DisplayHtml.h */,
				0472BC17193AD88C00C40BDA /* MWKSection+DisplayHtml.m */,
				041C6204199ED2A20061516F /* MWKSection+TOC.h */,
				041C6205199ED2A20061516F /* MWKSection+TOC.m */,
				047801BC18AE987900DBB747 /* UIButton+ColorMask.h */,
				047801BD18AE987900DBB747 /* UIButton+ColorMask.m */,
				0415581A18ADFA5C00B81A59 /* UIImage+ColorMask.h */,
				0415581B18ADFA5C00B81A59 /* UIImage+ColorMask.m */,
				04C695D018ED213000D9F2DA /* UIScrollView+NoHorizontalScrolling.h */,
				04C695D118ED213000D9F2DA /* UIScrollView+NoHorizontalScrolling.m */,
				04DB0BE818BD37F900B4BCF3 /* UIScrollView+ScrollSubviewToLocation.h */,
				04DB0BE918BD37F900B4BCF3 /* UIScrollView+ScrollSubviewToLocation.m */,
				048830D01AB775E3005BF3A1 /* UIScrollView+WMFScrollsToTop.h */,
				048830D11AB775E3005BF3A1 /* UIScrollView+WMFScrollsToTop.m */,
				0484E3DC19D9D19B0085D18D /* UIView+ConstraintsScale.h */,
				0484E3DD19D9D19B0085D18D /* UIView+ConstraintsScale.m */,
				04AE520319DB5E0900F89B92 /* NSObject+ConstraintsScale.h */,
				04AE520419DB5E0900F89B92 /* NSObject+ConstraintsScale.m */,
				04090A39187FB7D000577EDF /* UIView+Debugging.h */,
				04090A3A187FB7D000577EDF /* UIView+Debugging.m */,
				04EDEE281A215DBC00798076 /* UITableView+DynamicCellHeight.h */,
				04EDEE291A215DBC00798076 /* UITableView+DynamicCellHeight.m */,
				04EDEE2F1A21CB4100798076 /* UIScreen+Extras.h */,
				04EDEE301A21CB4100798076 /* UIScreen+Extras.m */,
				0433542418A093C5009305F0 /* UIView+RemoveConstraints.h */,
				0433542518A093C5009305F0 /* UIView+RemoveConstraints.m */,
				04C695CC18ED08D900D9F2DA /* UIView+WMFSearchSubviews.h */,
				04C695CD18ED08D900D9F2DA /* UIView+WMFSearchSubviews.m */,
				04B91AA518E34BBC00FFAA1C /* UIView+TemporaryAnimatedXF.h */,
				04B91AA618E34BBC00FFAA1C /* UIView+TemporaryAnimatedXF.m */,
				043F8BF01A11699A00D1AE44 /* UIView+WMFRoundCorners.h */,
				043F8BF11A11699A00D1AE44 /* UIView+WMFRoundCorners.m */,
				04D686C71AB28FE40009B44A /* UIImage+WMFFocalImageDrawing.h */,
				04D686C81AB28FE40009B44A /* UIImage+WMFFocalImageDrawing.m */,
				044396211A3D33030081557D /* UICollectionViewCell+DynamicCellHeight.h */,
				044396221A3D33030081557D /* UICollectionViewCell+DynamicCellHeight.m */,
				0433542018A023FE009305F0 /* UIViewController+WMFHideKeyboard.h */,
				0433542118A023FE009305F0 /* UIViewController+WMFHideKeyboard.m */,
				042E3B911AA16D6700BF8D66 /* UIViewController+WMFChildViewController.h */,
				042E3B921AA16D6700BF8D66 /* UIViewController+WMFChildViewController.m */,
				04F0E2E8186EDC1A00468738 /* UIWebView+ElementLocation.h */,
				04F0E2E9186EDC1A00468738 /* UIWebView+ElementLocation.m */,
				04B6924E18E77B2A00F88D8A /* UIWebView+HideScrollGradient.h */,
				C99844551A8C1F23001D58FD /* UIWebView+WMFSuppressSelection.h */,
				C99844561A8C1F23001D58FD /* UIWebView+WMFSuppressSelection.m */,
				04B6924F18E77B2A00F88D8A /* UIWebView+HideScrollGradient.m */,
				0439317419FB092600386E8F /* UIWebView+LoadAssetsHtml.h */,
				0439317519FB092600386E8F /* UIWebView+LoadAssetsHtml.m */,
				042BEAED1A92EE66002CF320 /* UIWebView+WMFTrackingView.h */,
				042BEAEE1A92EE66002CF320 /* UIWebView+WMFTrackingView.m */,
				04BA489F1A80062E00CB5CAE /* UIFont+WMFStyle.h */,
				04BA48A01A80062E00CB5CAE /* UIFont+WMFStyle.m */,
				BC6BFC5D1B680A410074D0DA /* NSString+WMFGlyphs.h */,
				BC6BFC5E1B680A410074D0DA /* NSString+WMFGlyphs.m */,
				04D149D818877343006B4104 /* Alerts */,
				C42D94BA1A95405000A4871A /* NSArray+WMFExtensions.h */,
				C42D94BB1A95405000A4871A /* NSArray+WMFExtensions.m */,
				BCB66A0A1A85183000C7B1FE /* NSString+WMFHTMLParsing.h */,
				BCB66A0B1A85183000C7B1FE /* NSString+WMFHTMLParsing.m */,
				042950D21A9D3BA7009BE784 /* UIColor+WMFHexColor.h */,
				BC5620A61B6BEDAD0013FFB0 /* UIColor+WMFStyle.h */,
				BC5620A71B6BEDAD0013FFB0 /* UIColor+WMFStyle.m */,
				042950D31A9D3BA7009BE784 /* UIColor+WMFHexColor.m */,
				BCB58F651A8AA22200465627 /* MWKLicense+ToGlyph.h */,
				BCB58F661A8AA22200465627 /* MWKLicense+ToGlyph.m */,
				BCB58F761A8D081E00465627 /* NSArray+BKIndex.h */,
				BCB58F771A8D081E00465627 /* NSArray+BKIndex.m */,
				BC86B9341A92966B00B4C039 /* AFHTTPRequestOperationManager+UniqueRequests.h */,
				BC86B9351A92966B00B4C039 /* AFHTTPRequestOperationManager+UniqueRequests.m */,
				BC86B93B1A929CC500B4C039 /* UICollectionViewFlowLayout+NSCopying.h */,
				BC86B93C1A929CC500B4C039 /* UICollectionViewFlowLayout+NSCopying.m */,
				BC86B93E1A929D7900B4C039 /* UICollectionViewFlowLayout+WMFItemSizeThatFits.h */,
				BC86B93F1A929D7900B4C039 /* UICollectionViewFlowLayout+WMFItemSizeThatFits.m */,
				BCC185E61A9FA498005378F8 /* UICollectionViewLayout+AttributeUtils.h */,
				BCC185E71A9FA498005378F8 /* UICollectionViewLayout+AttributeUtils.m */,
				BCC185D61A9E5628005378F8 /* UILabel+WMFStyling.h */,
				BCC185D71A9E5628005378F8 /* UILabel+WMFStyling.m */,
				BCC185DE1A9EC836005378F8 /* UIButton+FrameUtils.h */,
				BCC185DF1A9EC836005378F8 /* UIButton+FrameUtils.m */,
				BC2CBB8C1AA10F400079A313 /* UIView+WMFFrameUtils.h */,
				BC2CBB8D1AA10F400079A313 /* UIView+WMFFrameUtils.m */,
				0EA4402C1AA6281200B09DBA /* NSDateFormatter+WMFExtensions.h */,
				0EA4402D1AA6281200B09DBA /* NSDateFormatter+WMFExtensions.m */,
				BCA96E751AAA35EE009A61FA /* UIView+WMFDefaultNib.h */,
				BCA96E761AAA35EE009A61FA /* UIView+WMFDefaultNib.m */,
				BC2375981AB78D8A00B0BAA8 /* NSParagraphStyle+WMFParagraphStyles.h */,
				BC2375991AB78D8A00B0BAA8 /* NSParagraphStyle+WMFParagraphStyles.m */,
				BCA6765B1AC0686600A16160 /* Article+ConvenienceAccessors.h */,
				BCA6765C1AC0686600A16160 /* Article+ConvenienceAccessors.m */,
				BCE912B81ACC5E6900B74B42 /* NSIndexSet+BKReduce.h */,
				BCE912B91ACC5E6900B74B42 /* NSIndexSet+BKReduce.m */,
				0EBC567D1AD442CC00E82CDD /* BITHockeyManager+WMFExtensions.h */,
				0EBC567E1AD442CC00E82CDD /* BITHockeyManager+WMFExtensions.m */,
				04B0E3E81AE8252800379AE0 /* NSURL+WMFRest.h */,
				04B0E3E91AE8252800379AE0 /* NSURL+WMFRest.m */,
				BCAC50BF1AF3F7460015936C /* NSBundle+WMFInfoUtils.h */,
				BCAC50C01AF3F7460015936C /* NSBundle+WMFInfoUtils.m */,
				BCAFC5D21AFD5F7E004615BA /* MWKArticle+WMFSharing.h */,
				BCAFC5D11AFD5F7E004615BA /* MWKArticle+WMFSharing.m */,
				BCFB090B1B445A720077955B /* UIImage+WMFSerialization.h */,
				BCFB090C1B445A720077955B /* UIImage+WMFSerialization.m */,
				BC905A0F1B447A8300523DFE /* NSURLRequest+WMFUtilities.h */,
				BC905A101B447A8300523DFE /* NSURLRequest+WMFUtilities.m */,
				BC060B381B456D030086EBFB /* AnyPromise+WMFExtensions.h */,
				BC060B391B456D030086EBFB /* AnyPromise+WMFExtensions.m */,
				BC3047C01B45E65400D7DF1A /* SDWebImageManager+WMFCacheRemoval.h */,
				BC3047C11B45E65400D7DF1A /* SDWebImageManager+WMFCacheRemoval.m */,
				BC505EFB1B5D462700537006 /* CIDetector+WMFFaceDetection.h */,
				BC505EFC1B5D462700537006 /* CIDetector+WMFFaceDetection.m */,
				BC505F011B5D4D9300537006 /* UIImageView+WMFContentOffset.h */,
				BC505F021B5D4D9300537006 /* UIImageView+WMFContentOffset.m */,
				BC505F041B5D683A00537006 /* NSArray+WMFLayoutDirectionUtilities.h */,
				BC505F051B5D683A00537006 /* NSArray+WMFLayoutDirectionUtilities.m */,
				BC6E8B901B5E8DB7003D9A39 /* CIContext+WMFImageProcessing.h */,
				BC6E8B911B5E8DB7003D9A39 /* CIContext+WMFImageProcessing.m */,
				BC6E8B931B5E90B1003D9A39 /* UIImage+WMFImageProcessing.h */,
				BC6E8B941B5E90B1003D9A39 /* UIImage+WMFImageProcessing.m */,
				BC6E8B961B5EB4B2003D9A39 /* UIImage+WMFNormalization.h */,
				BC6E8B971B5EB4B2003D9A39 /* UIImage+WMFNormalization.m */,
				BC6BFC661B685CD50074D0DA /* NSAttributedString+WMFHTMLForSite.h */,
				BC6BFC671B685CD50074D0DA /* NSAttributedString+WMFHTMLForSite.m */,
			);
			path = Categories;
			sourceTree = "<group>";
		};
		04C757621A1A9DC50084AC39 /* RecentSearches */ = {
			isa = PBXGroup;
			children = (
				04C757641A1A9E1B0084AC39 /* RecentSearchesViewController.h */,
				04C757651A1A9E1B0084AC39 /* RecentSearchesViewController.m */,
				04C7576B1A1AA2D00084AC39 /* RecentSearchCell.h */,
				04C7576C1A1AA2D00084AC39 /* RecentSearchCell.m */,
				04C7576D1A1AA2D00084AC39 /* RecentSearchCell.xib */,
			);
			path = RecentSearches;
			sourceTree = "<group>";
		};
		04C91CE8195517030035ED1B /* Onboarding */ = {
			isa = PBXGroup;
			children = (
				04C91CE9195517250035ED1B /* OnboardingViewController.h */,
				04C91CEA195517250035ED1B /* OnboardingViewController.m */,
			);
			path = Onboarding;
			sourceTree = "<group>";
		};
		04CCA0BD19830837000E982A /* References */ = {
			isa = PBXGroup;
			children = (
				04CCA0BE1983086D000E982A /* ReferencesVC.h */,
				04CCA0BF1983086D000E982A /* ReferencesVC.m */,
				04CCA0C119830A44000E982A /* ReferenceVC.h */,
				04CCA0C219830A44000E982A /* ReferenceVC.m */,
				04821CCF19895EDC007558F6 /* ReferenceGradientView.h */,
				04821CD019895EDC007558F6 /* ReferenceGradientView.m */,
			);
			path = References;
			sourceTree = "<group>";
		};
		04CCCFE81935093A00E3F60C /* Secondary */ = {
			isa = PBXGroup;
			children = (
				04CCCFEC1935093A00E3F60C /* SecondaryMenuViewController.h */,
				04CCCFED1935093A00E3F60C /* SecondaryMenuViewController.m */,
				04CCCFE91935093A00E3F60C /* SecondaryMenuRowView.h */,
				04CCCFEA1935093A00E3F60C /* SecondaryMenuRowView.m */,
				04CCCFEB1935093A00E3F60C /* SecondaryMenuRowView.xib */,
			);
			path = Secondary;
			sourceTree = "<group>";
		};
		04CCCFF11935094000E3F60C /* Primary */ = {
			isa = PBXGroup;
			children = (
				04CCCFF21935094000E3F60C /* PrimaryMenuViewController.h */,
				04CCCFF31935094000E3F60C /* PrimaryMenuViewController.m */,
				04CCCFF41935094000E3F60C /* PrimaryMenuTableViewCell.h */,
				04CCCFF51935094000E3F60C /* PrimaryMenuTableViewCell.m */,
			);
			path = Primary;
			sourceTree = "<group>";
		};
		04D149D818877343006B4104 /* Alerts */ = {
			isa = PBXGroup;
			children = (
				04D149D918877343006B4104 /* AlertLabel.h */,
				04D149DA18877343006B4104 /* AlertLabel.m */,
				04D149DB18877343006B4104 /* UIViewController+Alert.h */,
				04D149DC18877343006B4104 /* UIViewController+Alert.m */,
			);
			path = Alerts;
			sourceTree = "<group>";
		};
		04D686CB1AB291DE0009B44A /* Custom Objects */ = {
			isa = PBXGroup;
			children = (
				049289271B1FBC1800BE4B21 /* WMFURLCache.h */,
				049289281B1FBC1800BE4B21 /* WMFURLCache.m */,
			);
			path = "Custom Objects";
			sourceTree = "<group>";
		};
		04DD89AE18BFE63A00DD5DAD /* Preview */ = {
			isa = PBXGroup;
			children = (
				042244FA197F5E09005DD0BF /* AbuseFilterAlerts */,
				04DD89AF18BFE63A00DD5DAD /* PreviewAndSaveViewController.h */,
				04DD89B018BFE63A00DD5DAD /* PreviewAndSaveViewController.m */,
				047ED63718C13E4900442BE3 /* PreviewWebView.h */,
				047ED63818C13E4900442BE3 /* PreviewWebView.m */,
				04B0EA46190B2319007458AF /* PreviewLicenseView.xib */,
				04B0EA48190B2348007458AF /* PreviewLicenseView.h */,
				04B0EA49190B2348007458AF /* PreviewLicenseView.m */,
			);
			path = Preview;
			sourceTree = "<group>";
		};
		04F27B6D18FE0F2E00EDD838 /* PageHistory */ = {
			isa = PBXGroup;
			children = (
				04F27B7318FE0F2E00EDD838 /* PageHistoryViewController.h */,
				04F27B7418FE0F2E00EDD838 /* PageHistoryViewController.m */,
				04F27B6E18FE0F2E00EDD838 /* PageHistoryResultCell.h */,
				04F27B6F18FE0F2E00EDD838 /* PageHistoryResultCell.m */,
				04F27B7018FE0F2E00EDD838 /* PageHistoryResultPrototypeView.xib */,
				0442F57919006DCC00F55DF9 /* PageHistoryLabel.h */,
				0442F57A19006DCC00F55DF9 /* PageHistoryLabel.m */,
			);
			path = PageHistory;
			sourceTree = "<group>";
		};
		04F3958D186CF7CC00B0D6FC /* TableOfContents */ = {
			isa = PBXGroup;
			children = (
				04F3958E186CF80100B0D6FC /* TOCViewController.h */,
				04F3958F186CF80100B0D6FC /* TOCViewController.m */,
				04F0E2EC186FB2D000468738 /* TOCSectionCellView.h */,
				04F0E2ED186FB2D100468738 /* TOCSectionCellView.m */,
			);
			path = TableOfContents;
			sourceTree = "<group>";
		};
		08D631F11A69B17F00D87AD0 /* Image Gallery */ = {
			isa = PBXGroup;
			children = (
				BC69C3101AB0C16B0090B039 /* View Model */,
				08D631F51A69B1AB00D87AD0 /* WMFImageGalleryViewController.h */,
				08D631F61A69B1AB00D87AD0 /* WMFImageGalleryViewController.m */,
				BC86B94C1A9391E200B4C039 /* Views */,
				BCB848811AAE06420077EC24 /* ImageGallerySpecs */,
			);
			name = "Image Gallery";
			sourceTree = "<group>";
		};
		0E0377741B4C47D500470BBE /* Table */ = {
			isa = PBXGroup;
			children = (
				0436998C1B45B673002FD81D /* WMFArticleTableHeaderView.h */,
				0436998D1B45B673002FD81D /* WMFArticleTableHeaderView.m */,
				04A9C2911B4B51E0008B996F /* WMFArticleSectionHeaderView.h */,
				04A9C2921B4B51E0008B996F /* WMFArticleSectionHeaderView.m */,
				04A9C2941B4B59E3008B996F /* WMFMinimalArticleContentCell.h */,
				04A9C2951B4B59E3008B996F /* WMFMinimalArticleContentCell.m */,
				0436998F1B45B68D002FD81D /* WMFArticleSectionCell.h */,
				043699901B45B68D002FD81D /* WMFArticleSectionCell.m */,
				04A9C2A01B4F326D008B996F /* WMFArticleReadMoreCell.h */,
				04A9C2A11B4F326D008B996F /* WMFArticleReadMoreCell.m */,
				BC505EF21B594E8E00537006 /* WMFArticleHeaderImageGalleryViewController.h */,
				BC505EF31B594E8E00537006 /* WMFArticleHeaderImageGalleryViewController.m */,
			);
			name = Table;
			sourceTree = "<group>";
		};
		0E2B06F71B2D126700EA2F53 /* Data Sources */ = {
			isa = PBXGroup;
			children = (
				0E7C6D4C1B3106A800F1F985 /* WMFArticleListDataSource.h */,
				0E2B06F41B2CE45800EA2F53 /* WMFSavedPagesDataSource.h */,
				0E2B06F51B2CE45800EA2F53 /* WMFSavedPagesDataSource.m */,
				0EF451F41B545ED100D621BD /* WMFRecentPagesDataSource.h */,
				0EF451F51B545ED100D621BD /* WMFRecentPagesDataSource.m */,
			);
			name = "Data Sources";
			sourceTree = "<group>";
		};
		0E2B06F81B2D127A00EA2F53 /* Article List */ = {
			isa = PBXGroup;
			children = (
				0E94AFEE1B209792000BC5EA /* WMFArticleListCollectionViewController.h */,
				0E94AFEF1B209792000BC5EA /* WMFArticleListCollectionViewController.m */,
				0E366B371B2F2ACF00ABFB86 /* Layouts */,
				0E7955BF1B2B389800B055A2 /* TGLStackedViewController */,
				0E2B06FC1B2D12C400EA2F53 /* Cell */,
			);
			name = "Article List";
			sourceTree = "<group>";
		};
		0E2B06F91B2D128D00EA2F53 /* Search */ = {
			isa = PBXGroup;
			children = (
				0E94AFF11B209857000BC5EA /* WMFSearchViewController.h */,
				0E94AFF21B209857000BC5EA /* WMFSearchViewController.m */,
				0E366B381B2F33BC00ABFB86 /* WMFSearchResults.h */,
				0E366B391B2F33BC00ABFB86 /* WMFSearchResults.m */,
				0E366B3D1B2F5C4500ABFB86 /* WMFSearchFetcher.h */,
				0E366B3E1B2F5C4500ABFB86 /* WMFSearchFetcher.m */,
			);
			name = Search;
			sourceTree = "<group>";
		};
		0E2B06FA1B2D129B00EA2F53 /* Common */ = {
			isa = PBXGroup;
			children = (
				BC5620951B6B854E0013FFB0 /* WMFArticleNavigationDelegate.h */,
				BC5620971B6B87BF0013FFB0 /* WMFArticleNavigation.h */,
				0EF451F11B5458F700D621BD /* UITabBarController+WMFExtensions.h */,
				0EF451F21B5458F700D621BD /* UITabBarController+WMFExtensions.m */,
				04CB603B1B5053120052B6EF /* UITableViewCell+WMFEdgeToEdgeSeparator.h */,
				04CB603C1B5053120052B6EF /* UITableViewCell+WMFEdgeToEdgeSeparator.m */,
				046A4B9B1B38DC5400440F67 /* UIView+WMFRTLMirroring.h */,
				046A4B9C1B38DC5400440F67 /* UIView+WMFRTLMirroring.m */,
				0ED44D761B28DA4D00F284BA /* UICollectionView+WMFExtensions.h */,
				0ED44D771B28DA4D00F284BA /* UICollectionView+WMFExtensions.m */,
				04016E181B3264C700D732FE /* UIViewController+WMFStoryboardUtilities.h */,
				04016E191B3264C700D732FE /* UIViewController+WMFStoryboardUtilities.m */,
				BC6E8B9C1B5FE06C003D9A39 /* WMFKVOUpdatableList.h */,
				BC6E8B9D1B5FE0C9003D9A39 /* UICollectionView+WMFKVOUpdatableList.h */,
				BC6E8B9E1B5FE0C9003D9A39 /* UICollectionView+WMFKVOUpdatableList.m */,
				BC5620981B6B92CF0013FFB0 /* WMFLinkButtonFactory.h */,
				BC5620991B6B92CF0013FFB0 /* WMFLinkButtonFactory.m */,
			);
			name = Common;
			sourceTree = "<group>";
		};
		0E2B06FB1B2D12B300EA2F53 /* Transitions */ = {
			isa = PBXGroup;
			children = (
				0EBB287A1B70350C00D8E1D8 /* UIView+WMFShapshotting.h */,
				0EBB287B1B70350C00D8E1D8 /* UIView+WMFShapshotting.m */,
				0E7955CC1B2B659500B055A2 /* WMFArticleListTranstion.h */,
				0E7955CD1B2B659500B055A2 /* WMFArticleListTranstion.m */,
				0E466E501B41F83500E91992 /* WMFArticlePopupTransition.h */,
				0E466E511B41F83500E91992 /* WMFArticlePopupTransition.m */,
				0E466E531B42D9DD00E91992 /* WMFScrollViewTopPanGestureRecognizer.h */,
				0E466E541B42D9DD00E91992 /* WMFScrollViewTopPanGestureRecognizer.m */,
			);
			name = Transitions;
			sourceTree = "<group>";
		};
		0E2B06FC1B2D12C400EA2F53 /* Cell */ = {
			isa = PBXGroup;
			children = (
				0ED44D731B28AC1E00F284BA /* WMFArticleViewControllerContainerCell.h */,
				0ED44D741B28AC1E00F284BA /* WMFArticleViewControllerContainerCell.m */,
			);
			name = Cell;
			sourceTree = "<group>";
		};
		0E366B371B2F2ACF00ABFB86 /* Layouts */ = {
			isa = PBXGroup;
			children = (
				0E366B341B2F176700ABFB86 /* WMFOffScreenFlowLayout.h */,
				0E366B351B2F176700ABFB86 /* WMFOffScreenFlowLayout.m */,
				0E2B07001B2D1DE200EA2F53 /* WMFBottomStackLayout.h */,
				0E2B07011B2D1DE200EA2F53 /* WMFBottomStackLayout.m */,
			);
			name = Layouts;
			sourceTree = "<group>";
		};
		0E366B431B2F614E00ABFB86 /* PromiseKit */ = {
			isa = PBXGroup;
			children = (
				0E366B441B2F614E00ABFB86 /* PromiseKit.h */,
				0E366B451B2F614E00ABFB86 /* PromiseKit.m */,
				0E366B461B2F614E00ABFB86 /* PromiseKit.swift */,
			);
			path = PromiseKit;
			sourceTree = "<group>";
		};
		0E7955BF1B2B389800B055A2 /* TGLStackedViewController */ = {
			isa = PBXGroup;
			children = (
				0E7955C21B2B389800B055A2 /* TGLStackedLayout.h */,
				0E7955C31B2B389800B055A2 /* TGLStackedLayout.m */,
			);
			path = TGLStackedViewController;
			sourceTree = "<group>";
		};
		0E94AFE81B2096D5000BC5EA /* UI-V5 */ = {
			isa = PBXGroup;
			children = (
				0E94AFE91B209721000BC5EA /* iPhone_Root.storyboard */,
				0EFB48091B3BB01300381F99 /* Style */,
				0E94AFEB1B20976A000BC5EA /* WMFAppViewController.h */,
				0E94AFEC1B20976A000BC5EA /* WMFAppViewController.m */,
				0E366B491B308A2600ABFB86 /* UIStoryboard+WMFExtensions.h */,
				0E366B4A1B308A2600ABFB86 /* UIStoryboard+WMFExtensions.m */,
				0E2B06F81B2D127A00EA2F53 /* Article List */,
				0E2B06F91B2D128D00EA2F53 /* Search */,
				0EFB48071B3BAFE900381F99 /* Article */,
				0EFB0EF31B31DE7200D05C08 /* NSError+WMFExtensions.h */,
				0EFB0EF41B31DE7200D05C08 /* NSError+WMFExtensions.m */,
				0E2B06FA1B2D129B00EA2F53 /* Common */,
				0E2B06F71B2D126700EA2F53 /* Data Sources */,
				0EFB48081B3BAFF600381F99 /* Storyboards */,
				04016E221B335F0200D732FE /* WMFArticlePresenter.h */,
				04016E231B335F0200D732FE /* WMFArticlePresenter.m */,
			);
			path = "UI-V5";
			sourceTree = "<group>";
		};
		0EAAAFC81B43301500E65A95 /* Saved Pages */ = {
			isa = PBXGroup;
			children = (
				BCB6698B1A83F6C300C7B1FE /* MWKSavedPageList.h */,
				BCB6698C1A83F6C300C7B1FE /* MWKSavedPageList.m */,
				BCB669891A83F6C300C7B1FE /* MWKSavedPageEntry.h */,
				BCB6698A1A83F6C300C7B1FE /* MWKSavedPageEntry.m */,
			);
			name = "Saved Pages";
			sourceTree = "<group>";
		};
		0EAAAFC91B43301C00E65A95 /* History */ = {
			isa = PBXGroup;
			children = (
				BCB6698F1A83F6C300C7B1FE /* MWKHistoryList.h */,
				BCB669901A83F6C300C7B1FE /* MWKHistoryList.m */,
				BCB6698D1A83F6C300C7B1FE /* MWKHistoryEntry.h */,
				BCB6698E1A83F6C300C7B1FE /* MWKHistoryEntry.m */,
			);
			name = History;
			sourceTree = "<group>";
		};
		0EAAAFCA1B43302300E65A95 /* Recent Searches */ = {
			isa = PBXGroup;
			children = (
				BCB669931A83F6C300C7B1FE /* MWKRecentSearchList.h */,
				BCB669941A83F6C300C7B1FE /* MWKRecentSearchList.m */,
				BCB669911A83F6C300C7B1FE /* MWKRecentSearchEntry.h */,
				BCB669921A83F6C300C7B1FE /* MWKRecentSearchEntry.m */,
			);
			name = "Recent Searches";
			sourceTree = "<group>";
		};
		0EFB0EF91B31EE2D00D05C08 /* LegacyCoreData */ = {
			isa = PBXGroup;
			children = (
				0EFB0EFA1B31EE2D00D05C08 /* Article.h */,
				0EFB0EFB1B31EE2D00D05C08 /* Article.m */,
				0EFB0EFC1B31EE2D00D05C08 /* ArticleCoreDataObjects.h */,
				0EFB0EFD1B31EE2D00D05C08 /* ArticleData.xcdatamodeld */,
				0EFB0F001B31EE2D00D05C08 /* ArticleDataContextSingleton.h */,
				0EFB0F011B31EE2D00D05C08 /* ArticleDataContextSingleton.m */,
				0EFB0F021B31EE2D00D05C08 /* Categories */,
				0EFB0F091B31EE2D00D05C08 /* DiscoveryContext.h */,
				0EFB0F0A1B31EE2D00D05C08 /* DiscoveryContext.m */,
				0EFB0F0B1B31EE2D00D05C08 /* GalleryImage.h */,
				0EFB0F0C1B31EE2D00D05C08 /* GalleryImage.m */,
				0EFB0F0D1B31EE2D00D05C08 /* History.h */,
				0EFB0F0E1B31EE2D00D05C08 /* History.m */,
				0EFB0F0F1B31EE2D00D05C08 /* Image.h */,
				0EFB0F101B31EE2D00D05C08 /* Image.m */,
				0EFB0F111B31EE2D00D05C08 /* ImageData.h */,
				0EFB0F121B31EE2D00D05C08 /* ImageData.m */,
				0EFB0F131B31EE2D00D05C08 /* Saved.h */,
				0EFB0F141B31EE2D00D05C08 /* Saved.m */,
				0EFB0F151B31EE2D00D05C08 /* Section.h */,
				0EFB0F161B31EE2D00D05C08 /* Section.m */,
				0EFB0F171B31EE2D00D05C08 /* SectionImage.h */,
				0EFB0F181B31EE2D00D05C08 /* SectionImage.m */,
			);
			path = LegacyCoreData;
			sourceTree = SOURCE_ROOT;
		};
		0EFB0F021B31EE2D00D05C08 /* Categories */ = {
			isa = PBXGroup;
			children = (
				0EFB0F031B31EE2D00D05C08 /* NSManagedObject+WMFModelFactory.h */,
				0EFB0F041B31EE2D00D05C08 /* NSManagedObject+WMFModelFactory.m */,
				0EFB0F051B31EE2D00D05C08 /* NSManagedObjectContext+SimpleFetch.h */,
				0EFB0F061B31EE2D00D05C08 /* NSManagedObjectContext+SimpleFetch.m */,
				0EFB0F071B31EE2D00D05C08 /* NSManagedObjectModel+LegacyCoreData.h */,
				0EFB0F081B31EE2D00D05C08 /* NSManagedObjectModel+LegacyCoreData.m */,
			);
			path = Categories;
			sourceTree = "<group>";
		};
		0EFB48071B3BAFE900381F99 /* Article */ = {
			isa = PBXGroup;
			children = (
				0EA35C481B6BB85100D9CFE6 /* WMFArticleContainerViewController.h */,
				0EA35C491B6BB85100D9CFE6 /* WMFArticleContainerViewController.m */,
				0E94AFF41B209882000BC5EA /* WMFArticleViewController.h */,
				0E94AFF51B209882000BC5EA /* WMFArticleViewController.m */,
				BC6BFC651B6858250074D0DA /* WMFArticleViewController_Private.h */,
				0E0377741B4C47D500470BBE /* Table */,
				0E2B06FB1B2D12B300EA2F53 /* Transitions */,
				0E34AC551B45DC9500475A1A /* WMFArticleFetcher.h */,
				0E34AC561B45DC9500475A1A /* WMFArticleFetcher.m */,
				0ECC99F61B68025900004E47 /* WMFArticleRequestSerializer.h */,
				0ECC99EE1B67D43500004E47 /* WMFArticleRequestSerializer.m */,
				0ECC99F01B67DDB600004E47 /* WMFArticleResponseSerializer.h */,
				0ECC99F11B67DDB600004E47 /* WMFArticleResponseSerializer.m */,
			);
			name = Article;
			sourceTree = "<group>";
		};
		0EFB48081B3BAFF600381F99 /* Storyboards */ = {
			isa = PBXGroup;
			children = (
				04AEF0EF1B2E87A800EFE858 /* WebViewController.storyboard */,
				04AEF0F31B2E8CA100EFE858 /* SectionEditorViewController.storyboard */,
				042258551B34A29800FDD0C6 /* PreviewAndSaveViewController.storyboard */,
				042258571B34A2C100FDD0C6 /* EditSummaryViewController.storyboard */,
				04AEF0F51B2E8F6300EFE858 /* ReferencesVC.storyboard */,
				04AEF0FA1B2F703700EFE858 /* PrimaryMenuViewController.storyboard */,
				04DA87741B30A03600C948F8 /* LoginViewController.storyboard */,
				04DA876F1B2FF5B200C948F8 /* SecondaryMenuViewController.storyboard */,
				04DA87761B30A9D600C948F8 /* AccountCreationViewController.storyboard */,
				04DA87781B30B99300C948F8 /* CaptchaViewController.storyboard */,
				04DA877C1B30D29800C948F8 /* SavedPagesViewController.storyboard */,
				04DA87801B30E0C600C948F8 /* HistoryViewController.storyboard */,
				04016E1B1B3285B700D732FE /* AboutViewController.storyboard */,
				04016E1D1B328E8B00D732FE /* OnboardingViewController.storyboard */,
				04016E1F1B329D4500D732FE /* PageHistoryViewController.storyboard */,
				04661DC71B4346C90045E970 /* WMFArticleViewController.storyboard */,
			);
			name = Storyboards;
			sourceTree = "<group>";
		};
		0EFB48091B3BB01300381F99 /* Style */ = {
			isa = PBXGroup;
			children = (
				0E94AFF91B20A22C000BC5EA /* WMFStyleManager.h */,
				0E94AFFA1B20A22C000BC5EA /* WMFStyleManager.m */,
				046E2B691B31ED94008A99A6 /* UIButton+WMFButton.h */,
				046E2B6A1B31ED94008A99A6 /* UIButton+WMFButton.m */,
				046E2B6D1B3213BE008A99A6 /* UIBarButtonItem+WMFButtonConvenience.h */,
				046E2B6E1B3213BE008A99A6 /* UIBarButtonItem+WMFButtonConvenience.m */,
			);
			name = Style;
			sourceTree = "<group>";
		};
		BC5620A41B6BC3700013FFB0 /* mobileview */ = {
			isa = PBXGroup;
			children = (
				BCD41DDF1B11CC5800231BB1 /* MainPageMobileView.json */,
				BCD41DE01B11CC5800231BB1 /* Obama.json */,
				BC56209C1B6BAB910013FFB0 /* Exoplanet.mobileview.json */,
			);
			name = mobileview;
			sourceTree = "<group>";
		};
		BC628C791B389E2B00B3F85C /* Images */ = {
			isa = PBXGroup;
			children = (
				BCBDC8831B38E441003A6D17 /* WMFImageController.swift */,
				BCBDC8811B38E414003A6D17 /* SDWebImageManager+PromiseKit.swift */,
				BCFDB13F1B3F3D9700F0C9F4 /* ImageDownload.swift */,
				BCFDB1411B3F3F7E00F0C9F4 /* WMFImageController+Debug.swift */,
				BCFDB1431B3F3FCB00F0C9F4 /* UIImage+Debug.swift */,
				BC905A121B44815900523DFE /* SDImageCache+PromiseKit.swift */,
				BC8210D11B4EEA190010BF7B /* SDImageCache+WMFPersistentCache.h */,
				BC8210D21B4EEA190010BF7B /* SDImageCache+WMFPersistentCache.m */,
			);
			name = Images;
			sourceTree = "<group>";
		};
		BC69C3101AB0C16B0090B039 /* View Model */ = {
			isa = PBXGroup;
			children = (
				BC69C3121AB0C1FF0090B039 /* WMFImageInfoController.h */,
				BCDB75BC1AB0D3DE0005593F /* WMFImageInfoController_Private.h */,
				BC69C3131AB0C1FF0090B039 /* WMFImageInfoController.m */,
			);
			name = "View Model";
			sourceTree = "<group>";
		};
		BC8309941A7BF935003FC5C7 /* Tests */ = {
			isa = PBXGroup;
			children = (
				BC56209B1B6BA9110013FFB0 /* ReferenceImages_64 */,
				BCD41DDD1B11CC5800231BB1 /* Fixtures */,
				BC7DFCCB1AA4BA8A000035C3 /* WMFCodingStyle.h */,
				BC6FEAE01A9B7EFD00A1D890 /* WMFCodingStyle.m */,
				BCA6764F1AC05FE200A16160 /* Utilities */,
				BCA6764C1AC05FD600A16160 /* Supporting Files */,
				BCB669D11A83F6D300C7B1FE /* MediaWikiKitTests */,
				BC50C3821A83C88F006DC7AF /* WMFJoinedPropertyParametersTests.m */,
				BCB669601A83D7B300C7B1FE /* WMFErrorForApiErrorObjectTests.m */,
				BCA6764A1AC05FAD00A16160 /* NSArray+PredicateTests.m */,
				BCB669751A83F59300C7B1FE /* NSMutableDictionary+MaybeSetTests.m */,
				BCB669FC1A84158200C7B1FE /* CircularBitwiseRotationTests.m */,
				BCB58F7B1A8D0C8E00465627 /* NSArray+BKIndexTests.m */,
				C983151B1AA5205700E25EE1 /* NSString+WMFHTMLParsingTests.m */,
				04F122691ACB822D002FC3B5 /* NSString+FormattedAttributedStringTests.m */,
				BCBDE0AB1AA76EAC006BD29A /* WMFImageURLParsingTests.m */,
				BCB8487A1AAAADF90077EC24 /* WMFMathTests.m */,
				BCDB75C31AB0E8300005593F /* WMFSubstringUtilsTests.m */,
				BC23759D1AB8928600B0BAA8 /* WMFDateFormatterTests.m */,
				BC2375C01ABB14CC00B0BAA8 /* WMFArticleImageInjectionTests.m */,
				BCA9575C1ABE473800B62AE8 /* LegacyCoreDataMigratorTests.m */,
				BC31B2511AB1D9DC008138CA /* WMFImageInfoControllerTests.m */,
				BCE912BC1ACC629B00B74B42 /* NSIndexSet+BKReduceTests.m */,
				BCCED2CF1AE03BE20094EB7E /* MWKSectionListTests.m */,
				BC49B3631AEECFD8009F55BE /* ArticleLoadingTests.m */,
				BC92A7721AFA88D3003C4212 /* MWKSection+WMFSharingTests.m */,
				BCAFC5CF1AFD5E7D004615BA /* MWKArticleExtractionTests.m */,
				BC6BFC601B684EF70074D0DA /* WMFArticleSummaryVisualTests.m */,
				BC5FE5741B1DFF5400273BC0 /* ArticleFetcherTests.m */,
				BC092BA61B19189100093C59 /* MWKSiteInfoFetcherTests.m */,
				BC8210CB1B4EB2390010BF7B /* NSURLExtrasTests.m */,
				BCF1E20B1B4C590F00B10877 /* WMFBackgroundTestManagerTests.swift */,
				BCF1E2111B4C780C00B10877 /* WMFLegacyImageDataMigrationTests.swift */,
				BC6E8B991B5ED0F6003D9A39 /* WMFGeometryTests.m */,
				BC7E4A511B34B53E00EECD8B /* MWKLanguageLinkControllerTests.m */,
				BC905BCF1B60391F0010227E /* MWKLanguageLinkFetcherTests.m */,
				BC725EC91B617E1A00E0A64C /* WMFSafeAssignTests.m */,
				BC725ED11B62DADD00E0A64C /* MWKLanguageLinkResponseSerializerTests.m */,
				0E9008E61B715E2E001A600A /* WMFCollectionViewExtensionTests.m */,
			);
			name = Tests;
			path = WikipediaUnitTests;
			sourceTree = "<group>";
		};
		BC86B94C1A9391E200B4C039 /* Views */ = {
			isa = PBXGroup;
			children = (
				08D631F81A69B8CD00D87AD0 /* WMFImageGalleryCollectionViewCell.h */,
				08D631F91A69B8CD00D87AD0 /* WMFImageGalleryCollectionViewCell.m */,
				BCB58F521A894D3E00465627 /* WMFImageGalleryDetailOverlayView.h */,
				BCB58F531A894D3E00465627 /* WMFImageGalleryDetailOverlayView.m */,
				BCB58F581A89747400465627 /* WMFImageGalleryDetailOverlayView.xib */,
			);
			name = Views;
			sourceTree = "<group>";
		};
		BCA6764C1AC05FD600A16160 /* Supporting Files */ = {
			isa = PBXGroup;
			children = (
				BCF1E20E1B4C65B200B10877 /* WikipediaUnitTests-Bridging-Header.h */,
				BCA6764D1AC05FD600A16160 /* Info.plist */,
				BC14F89F1B34B72500860018 /* WikipediaUnitTests-Prefix.pch */,
			);
			path = "Supporting Files";
			sourceTree = "<group>";
		};
		BCA6764F1AC05FE200A16160 /* Utilities */ = {
			isa = PBXGroup;
			children = (
				BCD41E071B11D2ED00231BB1 /* Fixture Utilities */,
				BCD41E081B11D30B00231BB1 /* Persistence Utilities */,
				BCD41E091B11D31700231BB1 /* Custom Matchers */,
				BC7ACB621AB34C9C00791497 /* WMFAsyncTestCase.h */,
				BC7ACB631AB34C9C00791497 /* WMFAsyncTestCase.m */,
				BCEC778D1AC9AEC800D9DDA5 /* MWKImage+AssociationTestUtils.h */,
				BCEC778E1AC9AEC800D9DDA5 /* MWKImage+AssociationTestUtils.m */,
				BCEC77931AC9C74700D9DDA5 /* NSArray+WMFShuffle.h */,
				BCEC77941AC9C74700D9DDA5 /* NSArray+WMFShuffle.m */,
				BC6BF3FD1B19209900362968 /* XCTestCase+WMFLocaleTesting.h */,
				BC6BF3FE1B19209900362968 /* XCTestCase+WMFLocaleTesting.m */,
				BCCE8EB91B4D5DD90009FBBC /* XCTestCase+PromiseKit.swift */,
				BCCE8EBB1B4D7F590009FBBC /* XCTestCase+SwiftDefaults.swift */,
				BC8210D41B4EEF2D0010BF7B /* WMFImageController+Testing.swift */,
				BC6E8B9B1B5ED19A003D9A39 /* XCTAssert+CGGeometry.h */,
				BC3059B71B6948C800AA5703 /* XCTestCase+PromiseKit.h */,
				BC3059B81B6948C800AA5703 /* XCTestCase+PromiseKit.m */,
			);
			path = Utilities;
			sourceTree = "<group>";
		};
		BCB58F401A890D8200465627 /* Categories */ = {
			isa = PBXGroup;
			children = (
				BCB58F421A890D9700465627 /* MWKImageInfo+MWKImageComparison.h */,
				BCB58F431A890D9700465627 /* MWKImageInfo+MWKImageComparison.m */,
			);
			name = Categories;
			sourceTree = "<group>";
		};
		BCB669621A83DB8100C7B1FE /* Serializers */ = {
			isa = PBXGroup;
			children = (
				BC50C3851A83CBDA006DC7AF /* MWKImageInfoResponseSerializer.h */,
				BC50C3861A83CBDA006DC7AF /* MWKImageInfoResponseSerializer.m */,
				BC092BA01B19135700093C59 /* WMFApiJsonResponseSerializer.h */,
				BC092BA11B19135700093C59 /* WMFApiJsonResponseSerializer.m */,
				BCE6EE111B2629ED00AF603B /* MWKLanguageLinkResponseSerializer.h */,
				BCE6EE121B2629ED00AF603B /* MWKLanguageLinkResponseSerializer.m */,
			);
			name = Serializers;
			sourceTree = "<group>";
		};
		BCB6697C1A83F6C300C7B1FE /* Metadata classes */ = {
			isa = PBXGroup;
			children = (
				BCB669781A83F6C300C7B1FE /* MWKSite.h */,
				BCB669791A83F6C300C7B1FE /* MWKSite.m */,
				BCB6697A1A83F6C300C7B1FE /* MWKTitle.h */,
				BCB6697B1A83F6C300C7B1FE /* MWKTitle.m */,
			);
			name = "Metadata classes";
			sourceTree = "<group>";
		};
		BCB669951A83F6C300C7B1FE /* Data classes */ = {
			isa = PBXGroup;
			children = (
				BCB6697D1A83F6C300C7B1FE /* MWKDataObject.h */,
				BCB6697E1A83F6C300C7B1FE /* MWKDataObject.m */,
				0E869F101B56B83F002604C3 /* MWKList.h */,
				0E869F111B56B83F002604C3 /* MWKList.m */,
				BCB6697F1A83F6C300C7B1FE /* MWKSiteDataObject.h */,
				BCB669801A83F6C300C7B1FE /* MWKSiteDataObject.m */,
				BCB669811A83F6C300C7B1FE /* MWKUser.h */,
				BCB669821A83F6C300C7B1FE /* MWKUser.m */,
				BCB669831A83F6C300C7B1FE /* MWKSection.h */,
				BCB669841A83F6C300C7B1FE /* MWKSection.m */,
				BCB669851A83F6C300C7B1FE /* MWKImage.h */,
				BCB669861A83F6C300C7B1FE /* MWKImage.m */,
				BCB669871A83F6C300C7B1FE /* MWKProtectionStatus.h */,
				BCB669881A83F6C300C7B1FE /* MWKProtectionStatus.m */,
				BCB58F611A8A9F1000465627 /* MWKLicense.h */,
				BCB58F621A8A9F1000465627 /* MWKLicense.m */,
				BC092B9A1B18F8D700093C59 /* MWKSiteInfo.h */,
				BC092B9B1B18F8D700093C59 /* MWKSiteInfo.m */,
				BCE6EE0E1B2619E900AF603B /* MWKLanguageLink.h */,
				BCE6EE0F1B2619E900AF603B /* MWKLanguageLink.m */,
				0EAAAFCA1B43302300E65A95 /* Recent Searches */,
				0EAAAFC91B43301C00E65A95 /* History */,
				0EAAAFC81B43301500E65A95 /* Saved Pages */,
			);
			name = "Data classes";
			sourceTree = "<group>";
		};
		BCB669A21A83F6C300C7B1FE /* Data i/o */ = {
			isa = PBXGroup;
			children = (
				BCB669961A83F6C300C7B1FE /* MWKImageInfo.h */,
				BCB669971A83F6C300C7B1FE /* MWKImageInfo.m */,
				BCB669981A83F6C300C7B1FE /* MWKDataStore.h */,
				BCB669991A83F6C300C7B1FE /* MWKDataStore.m */,
				BCB6699A1A83F6C300C7B1FE /* MWKArticle.h */,
				BCB6699B1A83F6C300C7B1FE /* MWKArticle.m */,
				0E5F285E1B6719AF008885A2 /* MWKArticlePreview.h */,
				0E5F285F1B6719AF008885A2 /* MWKArticlePreview.m */,
				0EB101C61B69C8E1001BE1FB /* MWKSectionMetaData.h */,
				0EB101C71B69C8E1001BE1FB /* MWKSectionMetaData.m */,
				BCB6699C1A83F6C300C7B1FE /* MWKUserDataStore.h */,
				BCB6699D1A83F6C300C7B1FE /* MWKUserDataStore.m */,
				BCB6699E1A83F6C300C7B1FE /* MWKImageList.h */,
				BCB6699F1A83F6C300C7B1FE /* MWKImageList.m */,
				BCB669A01A83F6C300C7B1FE /* MWKSectionList.h */,
				BCCED2D21AE041BD0094EB7E /* MWKSectionList_Private.h */,
				BCB669A11A83F6C300C7B1FE /* MWKSectionList.m */,
			);
			name = "Data i/o";
			sourceTree = "<group>";
		};
		BCB669A31A83F6C300C7B1FE /* MediaWikiKit */ = {
			isa = PBXGroup;
			children = (
				BCB58F401A890D8200465627 /* Categories */,
				BCB669771A83F6C300C7B1FE /* MediaWikiKit.h */,
				BCB6697C1A83F6C300C7B1FE /* Metadata classes */,
				BCB669951A83F6C300C7B1FE /* Data classes */,
				BCB669A21A83F6C300C7B1FE /* Data i/o */,
			);
			name = MediaWikiKit;
			path = MediaWikiKit/MediaWikiKit;
			sourceTree = "<group>";
		};
		BCB669D11A83F6D300C7B1FE /* MediaWikiKitTests */ = {
			isa = PBXGroup;
			children = (
				BCB669BA1A83F6D300C7B1FE /* MWKTestCase.h */,
				BCB669BB1A83F6D300C7B1FE /* MWKTestCase.m */,
				BCB669BC1A83F6D300C7B1FE /* MWKArticleStoreTestCase.h */,
				BCB669BD1A83F6D300C7B1FE /* MWKArticleStoreTestCase.m */,
				BCB669C91A83F6D300C7B1FE /* MWKSiteTests.m */,
				BCB669CA1A83F6D300C7B1FE /* MWKTitleTests.m */,
				BCB669CB1A83F6D300C7B1FE /* MWKUserTests.m */,
				BCB669CC1A83F6D300C7B1FE /* MWKProtectionStatusTests.m */,
				BCB669CD1A83F6D300C7B1FE /* MWKDataStorePathTests.m */,
				BCB669CE1A83F6D300C7B1FE /* MWKDataStoreStorageTests.m */,
				BCB669CF1A83F6D300C7B1FE /* MWKImageStorageTests.m */,
				BCB669D01A83F6D300C7B1FE /* MWKHistoryListTests.m */,
				0E869F131B58228D002604C3 /* MWKListTests.m */,
				BCB66A0F1A851C9B00C7B1FE /* MWKImageListTests.m */,
				BCB58F7D1A8D1B8400465627 /* MWKImageInfo+MWKImageComparisonTests.m */,
				BCFE02691B41ABB5003752B7 /* MWKHistoryListCorruptDataTests.m */,
				BCFE026E1B41B482003752B7 /* MWKSavedPageListCorruptDataTests.m */,
				BCFE02771B41FA12003752B7 /* MWKHistoryListPerformanceTests.m */,
				BC725ECB1B6182C800E0A64C /* MWKSavedPageListTests.m */,
			);
			name = MediaWikiKitTests;
			path = ../MediaWikiKit/MediaWikiKitTests;
			sourceTree = "<group>";
		};
		BCD41DDD1B11CC5800231BB1 /* Fixtures */ = {
			isa = PBXGroup;
			children = (
				BCF8DCA71B7009B100149C26 /* MobileView */,
				BC5620A41B6BC3700013FFB0 /* mobileview */,
				BC8210D61B4F048F0010BF7B /* Barack_Obama */,
				BCD41DDE1B11CC5800231BB1 /* golden-gate.jpg */,
				BCD41DE11B11CC5800231BB1 /* organization-anon.json */,
				BCD41DE21B11CC5800231BB1 /* protection-empty.json */,
				BCD41DE31B11CC5800231BB1 /* protection-obama.json */,
				BCD41DE41B11CC5800231BB1 /* section0.json */,
				BCD41DE51B11CC5800231BB1 /* section1-end.json */,
				BCD41DE61B11CC5800231BB1 /* TemplateIcon2x.png */,
				BCD41DE71B11CC5800231BB1 /* test-notes.txt */,
				BCD41DE81B11CC5800231BB1 /* user-anon.json */,
				BCD41DE91B11CC5800231BB1 /* user-loggedin.json */,
				BC5FE56F1B1DF02900273BC0 /* ENWikiSiteInfo.json */,
				BC5FE5711B1DF38A00273BC0 /* NOWikiSiteInfo.json */,
				BC8210CE1B4EE3F30010BF7B /* ArticleWithoutImages.dataexport.json */,
			);
			path = Fixtures;
			sourceTree = "<group>";
		};
		BCD41E071B11D2ED00231BB1 /* Fixture Utilities */ = {
			isa = PBXGroup;
			children = (
				BC282E271AE7FBB1005A5277 /* WMFTestFixtureUtilities.h */,
				BCD41DFD1B11D17100231BB1 /* XCTestCase+MWKFixtures.h */,
				BCD41DFE1B11D17100231BB1 /* XCTestCase+MWKFixtures.m */,
				BCA676511AC05FE200A16160 /* NSBundle+TestAssets.h */,
				BCA676521AC05FE200A16160 /* NSBundle+TestAssets.m */,
				BCA676531AC05FE200A16160 /* XCTestCase+WMFBundleConvenience.h */,
				BCA676541AC05FE200A16160 /* XCTestCase+WMFBundleConvenience.m */,
			);
			name = "Fixture Utilities";
			sourceTree = "<group>";
		};
		BCD41E081B11D30B00231BB1 /* Persistence Utilities */ = {
			isa = PBXGroup;
			children = (
				BCAFC5EB1B02490A004615BA /* WMFRandomFileUtilities.h */,
				BCAFC5EC1B02490A004615BA /* WMFRandomFileUtilities.m */,
				BCA676581AC0600500A16160 /* MWKDataStore+TemporaryDataStore.h */,
				BCA676591AC0600500A16160 /* MWKDataStore+TemporaryDataStore.m */,
				BCB3AE841AC11320004AD205 /* NSPersistentStoreCoordinator+WMFTempCoordinator.h */,
				BCB3AE851AC11320004AD205 /* NSPersistentStoreCoordinator+WMFTempCoordinator.m */,
				BCB3AE881AC11458004AD205 /* NSManagedObjectContext+WMFTempContext.h */,
				BCB3AE891AC11458004AD205 /* NSManagedObjectContext+WMFTempContext.m */,
			);
			name = "Persistence Utilities";
			sourceTree = "<group>";
		};
		BCD41E091B11D31700231BB1 /* Custom Matchers */ = {
			isa = PBXGroup;
			children = (
				BCEC77901AC9B6AD00D9DDA5 /* HCIsCollectionContainingInAnyOrder+WMFCollectionMatcherUtils.h */,
				BCEC77911AC9B6AD00D9DDA5 /* HCIsCollectionContainingInAnyOrder+WMFCollectionMatcherUtils.m */,
			);
			name = "Custom Matchers";
			sourceTree = "<group>";
		};
		BCE24FD31B0CF0C7003F054B /* Legacy Data Migration */ = {
			isa = PBXGroup;
			children = (
				BCE24FD41B0CF0C7003F054B /* LegacyCoreDataMigrator.h */,
				BCE24FD51B0CF0C7003F054B /* LegacyCoreDataMigrator.m */,
				BCE24FD61B0CF0C7003F054B /* LegacyCoreDataMigrator_Private.h */,
				BCE24FD71B0CF0C7003F054B /* LegacyDataMigrator.h */,
				BCE24FD81B0CF0C7003F054B /* LegacyDataMigrator.m */,
				BCE24FD91B0CF0C7003F054B /* LegacyPhoneGapDataMigrator.h */,
				BCE24FDA1B0CF0C7003F054B /* LegacyPhoneGapDataMigrator.m */,
				BCE24FDB1B0CF0C7003F054B /* SQLiteHelper.h */,
				BCE24FDC1B0CF0C7003F054B /* SQLiteHelper.m */,
				BC32A1D81B4B1B8A00A286DE /* WMFLegacyImageDataMigration.swift */,
			);
			name = "Legacy Data Migration";
			path = "Wikipedia/Legacy Data Migration";
			sourceTree = SOURCE_ROOT;
		};
		C42D94811A937DE000A4871A /* Custom Views */ = {
			isa = PBXGroup;
			children = (
				04D686E81AB2949C0009B44A /* MenuButton.h */,
				04D686E91AB2949C0009B44A /* MenuButton.m */,
				04D686EA1AB2949C0009B44A /* MenuLabel.h */,
				04D686EB1AB2949C0009B44A /* MenuLabel.m */,
				04D686EC1AB2949C0009B44A /* PaddedLabel.h */,
				04D686ED1AB2949C0009B44A /* PaddedLabel.m */,
				04D686EE1AB2949C0009B44A /* TabularScrollView.h */,
				04D686EF1AB2949C0009B44A /* TabularScrollView.m */,
				04D686F01AB2949C0009B44A /* WikiGlyphButton.h */,
				04D686F11AB2949C0009B44A /* WikiGlyphButton.m */,
				04D686F21AB2949C0009B44A /* WikiGlyphLabel.h */,
				04D686F31AB2949C0009B44A /* WikiGlyphLabel.m */,
				C42D94821A937DE000A4871A /* WMFBorderButton.h */,
				C42D94831A937DE000A4871A /* WMFBorderButton.m */,
				040D83571AB0ECFD000896D5 /* WMFCenteredPathView.h */,
				040D83581AB0ECFD000896D5 /* WMFCenteredPathView.m */,
				C963358F1AA92AAC00A1EB2C /* WMFCrashAlertView.h */,
				C96335901AA92AAC00A1EB2C /* WMFCrashAlertView.m */,
				C42D94841A937DE000A4871A /* WMFProgressLineView.h */,
				C42D94851A937DE000A4871A /* WMFProgressLineView.m */,
				0480AE9E1AA4F4DA00A9950C /* WMFIntrinsicContentSizeAwareTableView.h */,
				0480AE9F1AA4F4DA00A9950C /* WMFIntrinsicContentSizeAwareTableView.m */,
				BCA96E711AAA354D009A61FA /* WMFGradientView.h */,
				BCA96E721AAA354D009A61FA /* WMFGradientView.m */,
				BC505EE91B59461400537006 /* WMFCollectionViewPageLayout.h */,
				BC505EEA1B59461400537006 /* WMFCollectionViewPageLayout.m */,
				BC505EEC1B594B5700537006 /* WMFImageCollectionViewCell.h */,
				BC505EED1B594B5700537006 /* WMFImageCollectionViewCell.m */,
				BC505EF51B59643400537006 /* WMFPageCollectionViewController.h */,
				BC505EF61B59643400537006 /* WMFPageCollectionViewController.m */,
			);
			path = "Custom Views";
			sourceTree = "<group>";
		};
		C9180EC118AED30C006C1DCA /* mw-utils */ = {
			isa = PBXGroup;
			children = (
				0EFB0EF81B31ECCB00D05C08 /* WMFGCDHelpers.h */,
				C9180EC218AED30C006C1DCA /* WikipediaAppUtils.h */,
				C9180EC318AED30C006C1DCA /* WikipediaAppUtils.m */,
				BC7DFCD41AA4E5FE000035C3 /* WMFImageURLParsing.h */,
				BC7DFCD51AA4E5FE000035C3 /* WMFImageURLParsing.m */,
				BCB848761AAAABF80077EC24 /* WMFMath.h */,
				BCB848771AAAABF80077EC24 /* WMFMath.m */,
				BCDB75BD1AB0DFC40005593F /* WMFRangeUtils.h */,
				BCDA2F411B17A02A002FEB6A /* WMFComparison.h */,
				BCDA2F421B17A056002FEB6A /* WMFHashing.h */,
				BC7A4A231B17B3510003E73E /* NSObjectUtilities.h */,
				BC092B971B18E8AF00093C59 /* NSString+WMFPageUtilities.h */,
				BC092B951B18E89200093C59 /* NSString+WMFPageUtilities.m */,
				BC7E4A491B34A26A00EECD8B /* WMFLogging.h */,
				BCBDC88D1B3A42E7003A6D17 /* SwiftUtilities.swift */,
				BC725EC81B61255400E0A64C /* WMFOutParamUtils.h */,
			);
			path = "mw-utils";
			sourceTree = "<group>";
		};
		C98990311A699DA100AF44FC /* ShareCard */ = {
			isa = PBXGroup;
			children = (
				BC92A76E1AFA83D2003C4212 /* WMFSharing.h */,
				C98990321A699DE000AF44FC /* WMFShareCardViewController.h */,
				C98990331A699DE000AF44FC /* WMFShareCardViewController.m */,
				C91A86F21A8BCB680088A801 /* WMFShareCardImageContainer.h */,
				C91A86F31A8BCB680088A801 /* WMFShareCardImageContainer.m */,
				C90799B81A8564C60044E13C /* WMFShareOptionsViewController.h */,
				C90799B91A8564C60044E13C /* WMFShareOptionsViewController.m */,
				C97972791A731EAA00C6ED7A /* ShareOptions.xib */,
				C979727B1A731F2D00C6ED7A /* WMFShareOptionsView.h */,
				C979727C1A731F2D00C6ED7A /* WMFShareOptionsView.m */,
				C98990351A699DFB00AF44FC /* ShareCard.xib */,
				042258501B33EAD400FDD0C6 /* ShareMenuSavePageActivity.h */,
				042258511B33EAD400FDD0C6 /* ShareMenuSavePageActivity.m */,
			);
			name = ShareCard;
			sourceTree = "<group>";
		};
		D401C2B71A659DD600D4D127 /* DataMigration */ = {
			isa = PBXGroup;
			children = (
				D401C2BD1A659E5000D4D127 /* DataMigrationProgressViewController.h */,
				D401C2BE1A659E5000D4D127 /* DataMigrationProgressViewController.m */,
				D401C2BF1A659E5000D4D127 /* DataMigrationProgressViewController.xib */,
			);
			name = DataMigration;
			sourceTree = "<group>";
		};
		D499142C181D51DE00E6073C = {
			isa = PBXGroup;
			children = (
				D499143E181D51DE00E6073C /* Wikipedia */,
				0EFB0EF91B31EE2D00D05C08 /* LegacyCoreData */,
				BCB669A31A83F6C300C7B1FE /* MediaWikiKit */,
				0E366B431B2F614E00ABFB86 /* PromiseKit */,
				04E9A78218F73C7200F7ECF7 /* www */,
				D4991453181D51DE00E6073C /* Images.xcassets */,
				0E36C2281AE0B5BD00C58CFF /* SourceIcons.xcassets */,
				BC8309941A7BF935003FC5C7 /* Tests */,
				D4991437181D51DE00E6073C /* Frameworks */,
				D4991436181D51DE00E6073C /* Products */,
				EC30571054CC4DC4EE743503 /* Pods */,
			);
			sourceTree = "<group>";
		};
		D4991436181D51DE00E6073C /* Products */ = {
			isa = PBXGroup;
			children = (
				D4991435181D51DE00E6073C /* Wikipedia Debug.app */,
				BC4273521A7C736800068882 /* WikipediaUnitTests.xctest */,
			);
			name = Products;
			sourceTree = "<group>";
		};
		D4991437181D51DE00E6073C /* Frameworks */ = {
			isa = PBXGroup;
			children = (
				04649CA619F72B360071E8FA /* libPods.a */,
				041EFC361996A1F800B2CB28 /* MapKit.framework */,
				D4E8A8A819085CEA00DA4765 /* libsqlite3.dylib */,
				04D34DB11863D39000610A87 /* libxml2.dylib */,
				040E5C4E184566F4007AFE6F /* CoreData.framework */,
				D4991438181D51DE00E6073C /* Foundation.framework */,
				D499143A181D51DE00E6073C /* CoreGraphics.framework */,
				D499143C181D51DE00E6073C /* UIKit.framework */,
				D499145A181D51DF00E6073C /* XCTest.framework */,
				D82982ED992F47428037BDF2 /* libPods.a */,
				8CE61C6963F825760822A28A /* libPods-WikipediaUnitTests.a */,
			);
			name = Frameworks;
			sourceTree = "<group>";
		};
		D499143E181D51DE00E6073C /* Wikipedia */ = {
			isa = PBXGroup;
			children = (
				D4BC22B3181E9E6300CAC673 /* empty.png */,
				0EFB0EF71B31ECCB00D05C08 /* Global.h */,
				0E88F9211B4ED2AB00205C99 /* WMFBlockDefinitions.h */,
				BCD41DD41B1079A600231BB1 /* Wikipedia-Bridging-Header.h */,
				D4991447181D51DE00E6073C /* AppDelegate.h */,
				D4991448181D51DE00E6073C /* AppDelegate.m */,
				0E94AFE81B2096D5000BC5EA /* UI-V5 */,
				D46CD8C018A1AC4F0042959E /* InfoPlist.strings */,
				D46CD8C218A1AC4F0042959E /* Localizable.strings */,
				BCF012321AD2FA38008D3675 /* assets */,
				04272E771940EEBC00CC682F /* AssetsFile */,
				040D835B1AB0EE14000896D5 /* C Functions */,
				C42D94811A937DE000A4871A /* Custom Views */,
				04D686CB1AB291DE0009B44A /* Custom Objects */,
				BCE24FD31B0CF0C7003F054B /* Legacy Data Migration */,
				04C43AB7183442FC006C643B /* Categories */,
				04292FFB185FC026002A13FC /* Defines */,
				D4B0ADFF19365F4600F0AC90 /* EventLogging */,
				0442F57C1900718600F55DF9 /* Fonts */,
				0493C2C91952373100EBB973 /* Housekeeping */,
				BC628C791B389E2B00B3F85C /* Images */,
				0463639518A844380049EE4F /* Keychain */,
				0487041519F824D700B7D307 /* Networking */,
				04616DF71AE7060C00815BCE /* Protocols */,
				0447866C1852B5010050563B /* Session */,
				04C43AB0183441A4006C643B /* View Controllers */,
				D499143F181D51DE00E6073C /* Supporting Files */,
				04C43AA818344131006C643B /* mw-bridge */,
				04C43A9F183440C1006C643B /* mw-network */,
				D4EE00BB182445670090790F /* mw-support */,
				C9180EC118AED30C006C1DCA /* mw-utils */,
				049566BF18F5F4CB0058EA12 /* Zero */,
			);
			path = Wikipedia;
			sourceTree = "<group>";
		};
		D499143F181D51DE00E6073C /* Supporting Files */ = {
			isa = PBXGroup;
			children = (
				D4991440181D51DE00E6073C /* Wikipedia-Info.plist */,
				D4991444181D51DE00E6073C /* main.m */,
				D4991446181D51DE00E6073C /* Wikipedia-Prefix.pch */,
			);
			name = "Supporting Files";
			sourceTree = "<group>";
		};
		D49B2ECF196C684F002F035D /* PullToRefresh */ = {
			isa = PBXGroup;
			children = (
				D49B2ED0196C687C002F035D /* PullToRefreshViewController.h */,
				D49B2ED1196C687C002F035D /* PullToRefreshViewController.m */,
			);
			name = PullToRefresh;
			sourceTree = "<group>";
		};
		D4B0ADFF19365F4600F0AC90 /* EventLogging */ = {
			isa = PBXGroup;
			children = (
				04C9509B19EF02980013F3C0 /* EventLogger.h */,
				04C9509C19EF02980013F3C0 /* EventLogger.m */,
				D4B0AE0019365F7C00F0AC90 /* EventLoggingFunnel.h */,
				D4B0AE0119365F7C00F0AC90 /* EventLoggingFunnel.m */,
				D4B0AE031936604700F0AC90 /* EditFunnel.h */,
				D4B0AE041936604700F0AC90 /* EditFunnel.m */,
				D4B0AE0619366A0A00F0AC90 /* CreateAccountFunnel.h */,
				D4B0AE0719366A0A00F0AC90 /* CreateAccountFunnel.m */,
				D4B0AE0919366A2C00F0AC90 /* ReadingActionFunnel.h */,
				D4B0AE0A19366A2C00F0AC90 /* ReadingActionFunnel.m */,
				D4B0AE0C19366A5400F0AC90 /* LoginFunnel.h */,
				D4B0AE0D19366A5400F0AC90 /* LoginFunnel.m */,
				D4F277F9194235A00032BA38 /* ProtectedEditAttemptFunnel.h */,
				D4F277FA194235A00032BA38 /* ProtectedEditAttemptFunnel.m */,
				D4F277FC194235B50032BA38 /* ToCInteractionFunnel.h */,
				D4F277FD194235B50032BA38 /* ToCInteractionFunnel.m */,
				D47BF5D2197870390067C3BC /* SavedPagesFunnel.h */,
				D47BF5D3197870390067C3BC /* SavedPagesFunnel.m */,
				C913C89A1A94019A00BEEAF0 /* WMFSuggestedPagesFunnel.h */,
				C913C89B1A94019A00BEEAF0 /* WMFSuggestedPagesFunnel.m */,
				0EE7687F1AFD25CC00A5D046 /* WMFSearchFunnel.h */,
				0EE768801AFD25CC00A5D046 /* WMFSearchFunnel.m */,
				C94BE3EC1A8169ED00F2105B /* WMFShareFunnel.h */,
				C94BE3ED1A8169ED00F2105B /* WMFShareFunnel.m */,
				0E869F491B5FDD24002604C3 /* WMFHamburgerMenuFunnel.h */,
				0E869F4A1B5FDD24002604C3 /* WMFHamburgerMenuFunnel.m */,
			);
			name = EventLogging;
			sourceTree = "<group>";
		};
		D4EE00BB182445670090790F /* mw-support */ = {
			isa = PBXGroup;
			children = (
				D474CC12182AE07C002BDE45 /* WikipediaApp.h */,
				D42E75E918D11237002EA7E5 /* MWLanguageInfo.h */,
				D42E75EA18D11237002EA7E5 /* MWLanguageInfo.m */,
			);
			name = "mw-support";
			sourceTree = "<group>";
		};
		EC30571054CC4DC4EE743503 /* Pods */ = {
			isa = PBXGroup;
			children = (
				EDA528BC357952A7D914F8E0 /* Pods.debug.xcconfig */,
				357504E50DA104E39C6ACFEB /* Pods.release.xcconfig */,
				DC96DA4AAD521D734849D20F /* Pods-WikipediaUnitTests.debug.xcconfig */,
				17A2F22335C5256576CEDBDD /* Pods-WikipediaUnitTests.release.xcconfig */,
				C7C26C8CB2ECA7439FB76EAE /* Pods.alpha.xcconfig */,
				08F646F7D0488CE3C6D6A763 /* Pods.beta.xcconfig */,
				1BC5FB470144D2C10C55A037 /* Pods-WikipediaUnitTests.alpha.xcconfig */,
				429C152FC8B093B59D18CAD3 /* Pods-WikipediaUnitTests.beta.xcconfig */,
			);
			name = Pods;
			sourceTree = "<group>";
		};
/* End PBXGroup section */

/* Begin PBXNativeTarget section */
		BC4273511A7C736800068882 /* WikipediaUnitTests */ = {
			isa = PBXNativeTarget;
			buildConfigurationList = BC42735A1A7C736800068882 /* Build configuration list for PBXNativeTarget "WikipediaUnitTests" */;
			buildPhases = (
				B29DA021E0C2F3461F2CD2D8 /* Check Pods Manifest.lock */,
				BC42734E1A7C736800068882 /* Sources */,
				BC42734F1A7C736800068882 /* Frameworks */,
				BC4273501A7C736800068882 /* Resources */,
				3E12E9E666E87AE6E3CA45E3 /* Copy Pods Resources */,
			);
			buildRules = (
			);
			dependencies = (
				BCBDE0AE1AA76F19006BD29A /* PBXTargetDependency */,
			);
			name = WikipediaUnitTests;
			productName = WikipediaUnitTests;
			productReference = BC4273521A7C736800068882 /* WikipediaUnitTests.xctest */;
			productType = "com.apple.product-type.bundle.unit-test";
		};
		D4991434181D51DE00E6073C /* Wikipedia */ = {
			isa = PBXNativeTarget;
			buildConfigurationList = D499146A181D51DF00E6073C /* Build configuration list for PBXNativeTarget "Wikipedia" */;
			buildPhases = (
				F33F4F6424C55FEF072D1A81 /* Check Pods Manifest.lock */,
				D4991431181D51DE00E6073C /* Sources */,
				D4991432181D51DE00E6073C /* Frameworks */,
				D4C16A621970946900CD91AD /* update-storyboard-strings */,
				D4C16A631970949A00CD91AD /* update-qqq */,
				0EB312441ACB96C300C7F7A6 /* Process Icons */,
				D4991433181D51DE00E6073C /* Resources */,
				45FA417DEEAE18B42A662320 /* Copy Pods Resources */,
				BC44DB9E1B161839008FCD0C /* Modify App Info.plist */,
			);
			buildRules = (
			);
			dependencies = (
			);
			name = Wikipedia;
			productName = "Wikipedia-iOS";
			productReference = D4991435181D51DE00E6073C /* Wikipedia Debug.app */;
			productType = "com.apple.product-type.application";
		};
/* End PBXNativeTarget section */

/* Begin PBXProject section */
		D499142D181D51DE00E6073C /* Project object */ = {
			isa = PBXProject;
			attributes = {
				LastSwiftUpdateCheck = 0700;
				LastUpgradeCheck = 0600;
				ORGANIZATIONNAME = "Wikimedia Foundation";
				TargetAttributes = {
					BC4273511A7C736800068882 = {
						CreatedOnToolsVersion = 6.1.1;
						TestTargetID = D4991434181D51DE00E6073C;
					};
					D4991434181D51DE00E6073C = {
						DevelopmentTeam = AKK7J2GV64;
					};
				};
			};
			buildConfigurationList = D4991430181D51DE00E6073C /* Build configuration list for PBXProject "Wikipedia" */;
			compatibilityVersion = "Xcode 3.2";
			developmentRegion = English;
			hasScannedForEncodings = 0;
			knownRegions = (
				en,
				Base,
				fr,
				ru,
				fi,
				ar,
				ast,
				az,
				bcl,
				bn,
				br,
				ca,
				ce,
				de,
				dsb,
				"en-gb",
				eo,
				es,
				fa,
				gl,
				gu,
				haw,
				he,
				hi,
				hsb,
				hu,
				hy,
				it,
				ja,
				ko,
				krc,
				lb,
				lt,
				mg,
				mk,
				ml,
				mr,
				ms,
				nl,
				oc,
				pl,
				ps,
				pt,
				ro,
				sco,
				si,
				sk,
				"sr-ec",
				sv,
				ta,
				te,
				tr,
				uk,
				vi,
				yi,
				"zh-hans",
				"zh-hant",
				da,
				diq,
				fo,
				frp,
				hrx,
				id,
				kn,
				ne,
				or,
				"pt-br",
				"tg-cyrl",
				th,
				bik,
				zza,
				tg,
				qqq,
				av,
				bto,
				cs,
			);
			mainGroup = D499142C181D51DE00E6073C;
			productRefGroup = D4991436181D51DE00E6073C /* Products */;
			projectDirPath = "";
			projectRoot = "";
			targets = (
				D4991434181D51DE00E6073C /* Wikipedia */,
				BC4273511A7C736800068882 /* WikipediaUnitTests */,
			);
		};
/* End PBXProject section */

/* Begin PBXResourcesBuildPhase section */
		BC4273501A7C736800068882 /* Resources */ = {
			isa = PBXResourcesBuildPhase;
			buildActionMask = 2147483647;
			files = (
				BC56209D1B6BAB910013FFB0 /* Exoplanet.mobileview.json in Resources */,
				BCCEC1251B1F68CF00A8B522 /* protection-empty.json in Resources */,
				BCCEC1261B1F68CF00A8B522 /* protection-obama.json in Resources */,
				BCCEC1221B1F68CF00A8B522 /* MainPageMobileView.json in Resources */,
				BCCEC1211B1F68CF00A8B522 /* golden-gate.jpg in Resources */,
				BCCEC1281B1F68CF00A8B522 /* section1-end.json in Resources */,
				BCCEC1291B1F68CF00A8B522 /* TemplateIcon2x.png in Resources */,
				BC8210D01B4EE3FA0010BF7B /* ArticleWithoutImages.dataexport.json in Resources */,
				BCCEC12B1B1F68CF00A8B522 /* user-anon.json in Resources */,
				BCCEC1231B1F68CF00A8B522 /* Obama.json in Resources */,
				BCCEC1241B1F68CF00A8B522 /* organization-anon.json in Resources */,
				BCD41DF61B11CC5E00231BB1 /* user-loggedin.json in Resources */,
				BCCEC12A1B1F68CF00A8B522 /* test-notes.txt in Resources */,
				BCCEC1271B1F68CF00A8B522 /* section0.json in Resources */,
				BC5FE5721B1DF38A00273BC0 /* NOWikiSiteInfo.json in Resources */,
				BC5FE5701B1DF02900273BC0 /* ENWikiSiteInfo.json in Resources */,
				BC8210D71B4F048F0010BF7B /* Barack_Obama in Resources */,
				BCF8DCA81B7009B100149C26 /* MobileView in Resources */,
			);
			runOnlyForDeploymentPostprocessing = 0;
		};
		D4991433181D51DE00E6073C /* Resources */ = {
			isa = PBXResourcesBuildPhase;
			buildActionMask = 2147483647;
			files = (
				D46CD8C418A1AC4F0042959E /* InfoPlist.strings in Resources */,
				04661DC81B4346C90045E970 /* WMFArticleViewController.storyboard in Resources */,
				D46CD8C518A1AC4F0042959E /* Localizable.strings in Resources */,
				04016E1C1B3285B700D732FE /* AboutViewController.storyboard in Resources */,
				04DA87771B30A9D600C948F8 /* AccountCreationViewController.storyboard in Resources */,
				04DA87811B30E0C600C948F8 /* HistoryViewController.storyboard in Resources */,
				04AEF0F41B2E8CA100EFE858 /* SectionEditorViewController.storyboard in Resources */,
				D401C2C11A659E5000D4D127 /* DataMigrationProgressViewController.xib in Resources */,
				049B2BDB1AB9016A00CE27FF /* MWKArticle+ConvenienceSpecs in Resources */,
				04478631185145090050563B /* HistoryResultPrototypeView.xib in Resources */,
				04016E1E1B328E8B00D732FE /* OnboardingViewController.storyboard in Resources */,
				C98990361A699DFB00AF44FC /* ShareCard.xib in Resources */,
				0493C2D419526A0100EBB973 /* WikiFont-Glyphs.ttf in Resources */,
				04F27B7618FE0F2E00EDD838 /* PageHistoryResultPrototypeView.xib in Resources */,
				04016E201B329D4500D732FE /* PageHistoryViewController.storyboard in Resources */,
				04AEF0F01B2E87A800EFE858 /* WebViewController.storyboard in Resources */,
				04B0EA47190B2319007458AF /* PreviewLicenseView.xib in Resources */,
				04DA87791B30B99300C948F8 /* CaptchaViewController.storyboard in Resources */,
				04CCCFEF1935093A00E3F60C /* SecondaryMenuRowView.xib in Resources */,
				047E74141860509000916964 /* SavedPagesResultPrototypeView.xib in Resources */,
				C46FBA4B1A8530EE00C5730F /* Pods-acknowledgements.plist in Resources */,
				042258561B34A29800FDD0C6 /* PreviewAndSaveViewController.storyboard in Resources */,
				D4BC22B4181E9E6300CAC673 /* empty.png in Resources */,
				04C7576F1A1AA2D00084AC39 /* RecentSearchCell.xib in Resources */,
				C979727A1A731EAA00C6ED7A /* ShareOptions.xib in Resources */,
				0443961D1A3C134F0081557D /* NearbyResultCollectionCell.xib in Resources */,
				BCF012331AD2FA38008D3675 /* assets in Resources */,
				04DA87701B2FF5B200C948F8 /* SecondaryMenuViewController.storyboard in Resources */,
				04AEF0FB1B2F703700EFE858 /* PrimaryMenuViewController.storyboard in Resources */,
				042258581B34A2C100FDD0C6 /* EditSummaryViewController.storyboard in Resources */,
				BCB58F591A89747400465627 /* WMFImageGalleryDetailOverlayView.xib in Resources */,
				BC7E4A441B33812700EECD8B /* LanguagesViewController.storyboard in Resources */,
				04AEF0F61B2E8F6300EFE858 /* ReferencesVC.storyboard in Resources */,
				0484411E19FF15AF00FD26C5 /* AboutViewController.plist in Resources */,
				0E36C2271AE0B59D00C58CFF /* Images.xcassets in Resources */,
				0E94AFEA1B209721000BC5EA /* iPhone_Root.storyboard in Resources */,
				04DA877F1B30D29800C948F8 /* SavedPagesViewController.storyboard in Resources */,
				04224502197F5E09005DD0BF /* BulletedLabel.xib in Resources */,
				04DA87751B30A03600C948F8 /* LoginViewController.storyboard in Resources */,
			);
			runOnlyForDeploymentPostprocessing = 0;
		};
/* End PBXResourcesBuildPhase section */

/* Begin PBXShellScriptBuildPhase section */
		0EB312441ACB96C300C7F7A6 /* Process Icons */ = {
			isa = PBXShellScriptBuildPhase;
			buildActionMask = 2147483647;
			files = (
			);
			inputPaths = (
			);
			name = "Process Icons";
			outputPaths = (
			);
			runOnlyForDeploymentPostprocessing = 0;
			shellPath = /bin/sh;
			shellScript = "./scripts/process-icons.sh";
		};
		3E12E9E666E87AE6E3CA45E3 /* Copy Pods Resources */ = {
			isa = PBXShellScriptBuildPhase;
			buildActionMask = 2147483647;
			files = (
			);
			inputPaths = (
			);
			name = "Copy Pods Resources";
			outputPaths = (
			);
			runOnlyForDeploymentPostprocessing = 0;
			shellPath = /bin/sh;
			shellScript = "\"${SRCROOT}/Pods/Target Support Files/Pods-WikipediaUnitTests/Pods-WikipediaUnitTests-resources.sh\"\n";
			showEnvVarsInLog = 0;
		};
		45FA417DEEAE18B42A662320 /* Copy Pods Resources */ = {
			isa = PBXShellScriptBuildPhase;
			buildActionMask = 2147483647;
			files = (
			);
			inputPaths = (
			);
			name = "Copy Pods Resources";
			outputPaths = (
			);
			runOnlyForDeploymentPostprocessing = 0;
			shellPath = /bin/sh;
			shellScript = "\"${SRCROOT}/Pods/Target Support Files/Pods/Pods-resources.sh\"\n";
			showEnvVarsInLog = 0;
		};
		B29DA021E0C2F3461F2CD2D8 /* Check Pods Manifest.lock */ = {
			isa = PBXShellScriptBuildPhase;
			buildActionMask = 2147483647;
			files = (
			);
			inputPaths = (
			);
			name = "Check Pods Manifest.lock";
			outputPaths = (
			);
			runOnlyForDeploymentPostprocessing = 0;
			shellPath = /bin/sh;
			shellScript = "diff \"${PODS_ROOT}/../Podfile.lock\" \"${PODS_ROOT}/Manifest.lock\" > /dev/null\nif [[ $? != 0 ]] ; then\n    cat << EOM\nerror: The sandbox is not in sync with the Podfile.lock. Run 'pod install' or update your CocoaPods installation.\nEOM\n    exit 1\nfi\n";
		};
		BC44DB9E1B161839008FCD0C /* Modify App Info.plist */ = {
			isa = PBXShellScriptBuildPhase;
			buildActionMask = 2147483647;
			files = (
			);
			inputPaths = (
			);
			name = "Modify App Info.plist";
			outputPaths = (
			);
			runOnlyForDeploymentPostprocessing = 0;
			shellPath = /bin/sh;
			shellScript = ./scripts/process_plist.sh;
		};
		D4C16A621970946900CD91AD /* update-storyboard-strings */ = {
			isa = PBXShellScriptBuildPhase;
			buildActionMask = 2147483647;
			files = (
			);
			inputPaths = (
				"$(SRCROOT)/wikipedia/Base.lproj/Main_iPhone.storyboard",
			);
			name = "update-storyboard-strings";
			outputPaths = (
				"$(SRCROOT)/wikipedia/en.lproj/Main_iPhone.strings",
			);
			runOnlyForDeploymentPostprocessing = 0;
			shellPath = /bin/sh;
			shellScript = "#scripts/update-storyboard-strings.php";
		};
		D4C16A631970949A00CD91AD /* update-qqq */ = {
			isa = PBXShellScriptBuildPhase;
			buildActionMask = 2147483647;
			files = (
			);
			inputPaths = (
				"$(SRCROOT)/wikipedia/en.lproj/Main_iPhone.strings",
				"$(SRCROOT)/wikipedia/en.lproj/InfoPlist.strings",
				"$(SRCROOT)/wikipedia/en.lproj/Localizable.strings",
			);
			name = "update-qqq";
			outputPaths = (
			);
			runOnlyForDeploymentPostprocessing = 0;
			shellPath = /bin/sh;
			shellScript = "scripts/update-qqq.php";
		};
		F33F4F6424C55FEF072D1A81 /* Check Pods Manifest.lock */ = {
			isa = PBXShellScriptBuildPhase;
			buildActionMask = 2147483647;
			files = (
			);
			inputPaths = (
			);
			name = "Check Pods Manifest.lock";
			outputPaths = (
			);
			runOnlyForDeploymentPostprocessing = 0;
			shellPath = /bin/sh;
			shellScript = "diff \"${PODS_ROOT}/../Podfile.lock\" \"${PODS_ROOT}/Manifest.lock\" > /dev/null\nif [[ $? != 0 ]] ; then\n    cat << EOM\nerror: The sandbox is not in sync with the Podfile.lock. Run 'pod install' or update your CocoaPods installation.\nEOM\n    exit 1\nfi\n";
			showEnvVarsInLog = 0;
		};
/* End PBXShellScriptBuildPhase section */

/* Begin PBXSourcesBuildPhase section */
		BC42734E1A7C736800068882 /* Sources */ = {
			isa = PBXSourcesBuildPhase;
			buildActionMask = 2147483647;
			files = (
				BC6BF4001B19213600362968 /* XCTestCase+WMFLocaleTesting.m in Sources */,
				BC6BFC611B684EF70074D0DA /* WMFArticleSummaryVisualTests.m in Sources */,
				0EBC56971AD5B69300E82CDD /* BITHockeyManager+WMFExtensions.m in Sources */,
				BCF1E20D1B4C5C7300B10877 /* WMFBackgroundTestManagerTests.swift in Sources */,
				BCFE02781B41FA12003752B7 /* MWKHistoryListPerformanceTests.m in Sources */,
				BC2375C11ABB14CC00B0BAA8 /* WMFArticleImageInjectionTests.m in Sources */,
				043B6E8F1ACDE0CF0005C60B /* NSAttributedString+WMFSavedPagesAttributedStrings.m in Sources */,
				BCDB75C41AB0E8300005593F /* WMFSubstringUtilsTests.m in Sources */,
				BC0FED6D1AAA0268002488D7 /* MWKHistoryListTests.m in Sources */,
				BC0FED731AAA026C002488D7 /* NSMutableDictionary+MaybeSetTests.m in Sources */,
				048830D31AB775E3005BF3A1 /* UIScrollView+WMFScrollsToTop.m in Sources */,
				BC0FED6E1AAA0268002488D7 /* MWKImageListTests.m in Sources */,
				BC3059B91B6948C800AA5703 /* XCTestCase+PromiseKit.m in Sources */,
				BC725ECC1B6182C800E0A64C /* MWKSavedPageListTests.m in Sources */,
				BC23759E1AB8928600B0BAA8 /* WMFDateFormatterTests.m in Sources */,
				BC0FED771AAA026C002488D7 /* WMFImageURLParsingTests.m in Sources */,
				BCEC778F1AC9AEC800D9DDA5 /* MWKImage+AssociationTestUtils.m in Sources */,
				04F1226A1ACB822D002FC3B5 /* NSString+FormattedAttributedStringTests.m in Sources */,
				BCCED2D01AE03BE20094EB7E /* MWKSectionListTests.m in Sources */,
				BC6E8B9A1B5ED0F6003D9A39 /* WMFGeometryTests.m in Sources */,
				BC7E4A521B34B53E00EECD8B /* MWKLanguageLinkControllerTests.m in Sources */,
				BC725ED21B62DADD00E0A64C /* MWKLanguageLinkResponseSerializerTests.m in Sources */,
				BC0FED6B1AAA0268002488D7 /* MWKDataStoreStorageTests.m in Sources */,
				0484B9071ABB50FA00874073 /* WMFArticleParsing.m in Sources */,
				BC0FED751AAA026C002488D7 /* NSArray+BKIndexTests.m in Sources */,
				BCFE026A1B41ABB5003752B7 /* MWKHistoryListCorruptDataTests.m in Sources */,
				BC31B2521AB1D9DC008138CA /* WMFImageInfoControllerTests.m in Sources */,
				BC0FED641AAA0263002488D7 /* MWKArticleStoreTestCase.m in Sources */,
				BCA676561AC05FE200A16160 /* NSBundle+TestAssets.m in Sources */,
				0E869F151B582297002604C3 /* MWKListTests.m in Sources */,
				BCB8487B1AAAADF90077EC24 /* WMFMathTests.m in Sources */,
				BC0FED6F1AAA0268002488D7 /* MWKImageInfo+MWKImageComparisonTests.m in Sources */,
				0E9008E81B715E64001A600A /* WMFCollectionViewExtensionTests.m in Sources */,
				BC0FED621AAA0263002488D7 /* WMFCodingStyle.m in Sources */,
				BC8210CC1B4EB2390010BF7B /* NSURLExtrasTests.m in Sources */,
				BC0FED741AAA026C002488D7 /* CircularBitwiseRotationTests.m in Sources */,
				BCEC77951AC9C74700D9DDA5 /* NSArray+WMFShuffle.m in Sources */,
				BC8210D51B4EEF2D0010BF7B /* WMFImageController+Testing.swift in Sources */,
				BCE912BD1ACC629B00B74B42 /* NSIndexSet+BKReduceTests.m in Sources */,
				BCFE026F1B41B482003752B7 /* MWKSavedPageListCorruptDataTests.m in Sources */,
				BCB3AE8A1AC11458004AD205 /* NSManagedObjectContext+WMFTempContext.m in Sources */,
				BC49B3641AEECFD8009F55BE /* ArticleLoadingTests.m in Sources */,
				BCEC77921AC9B6AD00D9DDA5 /* HCIsCollectionContainingInAnyOrder+WMFCollectionMatcherUtils.m in Sources */,
				BC0FED681AAA0268002488D7 /* MWKUserTests.m in Sources */,
				BCB3AE861AC11320004AD205 /* NSPersistentStoreCoordinator+WMFTempCoordinator.m in Sources */,
				BCF1E2131B4C783600B10877 /* WMFLegacyImageDataMigrationTests.swift in Sources */,
				BC0FED661AAA0268002488D7 /* MWKSiteTests.m in Sources */,
				0EBC56681AD3656900E82CDD /* WMFAsyncTestCase.m in Sources */,
				BCA9575D1ABE473800B62AE8 /* LegacyCoreDataMigratorTests.m in Sources */,
				BCCE8EBC1B4D7F590009FBBC /* XCTestCase+SwiftDefaults.swift in Sources */,
				BCAFC5D01AFD5E7D004615BA /* MWKArticleExtractionTests.m in Sources */,
				BC0FED691AAA0268002488D7 /* MWKProtectionStatusTests.m in Sources */,
				BC0FED6C1AAA0268002488D7 /* MWKImageStorageTests.m in Sources */,
				BC092BA71B19189100093C59 /* MWKSiteInfoFetcherTests.m in Sources */,
				BC0FED721AAA026C002488D7 /* WMFErrorForApiErrorObjectTests.m in Sources */,
				BCA6765A1AC0600500A16160 /* MWKDataStore+TemporaryDataStore.m in Sources */,
				04F122671ACB818F002FC3B5 /* NSString+FormattedAttributedString.m in Sources */,
				BC0FED711AAA026C002488D7 /* WMFJoinedPropertyParametersTests.m in Sources */,
				BC0FED6A1AAA0268002488D7 /* MWKDataStorePathTests.m in Sources */,
				BC725ECA1B617E1A00E0A64C /* WMFSafeAssignTests.m in Sources */,
				BC0FED761AAA026C002488D7 /* NSString+WMFHTMLParsingTests.m in Sources */,
				BCA676571AC05FE200A16160 /* XCTestCase+WMFBundleConvenience.m in Sources */,
				BC0FED671AAA0268002488D7 /* MWKTitleTests.m in Sources */,
				BCD41E001B11D1B200231BB1 /* XCTestCase+MWKFixtures.m in Sources */,
				BCCE8EBA1B4D5DD90009FBBC /* XCTestCase+PromiseKit.swift in Sources */,
				BC0FED631AAA0263002488D7 /* MWKTestCase.m in Sources */,
				BC92A7731AFA88D3003C4212 /* MWKSection+WMFSharingTests.m in Sources */,
				BC5FE5751B1DFF5400273BC0 /* ArticleFetcherTests.m in Sources */,
				BCAFC5ED1B02490A004615BA /* WMFRandomFileUtilities.m in Sources */,
			);
			runOnlyForDeploymentPostprocessing = 0;
		};
		D4991431181D51DE00E6073C /* Sources */ = {
			isa = PBXSourcesBuildPhase;
			buildActionMask = 2147483647;
			files = (
				04DA87861B310E7D00C948F8 /* RecentSearchesViewController.m in Sources */,
				D49B2ED2196C687C002F035D /* PullToRefreshViewController.m in Sources */,
				0449E63518A9845C00D51524 /* LoginViewController.m in Sources */,
				BCB669A61A83F6C400C7B1FE /* MWKDataObject.m in Sources */,
				04DB0BEA18BD37F900B4BCF3 /* UIScrollView+ScrollSubviewToLocation.m in Sources */,
				0487048B19F8262600B7D307 /* RandomArticleFetcher.m in Sources */,
				042BEAEF1A92EE66002CF320 /* UIWebView+WMFTrackingView.m in Sources */,
				BC505F061B5D683A00537006 /* NSArray+WMFLayoutDirectionUtilities.m in Sources */,
				C99844571A8C1F23001D58FD /* UIWebView+WMFSuppressSelection.m in Sources */,
				04AE1C701891B302002D5487 /* NSObject+Extras.m in Sources */,
				04B7B9BD18B5570E00A63551 /* CaptchaViewController.m in Sources */,
				045D872119FAD2FA0035C1F9 /* AboutViewController.m in Sources */,
				04C43AA4183440C1006C643B /* MWNetworkActivityIndicatorManager.m in Sources */,
				0447863D185145090050563B /* WebViewController.m in Sources */,
				BC34E46A1B31AD8B00258928 /* MWKLanguageLinkController.m in Sources */,
				04016E1A1B3264C700D732FE /* UIViewController+WMFStoryboardUtilities.m in Sources */,
				0487048A19F8262600B7D307 /* PreviewHtmlFetcher.m in Sources */,
				0E94AFF61B209882000BC5EA /* WMFArticleViewController.m in Sources */,
				0EE7687B1AF982C100A5D046 /* WMFArticleProtocol.m in Sources */,
				04EDEE311A21CB4100798076 /* UIScreen+Extras.m in Sources */,
				BCB669A91A83F6C400C7B1FE /* MWKSection.m in Sources */,
				BCB669B61A83F6C400C7B1FE /* MWKImageList.m in Sources */,
				0EFB0F231B31EE2D00D05C08 /* ImageData.m in Sources */,
				BCB848831AAE0C5C0077EC24 /* WMFImageGalleryCollectionViewCell.m in Sources */,
				0E366B481B2F614E00ABFB86 /* PromiseKit.swift in Sources */,
				BC905A151B44962100523DFE /* CancellablePromise.swift in Sources */,
				04B0EA4A190B2348007458AF /* PreviewLicenseView.m in Sources */,
				0487047F19F8262600B7D307 /* AccountCreator.m in Sources */,
				0487048619F8262600B7D307 /* MWKLanguageLinkFetcher.m in Sources */,
				BCE912BA1ACC5E6900B74B42 /* NSIndexSet+BKReduce.m in Sources */,
				0EFB0F211B31EE2D00D05C08 /* History.m in Sources */,
				BCB58F481A891FDB00465627 /* WebViewController+ImageGalleryPresentation.m in Sources */,
				BC32A1D91B4B1B8A00A286DE /* WMFLegacyImageDataMigration.swift in Sources */,
				0449E63918AAA26A00D51524 /* NSHTTPCookieStorage+CloneCookie.m in Sources */,
				04C695CE18ED08D900D9F2DA /* UIView+WMFSearchSubviews.m in Sources */,
				0487048E19F8262600B7D307 /* WikipediaZeroMessageFetcher.m in Sources */,
				BC092BA21B19135700093C59 /* WMFApiJsonResponseSerializer.m in Sources */,
				0EFB0F221B31EE2D00D05C08 /* Image.m in Sources */,
				D4F277FB194235A00032BA38 /* ProtectedEditAttemptFunnel.m in Sources */,
				0487047E19F8262600B7D307 /* AccountCreationTokenFetcher.m in Sources */,
				BC5620A81B6BEDAD0013FFB0 /* UIColor+WMFStyle.m in Sources */,
				049566C218F5F4CB0058EA12 /* ZeroConfigState.m in Sources */,
				0436998E1B45B673002FD81D /* WMFArticleTableHeaderView.m in Sources */,
				04F27B7518FE0F2E00EDD838 /* PageHistoryResultCell.m in Sources */,
				BC060B3A1B456D030086EBFB /* AnyPromise+WMFExtensions.m in Sources */,
				0463639818A844570049EE4F /* KeychainCredentials.m in Sources */,
				BCA96E771AAA35EE009A61FA /* UIView+WMFDefaultNib.m in Sources */,
<<<<<<< HEAD
				0EBB287C1B70350C00D8E1D8 /* UIView+WMFShapshotting.m in Sources */,
				04A9C2961B4B59E3008B996F /* WMFArticleExtractCell.m in Sources */,
=======
				04A9C2961B4B59E3008B996F /* WMFMinimalArticleContentCell.m in Sources */,
>>>>>>> 935814a5
				0E94AFFB1B20A22C000BC5EA /* WMFStyleManager.m in Sources */,
				0E34AC571B45DC9500475A1A /* WMFArticleFetcher.m in Sources */,
				040D83591AB0ECFD000896D5 /* WMFCenteredPathView.m in Sources */,
				BCB669B41A83F6C400C7B1FE /* MWKArticle.m in Sources */,
				0E2B06F61B2CE45800EA2F53 /* WMFSavedPagesDataSource.m in Sources */,
				BC6BFC681B685CD50074D0DA /* NSAttributedString+WMFHTMLForSite.m in Sources */,
				044BD6B618849AD000FFE4BE /* SectionEditorViewController.m in Sources */,
				0429301018604898002A13FC /* SavedPagesViewController.m in Sources */,
				04D149DF18877343006B4104 /* UIViewController+Alert.m in Sources */,
				BCA96E731AAA354D009A61FA /* WMFGradientView.m in Sources */,
				04B91AAB18E3D9E200FFAA1C /* NSString+FormattedAttributedString.m in Sources */,
				043F18E518D9691D00D8489A /* UINavigationController+TopActionSheet.m in Sources */,
				044396231A3D33030081557D /* UICollectionViewCell+DynamicCellHeight.m in Sources */,
				BC905A131B44815900523DFE /* SDImageCache+PromiseKit.swift in Sources */,
				04414DDF1A1420EB00A41B4E /* WikiDataShortDescriptionFetcher.m in Sources */,
				0EFB0F1F1B31EE2D00D05C08 /* DiscoveryContext.m in Sources */,
				BC6E8B951B5E90B1003D9A39 /* UIImage+WMFImageProcessing.m in Sources */,
				04D686F61AB2949C0009B44A /* MenuLabel.m in Sources */,
				04D308281998A8AA0034F106 /* NearbyThumbnailView.m in Sources */,
				042E3B931AA16D6700BF8D66 /* UIViewController+WMFChildViewController.m in Sources */,
				04F0E2EA186EDC1A00468738 /* UIWebView+ElementLocation.m in Sources */,
				C42D94871A937DE000A4871A /* WMFProgressLineView.m in Sources */,
				0447866F1852B5010050563B /* SessionSingleton.m in Sources */,
				0459B8341B6ACF7800083DD5 /* WMFTitleOverlayLabel.m in Sources */,
				04CB603D1B5053120052B6EF /* UITableViewCell+WMFEdgeToEdgeSeparator.m in Sources */,
				BC092B9F1B1907FC00093C59 /* MWKSiteInfoFetcher.m in Sources */,
				BCB669AA1A83F6C400C7B1FE /* MWKImage.m in Sources */,
				04D686F41AB2949C0009B44A /* MenuButton.m in Sources */,
				0443961B1A3C11A30081557D /* NearbyResultCollectionCell.m in Sources */,
				0487048519F8262600B7D307 /* EditTokenFetcher.m in Sources */,
				04CCCFF71935094000E3F60C /* PrimaryMenuTableViewCell.m in Sources */,
				BCAC50C11AF3F7460015936C /* NSBundle+WMFInfoUtils.m in Sources */,
				0ECC99F21B67DDB600004E47 /* WMFArticleResponseSerializer.m in Sources */,
				0EFB0F201B31EE2D00D05C08 /* GalleryImage.m in Sources */,
				0E466E521B41F83500E91992 /* WMFArticlePopupTransition.m in Sources */,
				0487048F19F8262600B7D307 /* WikiTextSectionFetcher.m in Sources */,
				0EA4402E1AA6281200B09DBA /* NSDateFormatter+WMFExtensions.m in Sources */,
				C913C89C1A94019A00BEEAF0 /* WMFSuggestedPagesFunnel.m in Sources */,
				04EDEE2A1A215DBC00798076 /* UITableView+DynamicCellHeight.m in Sources */,
				0E466E551B42D9DD00E91992 /* WMFScrollViewTopPanGestureRecognizer.m in Sources */,
				BC69C3141AB0C1FF0090B039 /* WMFImageInfoController.m in Sources */,
				04CBAC7319A9B786009F3D7E /* NSArray+Predicate.m in Sources */,
				0EFB0F1D1B31EE2D00D05C08 /* NSManagedObjectContext+SimpleFetch.m in Sources */,
				04CCCFF61935094000E3F60C /* PrimaryMenuViewController.m in Sources */,
				BCE6EE101B2619E900AF603B /* MWKLanguageLink.m in Sources */,
				0EF451F61B545ED100D621BD /* WMFRecentPagesDataSource.m in Sources */,
				04142A8F184F974E006EF779 /* NSDate-Utilities.m in Sources */,
				0487048C19F8262600B7D307 /* SearchResultFetcher.m in Sources */,
				0E366B471B2F614E00ABFB86 /* PromiseKit.m in Sources */,
				0E869F121B56B83F002604C3 /* MWKList.m in Sources */,
				BC23759A1AB78D8A00B0BAA8 /* NSParagraphStyle+WMFParagraphStyles.m in Sources */,
				04090A3B187FB7D000577EDF /* UIView+Debugging.m in Sources */,
				BCC185D81A9E5628005378F8 /* UILabel+WMFStyling.m in Sources */,
				BCBDC8841B38E441003A6D17 /* WMFImageController.swift in Sources */,
				0EFB0F241B31EE2D00D05C08 /* Saved.m in Sources */,
				0EB101C81B69C8E1001BE1FB /* MWKSectionMetaData.m in Sources */,
				BCB669B11A83F6C400C7B1FE /* MWKRecentSearchList.m in Sources */,
				04DD89B118BFE63A00DD5DAD /* PreviewAndSaveViewController.m in Sources */,
				0487048819F8262600B7D307 /* NearbyFetcher.m in Sources */,
				0415581C18ADFA5D00B81A59 /* UIImage+ColorMask.m in Sources */,
				C90799BA1A8564C60044E13C /* WMFShareOptionsViewController.m in Sources */,
				0E2B07021B2D1DE200EA2F53 /* WMFBottomStackLayout.m in Sources */,
				BC56209A1B6B92CF0013FFB0 /* WMFLinkButtonFactory.m in Sources */,
				04C91CEB195517250035ED1B /* OnboardingViewController.m in Sources */,
				04D686FA1AB2949C0009B44A /* TabularScrollView.m in Sources */,
				041A3B5E18E11ED90079FF1C /* LanguageCell.m in Sources */,
				0E94AFED1B20976A000BC5EA /* WMFAppViewController.m in Sources */,
				042487521A54BECD00A5C905 /* MWKArticle+Convenience.m in Sources */,
				D42E75EB18D11237002EA7E5 /* MWLanguageInfo.m in Sources */,
				0EFB0F1A1B31EE2D00D05C08 /* ArticleData.xcdatamodeld in Sources */,
				043F8BF21A11699A00D1AE44 /* UIView+WMFRoundCorners.m in Sources */,
				0ED44D751B28AC1E00F284BA /* WMFArticleViewControllerContainerCell.m in Sources */,
				0487048019F8262600B7D307 /* AccountLogin.m in Sources */,
				04D149DD18877343006B4104 /* AlertLabel.m in Sources */,
				BC505F031B5D4D9300537006 /* UIImageView+WMFContentOffset.m in Sources */,
				BCB669AE1A83F6C400C7B1FE /* MWKHistoryEntry.m in Sources */,
				0EFB0EF51B31DE7200D05C08 /* NSError+WMFExtensions.m in Sources */,
				0433542618A093C5009305F0 /* UIView+RemoveConstraints.m in Sources */,
				04D686FC1AB2949C0009B44A /* WikiGlyphButton.m in Sources */,
				C98990341A699DE000AF44FC /* WMFShareCardViewController.m in Sources */,
				049289291B1FBC1800BE4B21 /* WMFURLCache.m in Sources */,
				C42D94861A937DE000A4871A /* WMFBorderButton.m in Sources */,
				0E94AFF31B209857000BC5EA /* WMFSearchViewController.m in Sources */,
				047801BE18AE987900DBB747 /* UIButton+ColorMask.m in Sources */,
				BC092B9C1B18F8D700093C59 /* MWKSiteInfo.m in Sources */,
				BC86B93D1A929CC500B4C039 /* UICollectionViewFlowLayout+NSCopying.m in Sources */,
				0EFB0F261B31EE2D00D05C08 /* SectionImage.m in Sources */,
				04D686C91AB28FE40009B44A /* UIImage+WMFFocalImageDrawing.m in Sources */,
				BC092B961B18E89200093C59 /* NSString+WMFPageUtilities.m in Sources */,
				04490FD51AF16A83009FAB52 /* WMFBundledImageProtocol.m in Sources */,
				0429300A18604898002A13FC /* SavedPagesResultCell.m in Sources */,
				04016E241B335F0200D732FE /* WMFArticlePresenter.m in Sources */,
				0487048419F8262600B7D307 /* CaptchaResetter.m in Sources */,
				BCB669A71A83F6C400C7B1FE /* MWKSiteDataObject.m in Sources */,
				BC7DFCD61AA4E5FE000035C3 /* WMFImageURLParsing.m in Sources */,
				0EFB0F251B31EE2D00D05C08 /* Section.m in Sources */,
				04821CD119895EDC007558F6 /* ReferenceGradientView.m in Sources */,
				0472BC18193AD88C00C40BDA /* MWKSection+DisplayHtml.m in Sources */,
				047ED63918C13E4900442BE3 /* PreviewWebView.m in Sources */,
				0480AEA01AA4F4DA00A9950C /* WMFIntrinsicContentSizeAwareTableView.m in Sources */,
				0484B9061ABB50FA00874073 /* WMFArticleParsing.m in Sources */,
				BC505EF41B594E8E00537006 /* WMFArticleHeaderImageGalleryViewController.m in Sources */,
				04B6925018E77B2A00F88D8A /* UIWebView+HideScrollGradient.m in Sources */,
				048830D21AB775E3005BF3A1 /* UIScrollView+WMFScrollsToTop.m in Sources */,
				047E95511996DD030046A122 /* NearbyViewController.m in Sources */,
				04AE520519DB5E0900F89B92 /* NSObject+ConstraintsScale.m in Sources */,
				BCE24FDE1B0CF0C7003F054B /* LegacyDataMigrator.m in Sources */,
				042258521B33EAD400FDD0C6 /* ShareMenuSavePageActivity.m in Sources */,
				0EFB0F1E1B31EE2D00D05C08 /* NSManagedObjectModel+LegacyCoreData.m in Sources */,
				BC86B9401A929D7900B4C039 /* UICollectionViewFlowLayout+WMFItemSizeThatFits.m in Sources */,
				0E7955C71B2B389800B055A2 /* TGLStackedLayout.m in Sources */,
				C96335911AA92AAC00A1EB2C /* WMFCrashAlertView.m in Sources */,
				0ECC99EF1B67D43500004E47 /* WMFArticleRequestSerializer.m in Sources */,
				D401C2C01A659E5000D4D127 /* DataMigrationProgressViewController.m in Sources */,
				04CCCFF01935093A00E3F60C /* SecondaryMenuViewController.m in Sources */,
				0EBC567F1AD442CC00E82CDD /* BITHockeyManager+WMFExtensions.m in Sources */,
				BC905A111B447A8300523DFE /* NSURLRequest+WMFUtilities.m in Sources */,
				D4B0AE0B19366A2C00F0AC90 /* ReadingActionFunnel.m in Sources */,
				04BA48A11A80062F00CB5CAE /* UIFont+WMFStyle.m in Sources */,
				0487049019F8262600B7D307 /* WikiTextSectionUploader.m in Sources */,
				BCB58F631A8A9F1000465627 /* MWKLicense.m in Sources */,
				BCF8DCA61B70055F00149C26 /* WMFFixtureRecording.m in Sources */,
				041C55D21950B27D006CE0EF /* EditSummaryViewController.m in Sources */,
				04CCA0C01983086D000E982A /* ReferencesVC.m in Sources */,
				0ED44D781B28DA4D00F284BA /* UICollectionView+WMFExtensions.m in Sources */,
				043B6E8E1ACDE0CF0005C60B /* NSAttributedString+WMFSavedPagesAttributedStrings.m in Sources */,
				04C43ABE183442FC006C643B /* NSRunLoop+TimeOutAndFlag.m in Sources */,
				0487048719F8262600B7D307 /* LoginTokenFetcher.m in Sources */,
				D4B0AE0E19366A5400F0AC90 /* LoginFunnel.m in Sources */,
				BC50C3871A83CBDA006DC7AF /* MWKImageInfoResponseSerializer.m in Sources */,
				0487048919F8262600B7D307 /* PageHistoryFetcher.m in Sources */,
				0E366B361B2F176700ABFB86 /* WMFOffScreenFlowLayout.m in Sources */,
				C94BE3EE1A8169ED00F2105B /* WMFShareFunnel.m in Sources */,
				BCB58F671A8AA22200465627 /* MWKLicense+ToGlyph.m in Sources */,
				0EA35C4A1B6BB85100D9CFE6 /* WMFArticleContainerViewController.m in Sources */,
				0E5F28601B6719AF008885A2 /* MWKArticlePreview.m in Sources */,
				0EFB0F191B31EE2D00D05C08 /* Article.m in Sources */,
				0EF451F31B5458F700D621BD /* UITabBarController+WMFExtensions.m in Sources */,
				04C43AAE18344131006C643B /* CommunicationBridge.m in Sources */,
				BCBDC8821B38E414003A6D17 /* SDWebImageManager+PromiseKit.swift in Sources */,
				045AB8C31B1E15D9002839D7 /* NSURL+Extras.m in Sources */,
				BCFDB1401B3F3D9700F0C9F4 /* ImageDownload.swift in Sources */,
				04224501197F5E09005DD0BF /* BulletedLabel.m in Sources */,
				C979727D1A731F2D00C6ED7A /* WMFShareOptionsView.m in Sources */,
				BCFDB1421B3F3F7E00F0C9F4 /* WMFImageController+Debug.swift in Sources */,
				C91A86F41A8BCB680088A801 /* WMFShareCardImageContainer.m in Sources */,
				BCB58F781A8D081E00465627 /* NSArray+BKIndex.m in Sources */,
				BCE6EE131B2629ED00AF603B /* MWKLanguageLinkResponseSerializer.m in Sources */,
				0433542218A023FE009305F0 /* UIViewController+WMFHideKeyboard.m in Sources */,
				0484E3DE19D9D19B0085D18D /* UIView+ConstraintsScale.m in Sources */,
				BC505EFD1B5D462700537006 /* CIDetector+WMFFaceDetection.m in Sources */,
				04CCA0C319830A44000E982A /* ReferenceVC.m in Sources */,
				BCB669B71A83F6C400C7B1FE /* MWKSectionList.m in Sources */,
				0EE768811AFD25CC00A5D046 /* WMFSearchFunnel.m in Sources */,
				046A4B9D1B38DC5400440F67 /* UIView+WMFRTLMirroring.m in Sources */,
				BCB66A0C1A85183000C7B1FE /* NSString+WMFHTMLParsing.m in Sources */,
				BCB669AF1A83F6C400C7B1FE /* MWKHistoryList.m in Sources */,
				BC6E8B9F1B5FE0C9003D9A39 /* UICollectionView+WMFKVOUpdatableList.m in Sources */,
				BC50C37F1A83C784006DC7AF /* WMFNetworkUtilities.m in Sources */,
				BCB58F441A890D9700465627 /* MWKImageInfo+MWKImageComparison.m in Sources */,
				BCB669AD1A83F6C400C7B1FE /* MWKSavedPageList.m in Sources */,
				BCC185E81A9FA498005378F8 /* UICollectionViewLayout+AttributeUtils.m in Sources */,
				04D686F81AB2949C0009B44A /* PaddedLabel.m in Sources */,
				04C695D218ED213000D9F2DA /* UIScrollView+NoHorizontalScrolling.m in Sources */,
				BC3166B21B279AC30096EE8E /* WikipediaAppUtils.m in Sources */,
				04F0E2EE186FB2D100468738 /* TOCSectionCellView.m in Sources */,
				0E366B4B1B308A2600ABFB86 /* UIStoryboard+WMFExtensions.m in Sources */,
				04B0E3EA1AE8252800379AE0 /* NSURL+WMFRest.m in Sources */,
				040D835E1AB0EE45000896D5 /* WMFGeometry.c in Sources */,
				BC86B9361A92966B00B4C039 /* AFHTTPRequestOperationManager+UniqueRequests.m in Sources */,
				D4991449181D51DE00E6073C /* AppDelegate.m in Sources */,
				BCB669A81A83F6C400C7B1FE /* MWKUser.m in Sources */,
				BCB669AB1A83F6C400C7B1FE /* MWKProtectionStatus.m in Sources */,
				046E2B6F1B3213BE008A99A6 /* UIBarButtonItem+WMFButtonConvenience.m in Sources */,
				BCC185E01A9EC836005378F8 /* UIButton+FrameUtils.m in Sources */,
				04C9509D19EF02980013F3C0 /* EventLogger.m in Sources */,
				0EFB0F1B1B31EE2D00D05C08 /* ArticleDataContextSingleton.m in Sources */,
				BC6E8B981B5EB4B2003D9A39 /* UIImage+WMFNormalization.m in Sources */,
				0E869F4B1B5FDD24002604C3 /* WMFHamburgerMenuFunnel.m in Sources */,
				04F39590186CF80100B0D6FC /* TOCViewController.m in Sources */,
				BC505EF71B59643400537006 /* WMFPageCollectionViewController.m in Sources */,
				BCE24FDF1B0CF0C7003F054B /* LegacyPhoneGapDataMigrator.m in Sources */,
				042950D41A9D3BA7009BE784 /* UIColor+WMFHexColor.m in Sources */,
				BCBDC88C1B3A0715003A6D17 /* Cancellable.swift in Sources */,
				0439317619FB092600386E8F /* UIWebView+LoadAssetsHtml.m in Sources */,
				04B91AA718E34BBC00FFAA1C /* UIView+TemporaryAnimatedXF.m in Sources */,
				04224500197F5E09005DD0BF /* AbuseFilterAlert.m in Sources */,
				BCB669731A83F58600C7B1FE /* NSMutableDictionary+WMFMaybeSet.m in Sources */,
				BCE24FE01B0CF0C7003F054B /* SQLiteHelper.m in Sources */,
				D4B0AE0819366A0A00F0AC90 /* CreateAccountFunnel.m in Sources */,
				BC3047C21B45E65400D7DF1A /* SDWebImageManager+WMFCacheRemoval.m in Sources */,
				BCB669B51A83F6C400C7B1FE /* MWKUserDataStore.m in Sources */,
				0E7955D01B2B659500B055A2 /* WMFArticleListTranstion.m in Sources */,
				0487045519F824D700B7D307 /* QueuesSingleton.m in Sources */,
				04F27B7818FE0F2E00EDD838 /* PageHistoryViewController.m in Sources */,
				BCB669A41A83F6C400C7B1FE /* MWKSite.m in Sources */,
				046E2B6B1B31ED94008A99A6 /* UIButton+WMFButton.m in Sources */,
				BCB669AC1A83F6C400C7B1FE /* MWKSavedPageEntry.m in Sources */,
				04A97E8718B81D5D0046B166 /* AccountCreationViewController.m in Sources */,
				C42D947E1A937DAC00A4871A /* SavedArticlesFetcher.m in Sources */,
				C42D94BC1A95405000A4871A /* NSArray+WMFExtensions.m in Sources */,
				0E94AFF01B209792000BC5EA /* WMFArticleListCollectionViewController.m in Sources */,
				043699911B45B68D002FD81D /* WMFArticleSectionCell.m in Sources */,
				0487048219F8262600B7D307 /* AssetsFileFetcher.m in Sources */,
				BC6BFC5F1B680A410074D0DA /* NSString+WMFGlyphs.m in Sources */,
				BCFDB1441B3F3FCB00F0C9F4 /* UIImage+Debug.swift in Sources */,
				BC955BC71A82BEFD000EF9E4 /* MWKImageInfoFetcher.m in Sources */,
				04C7576E1A1AA2D00084AC39 /* RecentSearchCell.m in Sources */,
				0E366B3F1B2F5C4500ABFB86 /* WMFSearchFetcher.m in Sources */,
				04A9C2A21B4F326D008B996F /* WMFArticleReadMoreCell.m in Sources */,
				BCB58F541A894D3E00465627 /* WMFImageGalleryDetailOverlayView.m in Sources */,
				BCAFC5D31AFD5F7E004615BA /* MWKArticle+WMFSharing.m in Sources */,
				BCFB090D1B445A720077955B /* UIImage+WMFSerialization.m in Sources */,
				BC8210D31B4EEA190010BF7B /* SDImageCache+WMFPersistentCache.m in Sources */,
				BCE24FDD1B0CF0C7003F054B /* LegacyCoreDataMigrator.m in Sources */,
				04478633185145090050563B /* HistoryViewController.m in Sources */,
				BCB669B21A83F6C400C7B1FE /* MWKImageInfo.m in Sources */,
				BCBDC88E1B3A42E7003A6D17 /* SwiftUtilities.swift in Sources */,
				BCB848781AAAABF80077EC24 /* WMFMath.m in Sources */,
				D4B0AE051936604700F0AC90 /* EditFunnel.m in Sources */,
				BC6E8B921B5E8DB7003D9A39 /* CIContext+WMFImageProcessing.m in Sources */,
				0487048319F8262600B7D307 /* FetcherBase.m in Sources */,
				D4F277FE194235B50032BA38 /* ToCInteractionFunnel.m in Sources */,
				BCB669B31A83F6C400C7B1FE /* MWKDataStore.m in Sources */,
				0459B8311B6ABB0200083DD5 /* WMFTitleOverlayModel.m in Sources */,
				0E366B3A1B2F33BC00ABFB86 /* WMFSearchResults.m in Sources */,
				0487048D19F8262600B7D307 /* ThumbnailFetcher.m in Sources */,
				BCB669B01A83F6C400C7B1FE /* MWKRecentSearchEntry.m in Sources */,
				BC955BCF1A82C2FA000EF9E4 /* AFHTTPRequestOperationManager+WMFConfig.m in Sources */,
				041A3B6218E11ED90079FF1C /* LanguagesViewController.m in Sources */,
				0493C2CC1952373100EBB973 /* DataHousekeeping.m in Sources */,
				043F18E118D9691D00D8489A /* TopActionSheetLabel.m in Sources */,
				BCB669A51A83F6C400C7B1FE /* MWKTitle.m in Sources */,
				08D631F71A69B1AB00D87AD0 /* WMFImageGalleryViewController.m in Sources */,
				04272E7B1940EEBC00CC682F /* WMFAssetsFile.m in Sources */,
				D4991445181D51DE00E6073C /* main.m in Sources */,
				0EFB0F1C1B31EE2D00D05C08 /* NSManagedObject+WMFModelFactory.m in Sources */,
				D47BF5D4197870390067C3BC /* SavedPagesFunnel.m in Sources */,
				04616DFC1AE706C600815BCE /* WMFLocalizationProtocol.m in Sources */,
				04C43AC0183442FC006C643B /* NSString+Extras.m in Sources */,
				04D686FE1AB2949C0009B44A /* WikiGlyphLabel.m in Sources */,
				04A9C2931B4B51E0008B996F /* WMFArticleSectionHeaderView.m in Sources */,
				04CCCFEE1935093A00E3F60C /* SecondaryMenuRowView.m in Sources */,
				0442F57B19006DCC00F55DF9 /* PageHistoryLabel.m in Sources */,
				BC505EEE1B594B5700537006 /* WMFImageCollectionViewCell.m in Sources */,
				0459B8371B6BF5A900083DD5 /* WMFSectionTitlesViewController.m in Sources */,
				041C6206199ED2A20061516F /* MWKSection+TOC.m in Sources */,
				BC505EEB1B59461400537006 /* WMFCollectionViewPageLayout.m in Sources */,
				BC2CBB8E1AA10F400079A313 /* UIView+WMFFrameUtils.m in Sources */,
				0447862F185145090050563B /* HistoryResultCell.m in Sources */,
				BCA6765D1AC0686600A16160 /* Article+ConvenienceAccessors.m in Sources */,
				BC32A1D71B4B14C000A286DE /* WMFBackgroundTaskManager.swift in Sources */,
				0433263F1B0D3574009DB316 /* WMFArticleImageProtocol.m in Sources */,
				D4B0AE0219365F7C00F0AC90 /* EventLoggingFunnel.m in Sources */,
			);
			runOnlyForDeploymentPostprocessing = 0;
		};
/* End PBXSourcesBuildPhase section */

/* Begin PBXTargetDependency section */
		BCBDE0AE1AA76F19006BD29A /* PBXTargetDependency */ = {
			isa = PBXTargetDependency;
			target = D4991434181D51DE00E6073C /* Wikipedia */;
			targetProxy = BCBDE0AD1AA76F19006BD29A /* PBXContainerItemProxy */;
		};
/* End PBXTargetDependency section */

/* Begin PBXVariantGroup section */
		D46CD8C018A1AC4F0042959E /* InfoPlist.strings */ = {
			isa = PBXVariantGroup;
			children = (
				D46CD8C718A1AC630042959E /* fr */,
				D46CD8D218A1B10A0042959E /* en */,
				D469889118B52DA200DBE014 /* ru */,
				D469889818B52DF100DBE014 /* fi */,
				D44F630618DA77FF00EAD1DD /* ar */,
				D44F630818DA781400EAD1DD /* ast */,
				D44F630B18DA781C00EAD1DD /* az */,
				D44F630D18DA782400EAD1DD /* bcl */,
				D44F630F18DA782B00EAD1DD /* bn */,
				D44F631118DA783000EAD1DD /* br */,
				D44F631418DA783500EAD1DD /* ca */,
				D44F631618DA783B00EAD1DD /* ce */,
				D44F631818DA784200EAD1DD /* de */,
				D44F631B18DA784700EAD1DD /* dsb */,
				D44F631D18DA784D00EAD1DD /* en-gb */,
				D44F631F18DA785300EAD1DD /* eo */,
				D44F632118DA785900EAD1DD /* es */,
				D44F632418DA785F00EAD1DD /* fa */,
				D44F632618DA787100EAD1DD /* gl */,
				D44F632818DA787800EAD1DD /* gu */,
				D44F632918DA787D00EAD1DD /* haw */,
				D44F632C18DA788100EAD1DD /* he */,
				D44F632F18DA788600EAD1DD /* hi */,
				D44F633118DA788C00EAD1DD /* hsb */,
				D44F633418DA789300EAD1DD /* hu */,
				D44F633618DA789700EAD1DD /* hy */,
				D44F633818DA789C00EAD1DD /* it */,
				D44F633A18DA78A100EAD1DD /* ja */,
				D44F633C18DA78A600EAD1DD /* ko */,
				D44F633E18DA78AA00EAD1DD /* krc */,
				D44F633F18DA78AE00EAD1DD /* lb */,
				D44F634218DA78B400EAD1DD /* lt */,
				D44F634418DA78B800EAD1DD /* mg */,
				D44F634618DA78BC00EAD1DD /* mk */,
				D44F634918DA78C100EAD1DD /* ml */,
				D44F634B18DA78C600EAD1DD /* mr */,
				D44F634D18DA78CB00EAD1DD /* ms */,
				D44F634F18DA78D200EAD1DD /* nl */,
				D44F635218DA78D700EAD1DD /* oc */,
				D44F635518DA78DE00EAD1DD /* pl */,
				D44F635718DA78E400EAD1DD /* ps */,
				D44F635918DA78EA00EAD1DD /* pt */,
				D44F635B18DA78EF00EAD1DD /* ro */,
				D44F635E18DA78FA00EAD1DD /* sco */,
				D44F636118DA78FF00EAD1DD /* si */,
				D44F636318DA790400EAD1DD /* sk */,
				D44F636618DA790900EAD1DD /* sr-ec */,
				D44F636818DA790F00EAD1DD /* sv */,
				D44F636B18DA791500EAD1DD /* ta */,
				D44F636C18DA791A00EAD1DD /* te */,
				D44F636E18DA791F00EAD1DD /* tr */,
				D44F637018DA792400EAD1DD /* uk */,
				D44F637318DA792B00EAD1DD /* vi */,
				D44F637618DA793400EAD1DD /* yi */,
				D44F637818DA793A00EAD1DD /* zh-hans */,
				D44F637A18DA794000EAD1DD /* zh-hant */,
				D4679062195AD38700C4E44D /* da */,
				D4679064195AD39C00C4E44D /* diq */,
				D4679067195AD3A900C4E44D /* fo */,
				D467906A195AD3B300C4E44D /* frp */,
				D467906C195AD3BE00C4E44D /* hrx */,
				D4679072195AD3F000C4E44D /* kn */,
				D467907A195AD42D00C4E44D /* ne */,
				D467907D195AD43700C4E44D /* or */,
				D4679084195AD48900C4E44D /* tg-cyrl */,
				D4679087195AD49300C4E44D /* th */,
				D4C16A6419709CDF00CD91AD /* qqq */,
				D47FEE2219C8CB2200B998C8 /* bto */,
				D47FEE2419C8CB6B00B998C8 /* cs */,
			);
			name = InfoPlist.strings;
			sourceTree = "<group>";
		};
		D46CD8C218A1AC4F0042959E /* Localizable.strings */ = {
			isa = PBXVariantGroup;
			children = (
				D46CD8C818A1AC730042959E /* fr */,
				D46CD8D318A1B1140042959E /* en */,
				D469889218B52DA200DBE014 /* ru */,
				D469889918B52DF100DBE014 /* fi */,
				D44F630918DA781400EAD1DD /* ast */,
				D44F631218DA783000EAD1DD /* br */,
				D44F631918DA784200EAD1DD /* de */,
				D44F632218DA785900EAD1DD /* es */,
				D44F632A18DA787D00EAD1DD /* haw */,
				D44F632D18DA788100EAD1DD /* he */,
				D44F633218DA788C00EAD1DD /* hsb */,
				D44F634018DA78AE00EAD1DD /* lb */,
				D44F634718DA78BC00EAD1DD /* mk */,
				D44F635018DA78D200EAD1DD /* nl */,
				D44F635318DA78D700EAD1DD /* oc */,
				D44F635C18DA78EF00EAD1DD /* ro */,
				D44F635F18DA78FA00EAD1DD /* sco */,
				D44F636418DA790400EAD1DD /* sk */,
				D44F636918DA790F00EAD1DD /* sv */,
				D44F637118DA792400EAD1DD /* uk */,
				D44F637418DA792B00EAD1DD /* vi */,
				D4679060195AD36D00C4E44D /* bn */,
				D4679061195AD37A00C4E44D /* ca */,
				D4679065195AD39C00C4E44D /* diq */,
				D4679068195AD3A900C4E44D /* fo */,
				D467906D195AD3BE00C4E44D /* hrx */,
				D467906F195AD3CE00C4E44D /* id */,
				D4679070195AD3DC00C4E44D /* it */,
				D4679071195AD3E600C4E44D /* ja */,
				D4679073195AD3F000C4E44D /* kn */,
				D4679075195AD3FC00C4E44D /* ko */,
				D4679076195AD40700C4E44D /* krc */,
				D4679078195AD41200C4E44D /* ml */,
				D4679079195AD41C00C4E44D /* ms */,
				D467907B195AD42D00C4E44D /* ne */,
				D467907E195AD43700C4E44D /* or */,
				D4679080195AD44200C4E44D /* pl */,
				D4679082195AD45F00C4E44D /* pt */,
				D4679083195AD47D00C4E44D /* sr-ec */,
				D4679085195AD48900C4E44D /* tg-cyrl */,
				D4679088195AD49400C4E44D /* th */,
				D467908A195AD49B00C4E44D /* tr */,
				D467908B195AD4A500C4E44D /* zh-hans */,
				D467908C195AD4AB00C4E44D /* zh-hant */,
				D4C16A6519709CDF00CD91AD /* qqq */,
				D47FEE2319C8CB3400B998C8 /* ce */,
				D47FEE2519C8CB6B00B998C8 /* cs */,
				D47FEE2819C8CC2600B998C8 /* pt-BR */,
			);
			name = Localizable.strings;
			sourceTree = "<group>";
		};
/* End PBXVariantGroup section */

/* Begin XCBuildConfiguration section */
		0E4F85D71AC1BF56004CA3CD /* Alpha */ = {
			isa = XCBuildConfiguration;
			buildSettings = {
				ALWAYS_SEARCH_USER_PATHS = NO;
				CLANG_ANALYZER_SECURITY_FLOATLOOPCOUNTER = YES;
				CLANG_CXX_LANGUAGE_STANDARD = "gnu++0x";
				CLANG_CXX_LIBRARY = "libc++";
				CLANG_ENABLE_MODULES = YES;
				CLANG_ENABLE_OBJC_ARC = YES;
				CLANG_WARN_BOOL_CONVERSION = YES;
				CLANG_WARN_CONSTANT_CONVERSION = YES;
				CLANG_WARN_DIRECT_OBJC_ISA_USAGE = YES_ERROR;
				CLANG_WARN_EMPTY_BODY = YES;
				CLANG_WARN_ENUM_CONVERSION = YES;
				CLANG_WARN_INT_CONVERSION = YES;
				CLANG_WARN_OBJC_IMPLICIT_RETAIN_SELF = YES;
				CLANG_WARN_OBJC_ROOT_CLASS = YES_ERROR;
				CLANG_WARN__DUPLICATE_METHOD_MATCH = YES;
				COPY_PHASE_STRIP = YES;
				ENABLE_NS_ASSERTIONS = YES;
				GCC_C_LANGUAGE_STANDARD = gnu99;
				GCC_PREPROCESSOR_DEFINITIONS = (
					"DEBUG=1",
					"$(inherited)",
				);
				GCC_WARN_64_TO_32_BIT_CONVERSION = YES;
				GCC_WARN_ABOUT_RETURN_TYPE = YES_ERROR;
				GCC_WARN_UNDECLARED_SELECTOR = YES;
				GCC_WARN_UNINITIALIZED_AUTOS = YES;
				GCC_WARN_UNUSED_FUNCTION = YES;
				GCC_WARN_UNUSED_VARIABLE = YES;
				IPHONEOS_DEPLOYMENT_TARGET = 7.0;
				RUN_CLANG_STATIC_ANALYZER = YES;
				SDKROOT = iphoneos;
				TARGETED_DEVICE_FAMILY = "1,2";
				VALIDATE_PRODUCT = YES;
				VERSIONING_SYSTEM = "apple-generic";
			};
			name = Alpha;
		};
		0E4F85D81AC1BF56004CA3CD /* Alpha */ = {
			isa = XCBuildConfiguration;
			baseConfigurationReference = C7C26C8CB2ECA7439FB76EAE /* Pods.alpha.xcconfig */;
			buildSettings = {
				APP_ID_SUFFIX = .tfalpha;
				ASSETCATALOG_COMPILER_APPICON_NAME = AppIcon;
				ASSETCATALOG_COMPILER_LAUNCHIMAGE_NAME = LaunchImage;
				CODE_SIGN_IDENTITY = "iPhone Distribution";
				"CODE_SIGN_IDENTITY[sdk=iphoneos*]" = "iPhone Distribution";
				CURRENT_PROJECT_VERSION = 168;
				DEFINES_MODULE = YES;
				FRAMEWORK_SEARCH_PATHS = "$(inherited)";
				GCC_OPTIMIZATION_LEVEL = 3;
				GCC_PRECOMPILE_PREFIX_HEADER = YES;
				GCC_PREFIX_HEADER = "wikipedia/Wikipedia-Prefix.pch";
				HEADER_SEARCH_PATHS = (
					"$(inherited)",
					"$(SDKROOT)/usr/include/libxml2",
					"$(PROJECT_DIR)/cocoapods/Pods/Headers/Public/AFNetworking",
					"$(PROJECT_DIR)/cocoapods/Pods/Headers/Public/hpple",
					"$(PROJECT_DIR)/MediaWikiKit/MediaWikiKit",
					"$(PROJECT_DIR)/OldDataSchema/**",
				);
				INFOPLIST_FILE = "Wikipedia/Wikipedia-Info.plist";
				LD_RUNPATH_SEARCH_PATHS = "$(inherited) @executable_path/Frameworks";
				LIBRARY_SEARCH_PATHS = "$(inherited)";
				OTHER_LDFLAGS = "$(inherited)";
				OTHER_SWIFT_FLAGS = "$(inherited) -DDEBUG";
				PRODUCT_MODULE_NAME = Wikipedia;
				PRODUCT_NAME = "Wikipedia ${CONFIGURATION}";
				PROVISIONING_PROFILE = "";
				RUN_CLANG_STATIC_ANALYZER = NO;
				SWIFT_OBJC_BRIDGING_HEADER = "Wikipedia/Wikipedia-Bridging-Header.h";
				WARNING_CFLAGS = (
					"$(inherited)",
					"-Werror=switch",
					"-Werror=arc-retain-cycles",
					"-Werror=incompatible-pointer-types",
					"-Werror=incomplete-implementation",
					"-Werror=nonnull",
				);
				WMF_HOCKEYAPP_IDENTIFIER = 35ef86a164e10f9c01c634c640ec2f0a;
				WRAPPER_EXTENSION = app;
			};
			name = Alpha;
		};
		0E4F85D91AC1BF56004CA3CD /* Alpha */ = {
			isa = XCBuildConfiguration;
			baseConfigurationReference = 1BC5FB470144D2C10C55A037 /* Pods-WikipediaUnitTests.alpha.xcconfig */;
			buildSettings = {
				BUNDLE_LOADER = "$(TEST_HOST)";
				CLANG_WARN_UNREACHABLE_CODE = YES;
				CODE_SIGN_IDENTITY = "iPhone Developer";
				ENABLE_STRICT_OBJC_MSGSEND = YES;
				FRAMEWORK_SEARCH_PATHS = (
					"$(SDKROOT)/Developer/Library/Frameworks",
					"$(inherited)",
				);
				GCC_PREFIX_HEADER = "WikipediaUnitTests/Supporting Files/WikipediaUnitTests-Prefix.pch";
				GCC_WARN_UNINITIALIZED_AUTOS = YES_AGGRESSIVE;
				HEADER_SEARCH_PATHS = (
					"$(inherited)",
					"\"${PODS_ROOT}/Headers/Public\"",
					"\"${PODS_ROOT}/Headers/Public/AFNetworking\"",
					"\"${PODS_ROOT}/Headers/Public/AnimatedGIFImageSerialization\"",
					"\"${PODS_ROOT}/Headers/Public/BlocksKit\"",
					"\"${PODS_ROOT}/Headers/Public/CocoaLumberjack\"",
					"\"${PODS_ROOT}/Headers/Public/HockeySDK\"",
					"\"${PODS_ROOT}/Headers/Public/KVOController\"",
					"\"${PODS_ROOT}/Headers/Public/Mantle\"",
					"\"${PODS_ROOT}/Headers/Public/Masonry\"",
					"\"${PODS_ROOT}/Headers/Public/Nocilla\"",
					"\"${PODS_ROOT}/Headers/Public/OCHamcrest\"",
					"\"${PODS_ROOT}/Headers/Public/OCMockito\"",
					"\"${PODS_ROOT}/Headers/Public/SDWebImage\"",
					"\"${PODS_ROOT}/Headers/Public/hpple\"",
					"\"${PODS_ROOT}/Headers/Public/libextobjc\"",
					"$(SDKROOT)/usr/include/libxml2",
					"\"$(TARGET_TEMP_DIR)/../$(PROJECT_NAME).build/DerivedSources\"",
				);
				INFOPLIST_FILE = "WikipediaUnitTests/Supporting Files/Info.plist";
				LD_RUNPATH_SEARCH_PATHS = "$(inherited) @executable_path/Frameworks @loader_path/Frameworks";
				MTL_ENABLE_DEBUG_INFO = NO;
				PRODUCT_NAME = "$(TARGET_NAME)";
				SWIFT_OBJC_BRIDGING_HEADER = "WikipediaUnitTests/Supporting Files/WikipediaUnitTests-Bridging-Header.h";
				TEST_HOST = "$(BUILT_PRODUCTS_DIR)/Wikipedia ${CONFIGURATION}.app/Wikipedia ${CONFIGURATION}";
			};
			name = Alpha;
		};
		A69698A61AC9D08700208A11 /* Beta */ = {
			isa = XCBuildConfiguration;
			buildSettings = {
				ALWAYS_SEARCH_USER_PATHS = NO;
				CLANG_ANALYZER_SECURITY_FLOATLOOPCOUNTER = YES;
				CLANG_CXX_LANGUAGE_STANDARD = "gnu++0x";
				CLANG_CXX_LIBRARY = "libc++";
				CLANG_ENABLE_MODULES = YES;
				CLANG_ENABLE_OBJC_ARC = YES;
				CLANG_WARN_BOOL_CONVERSION = YES;
				CLANG_WARN_CONSTANT_CONVERSION = YES;
				CLANG_WARN_DIRECT_OBJC_ISA_USAGE = YES_ERROR;
				CLANG_WARN_EMPTY_BODY = YES;
				CLANG_WARN_ENUM_CONVERSION = YES;
				CLANG_WARN_INT_CONVERSION = YES;
				CLANG_WARN_OBJC_IMPLICIT_RETAIN_SELF = YES;
				CLANG_WARN_OBJC_ROOT_CLASS = YES_ERROR;
				CLANG_WARN__DUPLICATE_METHOD_MATCH = YES;
				COPY_PHASE_STRIP = YES;
				ENABLE_NS_ASSERTIONS = YES;
				GCC_C_LANGUAGE_STANDARD = gnu99;
				GCC_PREPROCESSOR_DEFINITIONS = (
					"DEBUG=1",
					"$(inherited)",
				);
				GCC_WARN_64_TO_32_BIT_CONVERSION = YES;
				GCC_WARN_ABOUT_RETURN_TYPE = YES_ERROR;
				GCC_WARN_UNDECLARED_SELECTOR = YES;
				GCC_WARN_UNINITIALIZED_AUTOS = YES;
				GCC_WARN_UNUSED_FUNCTION = YES;
				GCC_WARN_UNUSED_VARIABLE = YES;
				IPHONEOS_DEPLOYMENT_TARGET = 7.0;
				RUN_CLANG_STATIC_ANALYZER = YES;
				SDKROOT = iphoneos;
				TARGETED_DEVICE_FAMILY = "1,2";
				VALIDATE_PRODUCT = YES;
				VERSIONING_SYSTEM = "apple-generic";
			};
			name = Beta;
		};
		A69698A71AC9D08700208A11 /* Beta */ = {
			isa = XCBuildConfiguration;
			baseConfigurationReference = 08F646F7D0488CE3C6D6A763 /* Pods.beta.xcconfig */;
			buildSettings = {
				APP_ID_SUFFIX = .tfbeta;
				ASSETCATALOG_COMPILER_APPICON_NAME = AppIcon;
				ASSETCATALOG_COMPILER_LAUNCHIMAGE_NAME = LaunchImage;
				CODE_SIGN_IDENTITY = "iPhone Distribution";
				"CODE_SIGN_IDENTITY[sdk=iphoneos*]" = "iPhone Distribution";
				CURRENT_PROJECT_VERSION = 168;
				DEFINES_MODULE = YES;
				FRAMEWORK_SEARCH_PATHS = "$(inherited)";
				GCC_OPTIMIZATION_LEVEL = 3;
				GCC_PRECOMPILE_PREFIX_HEADER = YES;
				GCC_PREFIX_HEADER = "wikipedia/Wikipedia-Prefix.pch";
				HEADER_SEARCH_PATHS = (
					"$(inherited)",
					"$(SDKROOT)/usr/include/libxml2",
					"$(PROJECT_DIR)/cocoapods/Pods/Headers/Public/AFNetworking",
					"$(PROJECT_DIR)/cocoapods/Pods/Headers/Public/hpple",
					"$(PROJECT_DIR)/MediaWikiKit/MediaWikiKit",
					"$(PROJECT_DIR)/OldDataSchema/**",
				);
				INFOPLIST_FILE = "Wikipedia/Wikipedia-Info.plist";
				LD_RUNPATH_SEARCH_PATHS = "$(inherited) @executable_path/Frameworks";
				LIBRARY_SEARCH_PATHS = "$(inherited)";
				OTHER_LDFLAGS = "$(inherited)";
				OTHER_SWIFT_FLAGS = "$(inherited) -DDEBUG";
				PRODUCT_MODULE_NAME = Wikipedia;
				PRODUCT_NAME = "Wikipedia ${CONFIGURATION}";
				PROVISIONING_PROFILE = "";
				RUN_CLANG_STATIC_ANALYZER = NO;
				SWIFT_OBJC_BRIDGING_HEADER = "Wikipedia/Wikipedia-Bridging-Header.h";
				WARNING_CFLAGS = (
					"$(inherited)",
					"-Werror=switch",
					"-Werror=arc-retain-cycles",
					"-Werror=incompatible-pointer-types",
					"-Werror=incomplete-implementation",
					"-Werror=nonnull",
				);
				WMF_HOCKEYAPP_IDENTIFIER = 2295c3698bbd0b050f257772dd2bdbb2;
				WRAPPER_EXTENSION = app;
			};
			name = Beta;
		};
		A69698A81AC9D08700208A11 /* Beta */ = {
			isa = XCBuildConfiguration;
			baseConfigurationReference = 429C152FC8B093B59D18CAD3 /* Pods-WikipediaUnitTests.beta.xcconfig */;
			buildSettings = {
				BUNDLE_LOADER = "$(TEST_HOST)";
				CLANG_WARN_UNREACHABLE_CODE = YES;
				CODE_SIGN_IDENTITY = "iPhone Developer";
				ENABLE_STRICT_OBJC_MSGSEND = YES;
				FRAMEWORK_SEARCH_PATHS = (
					"$(SDKROOT)/Developer/Library/Frameworks",
					"$(inherited)",
				);
				GCC_PREFIX_HEADER = "WikipediaUnitTests/Supporting Files/WikipediaUnitTests-Prefix.pch";
				GCC_WARN_UNINITIALIZED_AUTOS = YES_AGGRESSIVE;
				HEADER_SEARCH_PATHS = (
					"$(inherited)",
					"\"${PODS_ROOT}/Headers/Public\"",
					"\"${PODS_ROOT}/Headers/Public/AFNetworking\"",
					"\"${PODS_ROOT}/Headers/Public/AnimatedGIFImageSerialization\"",
					"\"${PODS_ROOT}/Headers/Public/BlocksKit\"",
					"\"${PODS_ROOT}/Headers/Public/CocoaLumberjack\"",
					"\"${PODS_ROOT}/Headers/Public/HockeySDK\"",
					"\"${PODS_ROOT}/Headers/Public/KVOController\"",
					"\"${PODS_ROOT}/Headers/Public/Mantle\"",
					"\"${PODS_ROOT}/Headers/Public/Masonry\"",
					"\"${PODS_ROOT}/Headers/Public/Nocilla\"",
					"\"${PODS_ROOT}/Headers/Public/OCHamcrest\"",
					"\"${PODS_ROOT}/Headers/Public/OCMockito\"",
					"\"${PODS_ROOT}/Headers/Public/SDWebImage\"",
					"\"${PODS_ROOT}/Headers/Public/hpple\"",
					"\"${PODS_ROOT}/Headers/Public/libextobjc\"",
					"$(SDKROOT)/usr/include/libxml2",
					"\"$(TARGET_TEMP_DIR)/../$(PROJECT_NAME).build/DerivedSources\"",
				);
				INFOPLIST_FILE = "WikipediaUnitTests/Supporting Files/Info.plist";
				LD_RUNPATH_SEARCH_PATHS = "$(inherited) @executable_path/Frameworks @loader_path/Frameworks";
				MTL_ENABLE_DEBUG_INFO = NO;
				PRODUCT_NAME = "$(TARGET_NAME)";
				SWIFT_OBJC_BRIDGING_HEADER = "WikipediaUnitTests/Supporting Files/WikipediaUnitTests-Bridging-Header.h";
				TEST_HOST = "$(BUILT_PRODUCTS_DIR)/Wikipedia ${CONFIGURATION}.app/Wikipedia ${CONFIGURATION}";
			};
			name = Beta;
		};
		BC42735B1A7C736800068882 /* Debug */ = {
			isa = XCBuildConfiguration;
			baseConfigurationReference = DC96DA4AAD521D734849D20F /* Pods-WikipediaUnitTests.debug.xcconfig */;
			buildSettings = {
				BUNDLE_LOADER = "$(TEST_HOST)";
				CLANG_WARN_UNREACHABLE_CODE = YES;
				CODE_SIGN_IDENTITY = "iPhone Developer";
				ENABLE_STRICT_OBJC_MSGSEND = YES;
				FRAMEWORK_SEARCH_PATHS = (
					"$(SDKROOT)/Developer/Library/Frameworks",
					"$(inherited)",
				);
				GCC_PREFIX_HEADER = "WikipediaUnitTests/Supporting Files/WikipediaUnitTests-Prefix.pch";
				GCC_PREPROCESSOR_DEFINITIONS = (
					"$(inherited)",
					"FB_REFERENCE_IMAGE_DIR=\"$(PROJECT_DIR)/WikipediaUnitTests/Reference Snapshots\"",
					"MKT_SHORTHAND=1",
					"HC_SHORTHAND=1",
				);
				GCC_WARN_UNINITIALIZED_AUTOS = YES_AGGRESSIVE;
				HEADER_SEARCH_PATHS = (
					"$(inherited)",
					"\"${PODS_ROOT}/Headers/Public\"",
					"\"${PODS_ROOT}/Headers/Public/AFNetworking\"",
					"\"${PODS_ROOT}/Headers/Public/AnimatedGIFImageSerialization\"",
					"\"${PODS_ROOT}/Headers/Public/BlocksKit\"",
					"\"${PODS_ROOT}/Headers/Public/CocoaLumberjack\"",
					"\"${PODS_ROOT}/Headers/Public/HockeySDK\"",
					"\"${PODS_ROOT}/Headers/Public/KVOController\"",
					"\"${PODS_ROOT}/Headers/Public/Mantle\"",
					"\"${PODS_ROOT}/Headers/Public/Masonry\"",
					"\"${PODS_ROOT}/Headers/Public/Nocilla\"",
					"\"${PODS_ROOT}/Headers/Public/OCHamcrest\"",
					"\"${PODS_ROOT}/Headers/Public/OCMockito\"",
					"\"${PODS_ROOT}/Headers/Public/SDWebImage\"",
					"\"${PODS_ROOT}/Headers/Public/hpple\"",
					"\"${PODS_ROOT}/Headers/Public/libextobjc\"",
					"$(SDKROOT)/usr/include/libxml2",
					"\"$(TARGET_TEMP_DIR)/../$(PROJECT_NAME).build/DerivedSources\"",
				);
				INFOPLIST_FILE = "WikipediaUnitTests/Supporting Files/Info.plist";
				LD_RUNPATH_SEARCH_PATHS = "$(inherited) @executable_path/Frameworks @loader_path/Frameworks";
				MTL_ENABLE_DEBUG_INFO = YES;
				PRODUCT_NAME = "$(TARGET_NAME)";
				SWIFT_OBJC_BRIDGING_HEADER = "WikipediaUnitTests/Supporting Files/WikipediaUnitTests-Bridging-Header.h";
				TEST_HOST = "$(BUILT_PRODUCTS_DIR)/Wikipedia ${CONFIGURATION}.app/Wikipedia ${CONFIGURATION}";
				USER_HEADER_SEARCH_PATHS = "\"$(PROJECT_DIR)/OldDataSchema/**\" $(inherited)";
			};
			name = Debug;
		};
		BC42735C1A7C736800068882 /* Release */ = {
			isa = XCBuildConfiguration;
			baseConfigurationReference = 17A2F22335C5256576CEDBDD /* Pods-WikipediaUnitTests.release.xcconfig */;
			buildSettings = {
				BUNDLE_LOADER = "$(TEST_HOST)";
				CLANG_WARN_UNREACHABLE_CODE = YES;
				CODE_SIGN_IDENTITY = "iPhone Developer";
				ENABLE_STRICT_OBJC_MSGSEND = YES;
				FRAMEWORK_SEARCH_PATHS = (
					"$(SDKROOT)/Developer/Library/Frameworks",
					"$(inherited)",
				);
				GCC_PREFIX_HEADER = "WikipediaUnitTests/Supporting Files/WikipediaUnitTests-Prefix.pch";
				GCC_WARN_UNINITIALIZED_AUTOS = YES_AGGRESSIVE;
				HEADER_SEARCH_PATHS = (
					"$(inherited)",
					"\"${PODS_ROOT}/Headers/Public\"",
					"\"${PODS_ROOT}/Headers/Public/AFNetworking\"",
					"\"${PODS_ROOT}/Headers/Public/AnimatedGIFImageSerialization\"",
					"\"${PODS_ROOT}/Headers/Public/BlocksKit\"",
					"\"${PODS_ROOT}/Headers/Public/CocoaLumberjack\"",
					"\"${PODS_ROOT}/Headers/Public/HockeySDK\"",
					"\"${PODS_ROOT}/Headers/Public/KVOController\"",
					"\"${PODS_ROOT}/Headers/Public/Mantle\"",
					"\"${PODS_ROOT}/Headers/Public/Masonry\"",
					"\"${PODS_ROOT}/Headers/Public/Nocilla\"",
					"\"${PODS_ROOT}/Headers/Public/OCHamcrest\"",
					"\"${PODS_ROOT}/Headers/Public/OCMockito\"",
					"\"${PODS_ROOT}/Headers/Public/SDWebImage\"",
					"\"${PODS_ROOT}/Headers/Public/hpple\"",
					"\"${PODS_ROOT}/Headers/Public/libextobjc\"",
					"$(SDKROOT)/usr/include/libxml2",
					"\"$(TARGET_TEMP_DIR)/../$(PROJECT_NAME).build/DerivedSources\"",
				);
				INFOPLIST_FILE = "WikipediaUnitTests/Supporting Files/Info.plist";
				LD_RUNPATH_SEARCH_PATHS = "$(inherited) @executable_path/Frameworks @loader_path/Frameworks";
				MTL_ENABLE_DEBUG_INFO = NO;
				PRODUCT_NAME = "$(TARGET_NAME)";
				SWIFT_OBJC_BRIDGING_HEADER = "WikipediaUnitTests/Supporting Files/WikipediaUnitTests-Bridging-Header.h";
				TEST_HOST = "$(BUILT_PRODUCTS_DIR)/Debugipedia.app/Debugipedia";
				USER_HEADER_SEARCH_PATHS = "\"$(PROJECT_DIR)/OldDataSchema/**\" $(inherited)";
			};
			name = Release;
		};
		D4991468181D51DF00E6073C /* Debug */ = {
			isa = XCBuildConfiguration;
			buildSettings = {
				ALWAYS_SEARCH_USER_PATHS = NO;
				CLANG_ANALYZER_SECURITY_FLOATLOOPCOUNTER = YES;
				CLANG_CXX_LANGUAGE_STANDARD = "gnu++0x";
				CLANG_CXX_LIBRARY = "libc++";
				CLANG_ENABLE_MODULES = YES;
				CLANG_ENABLE_OBJC_ARC = YES;
				CLANG_WARN_BOOL_CONVERSION = YES;
				CLANG_WARN_CONSTANT_CONVERSION = YES;
				CLANG_WARN_DIRECT_OBJC_ISA_USAGE = YES_ERROR;
				CLANG_WARN_EMPTY_BODY = YES;
				CLANG_WARN_ENUM_CONVERSION = YES;
				CLANG_WARN_INT_CONVERSION = YES;
				CLANG_WARN_OBJC_IMPLICIT_RETAIN_SELF = YES;
				CLANG_WARN_OBJC_ROOT_CLASS = YES_ERROR;
				CLANG_WARN__DUPLICATE_METHOD_MATCH = YES;
				COPY_PHASE_STRIP = NO;
				DEAD_CODE_STRIPPING = NO;
				ENABLE_NS_ASSERTIONS = YES;
				GCC_C_LANGUAGE_STANDARD = gnu99;
				GCC_DYNAMIC_NO_PIC = NO;
				GCC_OPTIMIZATION_LEVEL = 0;
				GCC_PREPROCESSOR_DEFINITIONS = (
					"DEBUG=1",
					"$(inherited)",
				);
				GCC_SYMBOLS_PRIVATE_EXTERN = NO;
				GCC_WARN_64_TO_32_BIT_CONVERSION = YES;
				GCC_WARN_ABOUT_RETURN_TYPE = YES_ERROR;
				GCC_WARN_UNDECLARED_SELECTOR = YES;
				GCC_WARN_UNINITIALIZED_AUTOS = YES;
				GCC_WARN_UNUSED_FUNCTION = YES;
				GCC_WARN_UNUSED_VARIABLE = YES;
				IPHONEOS_DEPLOYMENT_TARGET = 7.0;
				ONLY_ACTIVE_ARCH = YES;
				RUN_CLANG_STATIC_ANALYZER = NO;
				SDKROOT = iphoneos;
				TARGETED_DEVICE_FAMILY = "1,2";
				VERSIONING_SYSTEM = "apple-generic";
			};
			name = Debug;
		};
		D4991469181D51DF00E6073C /* Release */ = {
			isa = XCBuildConfiguration;
			buildSettings = {
				ALWAYS_SEARCH_USER_PATHS = NO;
				CLANG_ANALYZER_SECURITY_FLOATLOOPCOUNTER = YES;
				CLANG_CXX_LANGUAGE_STANDARD = "gnu++0x";
				CLANG_CXX_LIBRARY = "libc++";
				CLANG_ENABLE_MODULES = YES;
				CLANG_ENABLE_OBJC_ARC = YES;
				CLANG_WARN_BOOL_CONVERSION = YES;
				CLANG_WARN_CONSTANT_CONVERSION = YES;
				CLANG_WARN_DIRECT_OBJC_ISA_USAGE = YES_ERROR;
				CLANG_WARN_EMPTY_BODY = YES;
				CLANG_WARN_ENUM_CONVERSION = YES;
				CLANG_WARN_INT_CONVERSION = YES;
				CLANG_WARN_OBJC_IMPLICIT_RETAIN_SELF = YES;
				CLANG_WARN_OBJC_ROOT_CLASS = YES_ERROR;
				CLANG_WARN__DUPLICATE_METHOD_MATCH = YES;
				COPY_PHASE_STRIP = YES;
				ENABLE_NS_ASSERTIONS = NO;
				GCC_C_LANGUAGE_STANDARD = gnu99;
				GCC_PREPROCESSOR_DEFINITIONS = (
					"NDEBUG=1",
					"$(inherited)",
				);
				GCC_WARN_64_TO_32_BIT_CONVERSION = YES;
				GCC_WARN_ABOUT_RETURN_TYPE = YES_ERROR;
				GCC_WARN_UNDECLARED_SELECTOR = YES;
				GCC_WARN_UNINITIALIZED_AUTOS = YES;
				GCC_WARN_UNUSED_FUNCTION = YES;
				GCC_WARN_UNUSED_VARIABLE = YES;
				IPHONEOS_DEPLOYMENT_TARGET = 7.0;
				RUN_CLANG_STATIC_ANALYZER = NO;
				SDKROOT = iphoneos;
				TARGETED_DEVICE_FAMILY = "1,2";
				VALIDATE_PRODUCT = YES;
				VERSIONING_SYSTEM = "apple-generic";
			};
			name = Release;
		};
		D499146B181D51DF00E6073C /* Debug */ = {
			isa = XCBuildConfiguration;
			baseConfigurationReference = EDA528BC357952A7D914F8E0 /* Pods.debug.xcconfig */;
			buildSettings = {
				APP_ID_SUFFIX = .developer;
				ASSETCATALOG_COMPILER_APPICON_NAME = AppIcon;
				ASSETCATALOG_COMPILER_LAUNCHIMAGE_NAME = LaunchImage;
				CODE_SIGN_IDENTITY = "iPhone Developer";
				"CODE_SIGN_IDENTITY[sdk=iphoneos*]" = "iPhone Developer";
				CURRENT_PROJECT_VERSION = 168;
				DEBUG_INFORMATION_FORMAT = dwarf;
				DEFINES_MODULE = YES;
				FRAMEWORK_SEARCH_PATHS = "$(inherited)";
				GCC_PRECOMPILE_PREFIX_HEADER = YES;
				GCC_PREFIX_HEADER = "wikipedia/Wikipedia-Prefix.pch";
				HEADER_SEARCH_PATHS = (
					"$(inherited)",
					"$(PROJECT_DIR)/OldDataSchema/**",
				);
				INFOPLIST_FILE = "Wikipedia/Wikipedia-Info.plist";
				LD_RUNPATH_SEARCH_PATHS = "$(inherited) @executable_path/Frameworks";
				LIBRARY_SEARCH_PATHS = "$(inherited)";
				OTHER_LDFLAGS = "$(inherited)";
				OTHER_SWIFT_FLAGS = "$(inherited) -DDEBUG";
				PRODUCT_MODULE_NAME = Wikipedia;
				PRODUCT_NAME = "Wikipedia ${CONFIGURATION}";
				PROVISIONING_PROFILE = "";
				RUN_CLANG_STATIC_ANALYZER = NO;
				SWIFT_OBJC_BRIDGING_HEADER = "Wikipedia/Wikipedia-Bridging-Header.h";
				SWIFT_OPTIMIZATION_LEVEL = "-Onone";
				WARNING_CFLAGS = (
					"$(inherited)",
					"-Werror=switch",
					"-Werror=arc-retain-cycles",
					"-Werror=incompatible-pointer-types",
					"-Werror=incomplete-implementation",
					"-Werror=nonnull",
				);
				WMF_HOCKEYAPP_IDENTIFIER = 7138507aefac3ee74c295f75a0b857e4;
				WRAPPER_EXTENSION = app;
			};
			name = Debug;
		};
		D499146C181D51DF00E6073C /* Release */ = {
			isa = XCBuildConfiguration;
			baseConfigurationReference = 357504E50DA104E39C6ACFEB /* Pods.release.xcconfig */;
			buildSettings = {
				APP_ID_SUFFIX = "";
				ASSETCATALOG_COMPILER_APPICON_NAME = AppIcon;
				ASSETCATALOG_COMPILER_LAUNCHIMAGE_NAME = LaunchImage;
				CODE_SIGN_IDENTITY = "iPhone Distribution";
				"CODE_SIGN_IDENTITY[sdk=iphoneos*]" = "iPhone Distribution";
				CURRENT_PROJECT_VERSION = 168;
				DEFINES_MODULE = YES;
				FRAMEWORK_SEARCH_PATHS = "$(inherited)";
				GCC_OPTIMIZATION_LEVEL = 3;
				GCC_PRECOMPILE_PREFIX_HEADER = YES;
				GCC_PREFIX_HEADER = "wikipedia/Wikipedia-Prefix.pch";
				HEADER_SEARCH_PATHS = (
					"$(inherited)",
					"$(PROJECT_DIR)/OldDataSchema/**",
				);
				INFOPLIST_FILE = "Wikipedia/Wikipedia-Info.plist";
				LD_RUNPATH_SEARCH_PATHS = "$(inherited) @executable_path/Frameworks";
				LIBRARY_SEARCH_PATHS = "$(inherited)";
				OTHER_SWIFT_FLAGS = "$(inherited) -DNDEBUG";
				PRODUCT_MODULE_NAME = Wikipedia;
				PRODUCT_NAME = Wikipedia;
				PROVISIONING_PROFILE = "";
				RUN_CLANG_STATIC_ANALYZER = NO;
				SWIFT_OBJC_BRIDGING_HEADER = "Wikipedia/Wikipedia-Bridging-Header.h";
				WARNING_CFLAGS = (
					"$(inherited)",
					"-Werror=switch",
					"-Werror=arc-retain-cycles",
					"-Werror=incompatible-pointer-types",
					"-Werror=incomplete-implementation",
					"-Werror=nonnull",
				);
				WMF_HOCKEYAPP_IDENTIFIER = 5d80da08a6761e5c6456736af7ebad88;
				WRAPPER_EXTENSION = app;
			};
			name = Release;
		};
/* End XCBuildConfiguration section */

/* Begin XCConfigurationList section */
		BC42735A1A7C736800068882 /* Build configuration list for PBXNativeTarget "WikipediaUnitTests" */ = {
			isa = XCConfigurationList;
			buildConfigurations = (
				BC42735B1A7C736800068882 /* Debug */,
				BC42735C1A7C736800068882 /* Release */,
				0E4F85D91AC1BF56004CA3CD /* Alpha */,
				A69698A81AC9D08700208A11 /* Beta */,
			);
			defaultConfigurationIsVisible = 0;
			defaultConfigurationName = Release;
		};
		D4991430181D51DE00E6073C /* Build configuration list for PBXProject "Wikipedia" */ = {
			isa = XCConfigurationList;
			buildConfigurations = (
				D4991468181D51DF00E6073C /* Debug */,
				D4991469181D51DF00E6073C /* Release */,
				0E4F85D71AC1BF56004CA3CD /* Alpha */,
				A69698A61AC9D08700208A11 /* Beta */,
			);
			defaultConfigurationIsVisible = 0;
			defaultConfigurationName = Release;
		};
		D499146A181D51DF00E6073C /* Build configuration list for PBXNativeTarget "Wikipedia" */ = {
			isa = XCConfigurationList;
			buildConfigurations = (
				D499146B181D51DF00E6073C /* Debug */,
				D499146C181D51DF00E6073C /* Release */,
				0E4F85D81AC1BF56004CA3CD /* Alpha */,
				A69698A71AC9D08700208A11 /* Beta */,
			);
			defaultConfigurationIsVisible = 0;
			defaultConfigurationName = Release;
		};
/* End XCConfigurationList section */

/* Begin XCVersionGroup section */
		0EFB0EFD1B31EE2D00D05C08 /* ArticleData.xcdatamodeld */ = {
			isa = XCVersionGroup;
			children = (
				0EFB0EFE1B31EE2D00D05C08 /* ArticleData 2.xcdatamodel */,
				0EFB0EFF1B31EE2D00D05C08 /* ArticleData.xcdatamodel */,
			);
			currentVersion = 0EFB0EFE1B31EE2D00D05C08 /* ArticleData 2.xcdatamodel */;
			path = ArticleData.xcdatamodeld;
			sourceTree = "<group>";
			versionGroupType = wrapper.xcdatamodel;
		};
/* End XCVersionGroup section */
	};
	rootObject = D499142D181D51DE00E6073C /* Project object */;
}<|MERGE_RESOLUTION|>--- conflicted
+++ resolved
@@ -3424,12 +3424,9 @@
 				BC060B3A1B456D030086EBFB /* AnyPromise+WMFExtensions.m in Sources */,
 				0463639818A844570049EE4F /* KeychainCredentials.m in Sources */,
 				BCA96E771AAA35EE009A61FA /* UIView+WMFDefaultNib.m in Sources */,
-<<<<<<< HEAD
 				0EBB287C1B70350C00D8E1D8 /* UIView+WMFShapshotting.m in Sources */,
 				04A9C2961B4B59E3008B996F /* WMFArticleExtractCell.m in Sources */,
-=======
 				04A9C2961B4B59E3008B996F /* WMFMinimalArticleContentCell.m in Sources */,
->>>>>>> 935814a5
 				0E94AFFB1B20A22C000BC5EA /* WMFStyleManager.m in Sources */,
 				0E34AC571B45DC9500475A1A /* WMFArticleFetcher.m in Sources */,
 				040D83591AB0ECFD000896D5 /* WMFCenteredPathView.m in Sources */,
