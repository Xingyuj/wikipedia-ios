--- conflicted
+++ resolved
@@ -3404,14 +3404,10 @@
 				BC8210CE1B4EE3F30010BF7B /* ArticleWithoutImages.dataexport.json */,
 				BCF4553C1BCC73BB007C748A /* mobileview-preview.json */,
 				BC9355411BE1A71900697CB0 /* BarackSearch.json */,
-<<<<<<< HEAD
 				BCE839771BF3C9BB00F5BBA4 /* ObamaImageElement.html */,
-				BCE839561BF14D1100F5BBA4 /* TFATitleExtract.json */,
-=======
 				BC15E7491BF4377C00679AA9 /* MonetPrefixSearch.json */,
 				BC15E74B1BF437A200679AA9 /* MonetFullTextSearch.json */,
 				BC9DBEA01BF50406005546A1 /* TFATitleExtract.json */,
->>>>>>> 525e7c82
 				BCE839581BF14DB900F5BBA4 /* TitlePreviewQuery.json */,
 			);
 			path = Fixtures;
