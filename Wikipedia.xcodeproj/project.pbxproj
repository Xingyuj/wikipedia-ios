--- conflicted
+++ resolved
@@ -910,13 +910,9 @@
 		0E66B9291BE0145E00B61F69 /* WMFSearchDataSource.m */ = {isa = PBXFileReference; fileEncoding = 4; lastKnownFileType = sourcecode.c.objc; path = WMFSearchDataSource.m; sourceTree = "<group>"; };
 		0E6FAFB31B7D5740000E5A46 /* WMFHomeViewController.h */ = {isa = PBXFileReference; fileEncoding = 4; lastKnownFileType = sourcecode.c.h; path = WMFHomeViewController.h; sourceTree = "<group>"; };
 		0E6FAFB41B7D5740000E5A46 /* WMFHomeViewController.m */ = {isa = PBXFileReference; fileEncoding = 4; lastKnownFileType = sourcecode.c.objc; path = WMFHomeViewController.m; sourceTree = "<group>"; };
-<<<<<<< HEAD
 		0E7955C21B2B389800B055A2 /* TGLStackedLayout.h */ = {isa = PBXFileReference; fileEncoding = 4; lastKnownFileType = sourcecode.c.h; path = TGLStackedLayout.h; sourceTree = "<group>"; };
 		0E7955C31B2B389800B055A2 /* TGLStackedLayout.m */ = {isa = PBXFileReference; fileEncoding = 4; lastKnownFileType = sourcecode.c.objc; path = TGLStackedLayout.m; sourceTree = "<group>"; };
 		0E7C6D4C1B3106A800F1F985 /* WMFTitleListDataSource.h */ = {isa = PBXFileReference; lastKnownFileType = sourcecode.c.h; path = WMFTitleListDataSource.h; sourceTree = "<group>"; };
-=======
-		0E7C6D4C1B3106A800F1F985 /* WMFArticleListDataSource.h */ = {isa = PBXFileReference; lastKnownFileType = sourcecode.c.h; path = WMFArticleListDataSource.h; sourceTree = "<group>"; };
->>>>>>> 20dd530a
 		0E7E602A1B7CFA1E00ED1C69 /* WMFAnalyticsLogging.h */ = {isa = PBXFileReference; fileEncoding = 4; lastKnownFileType = sourcecode.c.h; path = WMFAnalyticsLogging.h; sourceTree = "<group>"; };
 		0E7E602B1B7CFA9500ED1C69 /* MWKTitle+WMFAnalyticsLogging.h */ = {isa = PBXFileReference; fileEncoding = 4; lastKnownFileType = sourcecode.c.h; path = "MWKTitle+WMFAnalyticsLogging.h"; sourceTree = "<group>"; };
 		0E7E602C1B7CFA9500ED1C69 /* MWKTitle+WMFAnalyticsLogging.m */ = {isa = PBXFileReference; fileEncoding = 4; lastKnownFileType = sourcecode.c.objc; path = "MWKTitle+WMFAnalyticsLogging.m"; sourceTree = "<group>"; };
