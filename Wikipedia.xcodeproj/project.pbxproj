--- conflicted
+++ resolved
@@ -3870,11 +3870,7 @@
 				BCE24FDD1B0CF0C7003F054B /* LegacyCoreDataMigrator.m in Sources */,
 				04478633185145090050563B /* HistoryViewController.m in Sources */,
 				BCB669B21A83F6C400C7B1FE /* MWKImageInfo.m in Sources */,
-<<<<<<< HEAD
 				0E03E29C1B84E88A00C1FBD7 /* WMFCompassView.m in Sources */,
-				BCBDC88E1B3A42E7003A6D17 /* SwiftUtilities.swift in Sources */,
-=======
->>>>>>> 86834708
 				BCB848781AAAABF80077EC24 /* WMFMath.m in Sources */,
 				D4B0AE051936604700F0AC90 /* EditFunnel.m in Sources */,
 				BC6E8B921B5E8DB7003D9A39 /* CIContext+WMFImageProcessing.m in Sources */,
