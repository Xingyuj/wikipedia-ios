// !$*UTF8*$!
{
	archiveVersion = 1;
	classes = {
	};
	objectVersion = 46;
	objects = {

/* Begin PBXBuildFile section */
		04016E1A1B3264C700D732FE /* UIViewController+WMFStoryboardUtilities.m in Sources */ = {isa = PBXBuildFile; fileRef = 04016E191B3264C700D732FE /* UIViewController+WMFStoryboardUtilities.m */; };
		04016E1C1B3285B700D732FE /* AboutViewController.storyboard in Resources */ = {isa = PBXBuildFile; fileRef = 04016E1B1B3285B700D732FE /* AboutViewController.storyboard */; };
		04016E1E1B328E8B00D732FE /* OnboardingViewController.storyboard in Resources */ = {isa = PBXBuildFile; fileRef = 04016E1D1B328E8B00D732FE /* OnboardingViewController.storyboard */; };
		04016E201B329D4500D732FE /* PageHistoryViewController.storyboard in Resources */ = {isa = PBXBuildFile; fileRef = 04016E1F1B329D4500D732FE /* PageHistoryViewController.storyboard */; };
		04016E241B335F0200D732FE /* WMFArticlePresenter.m in Sources */ = {isa = PBXBuildFile; fileRef = 04016E231B335F0200D732FE /* WMFArticlePresenter.m */; };
		04090A3B187FB7D000577EDF /* UIView+Debugging.m in Sources */ = {isa = PBXBuildFile; fileRef = 04090A3A187FB7D000577EDF /* UIView+Debugging.m */; };
		040D83591AB0ECFD000896D5 /* WMFCenteredPathView.m in Sources */ = {isa = PBXBuildFile; fileRef = 040D83581AB0ECFD000896D5 /* WMFCenteredPathView.m */; };
		040D835E1AB0EE45000896D5 /* WMFGeometry.c in Sources */ = {isa = PBXBuildFile; fileRef = 040D835C1AB0EE45000896D5 /* WMFGeometry.c */; };
		04142A8F184F974E006EF779 /* NSDate-Utilities.m in Sources */ = {isa = PBXBuildFile; fileRef = 04142A8E184F974E006EF779 /* NSDate-Utilities.m */; };
		0415581C18ADFA5D00B81A59 /* UIImage+ColorMask.m in Sources */ = {isa = PBXBuildFile; fileRef = 0415581B18ADFA5C00B81A59 /* UIImage+ColorMask.m */; };
		041A3B5E18E11ED90079FF1C /* LanguageCell.m in Sources */ = {isa = PBXBuildFile; fileRef = 041A3B5918E11ED90079FF1C /* LanguageCell.m */; };
		041A3B6218E11ED90079FF1C /* LanguagesViewController.m in Sources */ = {isa = PBXBuildFile; fileRef = 041A3B5D18E11ED90079FF1C /* LanguagesViewController.m */; };
		041C55D21950B27D006CE0EF /* EditSummaryViewController.m in Sources */ = {isa = PBXBuildFile; fileRef = 041C55D11950B27D006CE0EF /* EditSummaryViewController.m */; };
		041C6206199ED2A20061516F /* MWKSection+TOC.m in Sources */ = {isa = PBXBuildFile; fileRef = 041C6205199ED2A20061516F /* MWKSection+TOC.m */; };
		041EFC371996A1F800B2CB28 /* MapKit.framework in Frameworks */ = {isa = PBXBuildFile; fileRef = 041EFC361996A1F800B2CB28 /* MapKit.framework */; };
		04224500197F5E09005DD0BF /* AbuseFilterAlert.m in Sources */ = {isa = PBXBuildFile; fileRef = 042244FC197F5E09005DD0BF /* AbuseFilterAlert.m */; };
		04224501197F5E09005DD0BF /* BulletedLabel.m in Sources */ = {isa = PBXBuildFile; fileRef = 042244FE197F5E09005DD0BF /* BulletedLabel.m */; };
		04224502197F5E09005DD0BF /* BulletedLabel.xib in Resources */ = {isa = PBXBuildFile; fileRef = 042244FF197F5E09005DD0BF /* BulletedLabel.xib */; };
		042258521B33EAD400FDD0C6 /* ShareMenuSavePageActivity.m in Sources */ = {isa = PBXBuildFile; fileRef = 042258511B33EAD400FDD0C6 /* ShareMenuSavePageActivity.m */; };
		042258561B34A29800FDD0C6 /* PreviewAndSaveViewController.storyboard in Resources */ = {isa = PBXBuildFile; fileRef = 042258551B34A29800FDD0C6 /* PreviewAndSaveViewController.storyboard */; };
		042258581B34A2C100FDD0C6 /* EditSummaryViewController.storyboard in Resources */ = {isa = PBXBuildFile; fileRef = 042258571B34A2C100FDD0C6 /* EditSummaryViewController.storyboard */; };
		042487521A54BECD00A5C905 /* MWKArticle+Convenience.m in Sources */ = {isa = PBXBuildFile; fileRef = 042487511A54BECD00A5C905 /* MWKArticle+Convenience.m */; };
		04272E7B1940EEBC00CC682F /* WMFAssetsFile.m in Sources */ = {isa = PBXBuildFile; fileRef = 04272E791940EEBC00CC682F /* WMFAssetsFile.m */; };
		0429300A18604898002A13FC /* SavedPagesResultCell.m in Sources */ = {isa = PBXBuildFile; fileRef = 0429300418604898002A13FC /* SavedPagesResultCell.m */; };
		0429301018604898002A13FC /* SavedPagesViewController.m in Sources */ = {isa = PBXBuildFile; fileRef = 0429300918604898002A13FC /* SavedPagesViewController.m */; };
		042950D41A9D3BA7009BE784 /* UIColor+WMFHexColor.m in Sources */ = {isa = PBXBuildFile; fileRef = 042950D31A9D3BA7009BE784 /* UIColor+WMFHexColor.m */; };
		042BEAEF1A92EE66002CF320 /* UIWebView+WMFTrackingView.m in Sources */ = {isa = PBXBuildFile; fileRef = 042BEAEE1A92EE66002CF320 /* UIWebView+WMFTrackingView.m */; };
		042E3B931AA16D6700BF8D66 /* UIViewController+WMFChildViewController.m in Sources */ = {isa = PBXBuildFile; fileRef = 042E3B921AA16D6700BF8D66 /* UIViewController+WMFChildViewController.m */; };
		0433263F1B0D3574009DB316 /* WMFArticleImageProtocol.m in Sources */ = {isa = PBXBuildFile; fileRef = 0433263E1B0D3574009DB316 /* WMFArticleImageProtocol.m */; };
		0433542218A023FE009305F0 /* UIViewController+HideKeyboard.m in Sources */ = {isa = PBXBuildFile; fileRef = 0433542118A023FE009305F0 /* UIViewController+HideKeyboard.m */; };
		0433542618A093C5009305F0 /* UIView+RemoveConstraints.m in Sources */ = {isa = PBXBuildFile; fileRef = 0433542518A093C5009305F0 /* UIView+RemoveConstraints.m */; };
		0436998E1B45B673002FD81D /* WMFArticleTableHeaderView.m in Sources */ = {isa = PBXBuildFile; fileRef = 0436998D1B45B673002FD81D /* WMFArticleTableHeaderView.m */; };
		043699911B45B68D002FD81D /* WMFArticleSectionCell.m in Sources */ = {isa = PBXBuildFile; fileRef = 043699901B45B68D002FD81D /* WMFArticleSectionCell.m */; };
		0439317619FB092600386E8F /* UIWebView+LoadAssetsHtml.m in Sources */ = {isa = PBXBuildFile; fileRef = 0439317519FB092600386E8F /* UIWebView+LoadAssetsHtml.m */; };
		043B6E8E1ACDE0CF0005C60B /* NSAttributedString+WMFSavedPagesAttributedStrings.m in Sources */ = {isa = PBXBuildFile; fileRef = 043B6E8D1ACDE0CF0005C60B /* NSAttributedString+WMFSavedPagesAttributedStrings.m */; };
		043B6E8F1ACDE0CF0005C60B /* NSAttributedString+WMFSavedPagesAttributedStrings.m in Sources */ = {isa = PBXBuildFile; fileRef = 043B6E8D1ACDE0CF0005C60B /* NSAttributedString+WMFSavedPagesAttributedStrings.m */; };
		043F18E118D9691D00D8489A /* TopActionSheetLabel.m in Sources */ = {isa = PBXBuildFile; fileRef = 043F18DC18D9691D00D8489A /* TopActionSheetLabel.m */; };
		043F18E518D9691D00D8489A /* UINavigationController+TopActionSheet.m in Sources */ = {isa = PBXBuildFile; fileRef = 043F18E018D9691D00D8489A /* UINavigationController+TopActionSheet.m */; };
		043F8BF21A11699A00D1AE44 /* UIView+WMFRoundCorners.m in Sources */ = {isa = PBXBuildFile; fileRef = 043F8BF11A11699A00D1AE44 /* UIView+WMFRoundCorners.m */; };
		04414DDF1A1420EB00A41B4E /* WikiDataShortDescriptionFetcher.m in Sources */ = {isa = PBXBuildFile; fileRef = 04414DDE1A1420EB00A41B4E /* WikiDataShortDescriptionFetcher.m */; };
		0442F57B19006DCC00F55DF9 /* PageHistoryLabel.m in Sources */ = {isa = PBXBuildFile; fileRef = 0442F57A19006DCC00F55DF9 /* PageHistoryLabel.m */; };
		0443961B1A3C11A30081557D /* NearbyResultCollectionCell.m in Sources */ = {isa = PBXBuildFile; fileRef = 0443961A1A3C11A30081557D /* NearbyResultCollectionCell.m */; };
		0443961D1A3C134F0081557D /* NearbyResultCollectionCell.xib in Resources */ = {isa = PBXBuildFile; fileRef = 0443961C1A3C134F0081557D /* NearbyResultCollectionCell.xib */; };
		044396231A3D33030081557D /* UICollectionViewCell+DynamicCellHeight.m in Sources */ = {isa = PBXBuildFile; fileRef = 044396221A3D33030081557D /* UICollectionViewCell+DynamicCellHeight.m */; };
		0447862F185145090050563B /* HistoryResultCell.m in Sources */ = {isa = PBXBuildFile; fileRef = 04478621185145090050563B /* HistoryResultCell.m */; };
		04478631185145090050563B /* HistoryResultPrototypeView.xib in Resources */ = {isa = PBXBuildFile; fileRef = 04478622185145090050563B /* HistoryResultPrototypeView.xib */; };
		04478633185145090050563B /* HistoryViewController.m in Sources */ = {isa = PBXBuildFile; fileRef = 04478624185145090050563B /* HistoryViewController.m */; };
		0447863D185145090050563B /* WebViewController.m in Sources */ = {isa = PBXBuildFile; fileRef = 0447862E185145090050563B /* WebViewController.m */; };
		0447866F1852B5010050563B /* SessionSingleton.m in Sources */ = {isa = PBXBuildFile; fileRef = 0447866E1852B5010050563B /* SessionSingleton.m */; };
		04490FD51AF16A83009FAB52 /* WMFBundledImageProtocol.m in Sources */ = {isa = PBXBuildFile; fileRef = 04490FD41AF16A83009FAB52 /* WMFBundledImageProtocol.m */; };
		0449E63518A9845C00D51524 /* LoginViewController.m in Sources */ = {isa = PBXBuildFile; fileRef = 0449E63418A9845C00D51524 /* LoginViewController.m */; };
		0449E63918AAA26A00D51524 /* NSHTTPCookieStorage+CloneCookie.m in Sources */ = {isa = PBXBuildFile; fileRef = 0449E63818AAA26A00D51524 /* NSHTTPCookieStorage+CloneCookie.m */; };
		044BD6B618849AD000FFE4BE /* SectionEditorViewController.m in Sources */ = {isa = PBXBuildFile; fileRef = 044BD6B418849AD000FFE4BE /* SectionEditorViewController.m */; };
		045AB8C31B1E15D9002839D7 /* NSURL+Extras.m in Sources */ = {isa = PBXBuildFile; fileRef = 045AB8C21B1E15D9002839D7 /* NSURL+Extras.m */; };
		045D872119FAD2FA0035C1F9 /* AboutViewController.m in Sources */ = {isa = PBXBuildFile; fileRef = 045D872019FAD2FA0035C1F9 /* AboutViewController.m */; };
		04616DFC1AE706C600815BCE /* WMFLocalizationProtocol.m in Sources */ = {isa = PBXBuildFile; fileRef = 04616DFB1AE706C600815BCE /* WMFLocalizationProtocol.m */; };
		0463639818A844570049EE4F /* KeychainCredentials.m in Sources */ = {isa = PBXBuildFile; fileRef = 0463639718A844570049EE4F /* KeychainCredentials.m */; };
		04661DC81B4346C90045E970 /* WMFArticleViewController.storyboard in Resources */ = {isa = PBXBuildFile; fileRef = 04661DC71B4346C90045E970 /* WMFArticleViewController.storyboard */; };
		046A4B9D1B38DC5400440F67 /* UIView+WMFRTLMirroring.m in Sources */ = {isa = PBXBuildFile; fileRef = 046A4B9C1B38DC5400440F67 /* UIView+WMFRTLMirroring.m */; };
		046E2B6B1B31ED94008A99A6 /* UIButton+WMFButton.m in Sources */ = {isa = PBXBuildFile; fileRef = 046E2B6A1B31ED94008A99A6 /* UIButton+WMFButton.m */; };
		046E2B6F1B3213BE008A99A6 /* UIBarButtonItem+WMFButtonConvenience.m in Sources */ = {isa = PBXBuildFile; fileRef = 046E2B6E1B3213BE008A99A6 /* UIBarButtonItem+WMFButtonConvenience.m */; };
		0472BC18193AD88C00C40BDA /* MWKSection+DisplayHtml.m in Sources */ = {isa = PBXBuildFile; fileRef = 0472BC17193AD88C00C40BDA /* MWKSection+DisplayHtml.m */; };
		047801BE18AE987900DBB747 /* UIButton+ColorMask.m in Sources */ = {isa = PBXBuildFile; fileRef = 047801BD18AE987900DBB747 /* UIButton+ColorMask.m */; };
		047E74141860509000916964 /* SavedPagesResultPrototypeView.xib in Resources */ = {isa = PBXBuildFile; fileRef = 047E74131860509000916964 /* SavedPagesResultPrototypeView.xib */; };
		047E95511996DD030046A122 /* NearbyViewController.m in Sources */ = {isa = PBXBuildFile; fileRef = 047E954E1996DD030046A122 /* NearbyViewController.m */; };
		047ED63918C13E4900442BE3 /* PreviewWebView.m in Sources */ = {isa = PBXBuildFile; fileRef = 047ED63818C13E4900442BE3 /* PreviewWebView.m */; };
		0480AEA01AA4F4DA00A9950C /* WMFIntrinsicContentSizeAwareTableView.m in Sources */ = {isa = PBXBuildFile; fileRef = 0480AE9F1AA4F4DA00A9950C /* WMFIntrinsicContentSizeAwareTableView.m */; };
		04821CD119895EDC007558F6 /* ReferenceGradientView.m in Sources */ = {isa = PBXBuildFile; fileRef = 04821CD019895EDC007558F6 /* ReferenceGradientView.m */; };
		0484411E19FF15AF00FD26C5 /* AboutViewController.plist in Resources */ = {isa = PBXBuildFile; fileRef = 0484411D19FF15AF00FD26C5 /* AboutViewController.plist */; };
		0484B9061ABB50FA00874073 /* WMFArticleParsing.m in Sources */ = {isa = PBXBuildFile; fileRef = 0484B9051ABB50FA00874073 /* WMFArticleParsing.m */; };
		0484B9071ABB50FA00874073 /* WMFArticleParsing.m in Sources */ = {isa = PBXBuildFile; fileRef = 0484B9051ABB50FA00874073 /* WMFArticleParsing.m */; };
		0484E3DE19D9D19B0085D18D /* UIView+ConstraintsScale.m in Sources */ = {isa = PBXBuildFile; fileRef = 0484E3DD19D9D19B0085D18D /* UIView+ConstraintsScale.m */; };
		0487045519F824D700B7D307 /* QueuesSingleton.m in Sources */ = {isa = PBXBuildFile; fileRef = 0487044119F824D700B7D307 /* QueuesSingleton.m */; };
		0487047E19F8262600B7D307 /* AccountCreationTokenFetcher.m in Sources */ = {isa = PBXBuildFile; fileRef = 0487045819F8262600B7D307 /* AccountCreationTokenFetcher.m */; };
		0487047F19F8262600B7D307 /* AccountCreator.m in Sources */ = {isa = PBXBuildFile; fileRef = 0487045A19F8262600B7D307 /* AccountCreator.m */; };
		0487048019F8262600B7D307 /* AccountLogin.m in Sources */ = {isa = PBXBuildFile; fileRef = 0487045C19F8262600B7D307 /* AccountLogin.m */; };
		0487048119F8262600B7D307 /* ArticleFetcher.m in Sources */ = {isa = PBXBuildFile; fileRef = 0487045E19F8262600B7D307 /* ArticleFetcher.m */; };
		0487048219F8262600B7D307 /* AssetsFileFetcher.m in Sources */ = {isa = PBXBuildFile; fileRef = 0487046019F8262600B7D307 /* AssetsFileFetcher.m */; };
		0487048319F8262600B7D307 /* FetcherBase.m in Sources */ = {isa = PBXBuildFile; fileRef = 0487046319F8262600B7D307 /* FetcherBase.m */; };
		0487048419F8262600B7D307 /* CaptchaResetter.m in Sources */ = {isa = PBXBuildFile; fileRef = 0487046519F8262600B7D307 /* CaptchaResetter.m */; };
		0487048519F8262600B7D307 /* EditTokenFetcher.m in Sources */ = {isa = PBXBuildFile; fileRef = 0487046719F8262600B7D307 /* EditTokenFetcher.m */; };
		0487048619F8262600B7D307 /* MWKLanguageLinkFetcher.m in Sources */ = {isa = PBXBuildFile; fileRef = 0487046919F8262600B7D307 /* MWKLanguageLinkFetcher.m */; };
		0487048719F8262600B7D307 /* LoginTokenFetcher.m in Sources */ = {isa = PBXBuildFile; fileRef = 0487046B19F8262600B7D307 /* LoginTokenFetcher.m */; };
		0487048819F8262600B7D307 /* NearbyFetcher.m in Sources */ = {isa = PBXBuildFile; fileRef = 0487046D19F8262600B7D307 /* NearbyFetcher.m */; };
		0487048919F8262600B7D307 /* PageHistoryFetcher.m in Sources */ = {isa = PBXBuildFile; fileRef = 0487046F19F8262600B7D307 /* PageHistoryFetcher.m */; };
		0487048A19F8262600B7D307 /* PreviewHtmlFetcher.m in Sources */ = {isa = PBXBuildFile; fileRef = 0487047119F8262600B7D307 /* PreviewHtmlFetcher.m */; };
		0487048B19F8262600B7D307 /* RandomArticleFetcher.m in Sources */ = {isa = PBXBuildFile; fileRef = 0487047319F8262600B7D307 /* RandomArticleFetcher.m */; };
		0487048C19F8262600B7D307 /* SearchResultFetcher.m in Sources */ = {isa = PBXBuildFile; fileRef = 0487047519F8262600B7D307 /* SearchResultFetcher.m */; };
		0487048D19F8262600B7D307 /* ThumbnailFetcher.m in Sources */ = {isa = PBXBuildFile; fileRef = 0487047719F8262600B7D307 /* ThumbnailFetcher.m */; };
		0487048E19F8262600B7D307 /* WikipediaZeroMessageFetcher.m in Sources */ = {isa = PBXBuildFile; fileRef = 0487047919F8262600B7D307 /* WikipediaZeroMessageFetcher.m */; };
		0487048F19F8262600B7D307 /* WikiTextSectionFetcher.m in Sources */ = {isa = PBXBuildFile; fileRef = 0487047B19F8262600B7D307 /* WikiTextSectionFetcher.m */; };
		0487049019F8262600B7D307 /* WikiTextSectionUploader.m in Sources */ = {isa = PBXBuildFile; fileRef = 0487047D19F8262600B7D307 /* WikiTextSectionUploader.m */; };
		048830D21AB775E3005BF3A1 /* UIScrollView+WMFScrollsToTop.m in Sources */ = {isa = PBXBuildFile; fileRef = 048830D11AB775E3005BF3A1 /* UIScrollView+WMFScrollsToTop.m */; };
		048830D31AB775E3005BF3A1 /* UIScrollView+WMFScrollsToTop.m in Sources */ = {isa = PBXBuildFile; fileRef = 048830D11AB775E3005BF3A1 /* UIScrollView+WMFScrollsToTop.m */; };
		049289291B1FBC1800BE4B21 /* WMFURLCache.m in Sources */ = {isa = PBXBuildFile; fileRef = 049289281B1FBC1800BE4B21 /* WMFURLCache.m */; };
		0493C2CC1952373100EBB973 /* DataHousekeeping.m in Sources */ = {isa = PBXBuildFile; fileRef = 0493C2CB1952373100EBB973 /* DataHousekeeping.m */; };
		0493C2D419526A0100EBB973 /* WikiFont-Glyphs.ttf in Resources */ = {isa = PBXBuildFile; fileRef = 0493C2D319526A0100EBB973 /* WikiFont-Glyphs.ttf */; };
		049566C218F5F4CB0058EA12 /* ZeroConfigState.m in Sources */ = {isa = PBXBuildFile; fileRef = 049566C118F5F4CB0058EA12 /* ZeroConfigState.m */; };
		049B2BDB1AB9016A00CE27FF /* MWKArticle+ConvenienceSpecs in Resources */ = {isa = PBXBuildFile; fileRef = 049B2BDA1AB9016A00CE27FF /* MWKArticle+ConvenienceSpecs */; };
		04A97E8718B81D5D0046B166 /* AccountCreationViewController.m in Sources */ = {isa = PBXBuildFile; fileRef = 04A97E8618B81D5D0046B166 /* AccountCreationViewController.m */; };
		04A9C2931B4B51E0008B996F /* WMFArticleSectionHeaderCell.m in Sources */ = {isa = PBXBuildFile; fileRef = 04A9C2921B4B51E0008B996F /* WMFArticleSectionHeaderCell.m */; };
		04A9C2961B4B59E3008B996F /* WMFArticleExtractCell.m in Sources */ = {isa = PBXBuildFile; fileRef = 04A9C2951B4B59E3008B996F /* WMFArticleExtractCell.m */; };
		04A9C2A21B4F326D008B996F /* WMFArticleReadMoreCell.m in Sources */ = {isa = PBXBuildFile; fileRef = 04A9C2A11B4F326D008B996F /* WMFArticleReadMoreCell.m */; };
		04AE1C701891B302002D5487 /* NSObject+Extras.m in Sources */ = {isa = PBXBuildFile; fileRef = 04AE1C6F1891B302002D5487 /* NSObject+Extras.m */; };
		04AE520519DB5E0900F89B92 /* NSObject+ConstraintsScale.m in Sources */ = {isa = PBXBuildFile; fileRef = 04AE520419DB5E0900F89B92 /* NSObject+ConstraintsScale.m */; };
		04AEF0F01B2E87A800EFE858 /* WebViewController.storyboard in Resources */ = {isa = PBXBuildFile; fileRef = 04AEF0EF1B2E87A800EFE858 /* WebViewController.storyboard */; };
		04AEF0F41B2E8CA100EFE858 /* SectionEditorViewController.storyboard in Resources */ = {isa = PBXBuildFile; fileRef = 04AEF0F31B2E8CA100EFE858 /* SectionEditorViewController.storyboard */; };
		04AEF0F61B2E8F6300EFE858 /* ReferencesVC.storyboard in Resources */ = {isa = PBXBuildFile; fileRef = 04AEF0F51B2E8F6300EFE858 /* ReferencesVC.storyboard */; };
		04AEF0FB1B2F703700EFE858 /* PrimaryMenuViewController.storyboard in Resources */ = {isa = PBXBuildFile; fileRef = 04AEF0FA1B2F703700EFE858 /* PrimaryMenuViewController.storyboard */; };
		04B0E3EA1AE8252800379AE0 /* NSURL+WMFRest.m in Sources */ = {isa = PBXBuildFile; fileRef = 04B0E3E91AE8252800379AE0 /* NSURL+WMFRest.m */; };
		04B0EA47190B2319007458AF /* PreviewLicenseView.xib in Resources */ = {isa = PBXBuildFile; fileRef = 04B0EA46190B2319007458AF /* PreviewLicenseView.xib */; };
		04B0EA4A190B2348007458AF /* PreviewLicenseView.m in Sources */ = {isa = PBXBuildFile; fileRef = 04B0EA49190B2348007458AF /* PreviewLicenseView.m */; };
		04B6925018E77B2A00F88D8A /* UIWebView+HideScrollGradient.m in Sources */ = {isa = PBXBuildFile; fileRef = 04B6924F18E77B2A00F88D8A /* UIWebView+HideScrollGradient.m */; };
		04B7B9BD18B5570E00A63551 /* CaptchaViewController.m in Sources */ = {isa = PBXBuildFile; fileRef = 04B7B9BC18B5570E00A63551 /* CaptchaViewController.m */; };
		04B91AA718E34BBC00FFAA1C /* UIView+TemporaryAnimatedXF.m in Sources */ = {isa = PBXBuildFile; fileRef = 04B91AA618E34BBC00FFAA1C /* UIView+TemporaryAnimatedXF.m */; };
		04B91AAB18E3D9E200FFAA1C /* NSString+FormattedAttributedString.m in Sources */ = {isa = PBXBuildFile; fileRef = 04B91AAA18E3D9E200FFAA1C /* NSString+FormattedAttributedString.m */; };
		04BA48A11A80062F00CB5CAE /* UIFont+WMFStyle.m in Sources */ = {isa = PBXBuildFile; fileRef = 04BA48A01A80062E00CB5CAE /* UIFont+WMFStyle.m */; };
		04C43AA4183440C1006C643B /* MWNetworkActivityIndicatorManager.m in Sources */ = {isa = PBXBuildFile; fileRef = 04C43AA1183440C1006C643B /* MWNetworkActivityIndicatorManager.m */; };
		04C43AAE18344131006C643B /* CommunicationBridge.m in Sources */ = {isa = PBXBuildFile; fileRef = 04C43AAB18344131006C643B /* CommunicationBridge.m */; };
		04C43ABE183442FC006C643B /* NSRunLoop+TimeOutAndFlag.m in Sources */ = {isa = PBXBuildFile; fileRef = 04C43AB9183442FC006C643B /* NSRunLoop+TimeOutAndFlag.m */; };
		04C43AC0183442FC006C643B /* NSString+Extras.m in Sources */ = {isa = PBXBuildFile; fileRef = 04C43ABB183442FC006C643B /* NSString+Extras.m */; };
		04C695CE18ED08D900D9F2DA /* UIView+WMFSearchSubviews.m in Sources */ = {isa = PBXBuildFile; fileRef = 04C695CD18ED08D900D9F2DA /* UIView+WMFSearchSubviews.m */; };
		04C695D218ED213000D9F2DA /* UIScrollView+NoHorizontalScrolling.m in Sources */ = {isa = PBXBuildFile; fileRef = 04C695D118ED213000D9F2DA /* UIScrollView+NoHorizontalScrolling.m */; };
		04C7576E1A1AA2D00084AC39 /* RecentSearchCell.m in Sources */ = {isa = PBXBuildFile; fileRef = 04C7576C1A1AA2D00084AC39 /* RecentSearchCell.m */; };
		04C7576F1A1AA2D00084AC39 /* RecentSearchCell.xib in Resources */ = {isa = PBXBuildFile; fileRef = 04C7576D1A1AA2D00084AC39 /* RecentSearchCell.xib */; };
		04C91CEB195517250035ED1B /* OnboardingViewController.m in Sources */ = {isa = PBXBuildFile; fileRef = 04C91CEA195517250035ED1B /* OnboardingViewController.m */; };
		04C9509D19EF02980013F3C0 /* EventLogger.m in Sources */ = {isa = PBXBuildFile; fileRef = 04C9509C19EF02980013F3C0 /* EventLogger.m */; };
		04CB603D1B5053120052B6EF /* UITableViewCell+WMFEdgeToEdgeSeparator.m in Sources */ = {isa = PBXBuildFile; fileRef = 04CB603C1B5053120052B6EF /* UITableViewCell+WMFEdgeToEdgeSeparator.m */; };
		04CBAC7319A9B786009F3D7E /* NSArray+Predicate.m in Sources */ = {isa = PBXBuildFile; fileRef = 04CBAC7219A9B786009F3D7E /* NSArray+Predicate.m */; };
		04CCA0C01983086D000E982A /* ReferencesVC.m in Sources */ = {isa = PBXBuildFile; fileRef = 04CCA0BF1983086D000E982A /* ReferencesVC.m */; };
		04CCA0C319830A44000E982A /* ReferenceVC.m in Sources */ = {isa = PBXBuildFile; fileRef = 04CCA0C219830A44000E982A /* ReferenceVC.m */; };
		04CCCFEE1935093A00E3F60C /* SecondaryMenuRowView.m in Sources */ = {isa = PBXBuildFile; fileRef = 04CCCFEA1935093A00E3F60C /* SecondaryMenuRowView.m */; };
		04CCCFEF1935093A00E3F60C /* SecondaryMenuRowView.xib in Resources */ = {isa = PBXBuildFile; fileRef = 04CCCFEB1935093A00E3F60C /* SecondaryMenuRowView.xib */; };
		04CCCFF01935093A00E3F60C /* SecondaryMenuViewController.m in Sources */ = {isa = PBXBuildFile; fileRef = 04CCCFED1935093A00E3F60C /* SecondaryMenuViewController.m */; };
		04CCCFF61935094000E3F60C /* PrimaryMenuViewController.m in Sources */ = {isa = PBXBuildFile; fileRef = 04CCCFF31935094000E3F60C /* PrimaryMenuViewController.m */; };
		04CCCFF71935094000E3F60C /* PrimaryMenuTableViewCell.m in Sources */ = {isa = PBXBuildFile; fileRef = 04CCCFF51935094000E3F60C /* PrimaryMenuTableViewCell.m */; };
		04D149DD18877343006B4104 /* AlertLabel.m in Sources */ = {isa = PBXBuildFile; fileRef = 04D149DA18877343006B4104 /* AlertLabel.m */; };
		04D149DF18877343006B4104 /* UIViewController+Alert.m in Sources */ = {isa = PBXBuildFile; fileRef = 04D149DC18877343006B4104 /* UIViewController+Alert.m */; };
		04D308281998A8AA0034F106 /* NearbyThumbnailView.m in Sources */ = {isa = PBXBuildFile; fileRef = 04D308271998A8AA0034F106 /* NearbyThumbnailView.m */; };
		04D34DB21863D39000610A87 /* libxml2.dylib in Frameworks */ = {isa = PBXBuildFile; fileRef = 04D34DB11863D39000610A87 /* libxml2.dylib */; };
		04D686C91AB28FE40009B44A /* UIImage+WMFFocalImageDrawing.m in Sources */ = {isa = PBXBuildFile; fileRef = 04D686C81AB28FE40009B44A /* UIImage+WMFFocalImageDrawing.m */; };
		04D686F41AB2949C0009B44A /* MenuButton.m in Sources */ = {isa = PBXBuildFile; fileRef = 04D686E91AB2949C0009B44A /* MenuButton.m */; };
		04D686F61AB2949C0009B44A /* MenuLabel.m in Sources */ = {isa = PBXBuildFile; fileRef = 04D686EB1AB2949C0009B44A /* MenuLabel.m */; };
		04D686F81AB2949C0009B44A /* PaddedLabel.m in Sources */ = {isa = PBXBuildFile; fileRef = 04D686ED1AB2949C0009B44A /* PaddedLabel.m */; };
		04D686FA1AB2949C0009B44A /* TabularScrollView.m in Sources */ = {isa = PBXBuildFile; fileRef = 04D686EF1AB2949C0009B44A /* TabularScrollView.m */; };
		04D686FC1AB2949C0009B44A /* WikiGlyphButton.m in Sources */ = {isa = PBXBuildFile; fileRef = 04D686F11AB2949C0009B44A /* WikiGlyphButton.m */; };
		04D686FE1AB2949C0009B44A /* WikiGlyphLabel.m in Sources */ = {isa = PBXBuildFile; fileRef = 04D686F31AB2949C0009B44A /* WikiGlyphLabel.m */; };
		04DA87701B2FF5B200C948F8 /* SecondaryMenuViewController.storyboard in Resources */ = {isa = PBXBuildFile; fileRef = 04DA876F1B2FF5B200C948F8 /* SecondaryMenuViewController.storyboard */; };
		04DA87751B30A03600C948F8 /* LoginViewController.storyboard in Resources */ = {isa = PBXBuildFile; fileRef = 04DA87741B30A03600C948F8 /* LoginViewController.storyboard */; };
		04DA87771B30A9D600C948F8 /* AccountCreationViewController.storyboard in Resources */ = {isa = PBXBuildFile; fileRef = 04DA87761B30A9D600C948F8 /* AccountCreationViewController.storyboard */; };
		04DA87791B30B99300C948F8 /* CaptchaViewController.storyboard in Resources */ = {isa = PBXBuildFile; fileRef = 04DA87781B30B99300C948F8 /* CaptchaViewController.storyboard */; };
		04DA877F1B30D29800C948F8 /* SavedPagesViewController.storyboard in Resources */ = {isa = PBXBuildFile; fileRef = 04DA877C1B30D29800C948F8 /* SavedPagesViewController.storyboard */; };
		04DA87811B30E0C600C948F8 /* HistoryViewController.storyboard in Resources */ = {isa = PBXBuildFile; fileRef = 04DA87801B30E0C600C948F8 /* HistoryViewController.storyboard */; };
		04DA87861B310E7D00C948F8 /* RecentSearchesViewController.m in Sources */ = {isa = PBXBuildFile; fileRef = 04C757651A1A9E1B0084AC39 /* RecentSearchesViewController.m */; };
		04DB0BEA18BD37F900B4BCF3 /* UIScrollView+ScrollSubviewToLocation.m in Sources */ = {isa = PBXBuildFile; fileRef = 04DB0BE918BD37F900B4BCF3 /* UIScrollView+ScrollSubviewToLocation.m */; };
		04DD89B118BFE63A00DD5DAD /* PreviewAndSaveViewController.m in Sources */ = {isa = PBXBuildFile; fileRef = 04DD89B018BFE63A00DD5DAD /* PreviewAndSaveViewController.m */; };
		04EDEE2A1A215DBC00798076 /* UITableView+DynamicCellHeight.m in Sources */ = {isa = PBXBuildFile; fileRef = 04EDEE291A215DBC00798076 /* UITableView+DynamicCellHeight.m */; };
		04EDEE311A21CB4100798076 /* UIScreen+Extras.m in Sources */ = {isa = PBXBuildFile; fileRef = 04EDEE301A21CB4100798076 /* UIScreen+Extras.m */; };
		04F0E2EA186EDC1A00468738 /* UIWebView+ElementLocation.m in Sources */ = {isa = PBXBuildFile; fileRef = 04F0E2E9186EDC1A00468738 /* UIWebView+ElementLocation.m */; };
		04F0E2EE186FB2D100468738 /* TOCSectionCellView.m in Sources */ = {isa = PBXBuildFile; fileRef = 04F0E2ED186FB2D100468738 /* TOCSectionCellView.m */; };
		04F122671ACB818F002FC3B5 /* NSString+FormattedAttributedString.m in Sources */ = {isa = PBXBuildFile; fileRef = 04B91AAA18E3D9E200FFAA1C /* NSString+FormattedAttributedString.m */; };
		04F1226A1ACB822D002FC3B5 /* NSString+FormattedAttributedStringTests.m in Sources */ = {isa = PBXBuildFile; fileRef = 04F122691ACB822D002FC3B5 /* NSString+FormattedAttributedStringTests.m */; };
		04F27B7518FE0F2E00EDD838 /* PageHistoryResultCell.m in Sources */ = {isa = PBXBuildFile; fileRef = 04F27B6F18FE0F2E00EDD838 /* PageHistoryResultCell.m */; };
		04F27B7618FE0F2E00EDD838 /* PageHistoryResultPrototypeView.xib in Resources */ = {isa = PBXBuildFile; fileRef = 04F27B7018FE0F2E00EDD838 /* PageHistoryResultPrototypeView.xib */; };
		04F27B7818FE0F2E00EDD838 /* PageHistoryViewController.m in Sources */ = {isa = PBXBuildFile; fileRef = 04F27B7418FE0F2E00EDD838 /* PageHistoryViewController.m */; };
		04F39590186CF80100B0D6FC /* TOCViewController.m in Sources */ = {isa = PBXBuildFile; fileRef = 04F3958F186CF80100B0D6FC /* TOCViewController.m */; };
		08D631F71A69B1AB00D87AD0 /* WMFImageGalleryViewController.m in Sources */ = {isa = PBXBuildFile; fileRef = 08D631F61A69B1AB00D87AD0 /* WMFImageGalleryViewController.m */; };
		0E2B06F61B2CE45800EA2F53 /* WMFSavedPagesDataSource.m in Sources */ = {isa = PBXBuildFile; fileRef = 0E2B06F51B2CE45800EA2F53 /* WMFSavedPagesDataSource.m */; };
		0E2B07021B2D1DE200EA2F53 /* WMFBottomStackLayout.m in Sources */ = {isa = PBXBuildFile; fileRef = 0E2B07011B2D1DE200EA2F53 /* WMFBottomStackLayout.m */; };
		0E34AC571B45DC9500475A1A /* WMFArticleFetcher.m in Sources */ = {isa = PBXBuildFile; fileRef = 0E34AC561B45DC9500475A1A /* WMFArticleFetcher.m */; };
		0E366B361B2F176700ABFB86 /* WMFOffScreenFlowLayout.m in Sources */ = {isa = PBXBuildFile; fileRef = 0E366B351B2F176700ABFB86 /* WMFOffScreenFlowLayout.m */; };
		0E366B3A1B2F33BC00ABFB86 /* WMFSearchResults.m in Sources */ = {isa = PBXBuildFile; fileRef = 0E366B391B2F33BC00ABFB86 /* WMFSearchResults.m */; };
		0E366B3F1B2F5C4500ABFB86 /* WMFSearchFetcher.m in Sources */ = {isa = PBXBuildFile; fileRef = 0E366B3E1B2F5C4500ABFB86 /* WMFSearchFetcher.m */; };
		0E366B471B2F614E00ABFB86 /* PromiseKit.m in Sources */ = {isa = PBXBuildFile; fileRef = 0E366B451B2F614E00ABFB86 /* PromiseKit.m */; };
		0E366B481B2F614E00ABFB86 /* PromiseKit.swift in Sources */ = {isa = PBXBuildFile; fileRef = 0E366B461B2F614E00ABFB86 /* PromiseKit.swift */; };
		0E366B4B1B308A2600ABFB86 /* UIStoryboard+WMFExtensions.m in Sources */ = {isa = PBXBuildFile; fileRef = 0E366B4A1B308A2600ABFB86 /* UIStoryboard+WMFExtensions.m */; };
		0E36C2271AE0B59D00C58CFF /* Images.xcassets in Resources */ = {isa = PBXBuildFile; fileRef = D4991453181D51DE00E6073C /* Images.xcassets */; };
<<<<<<< HEAD
		0E466E521B41F83500E91992 /* WMFArticlePopupTransition.m in Sources */ = {isa = PBXBuildFile; fileRef = 0E466E511B41F83500E91992 /* WMFArticlePopupTransition.m */; };
		0E466E551B42D9DD00E91992 /* WMFScrollViewTopPanGestureRecognizer.m in Sources */ = {isa = PBXBuildFile; fileRef = 0E466E541B42D9DD00E91992 /* WMFScrollViewTopPanGestureRecognizer.m */; };
		0E7955C71B2B389800B055A2 /* TGLStackedLayout.m in Sources */ = {isa = PBXBuildFile; fileRef = 0E7955C31B2B389800B055A2 /* TGLStackedLayout.m */; };
		0E7955D01B2B659500B055A2 /* WMFArticleListTranstion.m in Sources */ = {isa = PBXBuildFile; fileRef = 0E7955CD1B2B659500B055A2 /* WMFArticleListTranstion.m */; };
		0E869F121B56B83F002604C3 /* MWKList.m in Sources */ = {isa = PBXBuildFile; fileRef = 0E869F111B56B83F002604C3 /* MWKList.m */; };
		0E869F151B582297002604C3 /* MWKListTests.m in Sources */ = {isa = PBXBuildFile; fileRef = 0E869F131B58228D002604C3 /* MWKListTests.m */; };
		0E94AFEA1B209721000BC5EA /* iPhone_Root.storyboard in Resources */ = {isa = PBXBuildFile; fileRef = 0E94AFE91B209721000BC5EA /* iPhone_Root.storyboard */; };
		0E94AFED1B20976A000BC5EA /* WMFAppViewController.m in Sources */ = {isa = PBXBuildFile; fileRef = 0E94AFEC1B20976A000BC5EA /* WMFAppViewController.m */; };
		0E94AFF01B209792000BC5EA /* WMFArticleListCollectionViewController.m in Sources */ = {isa = PBXBuildFile; fileRef = 0E94AFEF1B209792000BC5EA /* WMFArticleListCollectionViewController.m */; };
		0E94AFF31B209857000BC5EA /* WMFSearchViewController.m in Sources */ = {isa = PBXBuildFile; fileRef = 0E94AFF21B209857000BC5EA /* WMFSearchViewController.m */; };
		0E94AFF61B209882000BC5EA /* WMFArticleViewController.m in Sources */ = {isa = PBXBuildFile; fileRef = 0E94AFF51B209882000BC5EA /* WMFArticleViewController.m */; };
		0E94AFFB1B20A22C000BC5EA /* WMFStyleManager.m in Sources */ = {isa = PBXBuildFile; fileRef = 0E94AFFA1B20A22C000BC5EA /* WMFStyleManager.m */; };
=======
		0E869F4B1B5FDD24002604C3 /* WMFHamburgerMenuFunnel.m in Sources */ = {isa = PBXBuildFile; fileRef = 0E869F4A1B5FDD24002604C3 /* WMFHamburgerMenuFunnel.m */; };
>>>>>>> fa08cf6b
		0EA4402E1AA6281200B09DBA /* NSDateFormatter+WMFExtensions.m in Sources */ = {isa = PBXBuildFile; fileRef = 0EA4402D1AA6281200B09DBA /* NSDateFormatter+WMFExtensions.m */; };
		0EBC56681AD3656900E82CDD /* WMFAsyncTestCase.m in Sources */ = {isa = PBXBuildFile; fileRef = BC7ACB631AB34C9C00791497 /* WMFAsyncTestCase.m */; };
		0EBC567F1AD442CC00E82CDD /* BITHockeyManager+WMFExtensions.m in Sources */ = {isa = PBXBuildFile; fileRef = 0EBC567E1AD442CC00E82CDD /* BITHockeyManager+WMFExtensions.m */; };
		0EBC56971AD5B69300E82CDD /* BITHockeyManager+WMFExtensions.m in Sources */ = {isa = PBXBuildFile; fileRef = 0EBC567E1AD442CC00E82CDD /* BITHockeyManager+WMFExtensions.m */; };
		0ED44D751B28AC1E00F284BA /* WMFArticleViewControllerContainerCell.m in Sources */ = {isa = PBXBuildFile; fileRef = 0ED44D741B28AC1E00F284BA /* WMFArticleViewControllerContainerCell.m */; };
		0ED44D781B28DA4D00F284BA /* UICollectionView+WMFExtensions.m in Sources */ = {isa = PBXBuildFile; fileRef = 0ED44D771B28DA4D00F284BA /* UICollectionView+WMFExtensions.m */; };
		0EE7687B1AF982C100A5D046 /* WMFArticleProtocol.m in Sources */ = {isa = PBXBuildFile; fileRef = 0EE7687A1AF982C100A5D046 /* WMFArticleProtocol.m */; };
		0EE768811AFD25CC00A5D046 /* WMFSearchFunnel.m in Sources */ = {isa = PBXBuildFile; fileRef = 0EE768801AFD25CC00A5D046 /* WMFSearchFunnel.m */; };
		0EF451F31B5458F700D621BD /* UITabBarController+WMFExtensions.m in Sources */ = {isa = PBXBuildFile; fileRef = 0EF451F21B5458F700D621BD /* UITabBarController+WMFExtensions.m */; };
		0EF451F61B545ED100D621BD /* WMFRecentPagesDataSource.m in Sources */ = {isa = PBXBuildFile; fileRef = 0EF451F51B545ED100D621BD /* WMFRecentPagesDataSource.m */; };
		0EFB0EF51B31DE7200D05C08 /* NSError+WMFExtensions.m in Sources */ = {isa = PBXBuildFile; fileRef = 0EFB0EF41B31DE7200D05C08 /* NSError+WMFExtensions.m */; };
		0EFB0F191B31EE2D00D05C08 /* Article.m in Sources */ = {isa = PBXBuildFile; fileRef = 0EFB0EFB1B31EE2D00D05C08 /* Article.m */; };
		0EFB0F1A1B31EE2D00D05C08 /* ArticleData.xcdatamodeld in Sources */ = {isa = PBXBuildFile; fileRef = 0EFB0EFD1B31EE2D00D05C08 /* ArticleData.xcdatamodeld */; };
		0EFB0F1B1B31EE2D00D05C08 /* ArticleDataContextSingleton.m in Sources */ = {isa = PBXBuildFile; fileRef = 0EFB0F011B31EE2D00D05C08 /* ArticleDataContextSingleton.m */; };
		0EFB0F1C1B31EE2D00D05C08 /* NSManagedObject+WMFModelFactory.m in Sources */ = {isa = PBXBuildFile; fileRef = 0EFB0F041B31EE2D00D05C08 /* NSManagedObject+WMFModelFactory.m */; };
		0EFB0F1D1B31EE2D00D05C08 /* NSManagedObjectContext+SimpleFetch.m in Sources */ = {isa = PBXBuildFile; fileRef = 0EFB0F061B31EE2D00D05C08 /* NSManagedObjectContext+SimpleFetch.m */; };
		0EFB0F1E1B31EE2D00D05C08 /* NSManagedObjectModel+LegacyCoreData.m in Sources */ = {isa = PBXBuildFile; fileRef = 0EFB0F081B31EE2D00D05C08 /* NSManagedObjectModel+LegacyCoreData.m */; };
		0EFB0F1F1B31EE2D00D05C08 /* DiscoveryContext.m in Sources */ = {isa = PBXBuildFile; fileRef = 0EFB0F0A1B31EE2D00D05C08 /* DiscoveryContext.m */; };
		0EFB0F201B31EE2D00D05C08 /* GalleryImage.m in Sources */ = {isa = PBXBuildFile; fileRef = 0EFB0F0C1B31EE2D00D05C08 /* GalleryImage.m */; };
		0EFB0F211B31EE2D00D05C08 /* History.m in Sources */ = {isa = PBXBuildFile; fileRef = 0EFB0F0E1B31EE2D00D05C08 /* History.m */; };
		0EFB0F221B31EE2D00D05C08 /* Image.m in Sources */ = {isa = PBXBuildFile; fileRef = 0EFB0F101B31EE2D00D05C08 /* Image.m */; };
		0EFB0F231B31EE2D00D05C08 /* ImageData.m in Sources */ = {isa = PBXBuildFile; fileRef = 0EFB0F121B31EE2D00D05C08 /* ImageData.m */; };
		0EFB0F241B31EE2D00D05C08 /* Saved.m in Sources */ = {isa = PBXBuildFile; fileRef = 0EFB0F141B31EE2D00D05C08 /* Saved.m */; };
		0EFB0F251B31EE2D00D05C08 /* Section.m in Sources */ = {isa = PBXBuildFile; fileRef = 0EFB0F161B31EE2D00D05C08 /* Section.m */; };
		0EFB0F261B31EE2D00D05C08 /* SectionImage.m in Sources */ = {isa = PBXBuildFile; fileRef = 0EFB0F181B31EE2D00D05C08 /* SectionImage.m */; };
		701FF5EE601DEA3FCAB7EFD3 /* libPods.a in Frameworks */ = {isa = PBXBuildFile; fileRef = D82982ED992F47428037BDF2 /* libPods.a */; };
		954BA118838BF8BA6B01C34A /* libPods-WikipediaUnitTests.a in Frameworks */ = {isa = PBXBuildFile; fileRef = 8CE61C6963F825760822A28A /* libPods-WikipediaUnitTests.a */; };
		BC060B3A1B456D030086EBFB /* AnyPromise+WMFExtensions.m in Sources */ = {isa = PBXBuildFile; fileRef = BC060B391B456D030086EBFB /* AnyPromise+WMFExtensions.m */; };
		BC092B961B18E89200093C59 /* NSString+WMFPageUtilities.m in Sources */ = {isa = PBXBuildFile; fileRef = BC092B951B18E89200093C59 /* NSString+WMFPageUtilities.m */; };
		BC092B9C1B18F8D700093C59 /* MWKSiteInfo.m in Sources */ = {isa = PBXBuildFile; fileRef = BC092B9B1B18F8D700093C59 /* MWKSiteInfo.m */; };
		BC092B9F1B1907FC00093C59 /* MWKSiteInfoFetcher.m in Sources */ = {isa = PBXBuildFile; fileRef = BC092B9E1B1907FC00093C59 /* MWKSiteInfoFetcher.m */; };
		BC092BA21B19135700093C59 /* WMFApiJsonResponseSerializer.m in Sources */ = {isa = PBXBuildFile; fileRef = BC092BA11B19135700093C59 /* WMFApiJsonResponseSerializer.m */; };
		BC092BA71B19189100093C59 /* MWKSiteInfoFetcherTests.m in Sources */ = {isa = PBXBuildFile; fileRef = BC092BA61B19189100093C59 /* MWKSiteInfoFetcherTests.m */; };
		BC0FED621AAA0263002488D7 /* WMFCodingStyle.m in Sources */ = {isa = PBXBuildFile; fileRef = BC6FEAE01A9B7EFD00A1D890 /* WMFCodingStyle.m */; };
		BC0FED631AAA0263002488D7 /* MWKTestCase.m in Sources */ = {isa = PBXBuildFile; fileRef = BCB669BB1A83F6D300C7B1FE /* MWKTestCase.m */; };
		BC0FED641AAA0263002488D7 /* MWKArticleStoreTestCase.m in Sources */ = {isa = PBXBuildFile; fileRef = BCB669BD1A83F6D300C7B1FE /* MWKArticleStoreTestCase.m */; };
		BC0FED661AAA0268002488D7 /* MWKSiteTests.m in Sources */ = {isa = PBXBuildFile; fileRef = BCB669C91A83F6D300C7B1FE /* MWKSiteTests.m */; };
		BC0FED671AAA0268002488D7 /* MWKTitleTests.m in Sources */ = {isa = PBXBuildFile; fileRef = BCB669CA1A83F6D300C7B1FE /* MWKTitleTests.m */; };
		BC0FED681AAA0268002488D7 /* MWKUserTests.m in Sources */ = {isa = PBXBuildFile; fileRef = BCB669CB1A83F6D300C7B1FE /* MWKUserTests.m */; };
		BC0FED691AAA0268002488D7 /* MWKProtectionStatusTests.m in Sources */ = {isa = PBXBuildFile; fileRef = BCB669CC1A83F6D300C7B1FE /* MWKProtectionStatusTests.m */; };
		BC0FED6A1AAA0268002488D7 /* MWKDataStorePathTests.m in Sources */ = {isa = PBXBuildFile; fileRef = BCB669CD1A83F6D300C7B1FE /* MWKDataStorePathTests.m */; };
		BC0FED6B1AAA0268002488D7 /* MWKDataStoreStorageTests.m in Sources */ = {isa = PBXBuildFile; fileRef = BCB669CE1A83F6D300C7B1FE /* MWKDataStoreStorageTests.m */; };
		BC0FED6C1AAA0268002488D7 /* MWKImageStorageTests.m in Sources */ = {isa = PBXBuildFile; fileRef = BCB669CF1A83F6D300C7B1FE /* MWKImageStorageTests.m */; };
		BC0FED6D1AAA0268002488D7 /* MWKHistoryListTests.m in Sources */ = {isa = PBXBuildFile; fileRef = BCB669D01A83F6D300C7B1FE /* MWKHistoryListTests.m */; };
		BC0FED6E1AAA0268002488D7 /* MWKImageListTests.m in Sources */ = {isa = PBXBuildFile; fileRef = BCB66A0F1A851C9B00C7B1FE /* MWKImageListTests.m */; };
		BC0FED6F1AAA0268002488D7 /* MWKImageInfo+MWKImageComparisonTests.m in Sources */ = {isa = PBXBuildFile; fileRef = BCB58F7D1A8D1B8400465627 /* MWKImageInfo+MWKImageComparisonTests.m */; };
		BC0FED711AAA026C002488D7 /* WMFJoinedPropertyParametersTests.m in Sources */ = {isa = PBXBuildFile; fileRef = BC50C3821A83C88F006DC7AF /* WMFJoinedPropertyParametersTests.m */; };
		BC0FED721AAA026C002488D7 /* WMFErrorForApiErrorObjectTests.m in Sources */ = {isa = PBXBuildFile; fileRef = BCB669601A83D7B300C7B1FE /* WMFErrorForApiErrorObjectTests.m */; };
		BC0FED731AAA026C002488D7 /* NSMutableDictionary+MaybeSetTests.m in Sources */ = {isa = PBXBuildFile; fileRef = BCB669751A83F59300C7B1FE /* NSMutableDictionary+MaybeSetTests.m */; };
		BC0FED741AAA026C002488D7 /* CircularBitwiseRotationTests.m in Sources */ = {isa = PBXBuildFile; fileRef = BCB669FC1A84158200C7B1FE /* CircularBitwiseRotationTests.m */; };
		BC0FED751AAA026C002488D7 /* NSArray+BKIndexTests.m in Sources */ = {isa = PBXBuildFile; fileRef = BCB58F7B1A8D0C8E00465627 /* NSArray+BKIndexTests.m */; };
		BC0FED761AAA026C002488D7 /* NSString+WMFHTMLParsingTests.m in Sources */ = {isa = PBXBuildFile; fileRef = C983151B1AA5205700E25EE1 /* NSString+WMFHTMLParsingTests.m */; };
		BC0FED771AAA026C002488D7 /* WMFImageURLParsingTests.m in Sources */ = {isa = PBXBuildFile; fileRef = BCBDE0AB1AA76EAC006BD29A /* WMFImageURLParsingTests.m */; };
<<<<<<< HEAD
		BC23759A1AB78D8A00B0BAA8 /* NSParagraphStyle+WMFParagraphStyles.m in Sources */ = {isa = PBXBuildFile; fileRef = BC2375991AB78D8A00B0BAA8 /* NSParagraphStyle+WMFParagraphStyles.m */; };
=======
>>>>>>> fa08cf6b
		BC23759E1AB8928600B0BAA8 /* WMFDateFormatterTests.m in Sources */ = {isa = PBXBuildFile; fileRef = BC23759D1AB8928600B0BAA8 /* WMFDateFormatterTests.m */; };
		BC2375C11ABB14CC00B0BAA8 /* WMFArticleImageInjectionTests.m in Sources */ = {isa = PBXBuildFile; fileRef = BC2375C01ABB14CC00B0BAA8 /* WMFArticleImageInjectionTests.m */; };
		BC2CBB8E1AA10F400079A313 /* UIView+WMFFrameUtils.m in Sources */ = {isa = PBXBuildFile; fileRef = BC2CBB8D1AA10F400079A313 /* UIView+WMFFrameUtils.m */; };
		BC3047C21B45E65400D7DF1A /* SDWebImageManager+WMFCacheRemoval.m in Sources */ = {isa = PBXBuildFile; fileRef = BC3047C11B45E65400D7DF1A /* SDWebImageManager+WMFCacheRemoval.m */; };
		BC3166B21B279AC30096EE8E /* WikipediaAppUtils.m in Sources */ = {isa = PBXBuildFile; fileRef = C9180EC318AED30C006C1DCA /* WikipediaAppUtils.m */; };
		BC31B2521AB1D9DC008138CA /* WMFImageInfoControllerTests.m in Sources */ = {isa = PBXBuildFile; fileRef = BC31B2511AB1D9DC008138CA /* WMFImageInfoControllerTests.m */; };
		BC32A1D71B4B14C000A286DE /* WMFBackgroundTaskManager.swift in Sources */ = {isa = PBXBuildFile; fileRef = BC32A1D61B4B14C000A286DE /* WMFBackgroundTaskManager.swift */; };
		BC32A1D91B4B1B8A00A286DE /* WMFLegacyImageDataMigration.swift in Sources */ = {isa = PBXBuildFile; fileRef = BC32A1D81B4B1B8A00A286DE /* WMFLegacyImageDataMigration.swift */; };
		BC34E46A1B31AD8B00258928 /* MWKLanguageLinkController.m in Sources */ = {isa = PBXBuildFile; fileRef = BC34E4691B31AD8B00258928 /* MWKLanguageLinkController.m */; };
		BC49B3641AEECFD8009F55BE /* ArticleLoadingTests.m in Sources */ = {isa = PBXBuildFile; fileRef = BC49B3631AEECFD8009F55BE /* ArticleLoadingTests.m */; };
		BC505EEB1B59461400537006 /* WMFCollectionViewPageLayout.m in Sources */ = {isa = PBXBuildFile; fileRef = BC505EEA1B59461400537006 /* WMFCollectionViewPageLayout.m */; };
		BC505EEE1B594B5700537006 /* WMFImageCollectionViewCell.m in Sources */ = {isa = PBXBuildFile; fileRef = BC505EED1B594B5700537006 /* WMFImageCollectionViewCell.m */; };
		BC505EF41B594E8E00537006 /* WMFArticleHeaderImageGalleryViewController.m in Sources */ = {isa = PBXBuildFile; fileRef = BC505EF31B594E8E00537006 /* WMFArticleHeaderImageGalleryViewController.m */; };
		BC505EF71B59643400537006 /* WMFPageCollectionViewController.m in Sources */ = {isa = PBXBuildFile; fileRef = BC505EF61B59643400537006 /* WMFPageCollectionViewController.m */; };
		BC505EFD1B5D462700537006 /* CIDetector+WMFFaceDetection.m in Sources */ = {isa = PBXBuildFile; fileRef = BC505EFC1B5D462700537006 /* CIDetector+WMFFaceDetection.m */; };
		BC505F031B5D4D9300537006 /* UIImageView+WMFContentOffset.m in Sources */ = {isa = PBXBuildFile; fileRef = BC505F021B5D4D9300537006 /* UIImageView+WMFContentOffset.m */; };
		BC505F061B5D683A00537006 /* NSArray+WMFLayoutDirectionUtilities.m in Sources */ = {isa = PBXBuildFile; fileRef = BC505F051B5D683A00537006 /* NSArray+WMFLayoutDirectionUtilities.m */; };
		BC50C37F1A83C784006DC7AF /* WMFNetworkUtilities.m in Sources */ = {isa = PBXBuildFile; fileRef = BC50C37E1A83C784006DC7AF /* WMFNetworkUtilities.m */; };
		BC50C3871A83CBDA006DC7AF /* MWKImageInfoResponseSerializer.m in Sources */ = {isa = PBXBuildFile; fileRef = BC50C3861A83CBDA006DC7AF /* MWKImageInfoResponseSerializer.m */; };
		BC5FE5701B1DF02900273BC0 /* ENWikiSiteInfo.json in Resources */ = {isa = PBXBuildFile; fileRef = BC5FE56F1B1DF02900273BC0 /* ENWikiSiteInfo.json */; };
		BC5FE5721B1DF38A00273BC0 /* NOWikiSiteInfo.json in Resources */ = {isa = PBXBuildFile; fileRef = BC5FE5711B1DF38A00273BC0 /* NOWikiSiteInfo.json */; };
		BC5FE5751B1DFF5400273BC0 /* ArticleFetcherTests.m in Sources */ = {isa = PBXBuildFile; fileRef = BC5FE5741B1DFF5400273BC0 /* ArticleFetcherTests.m */; };
		BC69C3141AB0C1FF0090B039 /* WMFImageInfoController.m in Sources */ = {isa = PBXBuildFile; fileRef = BC69C3131AB0C1FF0090B039 /* WMFImageInfoController.m */; };
		BC6BF4001B19213600362968 /* XCTestCase+WMFLocaleTesting.m in Sources */ = {isa = PBXBuildFile; fileRef = BC6BF3FE1B19209900362968 /* XCTestCase+WMFLocaleTesting.m */; };
<<<<<<< HEAD
		BC6E8B921B5E8DB7003D9A39 /* CIContext+WMFImageProcessing.m in Sources */ = {isa = PBXBuildFile; fileRef = BC6E8B911B5E8DB7003D9A39 /* CIContext+WMFImageProcessing.m */; };
		BC6E8B951B5E90B1003D9A39 /* UIImage+WMFImageProcessing.m in Sources */ = {isa = PBXBuildFile; fileRef = BC6E8B941B5E90B1003D9A39 /* UIImage+WMFImageProcessing.m */; };
		BC6E8B981B5EB4B2003D9A39 /* UIImage+WMFNormalization.m in Sources */ = {isa = PBXBuildFile; fileRef = BC6E8B971B5EB4B2003D9A39 /* UIImage+WMFNormalization.m */; };
		BC6E8B9A1B5ED0F6003D9A39 /* WMFGeometryTests.m in Sources */ = {isa = PBXBuildFile; fileRef = BC6E8B991B5ED0F6003D9A39 /* WMFGeometryTests.m */; };
		BC6E8B9F1B5FE0C9003D9A39 /* UICollectionView+WMFKVOUpdatableList.m in Sources */ = {isa = PBXBuildFile; fileRef = BC6E8B9E1B5FE0C9003D9A39 /* UICollectionView+WMFKVOUpdatableList.m */; };
		BC7DFCD61AA4E5FE000035C3 /* WMFImageURLParsing.m in Sources */ = {isa = PBXBuildFile; fileRef = BC7DFCD51AA4E5FE000035C3 /* WMFImageURLParsing.m */; };
		BC7E4A441B33812700EECD8B /* LanguagesViewController.storyboard in Resources */ = {isa = PBXBuildFile; fileRef = BC7E4A431B33812700EECD8B /* LanguagesViewController.storyboard */; };
		BC8210CC1B4EB2390010BF7B /* NSURLExtrasTests.m in Sources */ = {isa = PBXBuildFile; fileRef = BC8210CB1B4EB2390010BF7B /* NSURLExtrasTests.m */; };
		BC8210D01B4EE3FA0010BF7B /* ArticleWithoutImages.dataexport.json in Resources */ = {isa = PBXBuildFile; fileRef = BC8210CE1B4EE3F30010BF7B /* ArticleWithoutImages.dataexport.json */; };
		BC8210D31B4EEA190010BF7B /* SDImageCache+WMFPersistentCache.m in Sources */ = {isa = PBXBuildFile; fileRef = BC8210D21B4EEA190010BF7B /* SDImageCache+WMFPersistentCache.m */; };
		BC8210D51B4EEF2D0010BF7B /* WMFImageController+Testing.swift in Sources */ = {isa = PBXBuildFile; fileRef = BC8210D41B4EEF2D0010BF7B /* WMFImageController+Testing.swift */; };
		BC8210D71B4F048F0010BF7B /* Barack_Obama in Resources */ = {isa = PBXBuildFile; fileRef = BC8210D61B4F048F0010BF7B /* Barack_Obama */; };
		BC86B9361A92966B00B4C039 /* AFHTTPRequestOperationManager+UniqueRequests.m in Sources */ = {isa = PBXBuildFile; fileRef = BC86B9351A92966B00B4C039 /* AFHTTPRequestOperationManager+UniqueRequests.m */; };
		BC86B93D1A929CC500B4C039 /* UICollectionViewFlowLayout+NSCopying.m in Sources */ = {isa = PBXBuildFile; fileRef = BC86B93C1A929CC500B4C039 /* UICollectionViewFlowLayout+NSCopying.m */; };
		BC86B9401A929D7900B4C039 /* UICollectionViewFlowLayout+WMFItemSizeThatFits.m in Sources */ = {isa = PBXBuildFile; fileRef = BC86B93F1A929D7900B4C039 /* UICollectionViewFlowLayout+WMFItemSizeThatFits.m */; };
		BC905A111B447A8300523DFE /* NSURLRequest+WMFUtilities.m in Sources */ = {isa = PBXBuildFile; fileRef = BC905A101B447A8300523DFE /* NSURLRequest+WMFUtilities.m */; };
		BC905A131B44815900523DFE /* SDImageCache+PromiseKit.swift in Sources */ = {isa = PBXBuildFile; fileRef = BC905A121B44815900523DFE /* SDImageCache+PromiseKit.swift */; };
		BC905A151B44962100523DFE /* CancellablePromise.swift in Sources */ = {isa = PBXBuildFile; fileRef = BC905A141B44962100523DFE /* CancellablePromise.swift */; };
=======
		BC725EC71B6111E600E0A64C /* NSError+MWKErrors.m in Sources */ = {isa = PBXBuildFile; fileRef = BC725EC61B6111E600E0A64C /* NSError+MWKErrors.m */; };
		BC725ECA1B617E1A00E0A64C /* WMFSafeAssignTests.m in Sources */ = {isa = PBXBuildFile; fileRef = BC725EC91B617E1A00E0A64C /* WMFSafeAssignTests.m */; };
		BC725ECC1B6182C800E0A64C /* MWKSavedPageListTests.m in Sources */ = {isa = PBXBuildFile; fileRef = BC725ECB1B6182C800E0A64C /* MWKSavedPageListTests.m */; };
		BC725ECF1B628C0300E0A64C /* NSParagraphStyle+WMFParagraphStyles.m in Sources */ = {isa = PBXBuildFile; fileRef = BC725ECE1B628C0300E0A64C /* NSParagraphStyle+WMFParagraphStyles.m */; };
		BC725ED21B62DADD00E0A64C /* MWKLanguageLinkResponseSerializerTests.m in Sources */ = {isa = PBXBuildFile; fileRef = BC725ED11B62DADD00E0A64C /* MWKLanguageLinkResponseSerializerTests.m */; };
		BC7DFCD61AA4E5FE000035C3 /* WMFImageURLParsing.m in Sources */ = {isa = PBXBuildFile; fileRef = BC7DFCD51AA4E5FE000035C3 /* WMFImageURLParsing.m */; };
		BC7E4A521B34B53E00EECD8B /* MWKLanguageLinkControllerTests.m in Sources */ = {isa = PBXBuildFile; fileRef = BC7E4A511B34B53E00EECD8B /* MWKLanguageLinkControllerTests.m */; };
		BC86B9361A92966B00B4C039 /* AFHTTPRequestOperationManager+UniqueRequests.m in Sources */ = {isa = PBXBuildFile; fileRef = BC86B9351A92966B00B4C039 /* AFHTTPRequestOperationManager+UniqueRequests.m */; };
		BC86B93D1A929CC500B4C039 /* UICollectionViewFlowLayout+NSCopying.m in Sources */ = {isa = PBXBuildFile; fileRef = BC86B93C1A929CC500B4C039 /* UICollectionViewFlowLayout+NSCopying.m */; };
		BC86B9401A929D7900B4C039 /* UICollectionViewFlowLayout+WMFItemSizeThatFits.m in Sources */ = {isa = PBXBuildFile; fileRef = BC86B93F1A929D7900B4C039 /* UICollectionViewFlowLayout+WMFItemSizeThatFits.m */; };
		BC905BD01B60391F0010227E /* MWKLanguageLinkFetcherTests.m in Sources */ = {isa = PBXBuildFile; fileRef = BC905BCF1B60391F0010227E /* MWKLanguageLinkFetcherTests.m */; };
		BC90C4BE1AC219FE009F36D2 /* UIWindow+WMFMainScreenWindow.m in Sources */ = {isa = PBXBuildFile; fileRef = BC90C4BD1AC219FE009F36D2 /* UIWindow+WMFMainScreenWindow.m */; };
>>>>>>> fa08cf6b
		BC92A7711AFA841C003C4212 /* MWKSection+WMFSharing.m in Sources */ = {isa = PBXBuildFile; fileRef = BC92A7701AFA841C003C4212 /* MWKSection+WMFSharing.m */; };
		BC92A7731AFA88D3003C4212 /* MWKSection+WMFSharingTests.m in Sources */ = {isa = PBXBuildFile; fileRef = BC92A7721AFA88D3003C4212 /* MWKSection+WMFSharingTests.m */; };
		BC955BC71A82BEFD000EF9E4 /* MWKImageInfoFetcher.m in Sources */ = {isa = PBXBuildFile; fileRef = BC955BC61A82BEFD000EF9E4 /* MWKImageInfoFetcher.m */; };
		BC955BCF1A82C2FA000EF9E4 /* AFHTTPRequestOperationManager+WMFConfig.m in Sources */ = {isa = PBXBuildFile; fileRef = BC955BCE1A82C2FA000EF9E4 /* AFHTTPRequestOperationManager+WMFConfig.m */; };
		BCA676561AC05FE200A16160 /* NSBundle+TestAssets.m in Sources */ = {isa = PBXBuildFile; fileRef = BCA676521AC05FE200A16160 /* NSBundle+TestAssets.m */; };
		BCA676571AC05FE200A16160 /* XCTestCase+WMFBundleConvenience.m in Sources */ = {isa = PBXBuildFile; fileRef = BCA676541AC05FE200A16160 /* XCTestCase+WMFBundleConvenience.m */; };
		BCA6765A1AC0600500A16160 /* MWKDataStore+TemporaryDataStore.m in Sources */ = {isa = PBXBuildFile; fileRef = BCA676591AC0600500A16160 /* MWKDataStore+TemporaryDataStore.m */; };
		BCA6765D1AC0686600A16160 /* Article+ConvenienceAccessors.m in Sources */ = {isa = PBXBuildFile; fileRef = BCA6765C1AC0686600A16160 /* Article+ConvenienceAccessors.m */; };
		BCA9575D1ABE473800B62AE8 /* LegacyCoreDataMigratorTests.m in Sources */ = {isa = PBXBuildFile; fileRef = BCA9575C1ABE473800B62AE8 /* LegacyCoreDataMigratorTests.m */; };
		BCA96E731AAA354D009A61FA /* WMFGradientView.m in Sources */ = {isa = PBXBuildFile; fileRef = BCA96E721AAA354D009A61FA /* WMFGradientView.m */; };
		BCA96E771AAA35EE009A61FA /* UIView+WMFDefaultNib.m in Sources */ = {isa = PBXBuildFile; fileRef = BCA96E761AAA35EE009A61FA /* UIView+WMFDefaultNib.m */; };
		BCAC50C11AF3F7460015936C /* NSBundle+WMFInfoUtils.m in Sources */ = {isa = PBXBuildFile; fileRef = BCAC50C01AF3F7460015936C /* NSBundle+WMFInfoUtils.m */; };
		BCAFC5D01AFD5E7D004615BA /* MWKArticle+WMFSharingTests.m in Sources */ = {isa = PBXBuildFile; fileRef = BCAFC5CF1AFD5E7D004615BA /* MWKArticle+WMFSharingTests.m */; };
		BCAFC5D31AFD5F7E004615BA /* MWKArticle+WMFSharing.m in Sources */ = {isa = PBXBuildFile; fileRef = BCAFC5D11AFD5F7E004615BA /* MWKArticle+WMFSharing.m */; };
		BCAFC5ED1B02490A004615BA /* WMFRandomFileUtilities.m in Sources */ = {isa = PBXBuildFile; fileRef = BCAFC5EC1B02490A004615BA /* WMFRandomFileUtilities.m */; };
		BCB3AE861AC11320004AD205 /* NSPersistentStoreCoordinator+WMFTempCoordinator.m in Sources */ = {isa = PBXBuildFile; fileRef = BCB3AE851AC11320004AD205 /* NSPersistentStoreCoordinator+WMFTempCoordinator.m */; };
		BCB3AE8A1AC11458004AD205 /* NSManagedObjectContext+WMFTempContext.m in Sources */ = {isa = PBXBuildFile; fileRef = BCB3AE891AC11458004AD205 /* NSManagedObjectContext+WMFTempContext.m */; };
		BCB58F441A890D9700465627 /* MWKImageInfo+MWKImageComparison.m in Sources */ = {isa = PBXBuildFile; fileRef = BCB58F431A890D9700465627 /* MWKImageInfo+MWKImageComparison.m */; };
		BCB58F481A891FDB00465627 /* WebViewController+ImageGalleryPresentation.m in Sources */ = {isa = PBXBuildFile; fileRef = BCB58F471A891FDB00465627 /* WebViewController+ImageGalleryPresentation.m */; };
		BCB58F541A894D3E00465627 /* WMFImageGalleryDetailOverlayView.m in Sources */ = {isa = PBXBuildFile; fileRef = BCB58F531A894D3E00465627 /* WMFImageGalleryDetailOverlayView.m */; };
		BCB58F591A89747400465627 /* WMFImageGalleryDetailOverlayView.xib in Resources */ = {isa = PBXBuildFile; fileRef = BCB58F581A89747400465627 /* WMFImageGalleryDetailOverlayView.xib */; };
		BCB58F631A8A9F1000465627 /* MWKLicense.m in Sources */ = {isa = PBXBuildFile; fileRef = BCB58F621A8A9F1000465627 /* MWKLicense.m */; };
		BCB58F671A8AA22200465627 /* MWKLicense+ToGlyph.m in Sources */ = {isa = PBXBuildFile; fileRef = BCB58F661A8AA22200465627 /* MWKLicense+ToGlyph.m */; };
		BCB58F781A8D081E00465627 /* NSArray+BKIndex.m in Sources */ = {isa = PBXBuildFile; fileRef = BCB58F771A8D081E00465627 /* NSArray+BKIndex.m */; };
		BCB669731A83F58600C7B1FE /* NSMutableDictionary+WMFMaybeSet.m in Sources */ = {isa = PBXBuildFile; fileRef = BCB669721A83F58600C7B1FE /* NSMutableDictionary+WMFMaybeSet.m */; };
		BCB669A41A83F6C400C7B1FE /* MWKSite.m in Sources */ = {isa = PBXBuildFile; fileRef = BCB669791A83F6C300C7B1FE /* MWKSite.m */; };
		BCB669A51A83F6C400C7B1FE /* MWKTitle.m in Sources */ = {isa = PBXBuildFile; fileRef = BCB6697B1A83F6C300C7B1FE /* MWKTitle.m */; };
		BCB669A61A83F6C400C7B1FE /* MWKDataObject.m in Sources */ = {isa = PBXBuildFile; fileRef = BCB6697E1A83F6C300C7B1FE /* MWKDataObject.m */; };
		BCB669A71A83F6C400C7B1FE /* MWKSiteDataObject.m in Sources */ = {isa = PBXBuildFile; fileRef = BCB669801A83F6C300C7B1FE /* MWKSiteDataObject.m */; };
		BCB669A81A83F6C400C7B1FE /* MWKUser.m in Sources */ = {isa = PBXBuildFile; fileRef = BCB669821A83F6C300C7B1FE /* MWKUser.m */; };
		BCB669A91A83F6C400C7B1FE /* MWKSection.m in Sources */ = {isa = PBXBuildFile; fileRef = BCB669841A83F6C300C7B1FE /* MWKSection.m */; };
		BCB669AA1A83F6C400C7B1FE /* MWKImage.m in Sources */ = {isa = PBXBuildFile; fileRef = BCB669861A83F6C300C7B1FE /* MWKImage.m */; };
		BCB669AB1A83F6C400C7B1FE /* MWKProtectionStatus.m in Sources */ = {isa = PBXBuildFile; fileRef = BCB669881A83F6C300C7B1FE /* MWKProtectionStatus.m */; };
		BCB669AC1A83F6C400C7B1FE /* MWKSavedPageEntry.m in Sources */ = {isa = PBXBuildFile; fileRef = BCB6698A1A83F6C300C7B1FE /* MWKSavedPageEntry.m */; };
		BCB669AD1A83F6C400C7B1FE /* MWKSavedPageList.m in Sources */ = {isa = PBXBuildFile; fileRef = BCB6698C1A83F6C300C7B1FE /* MWKSavedPageList.m */; };
		BCB669AE1A83F6C400C7B1FE /* MWKHistoryEntry.m in Sources */ = {isa = PBXBuildFile; fileRef = BCB6698E1A83F6C300C7B1FE /* MWKHistoryEntry.m */; };
		BCB669AF1A83F6C400C7B1FE /* MWKHistoryList.m in Sources */ = {isa = PBXBuildFile; fileRef = BCB669901A83F6C300C7B1FE /* MWKHistoryList.m */; };
		BCB669B01A83F6C400C7B1FE /* MWKRecentSearchEntry.m in Sources */ = {isa = PBXBuildFile; fileRef = BCB669921A83F6C300C7B1FE /* MWKRecentSearchEntry.m */; };
		BCB669B11A83F6C400C7B1FE /* MWKRecentSearchList.m in Sources */ = {isa = PBXBuildFile; fileRef = BCB669941A83F6C300C7B1FE /* MWKRecentSearchList.m */; };
		BCB669B21A83F6C400C7B1FE /* MWKImageInfo.m in Sources */ = {isa = PBXBuildFile; fileRef = BCB669971A83F6C300C7B1FE /* MWKImageInfo.m */; };
		BCB669B31A83F6C400C7B1FE /* MWKDataStore.m in Sources */ = {isa = PBXBuildFile; fileRef = BCB669991A83F6C300C7B1FE /* MWKDataStore.m */; };
		BCB669B41A83F6C400C7B1FE /* MWKArticle.m in Sources */ = {isa = PBXBuildFile; fileRef = BCB6699B1A83F6C300C7B1FE /* MWKArticle.m */; };
		BCB669B51A83F6C400C7B1FE /* MWKUserDataStore.m in Sources */ = {isa = PBXBuildFile; fileRef = BCB6699D1A83F6C300C7B1FE /* MWKUserDataStore.m */; };
		BCB669B61A83F6C400C7B1FE /* MWKImageList.m in Sources */ = {isa = PBXBuildFile; fileRef = BCB6699F1A83F6C300C7B1FE /* MWKImageList.m */; };
		BCB669B71A83F6C400C7B1FE /* MWKSectionList.m in Sources */ = {isa = PBXBuildFile; fileRef = BCB669A11A83F6C300C7B1FE /* MWKSectionList.m */; };
		BCB66A0C1A85183000C7B1FE /* NSString+WMFHTMLParsing.m in Sources */ = {isa = PBXBuildFile; fileRef = BCB66A0B1A85183000C7B1FE /* NSString+WMFHTMLParsing.m */; };
		BCB848781AAAABF80077EC24 /* WMFMath.m in Sources */ = {isa = PBXBuildFile; fileRef = BCB848771AAAABF80077EC24 /* WMFMath.m */; };
		BCB8487B1AAAADF90077EC24 /* WMFMathTests.m in Sources */ = {isa = PBXBuildFile; fileRef = BCB8487A1AAAADF90077EC24 /* WMFMathTests.m */; };
		BCB848831AAE0C5C0077EC24 /* WMFImageGalleryCollectionViewCell.m in Sources */ = {isa = PBXBuildFile; fileRef = 08D631F91A69B8CD00D87AD0 /* WMFImageGalleryCollectionViewCell.m */; };
		BCBDC8821B38E414003A6D17 /* SDWebImageManager+PromiseKit.swift in Sources */ = {isa = PBXBuildFile; fileRef = BCBDC8811B38E414003A6D17 /* SDWebImageManager+PromiseKit.swift */; };
		BCBDC8841B38E441003A6D17 /* WMFImageController.swift in Sources */ = {isa = PBXBuildFile; fileRef = BCBDC8831B38E441003A6D17 /* WMFImageController.swift */; };
		BCBDC88C1B3A0715003A6D17 /* Cancellable.swift in Sources */ = {isa = PBXBuildFile; fileRef = BCBDC88B1B3A0715003A6D17 /* Cancellable.swift */; };
		BCBDC88E1B3A42E7003A6D17 /* SwiftUtilities.swift in Sources */ = {isa = PBXBuildFile; fileRef = BCBDC88D1B3A42E7003A6D17 /* SwiftUtilities.swift */; };
		BCC185D81A9E5628005378F8 /* UILabel+WMFStyling.m in Sources */ = {isa = PBXBuildFile; fileRef = BCC185D71A9E5628005378F8 /* UILabel+WMFStyling.m */; };
		BCC185E01A9EC836005378F8 /* UIButton+FrameUtils.m in Sources */ = {isa = PBXBuildFile; fileRef = BCC185DF1A9EC836005378F8 /* UIButton+FrameUtils.m */; };
		BCC185E81A9FA498005378F8 /* UICollectionViewLayout+AttributeUtils.m in Sources */ = {isa = PBXBuildFile; fileRef = BCC185E71A9FA498005378F8 /* UICollectionViewLayout+AttributeUtils.m */; };
		BCCE8EBA1B4D5DD90009FBBC /* XCTestCase+PromiseKit.swift in Sources */ = {isa = PBXBuildFile; fileRef = BCCE8EB91B4D5DD90009FBBC /* XCTestCase+PromiseKit.swift */; };
		BCCE8EBC1B4D7F590009FBBC /* XCTestCase+SwiftDefaults.swift in Sources */ = {isa = PBXBuildFile; fileRef = BCCE8EBB1B4D7F590009FBBC /* XCTestCase+SwiftDefaults.swift */; };
		BCCEC1211B1F68CF00A8B522 /* golden-gate.jpg in Resources */ = {isa = PBXBuildFile; fileRef = BCD41DDE1B11CC5800231BB1 /* golden-gate.jpg */; };
		BCCEC1221B1F68CF00A8B522 /* MainPageMobileView.json in Resources */ = {isa = PBXBuildFile; fileRef = BCD41DDF1B11CC5800231BB1 /* MainPageMobileView.json */; };
		BCCEC1231B1F68CF00A8B522 /* Obama.json in Resources */ = {isa = PBXBuildFile; fileRef = BCD41DE01B11CC5800231BB1 /* Obama.json */; };
		BCCEC1241B1F68CF00A8B522 /* organization-anon.json in Resources */ = {isa = PBXBuildFile; fileRef = BCD41DE11B11CC5800231BB1 /* organization-anon.json */; };
		BCCEC1251B1F68CF00A8B522 /* protection-empty.json in Resources */ = {isa = PBXBuildFile; fileRef = BCD41DE21B11CC5800231BB1 /* protection-empty.json */; };
		BCCEC1261B1F68CF00A8B522 /* protection-obama.json in Resources */ = {isa = PBXBuildFile; fileRef = BCD41DE31B11CC5800231BB1 /* protection-obama.json */; };
		BCCEC1271B1F68CF00A8B522 /* section0.json in Resources */ = {isa = PBXBuildFile; fileRef = BCD41DE41B11CC5800231BB1 /* section0.json */; };
		BCCEC1281B1F68CF00A8B522 /* section1-end.json in Resources */ = {isa = PBXBuildFile; fileRef = BCD41DE51B11CC5800231BB1 /* section1-end.json */; };
		BCCEC1291B1F68CF00A8B522 /* TemplateIcon2x.png in Resources */ = {isa = PBXBuildFile; fileRef = BCD41DE61B11CC5800231BB1 /* TemplateIcon2x.png */; };
		BCCEC12A1B1F68CF00A8B522 /* test-notes.txt in Resources */ = {isa = PBXBuildFile; fileRef = BCD41DE71B11CC5800231BB1 /* test-notes.txt */; };
		BCCEC12B1B1F68CF00A8B522 /* user-anon.json in Resources */ = {isa = PBXBuildFile; fileRef = BCD41DE81B11CC5800231BB1 /* user-anon.json */; };
		BCCED2D01AE03BE20094EB7E /* MWKSectionListTests.m in Sources */ = {isa = PBXBuildFile; fileRef = BCCED2CF1AE03BE20094EB7E /* MWKSectionListTests.m */; };
		BCD41DF61B11CC5E00231BB1 /* user-loggedin.json in Resources */ = {isa = PBXBuildFile; fileRef = BCD41DE91B11CC5800231BB1 /* user-loggedin.json */; };
		BCD41E001B11D1B200231BB1 /* XCTestCase+MWKFixtures.m in Sources */ = {isa = PBXBuildFile; fileRef = BCD41DFE1B11D17100231BB1 /* XCTestCase+MWKFixtures.m */; };
		BCDB75C41AB0E8300005593F /* WMFSubstringUtilsTests.m in Sources */ = {isa = PBXBuildFile; fileRef = BCDB75C31AB0E8300005593F /* WMFSubstringUtilsTests.m */; };
		BCE24FDD1B0CF0C7003F054B /* LegacyCoreDataMigrator.m in Sources */ = {isa = PBXBuildFile; fileRef = BCE24FD51B0CF0C7003F054B /* LegacyCoreDataMigrator.m */; };
		BCE24FDE1B0CF0C7003F054B /* LegacyDataMigrator.m in Sources */ = {isa = PBXBuildFile; fileRef = BCE24FD81B0CF0C7003F054B /* LegacyDataMigrator.m */; };
		BCE24FDF1B0CF0C7003F054B /* LegacyPhoneGapDataMigrator.m in Sources */ = {isa = PBXBuildFile; fileRef = BCE24FDA1B0CF0C7003F054B /* LegacyPhoneGapDataMigrator.m */; };
		BCE24FE01B0CF0C7003F054B /* SQLiteHelper.m in Sources */ = {isa = PBXBuildFile; fileRef = BCE24FDC1B0CF0C7003F054B /* SQLiteHelper.m */; };
		BCE6EE101B2619E900AF603B /* MWKLanguageLink.m in Sources */ = {isa = PBXBuildFile; fileRef = BCE6EE0F1B2619E900AF603B /* MWKLanguageLink.m */; };
		BCE6EE131B2629ED00AF603B /* MWKLanguageLinkResponseSerializer.m in Sources */ = {isa = PBXBuildFile; fileRef = BCE6EE121B2629ED00AF603B /* MWKLanguageLinkResponseSerializer.m */; };
		BCE912BA1ACC5E6900B74B42 /* NSIndexSet+BKReduce.m in Sources */ = {isa = PBXBuildFile; fileRef = BCE912B91ACC5E6900B74B42 /* NSIndexSet+BKReduce.m */; };
		BCE912BD1ACC629B00B74B42 /* NSIndexSet+BKReduceTests.m in Sources */ = {isa = PBXBuildFile; fileRef = BCE912BC1ACC629B00B74B42 /* NSIndexSet+BKReduceTests.m */; };
		BCEC778F1AC9AEC800D9DDA5 /* MWKImage+AssociationTestUtils.m in Sources */ = {isa = PBXBuildFile; fileRef = BCEC778E1AC9AEC800D9DDA5 /* MWKImage+AssociationTestUtils.m */; };
		BCEC77921AC9B6AD00D9DDA5 /* HCIsCollectionContainingInAnyOrder+WMFCollectionMatcherUtils.m in Sources */ = {isa = PBXBuildFile; fileRef = BCEC77911AC9B6AD00D9DDA5 /* HCIsCollectionContainingInAnyOrder+WMFCollectionMatcherUtils.m */; };
		BCEC77951AC9C74700D9DDA5 /* NSArray+WMFShuffle.m in Sources */ = {isa = PBXBuildFile; fileRef = BCEC77941AC9C74700D9DDA5 /* NSArray+WMFShuffle.m */; };
		BCF012331AD2FA38008D3675 /* assets in Resources */ = {isa = PBXBuildFile; fileRef = BCF012321AD2FA38008D3675 /* assets */; };
<<<<<<< HEAD
		BCF1E20D1B4C5C7300B10877 /* WMFBackgroundTestManagerTests.swift in Sources */ = {isa = PBXBuildFile; fileRef = BCF1E20B1B4C590F00B10877 /* WMFBackgroundTestManagerTests.swift */; };
		BCF1E2131B4C783600B10877 /* WMFLegacyImageDataMigrationTests.swift in Sources */ = {isa = PBXBuildFile; fileRef = BCF1E2111B4C780C00B10877 /* WMFLegacyImageDataMigrationTests.swift */; };
		BCFB090D1B445A720077955B /* UIImage+WMFSerialization.m in Sources */ = {isa = PBXBuildFile; fileRef = BCFB090C1B445A720077955B /* UIImage+WMFSerialization.m */; };
		BCFDB1401B3F3D9700F0C9F4 /* ImageDownload.swift in Sources */ = {isa = PBXBuildFile; fileRef = BCFDB13F1B3F3D9700F0C9F4 /* ImageDownload.swift */; };
		BCFDB1421B3F3F7E00F0C9F4 /* WMFImageController+Debug.swift in Sources */ = {isa = PBXBuildFile; fileRef = BCFDB1411B3F3F7E00F0C9F4 /* WMFImageController+Debug.swift */; };
		BCFDB1441B3F3FCB00F0C9F4 /* UIImage+Debug.swift in Sources */ = {isa = PBXBuildFile; fileRef = BCFDB1431B3F3FCB00F0C9F4 /* UIImage+Debug.swift */; };
=======
		BCFE026A1B41ABB5003752B7 /* MWKHistoryListCorruptDataTests.m in Sources */ = {isa = PBXBuildFile; fileRef = BCFE02691B41ABB5003752B7 /* MWKHistoryListCorruptDataTests.m */; };
		BCFE026F1B41B482003752B7 /* MWKSavedPageListCorruptDataTests.m in Sources */ = {isa = PBXBuildFile; fileRef = BCFE026E1B41B482003752B7 /* MWKSavedPageListCorruptDataTests.m */; };
		BCFE02781B41FA12003752B7 /* MWKHistoryListPerformanceTests.m in Sources */ = {isa = PBXBuildFile; fileRef = BCFE02771B41FA12003752B7 /* MWKHistoryListPerformanceTests.m */; };
>>>>>>> fa08cf6b
		C42D947E1A937DAC00A4871A /* SavedArticlesFetcher.m in Sources */ = {isa = PBXBuildFile; fileRef = C42D947D1A937DAC00A4871A /* SavedArticlesFetcher.m */; };
		C42D94861A937DE000A4871A /* WMFBorderButton.m in Sources */ = {isa = PBXBuildFile; fileRef = C42D94831A937DE000A4871A /* WMFBorderButton.m */; };
		C42D94871A937DE000A4871A /* WMFProgressLineView.m in Sources */ = {isa = PBXBuildFile; fileRef = C42D94851A937DE000A4871A /* WMFProgressLineView.m */; };
		C42D94BC1A95405000A4871A /* NSArray+WMFExtensions.m in Sources */ = {isa = PBXBuildFile; fileRef = C42D94BB1A95405000A4871A /* NSArray+WMFExtensions.m */; };
		C46FBA4B1A8530EE00C5730F /* Pods-acknowledgements.plist in Resources */ = {isa = PBXBuildFile; fileRef = C46FBA4A1A8530EE00C5730F /* Pods-acknowledgements.plist */; };
		C90799BA1A8564C60044E13C /* WMFShareOptionsViewController.m in Sources */ = {isa = PBXBuildFile; fileRef = C90799B91A8564C60044E13C /* WMFShareOptionsViewController.m */; };
		C913C89C1A94019A00BEEAF0 /* WMFSuggestedPagesFunnel.m in Sources */ = {isa = PBXBuildFile; fileRef = C913C89B1A94019A00BEEAF0 /* WMFSuggestedPagesFunnel.m */; };
		C91A86F41A8BCB680088A801 /* WMFShareCardImageContainer.m in Sources */ = {isa = PBXBuildFile; fileRef = C91A86F31A8BCB680088A801 /* WMFShareCardImageContainer.m */; };
		C94BE3EE1A8169ED00F2105B /* WMFShareFunnel.m in Sources */ = {isa = PBXBuildFile; fileRef = C94BE3ED1A8169ED00F2105B /* WMFShareFunnel.m */; };
		C96335911AA92AAC00A1EB2C /* WMFCrashAlertView.m in Sources */ = {isa = PBXBuildFile; fileRef = C96335901AA92AAC00A1EB2C /* WMFCrashAlertView.m */; };
		C979727A1A731EAA00C6ED7A /* ShareOptions.xib in Resources */ = {isa = PBXBuildFile; fileRef = C97972791A731EAA00C6ED7A /* ShareOptions.xib */; };
		C979727D1A731F2D00C6ED7A /* WMFShareOptionsView.m in Sources */ = {isa = PBXBuildFile; fileRef = C979727C1A731F2D00C6ED7A /* WMFShareOptionsView.m */; };
		C98990341A699DE000AF44FC /* WMFShareCardViewController.m in Sources */ = {isa = PBXBuildFile; fileRef = C98990331A699DE000AF44FC /* WMFShareCardViewController.m */; };
		C98990361A699DFB00AF44FC /* ShareCard.xib in Resources */ = {isa = PBXBuildFile; fileRef = C98990351A699DFB00AF44FC /* ShareCard.xib */; };
		C99844571A8C1F23001D58FD /* UIWebView+WMFSuppressSelection.m in Sources */ = {isa = PBXBuildFile; fileRef = C99844561A8C1F23001D58FD /* UIWebView+WMFSuppressSelection.m */; };
		D401C2C01A659E5000D4D127 /* DataMigrationProgressViewController.m in Sources */ = {isa = PBXBuildFile; fileRef = D401C2BE1A659E5000D4D127 /* DataMigrationProgressViewController.m */; };
		D401C2C11A659E5000D4D127 /* DataMigrationProgressViewController.xib in Resources */ = {isa = PBXBuildFile; fileRef = D401C2BF1A659E5000D4D127 /* DataMigrationProgressViewController.xib */; };
		D42E75EB18D11237002EA7E5 /* MWLanguageInfo.m in Sources */ = {isa = PBXBuildFile; fileRef = D42E75EA18D11237002EA7E5 /* MWLanguageInfo.m */; };
		D46CD8C418A1AC4F0042959E /* InfoPlist.strings in Resources */ = {isa = PBXBuildFile; fileRef = D46CD8C018A1AC4F0042959E /* InfoPlist.strings */; };
		D46CD8C518A1AC4F0042959E /* Localizable.strings in Resources */ = {isa = PBXBuildFile; fileRef = D46CD8C218A1AC4F0042959E /* Localizable.strings */; };
		D47BF5D4197870390067C3BC /* SavedPagesFunnel.m in Sources */ = {isa = PBXBuildFile; fileRef = D47BF5D3197870390067C3BC /* SavedPagesFunnel.m */; };
		D4991439181D51DE00E6073C /* Foundation.framework in Frameworks */ = {isa = PBXBuildFile; fileRef = D4991438181D51DE00E6073C /* Foundation.framework */; };
		D499143B181D51DE00E6073C /* CoreGraphics.framework in Frameworks */ = {isa = PBXBuildFile; fileRef = D499143A181D51DE00E6073C /* CoreGraphics.framework */; };
		D499143D181D51DE00E6073C /* UIKit.framework in Frameworks */ = {isa = PBXBuildFile; fileRef = D499143C181D51DE00E6073C /* UIKit.framework */; };
		D4991445181D51DE00E6073C /* main.m in Sources */ = {isa = PBXBuildFile; fileRef = D4991444181D51DE00E6073C /* main.m */; };
		D4991449181D51DE00E6073C /* AppDelegate.m in Sources */ = {isa = PBXBuildFile; fileRef = D4991448181D51DE00E6073C /* AppDelegate.m */; };
		D49B2ED2196C687C002F035D /* PullToRefreshViewController.m in Sources */ = {isa = PBXBuildFile; fileRef = D49B2ED1196C687C002F035D /* PullToRefreshViewController.m */; };
		D4B0AE0219365F7C00F0AC90 /* EventLoggingFunnel.m in Sources */ = {isa = PBXBuildFile; fileRef = D4B0AE0119365F7C00F0AC90 /* EventLoggingFunnel.m */; };
		D4B0AE051936604700F0AC90 /* EditFunnel.m in Sources */ = {isa = PBXBuildFile; fileRef = D4B0AE041936604700F0AC90 /* EditFunnel.m */; };
		D4B0AE0819366A0A00F0AC90 /* CreateAccountFunnel.m in Sources */ = {isa = PBXBuildFile; fileRef = D4B0AE0719366A0A00F0AC90 /* CreateAccountFunnel.m */; };
		D4B0AE0B19366A2C00F0AC90 /* ReadingActionFunnel.m in Sources */ = {isa = PBXBuildFile; fileRef = D4B0AE0A19366A2C00F0AC90 /* ReadingActionFunnel.m */; };
		D4B0AE0E19366A5400F0AC90 /* LoginFunnel.m in Sources */ = {isa = PBXBuildFile; fileRef = D4B0AE0D19366A5400F0AC90 /* LoginFunnel.m */; };
		D4BC22B4181E9E6300CAC673 /* empty.png in Resources */ = {isa = PBXBuildFile; fileRef = D4BC22B3181E9E6300CAC673 /* empty.png */; };
		D4E6D9121A5C65F9004916C1 /* CoreData.framework in Frameworks */ = {isa = PBXBuildFile; fileRef = 040E5C4E184566F4007AFE6F /* CoreData.framework */; };
		D4E8A8A919085CEA00DA4765 /* libsqlite3.dylib in Frameworks */ = {isa = PBXBuildFile; fileRef = D4E8A8A819085CEA00DA4765 /* libsqlite3.dylib */; };
		D4F277FB194235A00032BA38 /* ProtectedEditAttemptFunnel.m in Sources */ = {isa = PBXBuildFile; fileRef = D4F277FA194235A00032BA38 /* ProtectedEditAttemptFunnel.m */; };
		D4F277FE194235B50032BA38 /* ToCInteractionFunnel.m in Sources */ = {isa = PBXBuildFile; fileRef = D4F277FD194235B50032BA38 /* ToCInteractionFunnel.m */; };
/* End PBXBuildFile section */

/* Begin PBXContainerItemProxy section */
		BCBDE0AD1AA76F19006BD29A /* PBXContainerItemProxy */ = {
			isa = PBXContainerItemProxy;
			containerPortal = D499142D181D51DE00E6073C /* Project object */;
			proxyType = 1;
			remoteGlobalIDString = D4991434181D51DE00E6073C;
			remoteInfo = Wikipedia;
		};
/* End PBXContainerItemProxy section */

/* Begin PBXFileReference section */
		04016E181B3264C700D732FE /* UIViewController+WMFStoryboardUtilities.h */ = {isa = PBXFileReference; fileEncoding = 4; lastKnownFileType = sourcecode.c.h; path = "UIViewController+WMFStoryboardUtilities.h"; sourceTree = "<group>"; };
		04016E191B3264C700D732FE /* UIViewController+WMFStoryboardUtilities.m */ = {isa = PBXFileReference; fileEncoding = 4; lastKnownFileType = sourcecode.c.objc; path = "UIViewController+WMFStoryboardUtilities.m"; sourceTree = "<group>"; };
		04016E1B1B3285B700D732FE /* AboutViewController.storyboard */ = {isa = PBXFileReference; fileEncoding = 4; lastKnownFileType = file.storyboard; path = AboutViewController.storyboard; sourceTree = "<group>"; };
		04016E1D1B328E8B00D732FE /* OnboardingViewController.storyboard */ = {isa = PBXFileReference; fileEncoding = 4; lastKnownFileType = file.storyboard; path = OnboardingViewController.storyboard; sourceTree = "<group>"; };
		04016E1F1B329D4500D732FE /* PageHistoryViewController.storyboard */ = {isa = PBXFileReference; fileEncoding = 4; lastKnownFileType = file.storyboard; path = PageHistoryViewController.storyboard; sourceTree = "<group>"; };
		04016E221B335F0200D732FE /* WMFArticlePresenter.h */ = {isa = PBXFileReference; fileEncoding = 4; lastKnownFileType = sourcecode.c.h; path = WMFArticlePresenter.h; sourceTree = "<group>"; };
		04016E231B335F0200D732FE /* WMFArticlePresenter.m */ = {isa = PBXFileReference; fileEncoding = 4; lastKnownFileType = sourcecode.c.objc; path = WMFArticlePresenter.m; sourceTree = "<group>"; };
		04090A39187FB7D000577EDF /* UIView+Debugging.h */ = {isa = PBXFileReference; fileEncoding = 4; lastKnownFileType = sourcecode.c.h; path = "UIView+Debugging.h"; sourceTree = "<group>"; };
		04090A3A187FB7D000577EDF /* UIView+Debugging.m */ = {isa = PBXFileReference; fileEncoding = 4; lastKnownFileType = sourcecode.c.objc; path = "UIView+Debugging.m"; sourceTree = "<group>"; };
		040D83571AB0ECFD000896D5 /* WMFCenteredPathView.h */ = {isa = PBXFileReference; fileEncoding = 4; lastKnownFileType = sourcecode.c.h; path = WMFCenteredPathView.h; sourceTree = "<group>"; };
		040D83581AB0ECFD000896D5 /* WMFCenteredPathView.m */ = {isa = PBXFileReference; fileEncoding = 4; lastKnownFileType = sourcecode.c.objc; path = WMFCenteredPathView.m; sourceTree = "<group>"; };
		040D835C1AB0EE45000896D5 /* WMFGeometry.c */ = {isa = PBXFileReference; fileEncoding = 4; lastKnownFileType = sourcecode.c.c; path = WMFGeometry.c; sourceTree = "<group>"; };
		040D835D1AB0EE45000896D5 /* WMFGeometry.h */ = {isa = PBXFileReference; fileEncoding = 4; lastKnownFileType = sourcecode.c.h; path = WMFGeometry.h; sourceTree = "<group>"; };
		040E5C4E184566F4007AFE6F /* CoreData.framework */ = {isa = PBXFileReference; lastKnownFileType = wrapper.framework; name = CoreData.framework; path = System/Library/Frameworks/CoreData.framework; sourceTree = SDKROOT; };
		04142A8D184F974E006EF779 /* NSDate-Utilities.h */ = {isa = PBXFileReference; fileEncoding = 4; lastKnownFileType = sourcecode.c.h; path = "NSDate-Utilities.h"; sourceTree = "<group>"; };
		04142A8E184F974E006EF779 /* NSDate-Utilities.m */ = {isa = PBXFileReference; fileEncoding = 4; lastKnownFileType = sourcecode.c.objc; path = "NSDate-Utilities.m"; sourceTree = "<group>"; };
		0415581A18ADFA5C00B81A59 /* UIImage+ColorMask.h */ = {isa = PBXFileReference; fileEncoding = 4; lastKnownFileType = sourcecode.c.h; path = "UIImage+ColorMask.h"; sourceTree = "<group>"; };
		0415581B18ADFA5C00B81A59 /* UIImage+ColorMask.m */ = {isa = PBXFileReference; fileEncoding = 4; lastKnownFileType = sourcecode.c.objc; path = "UIImage+ColorMask.m"; sourceTree = "<group>"; };
		041A3B5818E11ED90079FF1C /* LanguageCell.h */ = {isa = PBXFileReference; fileEncoding = 4; lastKnownFileType = sourcecode.c.h; path = LanguageCell.h; sourceTree = "<group>"; };
		041A3B5918E11ED90079FF1C /* LanguageCell.m */ = {isa = PBXFileReference; fileEncoding = 4; lastKnownFileType = sourcecode.c.objc; lineEnding = 0; path = LanguageCell.m; sourceTree = "<group>"; xcLanguageSpecificationIdentifier = xcode.lang.objc; };
		041A3B5C18E11ED90079FF1C /* LanguagesViewController.h */ = {isa = PBXFileReference; fileEncoding = 4; lastKnownFileType = sourcecode.c.h; path = LanguagesViewController.h; sourceTree = "<group>"; };
		041A3B5D18E11ED90079FF1C /* LanguagesViewController.m */ = {isa = PBXFileReference; fileEncoding = 4; lastKnownFileType = sourcecode.c.objc; path = LanguagesViewController.m; sourceTree = "<group>"; };
		041C55D01950B27D006CE0EF /* EditSummaryViewController.h */ = {isa = PBXFileReference; fileEncoding = 4; lastKnownFileType = sourcecode.c.h; path = EditSummaryViewController.h; sourceTree = "<group>"; };
		041C55D11950B27D006CE0EF /* EditSummaryViewController.m */ = {isa = PBXFileReference; fileEncoding = 4; lastKnownFileType = sourcecode.c.objc; lineEnding = 0; path = EditSummaryViewController.m; sourceTree = "<group>"; xcLanguageSpecificationIdentifier = xcode.lang.objc; };
		041C6204199ED2A20061516F /* MWKSection+TOC.h */ = {isa = PBXFileReference; fileEncoding = 4; lastKnownFileType = sourcecode.c.h; path = "MWKSection+TOC.h"; sourceTree = "<group>"; };
		041C6205199ED2A20061516F /* MWKSection+TOC.m */ = {isa = PBXFileReference; fileEncoding = 4; lastKnownFileType = sourcecode.c.objc; path = "MWKSection+TOC.m"; sourceTree = "<group>"; };
		041EFC361996A1F800B2CB28 /* MapKit.framework */ = {isa = PBXFileReference; lastKnownFileType = wrapper.framework; name = MapKit.framework; path = System/Library/Frameworks/MapKit.framework; sourceTree = SDKROOT; };
		042244FB197F5E09005DD0BF /* AbuseFilterAlert.h */ = {isa = PBXFileReference; fileEncoding = 4; lastKnownFileType = sourcecode.c.h; path = AbuseFilterAlert.h; sourceTree = "<group>"; };
		042244FC197F5E09005DD0BF /* AbuseFilterAlert.m */ = {isa = PBXFileReference; fileEncoding = 4; lastKnownFileType = sourcecode.c.objc; path = AbuseFilterAlert.m; sourceTree = "<group>"; };
		042244FD197F5E09005DD0BF /* BulletedLabel.h */ = {isa = PBXFileReference; fileEncoding = 4; lastKnownFileType = sourcecode.c.h; path = BulletedLabel.h; sourceTree = "<group>"; };
		042244FE197F5E09005DD0BF /* BulletedLabel.m */ = {isa = PBXFileReference; fileEncoding = 4; lastKnownFileType = sourcecode.c.objc; path = BulletedLabel.m; sourceTree = "<group>"; };
		042244FF197F5E09005DD0BF /* BulletedLabel.xib */ = {isa = PBXFileReference; fileEncoding = 4; lastKnownFileType = file.xib; path = BulletedLabel.xib; sourceTree = "<group>"; };
		042258501B33EAD400FDD0C6 /* ShareMenuSavePageActivity.h */ = {isa = PBXFileReference; fileEncoding = 4; lastKnownFileType = sourcecode.c.h; name = ShareMenuSavePageActivity.h; path = ShareCard/ShareMenuSavePageActivity.h; sourceTree = "<group>"; };
		042258511B33EAD400FDD0C6 /* ShareMenuSavePageActivity.m */ = {isa = PBXFileReference; fileEncoding = 4; lastKnownFileType = sourcecode.c.objc; name = ShareMenuSavePageActivity.m; path = ShareCard/ShareMenuSavePageActivity.m; sourceTree = "<group>"; };
		042258551B34A29800FDD0C6 /* PreviewAndSaveViewController.storyboard */ = {isa = PBXFileReference; fileEncoding = 4; lastKnownFileType = file.storyboard; path = PreviewAndSaveViewController.storyboard; sourceTree = "<group>"; };
		042258571B34A2C100FDD0C6 /* EditSummaryViewController.storyboard */ = {isa = PBXFileReference; fileEncoding = 4; lastKnownFileType = file.storyboard; path = EditSummaryViewController.storyboard; sourceTree = "<group>"; };
		042487501A54BECD00A5C905 /* MWKArticle+Convenience.h */ = {isa = PBXFileReference; fileEncoding = 4; lastKnownFileType = sourcecode.c.h; path = "MWKArticle+Convenience.h"; sourceTree = "<group>"; };
		042487511A54BECD00A5C905 /* MWKArticle+Convenience.m */ = {isa = PBXFileReference; fileEncoding = 4; lastKnownFileType = sourcecode.c.objc; path = "MWKArticle+Convenience.m"; sourceTree = "<group>"; };
		04272E781940EEBC00CC682F /* WMFAssetsFile.h */ = {isa = PBXFileReference; fileEncoding = 4; lastKnownFileType = sourcecode.c.h; lineEnding = 0; path = WMFAssetsFile.h; sourceTree = "<group>"; xcLanguageSpecificationIdentifier = xcode.lang.objcpp; };
		04272E791940EEBC00CC682F /* WMFAssetsFile.m */ = {isa = PBXFileReference; fileEncoding = 4; lastKnownFileType = sourcecode.c.objc; lineEnding = 0; path = WMFAssetsFile.m; sourceTree = "<group>"; xcLanguageSpecificationIdentifier = xcode.lang.objc; };
		04292FFC185FC026002A13FC /* Defines.h */ = {isa = PBXFileReference; fileEncoding = 4; lastKnownFileType = sourcecode.c.h; path = Defines.h; sourceTree = "<group>"; };
		0429300318604898002A13FC /* SavedPagesResultCell.h */ = {isa = PBXFileReference; fileEncoding = 4; lastKnownFileType = sourcecode.c.h; path = SavedPagesResultCell.h; sourceTree = "<group>"; };
		0429300418604898002A13FC /* SavedPagesResultCell.m */ = {isa = PBXFileReference; fileEncoding = 4; lastKnownFileType = sourcecode.c.objc; path = SavedPagesResultCell.m; sourceTree = "<group>"; };
		0429300818604898002A13FC /* SavedPagesViewController.h */ = {isa = PBXFileReference; fileEncoding = 4; lastKnownFileType = sourcecode.c.h; path = SavedPagesViewController.h; sourceTree = "<group>"; };
		0429300918604898002A13FC /* SavedPagesViewController.m */ = {isa = PBXFileReference; fileEncoding = 4; lastKnownFileType = sourcecode.c.objc; lineEnding = 0; path = SavedPagesViewController.m; sourceTree = "<group>"; xcLanguageSpecificationIdentifier = xcode.lang.objc; };
		042950D21A9D3BA7009BE784 /* UIColor+WMFHexColor.h */ = {isa = PBXFileReference; fileEncoding = 4; lastKnownFileType = sourcecode.c.h; path = "UIColor+WMFHexColor.h"; sourceTree = "<group>"; };
		042950D31A9D3BA7009BE784 /* UIColor+WMFHexColor.m */ = {isa = PBXFileReference; fileEncoding = 4; lastKnownFileType = sourcecode.c.objc; path = "UIColor+WMFHexColor.m"; sourceTree = "<group>"; };
		042BEAED1A92EE66002CF320 /* UIWebView+WMFTrackingView.h */ = {isa = PBXFileReference; fileEncoding = 4; lastKnownFileType = sourcecode.c.h; path = "UIWebView+WMFTrackingView.h"; sourceTree = "<group>"; };
		042BEAEE1A92EE66002CF320 /* UIWebView+WMFTrackingView.m */ = {isa = PBXFileReference; fileEncoding = 4; lastKnownFileType = sourcecode.c.objc; path = "UIWebView+WMFTrackingView.m"; sourceTree = "<group>"; };
		042E3B911AA16D6700BF8D66 /* UIViewController+WMFChildViewController.h */ = {isa = PBXFileReference; fileEncoding = 4; lastKnownFileType = sourcecode.c.h; path = "UIViewController+WMFChildViewController.h"; sourceTree = "<group>"; };
		042E3B921AA16D6700BF8D66 /* UIViewController+WMFChildViewController.m */ = {isa = PBXFileReference; fileEncoding = 4; lastKnownFileType = sourcecode.c.objc; path = "UIViewController+WMFChildViewController.m"; sourceTree = "<group>"; };
		0433263D1B0D3574009DB316 /* WMFArticleImageProtocol.h */ = {isa = PBXFileReference; fileEncoding = 4; lastKnownFileType = sourcecode.c.h; name = WMFArticleImageProtocol.h; path = Wikipedia/Protocols/WMFArticleImageProtocol.h; sourceTree = SOURCE_ROOT; };
		0433263E1B0D3574009DB316 /* WMFArticleImageProtocol.m */ = {isa = PBXFileReference; fileEncoding = 4; lastKnownFileType = sourcecode.c.objc; name = WMFArticleImageProtocol.m; path = Wikipedia/Protocols/WMFArticleImageProtocol.m; sourceTree = SOURCE_ROOT; };
		0433542018A023FE009305F0 /* UIViewController+HideKeyboard.h */ = {isa = PBXFileReference; fileEncoding = 4; lastKnownFileType = sourcecode.c.h; path = "UIViewController+HideKeyboard.h"; sourceTree = "<group>"; };
		0433542118A023FE009305F0 /* UIViewController+HideKeyboard.m */ = {isa = PBXFileReference; fileEncoding = 4; lastKnownFileType = sourcecode.c.objc; path = "UIViewController+HideKeyboard.m"; sourceTree = "<group>"; };
		0433542418A093C5009305F0 /* UIView+RemoveConstraints.h */ = {isa = PBXFileReference; fileEncoding = 4; lastKnownFileType = sourcecode.c.h; path = "UIView+RemoveConstraints.h"; sourceTree = "<group>"; };
		0433542518A093C5009305F0 /* UIView+RemoveConstraints.m */ = {isa = PBXFileReference; fileEncoding = 4; lastKnownFileType = sourcecode.c.objc; path = "UIView+RemoveConstraints.m"; sourceTree = "<group>"; };
		0436998C1B45B673002FD81D /* WMFArticleTableHeaderView.h */ = {isa = PBXFileReference; fileEncoding = 4; lastKnownFileType = sourcecode.c.h; path = WMFArticleTableHeaderView.h; sourceTree = "<group>"; };
		0436998D1B45B673002FD81D /* WMFArticleTableHeaderView.m */ = {isa = PBXFileReference; fileEncoding = 4; lastKnownFileType = sourcecode.c.objc; path = WMFArticleTableHeaderView.m; sourceTree = "<group>"; };
		0436998F1B45B68D002FD81D /* WMFArticleSectionCell.h */ = {isa = PBXFileReference; fileEncoding = 4; lastKnownFileType = sourcecode.c.h; path = WMFArticleSectionCell.h; sourceTree = "<group>"; };
		043699901B45B68D002FD81D /* WMFArticleSectionCell.m */ = {isa = PBXFileReference; fileEncoding = 4; lastKnownFileType = sourcecode.c.objc; path = WMFArticleSectionCell.m; sourceTree = "<group>"; };
		0439317419FB092600386E8F /* UIWebView+LoadAssetsHtml.h */ = {isa = PBXFileReference; fileEncoding = 4; lastKnownFileType = sourcecode.c.h; path = "UIWebView+LoadAssetsHtml.h"; sourceTree = "<group>"; };
		0439317519FB092600386E8F /* UIWebView+LoadAssetsHtml.m */ = {isa = PBXFileReference; fileEncoding = 4; lastKnownFileType = sourcecode.c.objc; path = "UIWebView+LoadAssetsHtml.m"; sourceTree = "<group>"; };
		043B6E8C1ACDE0CF0005C60B /* NSAttributedString+WMFSavedPagesAttributedStrings.h */ = {isa = PBXFileReference; fileEncoding = 4; lastKnownFileType = sourcecode.c.h; path = "NSAttributedString+WMFSavedPagesAttributedStrings.h"; sourceTree = "<group>"; };
		043B6E8D1ACDE0CF0005C60B /* NSAttributedString+WMFSavedPagesAttributedStrings.m */ = {isa = PBXFileReference; fileEncoding = 4; lastKnownFileType = sourcecode.c.objc; path = "NSAttributedString+WMFSavedPagesAttributedStrings.m"; sourceTree = "<group>"; };
		043F18DB18D9691D00D8489A /* TopActionSheetLabel.h */ = {isa = PBXFileReference; fileEncoding = 4; lastKnownFileType = sourcecode.c.h; path = TopActionSheetLabel.h; sourceTree = "<group>"; };
		043F18DC18D9691D00D8489A /* TopActionSheetLabel.m */ = {isa = PBXFileReference; fileEncoding = 4; lastKnownFileType = sourcecode.c.objc; path = TopActionSheetLabel.m; sourceTree = "<group>"; };
		043F18DF18D9691D00D8489A /* UINavigationController+TopActionSheet.h */ = {isa = PBXFileReference; fileEncoding = 4; lastKnownFileType = sourcecode.c.h; path = "UINavigationController+TopActionSheet.h"; sourceTree = "<group>"; };
		043F18E018D9691D00D8489A /* UINavigationController+TopActionSheet.m */ = {isa = PBXFileReference; fileEncoding = 4; lastKnownFileType = sourcecode.c.objc; path = "UINavigationController+TopActionSheet.m"; sourceTree = "<group>"; };
		043F18F118DCDD3A00D8489A /* WMF_Colors.h */ = {isa = PBXFileReference; fileEncoding = 4; lastKnownFileType = sourcecode.c.h; path = WMF_Colors.h; sourceTree = "<group>"; };
		043F8BF01A11699A00D1AE44 /* UIView+WMFRoundCorners.h */ = {isa = PBXFileReference; fileEncoding = 4; lastKnownFileType = sourcecode.c.h; path = "UIView+WMFRoundCorners.h"; sourceTree = "<group>"; };
		043F8BF11A11699A00D1AE44 /* UIView+WMFRoundCorners.m */ = {isa = PBXFileReference; fileEncoding = 4; lastKnownFileType = sourcecode.c.objc; path = "UIView+WMFRoundCorners.m"; sourceTree = "<group>"; };
		04414DDD1A1420EB00A41B4E /* WikiDataShortDescriptionFetcher.h */ = {isa = PBXFileReference; fileEncoding = 4; lastKnownFileType = sourcecode.c.h; path = WikiDataShortDescriptionFetcher.h; sourceTree = "<group>"; };
		04414DDE1A1420EB00A41B4E /* WikiDataShortDescriptionFetcher.m */ = {isa = PBXFileReference; fileEncoding = 4; lastKnownFileType = sourcecode.c.objc; path = WikiDataShortDescriptionFetcher.m; sourceTree = "<group>"; };
		0442F57919006DCC00F55DF9 /* PageHistoryLabel.h */ = {isa = PBXFileReference; fileEncoding = 4; lastKnownFileType = sourcecode.c.h; path = PageHistoryLabel.h; sourceTree = "<group>"; };
		0442F57A19006DCC00F55DF9 /* PageHistoryLabel.m */ = {isa = PBXFileReference; fileEncoding = 4; lastKnownFileType = sourcecode.c.objc; path = PageHistoryLabel.m; sourceTree = "<group>"; };
		044396191A3C11A30081557D /* NearbyResultCollectionCell.h */ = {isa = PBXFileReference; fileEncoding = 4; lastKnownFileType = sourcecode.c.h; path = NearbyResultCollectionCell.h; sourceTree = "<group>"; };
		0443961A1A3C11A30081557D /* NearbyResultCollectionCell.m */ = {isa = PBXFileReference; fileEncoding = 4; lastKnownFileType = sourcecode.c.objc; path = NearbyResultCollectionCell.m; sourceTree = "<group>"; };
		0443961C1A3C134F0081557D /* NearbyResultCollectionCell.xib */ = {isa = PBXFileReference; fileEncoding = 4; lastKnownFileType = file.xib; path = NearbyResultCollectionCell.xib; sourceTree = "<group>"; };
		044396211A3D33030081557D /* UICollectionViewCell+DynamicCellHeight.h */ = {isa = PBXFileReference; fileEncoding = 4; lastKnownFileType = sourcecode.c.h; path = "UICollectionViewCell+DynamicCellHeight.h"; sourceTree = "<group>"; };
		044396221A3D33030081557D /* UICollectionViewCell+DynamicCellHeight.m */ = {isa = PBXFileReference; fileEncoding = 4; lastKnownFileType = sourcecode.c.objc; path = "UICollectionViewCell+DynamicCellHeight.m"; sourceTree = "<group>"; };
		04478620185145090050563B /* HistoryResultCell.h */ = {isa = PBXFileReference; fileEncoding = 4; lastKnownFileType = sourcecode.c.h; path = HistoryResultCell.h; sourceTree = "<group>"; };
		04478621185145090050563B /* HistoryResultCell.m */ = {isa = PBXFileReference; fileEncoding = 4; lastKnownFileType = sourcecode.c.objc; path = HistoryResultCell.m; sourceTree = "<group>"; };
		04478622185145090050563B /* HistoryResultPrototypeView.xib */ = {isa = PBXFileReference; fileEncoding = 4; lastKnownFileType = file.xib; path = HistoryResultPrototypeView.xib; sourceTree = "<group>"; };
		04478623185145090050563B /* HistoryViewController.h */ = {isa = PBXFileReference; fileEncoding = 4; lastKnownFileType = sourcecode.c.h; path = HistoryViewController.h; sourceTree = "<group>"; };
		04478624185145090050563B /* HistoryViewController.m */ = {isa = PBXFileReference; fileEncoding = 4; lastKnownFileType = sourcecode.c.objc; lineEnding = 0; path = HistoryViewController.m; sourceTree = "<group>"; xcLanguageSpecificationIdentifier = xcode.lang.objc; };
		0447862D185145090050563B /* WebViewController.h */ = {isa = PBXFileReference; fileEncoding = 4; lastKnownFileType = sourcecode.c.h; path = WebViewController.h; sourceTree = "<group>"; };
		0447862E185145090050563B /* WebViewController.m */ = {isa = PBXFileReference; fileEncoding = 4; lastKnownFileType = sourcecode.c.objc; lineEnding = 0; path = WebViewController.m; sourceTree = "<group>"; xcLanguageSpecificationIdentifier = xcode.lang.objc; };
		0447866D1852B5010050563B /* SessionSingleton.h */ = {isa = PBXFileReference; fileEncoding = 4; lastKnownFileType = sourcecode.c.h; path = SessionSingleton.h; sourceTree = "<group>"; };
		0447866E1852B5010050563B /* SessionSingleton.m */ = {isa = PBXFileReference; fileEncoding = 4; lastKnownFileType = sourcecode.c.objc; path = SessionSingleton.m; sourceTree = "<group>"; };
		04490FD31AF16A83009FAB52 /* WMFBundledImageProtocol.h */ = {isa = PBXFileReference; fileEncoding = 4; lastKnownFileType = sourcecode.c.h; name = WMFBundledImageProtocol.h; path = Wikipedia/Protocols/WMFBundledImageProtocol.h; sourceTree = SOURCE_ROOT; };
		04490FD41AF16A83009FAB52 /* WMFBundledImageProtocol.m */ = {isa = PBXFileReference; fileEncoding = 4; lastKnownFileType = sourcecode.c.objc; name = WMFBundledImageProtocol.m; path = Wikipedia/Protocols/WMFBundledImageProtocol.m; sourceTree = SOURCE_ROOT; };
		0449E63318A9845C00D51524 /* LoginViewController.h */ = {isa = PBXFileReference; fileEncoding = 4; lastKnownFileType = sourcecode.c.h; path = LoginViewController.h; sourceTree = "<group>"; };
		0449E63418A9845C00D51524 /* LoginViewController.m */ = {isa = PBXFileReference; fileEncoding = 4; lastKnownFileType = sourcecode.c.objc; lineEnding = 0; path = LoginViewController.m; sourceTree = "<group>"; xcLanguageSpecificationIdentifier = xcode.lang.objc; };
		0449E63718AAA26A00D51524 /* NSHTTPCookieStorage+CloneCookie.h */ = {isa = PBXFileReference; fileEncoding = 4; lastKnownFileType = sourcecode.c.h; path = "NSHTTPCookieStorage+CloneCookie.h"; sourceTree = "<group>"; };
		0449E63818AAA26A00D51524 /* NSHTTPCookieStorage+CloneCookie.m */ = {isa = PBXFileReference; fileEncoding = 4; lastKnownFileType = sourcecode.c.objc; path = "NSHTTPCookieStorage+CloneCookie.m"; sourceTree = "<group>"; };
		044BD6B318849AD000FFE4BE /* SectionEditorViewController.h */ = {isa = PBXFileReference; fileEncoding = 4; lastKnownFileType = sourcecode.c.h; path = SectionEditorViewController.h; sourceTree = "<group>"; };
		044BD6B418849AD000FFE4BE /* SectionEditorViewController.m */ = {isa = PBXFileReference; fileEncoding = 4; lastKnownFileType = sourcecode.c.objc; path = SectionEditorViewController.m; sourceTree = "<group>"; };
		045AB8C11B1E15D9002839D7 /* NSURL+Extras.h */ = {isa = PBXFileReference; fileEncoding = 4; lastKnownFileType = sourcecode.c.h; path = "NSURL+Extras.h"; sourceTree = "<group>"; };
		045AB8C21B1E15D9002839D7 /* NSURL+Extras.m */ = {isa = PBXFileReference; fileEncoding = 4; lastKnownFileType = sourcecode.c.objc; path = "NSURL+Extras.m"; sourceTree = "<group>"; };
		045D871F19FAD2FA0035C1F9 /* AboutViewController.h */ = {isa = PBXFileReference; fileEncoding = 4; lastKnownFileType = sourcecode.c.h; path = AboutViewController.h; sourceTree = "<group>"; };
		045D872019FAD2FA0035C1F9 /* AboutViewController.m */ = {isa = PBXFileReference; fileEncoding = 4; lastKnownFileType = sourcecode.c.objc; path = AboutViewController.m; sourceTree = "<group>"; };
		04616DFA1AE706C600815BCE /* WMFLocalizationProtocol.h */ = {isa = PBXFileReference; fileEncoding = 4; lastKnownFileType = sourcecode.c.h; path = WMFLocalizationProtocol.h; sourceTree = "<group>"; };
		04616DFB1AE706C600815BCE /* WMFLocalizationProtocol.m */ = {isa = PBXFileReference; fileEncoding = 4; lastKnownFileType = sourcecode.c.objc; path = WMFLocalizationProtocol.m; sourceTree = "<group>"; };
		0463639618A844570049EE4F /* KeychainCredentials.h */ = {isa = PBXFileReference; fileEncoding = 4; lastKnownFileType = sourcecode.c.h; path = KeychainCredentials.h; sourceTree = "<group>"; };
		0463639718A844570049EE4F /* KeychainCredentials.m */ = {isa = PBXFileReference; fileEncoding = 4; lastKnownFileType = sourcecode.c.objc; path = KeychainCredentials.m; sourceTree = "<group>"; };
		04649CA619F72B360071E8FA /* libPods.a */ = {isa = PBXFileReference; lastKnownFileType = archive.ar; name = libPods.a; path = "Pods/build/Debug-iphoneos/libPods.a"; sourceTree = "<group>"; };
		04661DC71B4346C90045E970 /* WMFArticleViewController.storyboard */ = {isa = PBXFileReference; fileEncoding = 4; lastKnownFileType = file.storyboard; path = WMFArticleViewController.storyboard; sourceTree = "<group>"; };
		046A4B9B1B38DC5400440F67 /* UIView+WMFRTLMirroring.h */ = {isa = PBXFileReference; fileEncoding = 4; lastKnownFileType = sourcecode.c.h; path = "UIView+WMFRTLMirroring.h"; sourceTree = "<group>"; };
		046A4B9C1B38DC5400440F67 /* UIView+WMFRTLMirroring.m */ = {isa = PBXFileReference; fileEncoding = 4; lastKnownFileType = sourcecode.c.objc; path = "UIView+WMFRTLMirroring.m"; sourceTree = "<group>"; };
		046E2B691B31ED94008A99A6 /* UIButton+WMFButton.h */ = {isa = PBXFileReference; fileEncoding = 4; lastKnownFileType = sourcecode.c.h; lineEnding = 0; path = "UIButton+WMFButton.h"; sourceTree = "<group>"; xcLanguageSpecificationIdentifier = xcode.lang.objcpp; };
		046E2B6A1B31ED94008A99A6 /* UIButton+WMFButton.m */ = {isa = PBXFileReference; fileEncoding = 4; lastKnownFileType = sourcecode.c.objc; lineEnding = 0; path = "UIButton+WMFButton.m"; sourceTree = "<group>"; xcLanguageSpecificationIdentifier = xcode.lang.objc; };
		046E2B6D1B3213BE008A99A6 /* UIBarButtonItem+WMFButtonConvenience.h */ = {isa = PBXFileReference; fileEncoding = 4; lastKnownFileType = sourcecode.c.h; path = "UIBarButtonItem+WMFButtonConvenience.h"; sourceTree = "<group>"; };
		046E2B6E1B3213BE008A99A6 /* UIBarButtonItem+WMFButtonConvenience.m */ = {isa = PBXFileReference; fileEncoding = 4; lastKnownFileType = sourcecode.c.objc; path = "UIBarButtonItem+WMFButtonConvenience.m"; sourceTree = "<group>"; };
		0472BC16193AD88C00C40BDA /* MWKSection+DisplayHtml.h */ = {isa = PBXFileReference; fileEncoding = 4; lastKnownFileType = sourcecode.c.h; path = "MWKSection+DisplayHtml.h"; sourceTree = "<group>"; };
		0472BC17193AD88C00C40BDA /* MWKSection+DisplayHtml.m */ = {isa = PBXFileReference; fileEncoding = 4; lastKnownFileType = sourcecode.c.objc; path = "MWKSection+DisplayHtml.m"; sourceTree = "<group>"; };
		047528A3190F0C2900F2CDA8 /* WikiGlyph_Chars.h */ = {isa = PBXFileReference; fileEncoding = 4; lastKnownFileType = sourcecode.c.h; path = WikiGlyph_Chars.h; sourceTree = "<group>"; };
		047801BC18AE987900DBB747 /* UIButton+ColorMask.h */ = {isa = PBXFileReference; fileEncoding = 4; lastKnownFileType = sourcecode.c.h; path = "UIButton+ColorMask.h"; sourceTree = "<group>"; };
		047801BD18AE987900DBB747 /* UIButton+ColorMask.m */ = {isa = PBXFileReference; fileEncoding = 4; lastKnownFileType = sourcecode.c.objc; path = "UIButton+ColorMask.m"; sourceTree = "<group>"; };
		047E74131860509000916964 /* SavedPagesResultPrototypeView.xib */ = {isa = PBXFileReference; fileEncoding = 4; lastKnownFileType = file.xib; path = SavedPagesResultPrototypeView.xib; sourceTree = "<group>"; };
		047E954D1996DD030046A122 /* NearbyViewController.h */ = {isa = PBXFileReference; fileEncoding = 4; lastKnownFileType = sourcecode.c.h; path = NearbyViewController.h; sourceTree = "<group>"; };
		047E954E1996DD030046A122 /* NearbyViewController.m */ = {isa = PBXFileReference; fileEncoding = 4; lastKnownFileType = sourcecode.c.objc; path = NearbyViewController.m; sourceTree = "<group>"; };
		047ED63718C13E4900442BE3 /* PreviewWebView.h */ = {isa = PBXFileReference; fileEncoding = 4; lastKnownFileType = sourcecode.c.h; path = PreviewWebView.h; sourceTree = "<group>"; };
		047ED63818C13E4900442BE3 /* PreviewWebView.m */ = {isa = PBXFileReference; fileEncoding = 4; lastKnownFileType = sourcecode.c.objc; path = PreviewWebView.m; sourceTree = "<group>"; };
		0480AE9E1AA4F4DA00A9950C /* WMFIntrinsicContentSizeAwareTableView.h */ = {isa = PBXFileReference; fileEncoding = 4; lastKnownFileType = sourcecode.c.h; path = WMFIntrinsicContentSizeAwareTableView.h; sourceTree = "<group>"; };
		0480AE9F1AA4F4DA00A9950C /* WMFIntrinsicContentSizeAwareTableView.m */ = {isa = PBXFileReference; fileEncoding = 4; lastKnownFileType = sourcecode.c.objc; path = WMFIntrinsicContentSizeAwareTableView.m; sourceTree = "<group>"; };
		04821CCF19895EDC007558F6 /* ReferenceGradientView.h */ = {isa = PBXFileReference; fileEncoding = 4; lastKnownFileType = sourcecode.c.h; path = ReferenceGradientView.h; sourceTree = "<group>"; };
		04821CD019895EDC007558F6 /* ReferenceGradientView.m */ = {isa = PBXFileReference; fileEncoding = 4; lastKnownFileType = sourcecode.c.objc; path = ReferenceGradientView.m; sourceTree = "<group>"; };
		0484411D19FF15AF00FD26C5 /* AboutViewController.plist */ = {isa = PBXFileReference; fileEncoding = 4; lastKnownFileType = text.plist.xml; path = AboutViewController.plist; sourceTree = "<group>"; };
		0484B9041ABB50FA00874073 /* WMFArticleParsing.h */ = {isa = PBXFileReference; fileEncoding = 4; lastKnownFileType = sourcecode.c.h; path = WMFArticleParsing.h; sourceTree = "<group>"; };
		0484B9051ABB50FA00874073 /* WMFArticleParsing.m */ = {isa = PBXFileReference; fileEncoding = 4; lastKnownFileType = sourcecode.c.objc; path = WMFArticleParsing.m; sourceTree = "<group>"; };
		0484E3DC19D9D19B0085D18D /* UIView+ConstraintsScale.h */ = {isa = PBXFileReference; fileEncoding = 4; lastKnownFileType = sourcecode.c.h; path = "UIView+ConstraintsScale.h"; sourceTree = "<group>"; };
		0484E3DD19D9D19B0085D18D /* UIView+ConstraintsScale.m */ = {isa = PBXFileReference; fileEncoding = 4; lastKnownFileType = sourcecode.c.objc; path = "UIView+ConstraintsScale.m"; sourceTree = "<group>"; };
		0487044019F824D700B7D307 /* QueuesSingleton.h */ = {isa = PBXFileReference; fileEncoding = 4; lastKnownFileType = sourcecode.c.h; path = QueuesSingleton.h; sourceTree = "<group>"; };
		0487044119F824D700B7D307 /* QueuesSingleton.m */ = {isa = PBXFileReference; fileEncoding = 4; lastKnownFileType = sourcecode.c.objc; path = QueuesSingleton.m; sourceTree = "<group>"; };
		0487045719F8262600B7D307 /* AccountCreationTokenFetcher.h */ = {isa = PBXFileReference; fileEncoding = 4; lastKnownFileType = sourcecode.c.h; path = AccountCreationTokenFetcher.h; sourceTree = "<group>"; };
		0487045819F8262600B7D307 /* AccountCreationTokenFetcher.m */ = {isa = PBXFileReference; fileEncoding = 4; lastKnownFileType = sourcecode.c.objc; path = AccountCreationTokenFetcher.m; sourceTree = "<group>"; };
		0487045919F8262600B7D307 /* AccountCreator.h */ = {isa = PBXFileReference; fileEncoding = 4; lastKnownFileType = sourcecode.c.h; path = AccountCreator.h; sourceTree = "<group>"; };
		0487045A19F8262600B7D307 /* AccountCreator.m */ = {isa = PBXFileReference; fileEncoding = 4; lastKnownFileType = sourcecode.c.objc; path = AccountCreator.m; sourceTree = "<group>"; };
		0487045B19F8262600B7D307 /* AccountLogin.h */ = {isa = PBXFileReference; fileEncoding = 4; lastKnownFileType = sourcecode.c.h; path = AccountLogin.h; sourceTree = "<group>"; };
		0487045C19F8262600B7D307 /* AccountLogin.m */ = {isa = PBXFileReference; fileEncoding = 4; lastKnownFileType = sourcecode.c.objc; path = AccountLogin.m; sourceTree = "<group>"; };
		0487045D19F8262600B7D307 /* ArticleFetcher.h */ = {isa = PBXFileReference; fileEncoding = 4; lastKnownFileType = sourcecode.c.h; path = ArticleFetcher.h; sourceTree = "<group>"; };
		0487045E19F8262600B7D307 /* ArticleFetcher.m */ = {isa = PBXFileReference; fileEncoding = 4; lastKnownFileType = sourcecode.c.objc; path = ArticleFetcher.m; sourceTree = "<group>"; };
		0487045F19F8262600B7D307 /* AssetsFileFetcher.h */ = {isa = PBXFileReference; fileEncoding = 4; lastKnownFileType = sourcecode.c.h; path = AssetsFileFetcher.h; sourceTree = "<group>"; };
		0487046019F8262600B7D307 /* AssetsFileFetcher.m */ = {isa = PBXFileReference; fileEncoding = 4; lastKnownFileType = sourcecode.c.objc; path = AssetsFileFetcher.m; sourceTree = "<group>"; };
		0487046219F8262600B7D307 /* FetcherBase.h */ = {isa = PBXFileReference; fileEncoding = 4; lastKnownFileType = sourcecode.c.h; path = FetcherBase.h; sourceTree = "<group>"; };
		0487046319F8262600B7D307 /* FetcherBase.m */ = {isa = PBXFileReference; fileEncoding = 4; lastKnownFileType = sourcecode.c.objc; path = FetcherBase.m; sourceTree = "<group>"; };
		0487046419F8262600B7D307 /* CaptchaResetter.h */ = {isa = PBXFileReference; fileEncoding = 4; lastKnownFileType = sourcecode.c.h; path = CaptchaResetter.h; sourceTree = "<group>"; };
		0487046519F8262600B7D307 /* CaptchaResetter.m */ = {isa = PBXFileReference; fileEncoding = 4; lastKnownFileType = sourcecode.c.objc; path = CaptchaResetter.m; sourceTree = "<group>"; };
		0487046619F8262600B7D307 /* EditTokenFetcher.h */ = {isa = PBXFileReference; fileEncoding = 4; lastKnownFileType = sourcecode.c.h; path = EditTokenFetcher.h; sourceTree = "<group>"; };
		0487046719F8262600B7D307 /* EditTokenFetcher.m */ = {isa = PBXFileReference; fileEncoding = 4; lastKnownFileType = sourcecode.c.objc; path = EditTokenFetcher.m; sourceTree = "<group>"; };
		0487046819F8262600B7D307 /* MWKLanguageLinkFetcher.h */ = {isa = PBXFileReference; fileEncoding = 4; lastKnownFileType = sourcecode.c.h; path = MWKLanguageLinkFetcher.h; sourceTree = "<group>"; };
		0487046919F8262600B7D307 /* MWKLanguageLinkFetcher.m */ = {isa = PBXFileReference; fileEncoding = 4; lastKnownFileType = sourcecode.c.objc; path = MWKLanguageLinkFetcher.m; sourceTree = "<group>"; };
		0487046A19F8262600B7D307 /* LoginTokenFetcher.h */ = {isa = PBXFileReference; fileEncoding = 4; lastKnownFileType = sourcecode.c.h; path = LoginTokenFetcher.h; sourceTree = "<group>"; };
		0487046B19F8262600B7D307 /* LoginTokenFetcher.m */ = {isa = PBXFileReference; fileEncoding = 4; lastKnownFileType = sourcecode.c.objc; path = LoginTokenFetcher.m; sourceTree = "<group>"; };
		0487046C19F8262600B7D307 /* NearbyFetcher.h */ = {isa = PBXFileReference; fileEncoding = 4; lastKnownFileType = sourcecode.c.h; path = NearbyFetcher.h; sourceTree = "<group>"; };
		0487046D19F8262600B7D307 /* NearbyFetcher.m */ = {isa = PBXFileReference; fileEncoding = 4; lastKnownFileType = sourcecode.c.objc; path = NearbyFetcher.m; sourceTree = "<group>"; };
		0487046E19F8262600B7D307 /* PageHistoryFetcher.h */ = {isa = PBXFileReference; fileEncoding = 4; lastKnownFileType = sourcecode.c.h; path = PageHistoryFetcher.h; sourceTree = "<group>"; };
		0487046F19F8262600B7D307 /* PageHistoryFetcher.m */ = {isa = PBXFileReference; fileEncoding = 4; lastKnownFileType = sourcecode.c.objc; path = PageHistoryFetcher.m; sourceTree = "<group>"; };
		0487047019F8262600B7D307 /* PreviewHtmlFetcher.h */ = {isa = PBXFileReference; fileEncoding = 4; lastKnownFileType = sourcecode.c.h; path = PreviewHtmlFetcher.h; sourceTree = "<group>"; };
		0487047119F8262600B7D307 /* PreviewHtmlFetcher.m */ = {isa = PBXFileReference; fileEncoding = 4; lastKnownFileType = sourcecode.c.objc; path = PreviewHtmlFetcher.m; sourceTree = "<group>"; };
		0487047219F8262600B7D307 /* RandomArticleFetcher.h */ = {isa = PBXFileReference; fileEncoding = 4; lastKnownFileType = sourcecode.c.h; path = RandomArticleFetcher.h; sourceTree = "<group>"; };
		0487047319F8262600B7D307 /* RandomArticleFetcher.m */ = {isa = PBXFileReference; fileEncoding = 4; lastKnownFileType = sourcecode.c.objc; path = RandomArticleFetcher.m; sourceTree = "<group>"; };
		0487047419F8262600B7D307 /* SearchResultFetcher.h */ = {isa = PBXFileReference; fileEncoding = 4; lastKnownFileType = sourcecode.c.h; path = SearchResultFetcher.h; sourceTree = "<group>"; };
		0487047519F8262600B7D307 /* SearchResultFetcher.m */ = {isa = PBXFileReference; fileEncoding = 4; lastKnownFileType = sourcecode.c.objc; path = SearchResultFetcher.m; sourceTree = "<group>"; };
		0487047619F8262600B7D307 /* ThumbnailFetcher.h */ = {isa = PBXFileReference; fileEncoding = 4; lastKnownFileType = sourcecode.c.h; path = ThumbnailFetcher.h; sourceTree = "<group>"; };
		0487047719F8262600B7D307 /* ThumbnailFetcher.m */ = {isa = PBXFileReference; fileEncoding = 4; lastKnownFileType = sourcecode.c.objc; path = ThumbnailFetcher.m; sourceTree = "<group>"; };
		0487047819F8262600B7D307 /* WikipediaZeroMessageFetcher.h */ = {isa = PBXFileReference; fileEncoding = 4; lastKnownFileType = sourcecode.c.h; path = WikipediaZeroMessageFetcher.h; sourceTree = "<group>"; };
		0487047919F8262600B7D307 /* WikipediaZeroMessageFetcher.m */ = {isa = PBXFileReference; fileEncoding = 4; lastKnownFileType = sourcecode.c.objc; path = WikipediaZeroMessageFetcher.m; sourceTree = "<group>"; };
		0487047A19F8262600B7D307 /* WikiTextSectionFetcher.h */ = {isa = PBXFileReference; fileEncoding = 4; lastKnownFileType = sourcecode.c.h; path = WikiTextSectionFetcher.h; sourceTree = "<group>"; };
		0487047B19F8262600B7D307 /* WikiTextSectionFetcher.m */ = {isa = PBXFileReference; fileEncoding = 4; lastKnownFileType = sourcecode.c.objc; path = WikiTextSectionFetcher.m; sourceTree = "<group>"; };
		0487047C19F8262600B7D307 /* WikiTextSectionUploader.h */ = {isa = PBXFileReference; fileEncoding = 4; lastKnownFileType = sourcecode.c.h; path = WikiTextSectionUploader.h; sourceTree = "<group>"; };
		0487047D19F8262600B7D307 /* WikiTextSectionUploader.m */ = {isa = PBXFileReference; fileEncoding = 4; lastKnownFileType = sourcecode.c.objc; path = WikiTextSectionUploader.m; sourceTree = "<group>"; };
		048830D01AB775E3005BF3A1 /* UIScrollView+WMFScrollsToTop.h */ = {isa = PBXFileReference; fileEncoding = 4; lastKnownFileType = sourcecode.c.h; path = "UIScrollView+WMFScrollsToTop.h"; sourceTree = "<group>"; };
		048830D11AB775E3005BF3A1 /* UIScrollView+WMFScrollsToTop.m */ = {isa = PBXFileReference; fileEncoding = 4; lastKnownFileType = sourcecode.c.objc; path = "UIScrollView+WMFScrollsToTop.m"; sourceTree = "<group>"; };
		049289271B1FBC1800BE4B21 /* WMFURLCache.h */ = {isa = PBXFileReference; fileEncoding = 4; lastKnownFileType = sourcecode.c.h; path = WMFURLCache.h; sourceTree = "<group>"; };
		049289281B1FBC1800BE4B21 /* WMFURLCache.m */ = {isa = PBXFileReference; fileEncoding = 4; lastKnownFileType = sourcecode.c.objc; path = WMFURLCache.m; sourceTree = "<group>"; };
		0493C2CA1952373100EBB973 /* DataHousekeeping.h */ = {isa = PBXFileReference; fileEncoding = 4; lastKnownFileType = sourcecode.c.h; path = DataHousekeeping.h; sourceTree = "<group>"; };
		0493C2CB1952373100EBB973 /* DataHousekeeping.m */ = {isa = PBXFileReference; fileEncoding = 4; lastKnownFileType = sourcecode.c.objc; path = DataHousekeeping.m; sourceTree = "<group>"; };
		0493C2D319526A0100EBB973 /* WikiFont-Glyphs.ttf */ = {isa = PBXFileReference; lastKnownFileType = file; path = "WikiFont-Glyphs.ttf"; sourceTree = "<group>"; };
		049566C018F5F4CB0058EA12 /* ZeroConfigState.h */ = {isa = PBXFileReference; fileEncoding = 4; lastKnownFileType = sourcecode.c.h; path = ZeroConfigState.h; sourceTree = "<group>"; };
		049566C118F5F4CB0058EA12 /* ZeroConfigState.m */ = {isa = PBXFileReference; fileEncoding = 4; lastKnownFileType = sourcecode.c.objc; path = ZeroConfigState.m; sourceTree = "<group>"; };
		049B2BDA1AB9016A00CE27FF /* MWKArticle+ConvenienceSpecs */ = {isa = PBXFileReference; fileEncoding = 4; lastKnownFileType = text; path = "MWKArticle+ConvenienceSpecs"; sourceTree = "<group>"; };
		04A97E8518B81D5D0046B166 /* AccountCreationViewController.h */ = {isa = PBXFileReference; fileEncoding = 4; lastKnownFileType = sourcecode.c.h; path = AccountCreationViewController.h; sourceTree = "<group>"; };
		04A97E8618B81D5D0046B166 /* AccountCreationViewController.m */ = {isa = PBXFileReference; fileEncoding = 4; lastKnownFileType = sourcecode.c.objc; lineEnding = 0; path = AccountCreationViewController.m; sourceTree = "<group>"; xcLanguageSpecificationIdentifier = xcode.lang.objc; };
		04A9C2911B4B51E0008B996F /* WMFArticleSectionHeaderCell.h */ = {isa = PBXFileReference; fileEncoding = 4; lastKnownFileType = sourcecode.c.h; path = WMFArticleSectionHeaderCell.h; sourceTree = "<group>"; };
		04A9C2921B4B51E0008B996F /* WMFArticleSectionHeaderCell.m */ = {isa = PBXFileReference; fileEncoding = 4; lastKnownFileType = sourcecode.c.objc; path = WMFArticleSectionHeaderCell.m; sourceTree = "<group>"; };
		04A9C2941B4B59E3008B996F /* WMFArticleExtractCell.h */ = {isa = PBXFileReference; fileEncoding = 4; lastKnownFileType = sourcecode.c.h; path = WMFArticleExtractCell.h; sourceTree = "<group>"; };
		04A9C2951B4B59E3008B996F /* WMFArticleExtractCell.m */ = {isa = PBXFileReference; fileEncoding = 4; lastKnownFileType = sourcecode.c.objc; path = WMFArticleExtractCell.m; sourceTree = "<group>"; };
		04A9C2A01B4F326D008B996F /* WMFArticleReadMoreCell.h */ = {isa = PBXFileReference; fileEncoding = 4; lastKnownFileType = sourcecode.c.h; path = WMFArticleReadMoreCell.h; sourceTree = "<group>"; };
		04A9C2A11B4F326D008B996F /* WMFArticleReadMoreCell.m */ = {isa = PBXFileReference; fileEncoding = 4; lastKnownFileType = sourcecode.c.objc; path = WMFArticleReadMoreCell.m; sourceTree = "<group>"; };
		04AE1C6E1891B302002D5487 /* NSObject+Extras.h */ = {isa = PBXFileReference; fileEncoding = 4; lastKnownFileType = sourcecode.c.h; path = "NSObject+Extras.h"; sourceTree = "<group>"; };
		04AE1C6F1891B302002D5487 /* NSObject+Extras.m */ = {isa = PBXFileReference; fileEncoding = 4; lastKnownFileType = sourcecode.c.objc; path = "NSObject+Extras.m"; sourceTree = "<group>"; };
		04AE520319DB5E0900F89B92 /* NSObject+ConstraintsScale.h */ = {isa = PBXFileReference; fileEncoding = 4; lastKnownFileType = sourcecode.c.h; path = "NSObject+ConstraintsScale.h"; sourceTree = "<group>"; };
		04AE520419DB5E0900F89B92 /* NSObject+ConstraintsScale.m */ = {isa = PBXFileReference; fileEncoding = 4; lastKnownFileType = sourcecode.c.objc; path = "NSObject+ConstraintsScale.m"; sourceTree = "<group>"; };
		04AEF0EF1B2E87A800EFE858 /* WebViewController.storyboard */ = {isa = PBXFileReference; fileEncoding = 4; lastKnownFileType = file.storyboard; path = WebViewController.storyboard; sourceTree = "<group>"; };
		04AEF0F31B2E8CA100EFE858 /* SectionEditorViewController.storyboard */ = {isa = PBXFileReference; fileEncoding = 4; lastKnownFileType = file.storyboard; path = SectionEditorViewController.storyboard; sourceTree = "<group>"; };
		04AEF0F51B2E8F6300EFE858 /* ReferencesVC.storyboard */ = {isa = PBXFileReference; fileEncoding = 4; lastKnownFileType = file.storyboard; path = ReferencesVC.storyboard; sourceTree = "<group>"; };
		04AEF0FA1B2F703700EFE858 /* PrimaryMenuViewController.storyboard */ = {isa = PBXFileReference; fileEncoding = 4; lastKnownFileType = file.storyboard; path = PrimaryMenuViewController.storyboard; sourceTree = "<group>"; };
		04B0E3E81AE8252800379AE0 /* NSURL+WMFRest.h */ = {isa = PBXFileReference; fileEncoding = 4; lastKnownFileType = sourcecode.c.h; name = "NSURL+WMFRest.h"; path = "wikipedia/Categories/NSURL+WMFRest.h"; sourceTree = SOURCE_ROOT; };
		04B0E3E91AE8252800379AE0 /* NSURL+WMFRest.m */ = {isa = PBXFileReference; fileEncoding = 4; lastKnownFileType = sourcecode.c.objc; name = "NSURL+WMFRest.m"; path = "wikipedia/Categories/NSURL+WMFRest.m"; sourceTree = SOURCE_ROOT; };
		04B0EA46190B2319007458AF /* PreviewLicenseView.xib */ = {isa = PBXFileReference; fileEncoding = 4; lastKnownFileType = file.xib; path = PreviewLicenseView.xib; sourceTree = "<group>"; };
		04B0EA48190B2348007458AF /* PreviewLicenseView.h */ = {isa = PBXFileReference; fileEncoding = 4; lastKnownFileType = sourcecode.c.h; path = PreviewLicenseView.h; sourceTree = "<group>"; };
		04B0EA49190B2348007458AF /* PreviewLicenseView.m */ = {isa = PBXFileReference; fileEncoding = 4; lastKnownFileType = sourcecode.c.objc; path = PreviewLicenseView.m; sourceTree = "<group>"; };
		04B6924E18E77B2A00F88D8A /* UIWebView+HideScrollGradient.h */ = {isa = PBXFileReference; fileEncoding = 4; lastKnownFileType = sourcecode.c.h; path = "UIWebView+HideScrollGradient.h"; sourceTree = "<group>"; };
		04B6924F18E77B2A00F88D8A /* UIWebView+HideScrollGradient.m */ = {isa = PBXFileReference; fileEncoding = 4; lastKnownFileType = sourcecode.c.objc; path = "UIWebView+HideScrollGradient.m"; sourceTree = "<group>"; };
		04B7B9BB18B5570E00A63551 /* CaptchaViewController.h */ = {isa = PBXFileReference; fileEncoding = 4; lastKnownFileType = sourcecode.c.h; path = CaptchaViewController.h; sourceTree = "<group>"; };
		04B7B9BC18B5570E00A63551 /* CaptchaViewController.m */ = {isa = PBXFileReference; fileEncoding = 4; lastKnownFileType = sourcecode.c.objc; lineEnding = 0; path = CaptchaViewController.m; sourceTree = "<group>"; xcLanguageSpecificationIdentifier = xcode.lang.objc; };
		04B91AA518E34BBC00FFAA1C /* UIView+TemporaryAnimatedXF.h */ = {isa = PBXFileReference; fileEncoding = 4; lastKnownFileType = sourcecode.c.h; path = "UIView+TemporaryAnimatedXF.h"; sourceTree = "<group>"; };
		04B91AA618E34BBC00FFAA1C /* UIView+TemporaryAnimatedXF.m */ = {isa = PBXFileReference; fileEncoding = 4; lastKnownFileType = sourcecode.c.objc; path = "UIView+TemporaryAnimatedXF.m"; sourceTree = "<group>"; };
		04B91AA918E3D9E200FFAA1C /* NSString+FormattedAttributedString.h */ = {isa = PBXFileReference; fileEncoding = 4; lastKnownFileType = sourcecode.c.h; path = "NSString+FormattedAttributedString.h"; sourceTree = "<group>"; };
		04B91AAA18E3D9E200FFAA1C /* NSString+FormattedAttributedString.m */ = {isa = PBXFileReference; fileEncoding = 4; lastKnownFileType = sourcecode.c.objc; path = "NSString+FormattedAttributedString.m"; sourceTree = "<group>"; };
		04BA489F1A80062E00CB5CAE /* UIFont+WMFStyle.h */ = {isa = PBXFileReference; fileEncoding = 4; lastKnownFileType = sourcecode.c.h; path = "UIFont+WMFStyle.h"; sourceTree = "<group>"; };
		04BA48A01A80062E00CB5CAE /* UIFont+WMFStyle.m */ = {isa = PBXFileReference; fileEncoding = 4; lastKnownFileType = sourcecode.c.objc; path = "UIFont+WMFStyle.m"; sourceTree = "<group>"; };
		04C43AA0183440C1006C643B /* MWNetworkActivityIndicatorManager.h */ = {isa = PBXFileReference; fileEncoding = 4; lastKnownFileType = sourcecode.c.h; path = MWNetworkActivityIndicatorManager.h; sourceTree = "<group>"; };
		04C43AA1183440C1006C643B /* MWNetworkActivityIndicatorManager.m */ = {isa = PBXFileReference; fileEncoding = 4; lastKnownFileType = sourcecode.c.objc; path = MWNetworkActivityIndicatorManager.m; sourceTree = "<group>"; };
		04C43AAA18344131006C643B /* CommunicationBridge.h */ = {isa = PBXFileReference; fileEncoding = 4; lastKnownFileType = sourcecode.c.h; path = CommunicationBridge.h; sourceTree = "<group>"; };
		04C43AAB18344131006C643B /* CommunicationBridge.m */ = {isa = PBXFileReference; fileEncoding = 4; lastKnownFileType = sourcecode.c.objc; path = CommunicationBridge.m; sourceTree = "<group>"; };
		04C43AB8183442FC006C643B /* NSRunLoop+TimeOutAndFlag.h */ = {isa = PBXFileReference; fileEncoding = 4; lastKnownFileType = sourcecode.c.h; path = "NSRunLoop+TimeOutAndFlag.h"; sourceTree = "<group>"; };
		04C43AB9183442FC006C643B /* NSRunLoop+TimeOutAndFlag.m */ = {isa = PBXFileReference; fileEncoding = 4; lastKnownFileType = sourcecode.c.objc; path = "NSRunLoop+TimeOutAndFlag.m"; sourceTree = "<group>"; };
		04C43ABA183442FC006C643B /* NSString+Extras.h */ = {isa = PBXFileReference; fileEncoding = 4; lastKnownFileType = sourcecode.c.h; path = "NSString+Extras.h"; sourceTree = "<group>"; };
		04C43ABB183442FC006C643B /* NSString+Extras.m */ = {isa = PBXFileReference; fileEncoding = 4; lastKnownFileType = sourcecode.c.objc; path = "NSString+Extras.m"; sourceTree = "<group>"; };
		04C695CC18ED08D900D9F2DA /* UIView+WMFSearchSubviews.h */ = {isa = PBXFileReference; fileEncoding = 4; lastKnownFileType = sourcecode.c.h; path = "UIView+WMFSearchSubviews.h"; sourceTree = "<group>"; };
		04C695CD18ED08D900D9F2DA /* UIView+WMFSearchSubviews.m */ = {isa = PBXFileReference; fileEncoding = 4; lastKnownFileType = sourcecode.c.objc; path = "UIView+WMFSearchSubviews.m"; sourceTree = "<group>"; };
		04C695D018ED213000D9F2DA /* UIScrollView+NoHorizontalScrolling.h */ = {isa = PBXFileReference; fileEncoding = 4; lastKnownFileType = sourcecode.c.h; path = "UIScrollView+NoHorizontalScrolling.h"; sourceTree = "<group>"; };
		04C695D118ED213000D9F2DA /* UIScrollView+NoHorizontalScrolling.m */ = {isa = PBXFileReference; fileEncoding = 4; lastKnownFileType = sourcecode.c.objc; path = "UIScrollView+NoHorizontalScrolling.m"; sourceTree = "<group>"; };
		04C757641A1A9E1B0084AC39 /* RecentSearchesViewController.h */ = {isa = PBXFileReference; fileEncoding = 4; lastKnownFileType = sourcecode.c.h; path = RecentSearchesViewController.h; sourceTree = "<group>"; };
		04C757651A1A9E1B0084AC39 /* RecentSearchesViewController.m */ = {isa = PBXFileReference; fileEncoding = 4; lastKnownFileType = sourcecode.c.objc; path = RecentSearchesViewController.m; sourceTree = "<group>"; };
		04C7576B1A1AA2D00084AC39 /* RecentSearchCell.h */ = {isa = PBXFileReference; fileEncoding = 4; lastKnownFileType = sourcecode.c.h; path = RecentSearchCell.h; sourceTree = "<group>"; };
		04C7576C1A1AA2D00084AC39 /* RecentSearchCell.m */ = {isa = PBXFileReference; fileEncoding = 4; lastKnownFileType = sourcecode.c.objc; path = RecentSearchCell.m; sourceTree = "<group>"; };
		04C7576D1A1AA2D00084AC39 /* RecentSearchCell.xib */ = {isa = PBXFileReference; fileEncoding = 4; lastKnownFileType = file.xib; path = RecentSearchCell.xib; sourceTree = "<group>"; };
		04C91CE9195517250035ED1B /* OnboardingViewController.h */ = {isa = PBXFileReference; fileEncoding = 4; lastKnownFileType = sourcecode.c.h; path = OnboardingViewController.h; sourceTree = "<group>"; };
		04C91CEA195517250035ED1B /* OnboardingViewController.m */ = {isa = PBXFileReference; fileEncoding = 4; lastKnownFileType = sourcecode.c.objc; path = OnboardingViewController.m; sourceTree = "<group>"; };
		04C9509B19EF02980013F3C0 /* EventLogger.h */ = {isa = PBXFileReference; fileEncoding = 4; lastKnownFileType = sourcecode.c.h; name = EventLogger.h; path = EventLogging/EventLogger.h; sourceTree = "<group>"; };
		04C9509C19EF02980013F3C0 /* EventLogger.m */ = {isa = PBXFileReference; fileEncoding = 4; lastKnownFileType = sourcecode.c.objc; name = EventLogger.m; path = EventLogging/EventLogger.m; sourceTree = "<group>"; };
		04CB603B1B5053120052B6EF /* UITableViewCell+WMFEdgeToEdgeSeparator.h */ = {isa = PBXFileReference; fileEncoding = 4; lastKnownFileType = sourcecode.c.h; path = "UITableViewCell+WMFEdgeToEdgeSeparator.h"; sourceTree = "<group>"; };
		04CB603C1B5053120052B6EF /* UITableViewCell+WMFEdgeToEdgeSeparator.m */ = {isa = PBXFileReference; fileEncoding = 4; lastKnownFileType = sourcecode.c.objc; path = "UITableViewCell+WMFEdgeToEdgeSeparator.m"; sourceTree = "<group>"; };
		04CBAC7119A9B786009F3D7E /* NSArray+Predicate.h */ = {isa = PBXFileReference; fileEncoding = 4; lastKnownFileType = sourcecode.c.h; path = "NSArray+Predicate.h"; sourceTree = "<group>"; };
		04CBAC7219A9B786009F3D7E /* NSArray+Predicate.m */ = {isa = PBXFileReference; fileEncoding = 4; lastKnownFileType = sourcecode.c.objc; path = "NSArray+Predicate.m"; sourceTree = "<group>"; };
		04CCA0BE1983086D000E982A /* ReferencesVC.h */ = {isa = PBXFileReference; fileEncoding = 4; lastKnownFileType = sourcecode.c.h; path = ReferencesVC.h; sourceTree = "<group>"; };
		04CCA0BF1983086D000E982A /* ReferencesVC.m */ = {isa = PBXFileReference; fileEncoding = 4; lastKnownFileType = sourcecode.c.objc; path = ReferencesVC.m; sourceTree = "<group>"; };
		04CCA0C119830A44000E982A /* ReferenceVC.h */ = {isa = PBXFileReference; fileEncoding = 4; lastKnownFileType = sourcecode.c.h; path = ReferenceVC.h; sourceTree = "<group>"; };
		04CCA0C219830A44000E982A /* ReferenceVC.m */ = {isa = PBXFileReference; fileEncoding = 4; lastKnownFileType = sourcecode.c.objc; path = ReferenceVC.m; sourceTree = "<group>"; };
		04CCCFE91935093A00E3F60C /* SecondaryMenuRowView.h */ = {isa = PBXFileReference; fileEncoding = 4; lastKnownFileType = sourcecode.c.h; path = SecondaryMenuRowView.h; sourceTree = "<group>"; };
		04CCCFEA1935093A00E3F60C /* SecondaryMenuRowView.m */ = {isa = PBXFileReference; fileEncoding = 4; lastKnownFileType = sourcecode.c.objc; path = SecondaryMenuRowView.m; sourceTree = "<group>"; };
		04CCCFEB1935093A00E3F60C /* SecondaryMenuRowView.xib */ = {isa = PBXFileReference; fileEncoding = 4; lastKnownFileType = file.xib; path = SecondaryMenuRowView.xib; sourceTree = "<group>"; };
		04CCCFEC1935093A00E3F60C /* SecondaryMenuViewController.h */ = {isa = PBXFileReference; fileEncoding = 4; lastKnownFileType = sourcecode.c.h; path = SecondaryMenuViewController.h; sourceTree = "<group>"; };
		04CCCFED1935093A00E3F60C /* SecondaryMenuViewController.m */ = {isa = PBXFileReference; fileEncoding = 4; lastKnownFileType = sourcecode.c.objc; path = SecondaryMenuViewController.m; sourceTree = "<group>"; };
		04CCCFF21935094000E3F60C /* PrimaryMenuViewController.h */ = {isa = PBXFileReference; fileEncoding = 4; lastKnownFileType = sourcecode.c.h; path = PrimaryMenuViewController.h; sourceTree = "<group>"; };
		04CCCFF31935094000E3F60C /* PrimaryMenuViewController.m */ = {isa = PBXFileReference; fileEncoding = 4; lastKnownFileType = sourcecode.c.objc; lineEnding = 0; path = PrimaryMenuViewController.m; sourceTree = "<group>"; xcLanguageSpecificationIdentifier = xcode.lang.objc; };
		04CCCFF41935094000E3F60C /* PrimaryMenuTableViewCell.h */ = {isa = PBXFileReference; fileEncoding = 4; lastKnownFileType = sourcecode.c.h; path = PrimaryMenuTableViewCell.h; sourceTree = "<group>"; };
		04CCCFF51935094000E3F60C /* PrimaryMenuTableViewCell.m */ = {isa = PBXFileReference; fileEncoding = 4; lastKnownFileType = sourcecode.c.objc; path = PrimaryMenuTableViewCell.m; sourceTree = "<group>"; };
		04D149D918877343006B4104 /* AlertLabel.h */ = {isa = PBXFileReference; fileEncoding = 4; lastKnownFileType = sourcecode.c.h; path = AlertLabel.h; sourceTree = "<group>"; };
		04D149DA18877343006B4104 /* AlertLabel.m */ = {isa = PBXFileReference; fileEncoding = 4; lastKnownFileType = sourcecode.c.objc; path = AlertLabel.m; sourceTree = "<group>"; };
		04D149DB18877343006B4104 /* UIViewController+Alert.h */ = {isa = PBXFileReference; fileEncoding = 4; lastKnownFileType = sourcecode.c.h; path = "UIViewController+Alert.h"; sourceTree = "<group>"; };
		04D149DC18877343006B4104 /* UIViewController+Alert.m */ = {isa = PBXFileReference; fileEncoding = 4; lastKnownFileType = sourcecode.c.objc; path = "UIViewController+Alert.m"; sourceTree = "<group>"; };
		04D308261998A8AA0034F106 /* NearbyThumbnailView.h */ = {isa = PBXFileReference; fileEncoding = 4; lastKnownFileType = sourcecode.c.h; path = NearbyThumbnailView.h; sourceTree = "<group>"; };
		04D308271998A8AA0034F106 /* NearbyThumbnailView.m */ = {isa = PBXFileReference; fileEncoding = 4; lastKnownFileType = sourcecode.c.objc; path = NearbyThumbnailView.m; sourceTree = "<group>"; };
		04D34DB11863D39000610A87 /* libxml2.dylib */ = {isa = PBXFileReference; lastKnownFileType = "compiled.mach-o.dylib"; name = libxml2.dylib; path = usr/lib/libxml2.dylib; sourceTree = SDKROOT; };
		04D686C71AB28FE40009B44A /* UIImage+WMFFocalImageDrawing.h */ = {isa = PBXFileReference; fileEncoding = 4; lastKnownFileType = sourcecode.c.h; path = "UIImage+WMFFocalImageDrawing.h"; sourceTree = "<group>"; };
		04D686C81AB28FE40009B44A /* UIImage+WMFFocalImageDrawing.m */ = {isa = PBXFileReference; fileEncoding = 4; lastKnownFileType = sourcecode.c.objc; path = "UIImage+WMFFocalImageDrawing.m"; sourceTree = "<group>"; };
		04D686E81AB2949C0009B44A /* MenuButton.h */ = {isa = PBXFileReference; fileEncoding = 4; lastKnownFileType = sourcecode.c.h; path = MenuButton.h; sourceTree = "<group>"; };
		04D686E91AB2949C0009B44A /* MenuButton.m */ = {isa = PBXFileReference; fileEncoding = 4; lastKnownFileType = sourcecode.c.objc; path = MenuButton.m; sourceTree = "<group>"; };
		04D686EA1AB2949C0009B44A /* MenuLabel.h */ = {isa = PBXFileReference; fileEncoding = 4; lastKnownFileType = sourcecode.c.h; path = MenuLabel.h; sourceTree = "<group>"; };
		04D686EB1AB2949C0009B44A /* MenuLabel.m */ = {isa = PBXFileReference; fileEncoding = 4; lastKnownFileType = sourcecode.c.objc; path = MenuLabel.m; sourceTree = "<group>"; };
		04D686EC1AB2949C0009B44A /* PaddedLabel.h */ = {isa = PBXFileReference; fileEncoding = 4; lastKnownFileType = sourcecode.c.h; path = PaddedLabel.h; sourceTree = "<group>"; };
		04D686ED1AB2949C0009B44A /* PaddedLabel.m */ = {isa = PBXFileReference; fileEncoding = 4; lastKnownFileType = sourcecode.c.objc; path = PaddedLabel.m; sourceTree = "<group>"; };
		04D686EE1AB2949C0009B44A /* TabularScrollView.h */ = {isa = PBXFileReference; fileEncoding = 4; lastKnownFileType = sourcecode.c.h; path = TabularScrollView.h; sourceTree = "<group>"; };
		04D686EF1AB2949C0009B44A /* TabularScrollView.m */ = {isa = PBXFileReference; fileEncoding = 4; lastKnownFileType = sourcecode.c.objc; path = TabularScrollView.m; sourceTree = "<group>"; };
		04D686F01AB2949C0009B44A /* WikiGlyphButton.h */ = {isa = PBXFileReference; fileEncoding = 4; lastKnownFileType = sourcecode.c.h; path = WikiGlyphButton.h; sourceTree = "<group>"; };
		04D686F11AB2949C0009B44A /* WikiGlyphButton.m */ = {isa = PBXFileReference; fileEncoding = 4; lastKnownFileType = sourcecode.c.objc; path = WikiGlyphButton.m; sourceTree = "<group>"; };
		04D686F21AB2949C0009B44A /* WikiGlyphLabel.h */ = {isa = PBXFileReference; fileEncoding = 4; lastKnownFileType = sourcecode.c.h; path = WikiGlyphLabel.h; sourceTree = "<group>"; };
		04D686F31AB2949C0009B44A /* WikiGlyphLabel.m */ = {isa = PBXFileReference; fileEncoding = 4; lastKnownFileType = sourcecode.c.objc; path = WikiGlyphLabel.m; sourceTree = "<group>"; };
		04DA876F1B2FF5B200C948F8 /* SecondaryMenuViewController.storyboard */ = {isa = PBXFileReference; fileEncoding = 4; lastKnownFileType = file.storyboard; path = SecondaryMenuViewController.storyboard; sourceTree = "<group>"; };
		04DA87741B30A03600C948F8 /* LoginViewController.storyboard */ = {isa = PBXFileReference; fileEncoding = 4; lastKnownFileType = file.storyboard; path = LoginViewController.storyboard; sourceTree = "<group>"; };
		04DA87761B30A9D600C948F8 /* AccountCreationViewController.storyboard */ = {isa = PBXFileReference; fileEncoding = 4; lastKnownFileType = file.storyboard; path = AccountCreationViewController.storyboard; sourceTree = "<group>"; };
		04DA87781B30B99300C948F8 /* CaptchaViewController.storyboard */ = {isa = PBXFileReference; fileEncoding = 4; lastKnownFileType = file.storyboard; path = CaptchaViewController.storyboard; sourceTree = "<group>"; };
		04DA877C1B30D29800C948F8 /* SavedPagesViewController.storyboard */ = {isa = PBXFileReference; fileEncoding = 4; lastKnownFileType = file.storyboard; path = SavedPagesViewController.storyboard; sourceTree = "<group>"; };
		04DA87801B30E0C600C948F8 /* HistoryViewController.storyboard */ = {isa = PBXFileReference; fileEncoding = 4; lastKnownFileType = file.storyboard; path = HistoryViewController.storyboard; sourceTree = "<group>"; };
		04DB0BE818BD37F900B4BCF3 /* UIScrollView+ScrollSubviewToLocation.h */ = {isa = PBXFileReference; fileEncoding = 4; lastKnownFileType = sourcecode.c.h; path = "UIScrollView+ScrollSubviewToLocation.h"; sourceTree = "<group>"; };
		04DB0BE918BD37F900B4BCF3 /* UIScrollView+ScrollSubviewToLocation.m */ = {isa = PBXFileReference; fileEncoding = 4; lastKnownFileType = sourcecode.c.objc; path = "UIScrollView+ScrollSubviewToLocation.m"; sourceTree = "<group>"; };
		04DD89AF18BFE63A00DD5DAD /* PreviewAndSaveViewController.h */ = {isa = PBXFileReference; fileEncoding = 4; lastKnownFileType = sourcecode.c.h; path = PreviewAndSaveViewController.h; sourceTree = "<group>"; };
		04DD89B018BFE63A00DD5DAD /* PreviewAndSaveViewController.m */ = {isa = PBXFileReference; fileEncoding = 4; lastKnownFileType = sourcecode.c.objc; lineEnding = 0; path = PreviewAndSaveViewController.m; sourceTree = "<group>"; xcLanguageSpecificationIdentifier = xcode.lang.objc; };
		04E9A78218F73C7200F7ECF7 /* www */ = {isa = PBXFileReference; lastKnownFileType = folder; path = www; sourceTree = "<group>"; };
		04EDEE281A215DBC00798076 /* UITableView+DynamicCellHeight.h */ = {isa = PBXFileReference; fileEncoding = 4; lastKnownFileType = sourcecode.c.h; path = "UITableView+DynamicCellHeight.h"; sourceTree = "<group>"; };
		04EDEE291A215DBC00798076 /* UITableView+DynamicCellHeight.m */ = {isa = PBXFileReference; fileEncoding = 4; lastKnownFileType = sourcecode.c.objc; path = "UITableView+DynamicCellHeight.m"; sourceTree = "<group>"; };
		04EDEE2F1A21CB4100798076 /* UIScreen+Extras.h */ = {isa = PBXFileReference; fileEncoding = 4; lastKnownFileType = sourcecode.c.h; path = "UIScreen+Extras.h"; sourceTree = "<group>"; };
		04EDEE301A21CB4100798076 /* UIScreen+Extras.m */ = {isa = PBXFileReference; fileEncoding = 4; lastKnownFileType = sourcecode.c.objc; path = "UIScreen+Extras.m"; sourceTree = "<group>"; };
		04F0E2E8186EDC1A00468738 /* UIWebView+ElementLocation.h */ = {isa = PBXFileReference; fileEncoding = 4; lastKnownFileType = sourcecode.c.h; path = "UIWebView+ElementLocation.h"; sourceTree = "<group>"; };
		04F0E2E9186EDC1A00468738 /* UIWebView+ElementLocation.m */ = {isa = PBXFileReference; fileEncoding = 4; lastKnownFileType = sourcecode.c.objc; path = "UIWebView+ElementLocation.m"; sourceTree = "<group>"; };
		04F0E2EC186FB2D000468738 /* TOCSectionCellView.h */ = {isa = PBXFileReference; fileEncoding = 4; lastKnownFileType = sourcecode.c.h; path = TOCSectionCellView.h; sourceTree = "<group>"; };
		04F0E2ED186FB2D100468738 /* TOCSectionCellView.m */ = {isa = PBXFileReference; fileEncoding = 4; lastKnownFileType = sourcecode.c.objc; path = TOCSectionCellView.m; sourceTree = "<group>"; };
		04F122691ACB822D002FC3B5 /* NSString+FormattedAttributedStringTests.m */ = {isa = PBXFileReference; fileEncoding = 4; lastKnownFileType = sourcecode.c.objc; path = "NSString+FormattedAttributedStringTests.m"; sourceTree = "<group>"; };
		04F27B6E18FE0F2E00EDD838 /* PageHistoryResultCell.h */ = {isa = PBXFileReference; fileEncoding = 4; lastKnownFileType = sourcecode.c.h; path = PageHistoryResultCell.h; sourceTree = "<group>"; };
		04F27B6F18FE0F2E00EDD838 /* PageHistoryResultCell.m */ = {isa = PBXFileReference; fileEncoding = 4; lastKnownFileType = sourcecode.c.objc; lineEnding = 0; path = PageHistoryResultCell.m; sourceTree = "<group>"; xcLanguageSpecificationIdentifier = xcode.lang.objc; };
		04F27B7018FE0F2E00EDD838 /* PageHistoryResultPrototypeView.xib */ = {isa = PBXFileReference; fileEncoding = 4; lastKnownFileType = file.xib; path = PageHistoryResultPrototypeView.xib; sourceTree = "<group>"; };
		04F27B7318FE0F2E00EDD838 /* PageHistoryViewController.h */ = {isa = PBXFileReference; fileEncoding = 4; lastKnownFileType = sourcecode.c.h; path = PageHistoryViewController.h; sourceTree = "<group>"; };
		04F27B7418FE0F2E00EDD838 /* PageHistoryViewController.m */ = {isa = PBXFileReference; fileEncoding = 4; lastKnownFileType = sourcecode.c.objc; lineEnding = 0; path = PageHistoryViewController.m; sourceTree = "<group>"; xcLanguageSpecificationIdentifier = xcode.lang.objc; };
		04F3958E186CF80100B0D6FC /* TOCViewController.h */ = {isa = PBXFileReference; fileEncoding = 4; lastKnownFileType = sourcecode.c.h; path = TOCViewController.h; sourceTree = "<group>"; };
		04F3958F186CF80100B0D6FC /* TOCViewController.m */ = {isa = PBXFileReference; fileEncoding = 4; lastKnownFileType = sourcecode.c.objc; path = TOCViewController.m; sourceTree = "<group>"; };
		08D631F51A69B1AB00D87AD0 /* WMFImageGalleryViewController.h */ = {isa = PBXFileReference; fileEncoding = 4; lastKnownFileType = sourcecode.c.h; name = WMFImageGalleryViewController.h; path = "Image Gallery/WMFImageGalleryViewController.h"; sourceTree = "<group>"; };
		08D631F61A69B1AB00D87AD0 /* WMFImageGalleryViewController.m */ = {isa = PBXFileReference; fileEncoding = 4; lastKnownFileType = sourcecode.c.objc; name = WMFImageGalleryViewController.m; path = "Image Gallery/WMFImageGalleryViewController.m"; sourceTree = "<group>"; };
		08D631F81A69B8CD00D87AD0 /* WMFImageGalleryCollectionViewCell.h */ = {isa = PBXFileReference; fileEncoding = 4; lastKnownFileType = sourcecode.c.h; name = WMFImageGalleryCollectionViewCell.h; path = "Image Gallery/WMFImageGalleryCollectionViewCell.h"; sourceTree = "<group>"; };
		08D631F91A69B8CD00D87AD0 /* WMFImageGalleryCollectionViewCell.m */ = {isa = PBXFileReference; fileEncoding = 4; lastKnownFileType = sourcecode.c.objc; name = WMFImageGalleryCollectionViewCell.m; path = "Image Gallery/WMFImageGalleryCollectionViewCell.m"; sourceTree = "<group>"; };
		08F646F7D0488CE3C6D6A763 /* Pods.beta.xcconfig */ = {isa = PBXFileReference; includeInIndex = 1; lastKnownFileType = text.xcconfig; name = Pods.beta.xcconfig; path = "Pods/Target Support Files/Pods/Pods.beta.xcconfig"; sourceTree = "<group>"; };
		0E2B06F41B2CE45800EA2F53 /* WMFSavedPagesDataSource.h */ = {isa = PBXFileReference; fileEncoding = 4; lastKnownFileType = sourcecode.c.h; path = WMFSavedPagesDataSource.h; sourceTree = "<group>"; };
		0E2B06F51B2CE45800EA2F53 /* WMFSavedPagesDataSource.m */ = {isa = PBXFileReference; fileEncoding = 4; lastKnownFileType = sourcecode.c.objc; path = WMFSavedPagesDataSource.m; sourceTree = "<group>"; };
		0E2B07001B2D1DE200EA2F53 /* WMFBottomStackLayout.h */ = {isa = PBXFileReference; fileEncoding = 4; lastKnownFileType = sourcecode.c.h; path = WMFBottomStackLayout.h; sourceTree = "<group>"; };
		0E2B07011B2D1DE200EA2F53 /* WMFBottomStackLayout.m */ = {isa = PBXFileReference; fileEncoding = 4; lastKnownFileType = sourcecode.c.objc; path = WMFBottomStackLayout.m; sourceTree = "<group>"; };
		0E34AC551B45DC9500475A1A /* WMFArticleFetcher.h */ = {isa = PBXFileReference; fileEncoding = 4; lastKnownFileType = sourcecode.c.h; path = WMFArticleFetcher.h; sourceTree = "<group>"; };
		0E34AC561B45DC9500475A1A /* WMFArticleFetcher.m */ = {isa = PBXFileReference; fileEncoding = 4; lastKnownFileType = sourcecode.c.objc; path = WMFArticleFetcher.m; sourceTree = "<group>"; };
		0E366B341B2F176700ABFB86 /* WMFOffScreenFlowLayout.h */ = {isa = PBXFileReference; fileEncoding = 4; lastKnownFileType = sourcecode.c.h; path = WMFOffScreenFlowLayout.h; sourceTree = "<group>"; };
		0E366B351B2F176700ABFB86 /* WMFOffScreenFlowLayout.m */ = {isa = PBXFileReference; fileEncoding = 4; lastKnownFileType = sourcecode.c.objc; path = WMFOffScreenFlowLayout.m; sourceTree = "<group>"; };
		0E366B381B2F33BC00ABFB86 /* WMFSearchResults.h */ = {isa = PBXFileReference; fileEncoding = 4; lastKnownFileType = sourcecode.c.h; path = WMFSearchResults.h; sourceTree = "<group>"; };
		0E366B391B2F33BC00ABFB86 /* WMFSearchResults.m */ = {isa = PBXFileReference; fileEncoding = 4; lastKnownFileType = sourcecode.c.objc; path = WMFSearchResults.m; sourceTree = "<group>"; };
		0E366B3D1B2F5C4500ABFB86 /* WMFSearchFetcher.h */ = {isa = PBXFileReference; fileEncoding = 4; lastKnownFileType = sourcecode.c.h; path = WMFSearchFetcher.h; sourceTree = "<group>"; };
		0E366B3E1B2F5C4500ABFB86 /* WMFSearchFetcher.m */ = {isa = PBXFileReference; fileEncoding = 4; lastKnownFileType = sourcecode.c.objc; path = WMFSearchFetcher.m; sourceTree = "<group>"; };
		0E366B441B2F614E00ABFB86 /* PromiseKit.h */ = {isa = PBXFileReference; fileEncoding = 4; lastKnownFileType = sourcecode.c.h; path = PromiseKit.h; sourceTree = "<group>"; };
		0E366B451B2F614E00ABFB86 /* PromiseKit.m */ = {isa = PBXFileReference; fileEncoding = 4; lastKnownFileType = sourcecode.c.objc; path = PromiseKit.m; sourceTree = "<group>"; };
		0E366B461B2F614E00ABFB86 /* PromiseKit.swift */ = {isa = PBXFileReference; fileEncoding = 4; lastKnownFileType = sourcecode.swift; path = PromiseKit.swift; sourceTree = "<group>"; };
		0E366B491B308A2600ABFB86 /* UIStoryboard+WMFExtensions.h */ = {isa = PBXFileReference; fileEncoding = 4; lastKnownFileType = sourcecode.c.h; path = "UIStoryboard+WMFExtensions.h"; sourceTree = "<group>"; };
		0E366B4A1B308A2600ABFB86 /* UIStoryboard+WMFExtensions.m */ = {isa = PBXFileReference; fileEncoding = 4; lastKnownFileType = sourcecode.c.objc; path = "UIStoryboard+WMFExtensions.m"; sourceTree = "<group>"; };
		0E36C2281AE0B5BD00C58CFF /* SourceIcons.xcassets */ = {isa = PBXFileReference; lastKnownFileType = folder.assetcatalog; name = SourceIcons.xcassets; path = Wikipedia/SourceIcons.xcassets; sourceTree = "<group>"; };
<<<<<<< HEAD
		0E466E501B41F83500E91992 /* WMFArticlePopupTransition.h */ = {isa = PBXFileReference; fileEncoding = 4; lastKnownFileType = sourcecode.c.h; path = WMFArticlePopupTransition.h; sourceTree = "<group>"; };
		0E466E511B41F83500E91992 /* WMFArticlePopupTransition.m */ = {isa = PBXFileReference; fileEncoding = 4; lastKnownFileType = sourcecode.c.objc; path = WMFArticlePopupTransition.m; sourceTree = "<group>"; };
		0E466E531B42D9DD00E91992 /* WMFScrollViewTopPanGestureRecognizer.h */ = {isa = PBXFileReference; fileEncoding = 4; lastKnownFileType = sourcecode.c.h; path = WMFScrollViewTopPanGestureRecognizer.h; sourceTree = "<group>"; };
		0E466E541B42D9DD00E91992 /* WMFScrollViewTopPanGestureRecognizer.m */ = {isa = PBXFileReference; fileEncoding = 4; lastKnownFileType = sourcecode.c.objc; path = WMFScrollViewTopPanGestureRecognizer.m; sourceTree = "<group>"; };
		0E7955C21B2B389800B055A2 /* TGLStackedLayout.h */ = {isa = PBXFileReference; fileEncoding = 4; lastKnownFileType = sourcecode.c.h; path = TGLStackedLayout.h; sourceTree = "<group>"; };
		0E7955C31B2B389800B055A2 /* TGLStackedLayout.m */ = {isa = PBXFileReference; fileEncoding = 4; lastKnownFileType = sourcecode.c.objc; path = TGLStackedLayout.m; sourceTree = "<group>"; };
		0E7955CC1B2B659500B055A2 /* WMFArticleListTranstion.h */ = {isa = PBXFileReference; fileEncoding = 4; lastKnownFileType = sourcecode.c.h; path = WMFArticleListTranstion.h; sourceTree = "<group>"; };
		0E7955CD1B2B659500B055A2 /* WMFArticleListTranstion.m */ = {isa = PBXFileReference; fileEncoding = 4; lastKnownFileType = sourcecode.c.objc; path = WMFArticleListTranstion.m; sourceTree = "<group>"; };
		0E7C6D4C1B3106A800F1F985 /* WMFArticleListDataSource.h */ = {isa = PBXFileReference; lastKnownFileType = sourcecode.c.h; path = WMFArticleListDataSource.h; sourceTree = "<group>"; };
		0E869F101B56B83F002604C3 /* MWKList.h */ = {isa = PBXFileReference; fileEncoding = 4; lastKnownFileType = sourcecode.c.h; path = MWKList.h; sourceTree = "<group>"; };
		0E869F111B56B83F002604C3 /* MWKList.m */ = {isa = PBXFileReference; fileEncoding = 4; lastKnownFileType = sourcecode.c.objc; path = MWKList.m; sourceTree = "<group>"; };
		0E869F131B58228D002604C3 /* MWKListTests.m */ = {isa = PBXFileReference; fileEncoding = 4; lastKnownFileType = sourcecode.c.objc; path = MWKListTests.m; sourceTree = "<group>"; };
		0E88F9211B4ED2AB00205C99 /* WMFBlockDefinitions.h */ = {isa = PBXFileReference; lastKnownFileType = sourcecode.c.h; name = WMFBlockDefinitions.h; path = "UI-V5/WMFBlockDefinitions.h"; sourceTree = "<group>"; };
		0E94AFE91B209721000BC5EA /* iPhone_Root.storyboard */ = {isa = PBXFileReference; fileEncoding = 4; lastKnownFileType = file.storyboard; path = iPhone_Root.storyboard; sourceTree = "<group>"; };
		0E94AFEB1B20976A000BC5EA /* WMFAppViewController.h */ = {isa = PBXFileReference; fileEncoding = 4; lastKnownFileType = sourcecode.c.h; path = WMFAppViewController.h; sourceTree = "<group>"; };
		0E94AFEC1B20976A000BC5EA /* WMFAppViewController.m */ = {isa = PBXFileReference; fileEncoding = 4; lastKnownFileType = sourcecode.c.objc; path = WMFAppViewController.m; sourceTree = "<group>"; };
		0E94AFEE1B209792000BC5EA /* WMFArticleListCollectionViewController.h */ = {isa = PBXFileReference; fileEncoding = 4; lastKnownFileType = sourcecode.c.h; path = WMFArticleListCollectionViewController.h; sourceTree = "<group>"; };
		0E94AFEF1B209792000BC5EA /* WMFArticleListCollectionViewController.m */ = {isa = PBXFileReference; fileEncoding = 4; lastKnownFileType = sourcecode.c.objc; path = WMFArticleListCollectionViewController.m; sourceTree = "<group>"; };
		0E94AFF11B209857000BC5EA /* WMFSearchViewController.h */ = {isa = PBXFileReference; fileEncoding = 4; lastKnownFileType = sourcecode.c.h; path = WMFSearchViewController.h; sourceTree = "<group>"; };
		0E94AFF21B209857000BC5EA /* WMFSearchViewController.m */ = {isa = PBXFileReference; fileEncoding = 4; lastKnownFileType = sourcecode.c.objc; path = WMFSearchViewController.m; sourceTree = "<group>"; };
		0E94AFF41B209882000BC5EA /* WMFArticleViewController.h */ = {isa = PBXFileReference; fileEncoding = 4; lastKnownFileType = sourcecode.c.h; path = WMFArticleViewController.h; sourceTree = "<group>"; };
		0E94AFF51B209882000BC5EA /* WMFArticleViewController.m */ = {isa = PBXFileReference; fileEncoding = 4; lastKnownFileType = sourcecode.c.objc; path = WMFArticleViewController.m; sourceTree = "<group>"; };
		0E94AFF91B20A22C000BC5EA /* WMFStyleManager.h */ = {isa = PBXFileReference; fileEncoding = 4; lastKnownFileType = sourcecode.c.h; path = WMFStyleManager.h; sourceTree = "<group>"; };
		0E94AFFA1B20A22C000BC5EA /* WMFStyleManager.m */ = {isa = PBXFileReference; fileEncoding = 4; lastKnownFileType = sourcecode.c.objc; path = WMFStyleManager.m; sourceTree = "<group>"; };
=======
		0E869F491B5FDD24002604C3 /* WMFHamburgerMenuFunnel.h */ = {isa = PBXFileReference; fileEncoding = 4; lastKnownFileType = sourcecode.c.h; name = WMFHamburgerMenuFunnel.h; path = EventLogging/WMFHamburgerMenuFunnel.h; sourceTree = "<group>"; };
		0E869F4A1B5FDD24002604C3 /* WMFHamburgerMenuFunnel.m */ = {isa = PBXFileReference; fileEncoding = 4; lastKnownFileType = sourcecode.c.objc; name = WMFHamburgerMenuFunnel.m; path = EventLogging/WMFHamburgerMenuFunnel.m; sourceTree = "<group>"; };
>>>>>>> fa08cf6b
		0EA4402C1AA6281200B09DBA /* NSDateFormatter+WMFExtensions.h */ = {isa = PBXFileReference; fileEncoding = 4; lastKnownFileType = sourcecode.c.h; name = "NSDateFormatter+WMFExtensions.h"; path = "Wikipedia/Categories/NSDateFormatter+WMFExtensions.h"; sourceTree = SOURCE_ROOT; };
		0EA4402D1AA6281200B09DBA /* NSDateFormatter+WMFExtensions.m */ = {isa = PBXFileReference; fileEncoding = 4; lastKnownFileType = sourcecode.c.objc; name = "NSDateFormatter+WMFExtensions.m"; path = "Wikipedia/Categories/NSDateFormatter+WMFExtensions.m"; sourceTree = SOURCE_ROOT; };
		0EBC567D1AD442CC00E82CDD /* BITHockeyManager+WMFExtensions.h */ = {isa = PBXFileReference; fileEncoding = 4; lastKnownFileType = sourcecode.c.h; name = "BITHockeyManager+WMFExtensions.h"; path = "Wikipedia/Categories/BITHockeyManager+WMFExtensions.h"; sourceTree = SOURCE_ROOT; };
		0EBC567E1AD442CC00E82CDD /* BITHockeyManager+WMFExtensions.m */ = {isa = PBXFileReference; fileEncoding = 4; lastKnownFileType = sourcecode.c.objc; name = "BITHockeyManager+WMFExtensions.m"; path = "Wikipedia/Categories/BITHockeyManager+WMFExtensions.m"; sourceTree = SOURCE_ROOT; };
		0ED44D731B28AC1E00F284BA /* WMFArticleViewControllerContainerCell.h */ = {isa = PBXFileReference; fileEncoding = 4; lastKnownFileType = sourcecode.c.h; path = WMFArticleViewControllerContainerCell.h; sourceTree = "<group>"; };
		0ED44D741B28AC1E00F284BA /* WMFArticleViewControllerContainerCell.m */ = {isa = PBXFileReference; fileEncoding = 4; lastKnownFileType = sourcecode.c.objc; path = WMFArticleViewControllerContainerCell.m; sourceTree = "<group>"; };
		0ED44D761B28DA4D00F284BA /* UICollectionView+WMFExtensions.h */ = {isa = PBXFileReference; fileEncoding = 4; lastKnownFileType = sourcecode.c.h; path = "UICollectionView+WMFExtensions.h"; sourceTree = "<group>"; };
		0ED44D771B28DA4D00F284BA /* UICollectionView+WMFExtensions.m */ = {isa = PBXFileReference; fileEncoding = 4; lastKnownFileType = sourcecode.c.objc; path = "UICollectionView+WMFExtensions.m"; sourceTree = "<group>"; };
		0EE768791AF982C100A5D046 /* WMFArticleProtocol.h */ = {isa = PBXFileReference; fileEncoding = 4; lastKnownFileType = sourcecode.c.h; name = WMFArticleProtocol.h; path = Wikipedia/Protocols/WMFArticleProtocol.h; sourceTree = SOURCE_ROOT; };
		0EE7687A1AF982C100A5D046 /* WMFArticleProtocol.m */ = {isa = PBXFileReference; fileEncoding = 4; lastKnownFileType = sourcecode.c.objc; name = WMFArticleProtocol.m; path = Wikipedia/Protocols/WMFArticleProtocol.m; sourceTree = SOURCE_ROOT; };
		0EE7687F1AFD25CC00A5D046 /* WMFSearchFunnel.h */ = {isa = PBXFileReference; fileEncoding = 4; lastKnownFileType = sourcecode.c.h; path = WMFSearchFunnel.h; sourceTree = "<group>"; };
		0EE768801AFD25CC00A5D046 /* WMFSearchFunnel.m */ = {isa = PBXFileReference; fileEncoding = 4; lastKnownFileType = sourcecode.c.objc; path = WMFSearchFunnel.m; sourceTree = "<group>"; };
		0EF451F11B5458F700D621BD /* UITabBarController+WMFExtensions.h */ = {isa = PBXFileReference; fileEncoding = 4; lastKnownFileType = sourcecode.c.h; path = "UITabBarController+WMFExtensions.h"; sourceTree = "<group>"; };
		0EF451F21B5458F700D621BD /* UITabBarController+WMFExtensions.m */ = {isa = PBXFileReference; fileEncoding = 4; lastKnownFileType = sourcecode.c.objc; path = "UITabBarController+WMFExtensions.m"; sourceTree = "<group>"; };
		0EF451F41B545ED100D621BD /* WMFRecentPagesDataSource.h */ = {isa = PBXFileReference; fileEncoding = 4; lastKnownFileType = sourcecode.c.h; path = WMFRecentPagesDataSource.h; sourceTree = "<group>"; };
		0EF451F51B545ED100D621BD /* WMFRecentPagesDataSource.m */ = {isa = PBXFileReference; fileEncoding = 4; lastKnownFileType = sourcecode.c.objc; path = WMFRecentPagesDataSource.m; sourceTree = "<group>"; };
		0EFB0EF31B31DE7200D05C08 /* NSError+WMFExtensions.h */ = {isa = PBXFileReference; fileEncoding = 4; lastKnownFileType = sourcecode.c.h; name = "NSError+WMFExtensions.h"; path = "../../NSError+WMFExtensions.h"; sourceTree = "<group>"; };
		0EFB0EF41B31DE7200D05C08 /* NSError+WMFExtensions.m */ = {isa = PBXFileReference; fileEncoding = 4; lastKnownFileType = sourcecode.c.objc; name = "NSError+WMFExtensions.m"; path = "../../NSError+WMFExtensions.m"; sourceTree = "<group>"; };
		0EFB0EF71B31ECCB00D05C08 /* Global.h */ = {isa = PBXFileReference; fileEncoding = 4; lastKnownFileType = sourcecode.c.h; path = Global.h; sourceTree = "<group>"; };
		0EFB0EF81B31ECCB00D05C08 /* WMFGCDHelpers.h */ = {isa = PBXFileReference; fileEncoding = 4; lastKnownFileType = sourcecode.c.h; path = WMFGCDHelpers.h; sourceTree = "<group>"; };
		0EFB0EFA1B31EE2D00D05C08 /* Article.h */ = {isa = PBXFileReference; fileEncoding = 4; lastKnownFileType = sourcecode.c.h; path = Article.h; sourceTree = "<group>"; };
		0EFB0EFB1B31EE2D00D05C08 /* Article.m */ = {isa = PBXFileReference; fileEncoding = 4; lastKnownFileType = sourcecode.c.objc; path = Article.m; sourceTree = "<group>"; };
		0EFB0EFC1B31EE2D00D05C08 /* ArticleCoreDataObjects.h */ = {isa = PBXFileReference; fileEncoding = 4; lastKnownFileType = sourcecode.c.h; path = ArticleCoreDataObjects.h; sourceTree = "<group>"; };
		0EFB0EFE1B31EE2D00D05C08 /* ArticleData 2.xcdatamodel */ = {isa = PBXFileReference; lastKnownFileType = wrapper.xcdatamodel; path = "ArticleData 2.xcdatamodel"; sourceTree = "<group>"; };
		0EFB0EFF1B31EE2D00D05C08 /* ArticleData.xcdatamodel */ = {isa = PBXFileReference; lastKnownFileType = wrapper.xcdatamodel; path = ArticleData.xcdatamodel; sourceTree = "<group>"; };
		0EFB0F001B31EE2D00D05C08 /* ArticleDataContextSingleton.h */ = {isa = PBXFileReference; fileEncoding = 4; lastKnownFileType = sourcecode.c.h; path = ArticleDataContextSingleton.h; sourceTree = "<group>"; };
		0EFB0F011B31EE2D00D05C08 /* ArticleDataContextSingleton.m */ = {isa = PBXFileReference; fileEncoding = 4; lastKnownFileType = sourcecode.c.objc; path = ArticleDataContextSingleton.m; sourceTree = "<group>"; };
		0EFB0F031B31EE2D00D05C08 /* NSManagedObject+WMFModelFactory.h */ = {isa = PBXFileReference; fileEncoding = 4; lastKnownFileType = sourcecode.c.h; path = "NSManagedObject+WMFModelFactory.h"; sourceTree = "<group>"; };
		0EFB0F041B31EE2D00D05C08 /* NSManagedObject+WMFModelFactory.m */ = {isa = PBXFileReference; fileEncoding = 4; lastKnownFileType = sourcecode.c.objc; path = "NSManagedObject+WMFModelFactory.m"; sourceTree = "<group>"; };
		0EFB0F051B31EE2D00D05C08 /* NSManagedObjectContext+SimpleFetch.h */ = {isa = PBXFileReference; fileEncoding = 4; lastKnownFileType = sourcecode.c.h; path = "NSManagedObjectContext+SimpleFetch.h"; sourceTree = "<group>"; };
		0EFB0F061B31EE2D00D05C08 /* NSManagedObjectContext+SimpleFetch.m */ = {isa = PBXFileReference; fileEncoding = 4; lastKnownFileType = sourcecode.c.objc; path = "NSManagedObjectContext+SimpleFetch.m"; sourceTree = "<group>"; };
		0EFB0F071B31EE2D00D05C08 /* NSManagedObjectModel+LegacyCoreData.h */ = {isa = PBXFileReference; fileEncoding = 4; lastKnownFileType = sourcecode.c.h; path = "NSManagedObjectModel+LegacyCoreData.h"; sourceTree = "<group>"; };
		0EFB0F081B31EE2D00D05C08 /* NSManagedObjectModel+LegacyCoreData.m */ = {isa = PBXFileReference; fileEncoding = 4; lastKnownFileType = sourcecode.c.objc; path = "NSManagedObjectModel+LegacyCoreData.m"; sourceTree = "<group>"; };
		0EFB0F091B31EE2D00D05C08 /* DiscoveryContext.h */ = {isa = PBXFileReference; fileEncoding = 4; lastKnownFileType = sourcecode.c.h; path = DiscoveryContext.h; sourceTree = "<group>"; };
		0EFB0F0A1B31EE2D00D05C08 /* DiscoveryContext.m */ = {isa = PBXFileReference; fileEncoding = 4; lastKnownFileType = sourcecode.c.objc; path = DiscoveryContext.m; sourceTree = "<group>"; };
		0EFB0F0B1B31EE2D00D05C08 /* GalleryImage.h */ = {isa = PBXFileReference; fileEncoding = 4; lastKnownFileType = sourcecode.c.h; path = GalleryImage.h; sourceTree = "<group>"; };
		0EFB0F0C1B31EE2D00D05C08 /* GalleryImage.m */ = {isa = PBXFileReference; fileEncoding = 4; lastKnownFileType = sourcecode.c.objc; path = GalleryImage.m; sourceTree = "<group>"; };
		0EFB0F0D1B31EE2D00D05C08 /* History.h */ = {isa = PBXFileReference; fileEncoding = 4; lastKnownFileType = sourcecode.c.h; path = History.h; sourceTree = "<group>"; };
		0EFB0F0E1B31EE2D00D05C08 /* History.m */ = {isa = PBXFileReference; fileEncoding = 4; lastKnownFileType = sourcecode.c.objc; path = History.m; sourceTree = "<group>"; };
		0EFB0F0F1B31EE2D00D05C08 /* Image.h */ = {isa = PBXFileReference; fileEncoding = 4; lastKnownFileType = sourcecode.c.h; path = Image.h; sourceTree = "<group>"; };
		0EFB0F101B31EE2D00D05C08 /* Image.m */ = {isa = PBXFileReference; fileEncoding = 4; lastKnownFileType = sourcecode.c.objc; path = Image.m; sourceTree = "<group>"; };
		0EFB0F111B31EE2D00D05C08 /* ImageData.h */ = {isa = PBXFileReference; fileEncoding = 4; lastKnownFileType = sourcecode.c.h; path = ImageData.h; sourceTree = "<group>"; };
		0EFB0F121B31EE2D00D05C08 /* ImageData.m */ = {isa = PBXFileReference; fileEncoding = 4; lastKnownFileType = sourcecode.c.objc; path = ImageData.m; sourceTree = "<group>"; };
		0EFB0F131B31EE2D00D05C08 /* Saved.h */ = {isa = PBXFileReference; fileEncoding = 4; lastKnownFileType = sourcecode.c.h; path = Saved.h; sourceTree = "<group>"; };
		0EFB0F141B31EE2D00D05C08 /* Saved.m */ = {isa = PBXFileReference; fileEncoding = 4; lastKnownFileType = sourcecode.c.objc; path = Saved.m; sourceTree = "<group>"; };
		0EFB0F151B31EE2D00D05C08 /* Section.h */ = {isa = PBXFileReference; fileEncoding = 4; lastKnownFileType = sourcecode.c.h; path = Section.h; sourceTree = "<group>"; };
		0EFB0F161B31EE2D00D05C08 /* Section.m */ = {isa = PBXFileReference; fileEncoding = 4; lastKnownFileType = sourcecode.c.objc; path = Section.m; sourceTree = "<group>"; };
		0EFB0F171B31EE2D00D05C08 /* SectionImage.h */ = {isa = PBXFileReference; fileEncoding = 4; lastKnownFileType = sourcecode.c.h; path = SectionImage.h; sourceTree = "<group>"; };
		0EFB0F181B31EE2D00D05C08 /* SectionImage.m */ = {isa = PBXFileReference; fileEncoding = 4; lastKnownFileType = sourcecode.c.objc; path = SectionImage.m; sourceTree = "<group>"; };
		17A2F22335C5256576CEDBDD /* Pods-WikipediaUnitTests.release.xcconfig */ = {isa = PBXFileReference; includeInIndex = 1; lastKnownFileType = text.xcconfig; name = "Pods-WikipediaUnitTests.release.xcconfig"; path = "Pods/Target Support Files/Pods-WikipediaUnitTests/Pods-WikipediaUnitTests.release.xcconfig"; sourceTree = "<group>"; };
		1BC5FB470144D2C10C55A037 /* Pods-WikipediaUnitTests.alpha.xcconfig */ = {isa = PBXFileReference; includeInIndex = 1; lastKnownFileType = text.xcconfig; name = "Pods-WikipediaUnitTests.alpha.xcconfig"; path = "Pods/Target Support Files/Pods-WikipediaUnitTests/Pods-WikipediaUnitTests.alpha.xcconfig"; sourceTree = "<group>"; };
		357504E50DA104E39C6ACFEB /* Pods.release.xcconfig */ = {isa = PBXFileReference; includeInIndex = 1; lastKnownFileType = text.xcconfig; name = Pods.release.xcconfig; path = "Pods/Target Support Files/Pods/Pods.release.xcconfig"; sourceTree = "<group>"; };
		429C152FC8B093B59D18CAD3 /* Pods-WikipediaUnitTests.beta.xcconfig */ = {isa = PBXFileReference; includeInIndex = 1; lastKnownFileType = text.xcconfig; name = "Pods-WikipediaUnitTests.beta.xcconfig"; path = "Pods/Target Support Files/Pods-WikipediaUnitTests/Pods-WikipediaUnitTests.beta.xcconfig"; sourceTree = "<group>"; };
		8CE61C6963F825760822A28A /* libPods-WikipediaUnitTests.a */ = {isa = PBXFileReference; explicitFileType = archive.ar; includeInIndex = 0; path = "libPods-WikipediaUnitTests.a"; sourceTree = BUILT_PRODUCTS_DIR; };
		BC060B381B456D030086EBFB /* AnyPromise+WMFExtensions.h */ = {isa = PBXFileReference; fileEncoding = 4; lastKnownFileType = sourcecode.c.h; path = "AnyPromise+WMFExtensions.h"; sourceTree = "<group>"; };
		BC060B391B456D030086EBFB /* AnyPromise+WMFExtensions.m */ = {isa = PBXFileReference; fileEncoding = 4; lastKnownFileType = sourcecode.c.objc; path = "AnyPromise+WMFExtensions.m"; sourceTree = "<group>"; };
		BC092B951B18E89200093C59 /* NSString+WMFPageUtilities.m */ = {isa = PBXFileReference; fileEncoding = 4; lastKnownFileType = sourcecode.c.objc; path = "NSString+WMFPageUtilities.m"; sourceTree = "<group>"; };
		BC092B971B18E8AF00093C59 /* NSString+WMFPageUtilities.h */ = {isa = PBXFileReference; lastKnownFileType = sourcecode.c.h; path = "NSString+WMFPageUtilities.h"; sourceTree = "<group>"; };
		BC092B9A1B18F8D700093C59 /* MWKSiteInfo.h */ = {isa = PBXFileReference; fileEncoding = 4; lastKnownFileType = sourcecode.c.h; path = MWKSiteInfo.h; sourceTree = "<group>"; };
		BC092B9B1B18F8D700093C59 /* MWKSiteInfo.m */ = {isa = PBXFileReference; fileEncoding = 4; lastKnownFileType = sourcecode.c.objc; path = MWKSiteInfo.m; sourceTree = "<group>"; };
		BC092B9D1B1907FC00093C59 /* MWKSiteInfoFetcher.h */ = {isa = PBXFileReference; fileEncoding = 4; lastKnownFileType = sourcecode.c.h; path = MWKSiteInfoFetcher.h; sourceTree = "<group>"; };
		BC092B9E1B1907FC00093C59 /* MWKSiteInfoFetcher.m */ = {isa = PBXFileReference; fileEncoding = 4; lastKnownFileType = sourcecode.c.objc; path = MWKSiteInfoFetcher.m; sourceTree = "<group>"; };
		BC092BA01B19135700093C59 /* WMFApiJsonResponseSerializer.h */ = {isa = PBXFileReference; fileEncoding = 4; lastKnownFileType = sourcecode.c.h; name = WMFApiJsonResponseSerializer.h; path = Serializers/WMFApiJsonResponseSerializer.h; sourceTree = "<group>"; };
		BC092BA11B19135700093C59 /* WMFApiJsonResponseSerializer.m */ = {isa = PBXFileReference; fileEncoding = 4; lastKnownFileType = sourcecode.c.objc; name = WMFApiJsonResponseSerializer.m; path = Serializers/WMFApiJsonResponseSerializer.m; sourceTree = "<group>"; };
		BC092BA61B19189100093C59 /* MWKSiteInfoFetcherTests.m */ = {isa = PBXFileReference; fileEncoding = 4; lastKnownFileType = sourcecode.c.objc; path = MWKSiteInfoFetcherTests.m; sourceTree = "<group>"; };
<<<<<<< HEAD
		BC2375981AB78D8A00B0BAA8 /* NSParagraphStyle+WMFParagraphStyles.h */ = {isa = PBXFileReference; fileEncoding = 4; lastKnownFileType = sourcecode.c.h; path = "NSParagraphStyle+WMFParagraphStyles.h"; sourceTree = "<group>"; };
		BC2375991AB78D8A00B0BAA8 /* NSParagraphStyle+WMFParagraphStyles.m */ = {isa = PBXFileReference; fileEncoding = 4; lastKnownFileType = sourcecode.c.objc; path = "NSParagraphStyle+WMFParagraphStyles.m"; sourceTree = "<group>"; };
=======
		BC14F89F1B34B72500860018 /* WikipediaUnitTests-Prefix.pch */ = {isa = PBXFileReference; lastKnownFileType = sourcecode.c.h; path = "WikipediaUnitTests-Prefix.pch"; sourceTree = "<group>"; };
>>>>>>> fa08cf6b
		BC23759D1AB8928600B0BAA8 /* WMFDateFormatterTests.m */ = {isa = PBXFileReference; fileEncoding = 4; lastKnownFileType = sourcecode.c.objc; path = WMFDateFormatterTests.m; sourceTree = "<group>"; };
		BC2375C01ABB14CC00B0BAA8 /* WMFArticleImageInjectionTests.m */ = {isa = PBXFileReference; fileEncoding = 4; lastKnownFileType = sourcecode.c.objc; path = WMFArticleImageInjectionTests.m; sourceTree = "<group>"; };
		BC282E271AE7FBB1005A5277 /* WMFTestFixtureUtilities.h */ = {isa = PBXFileReference; lastKnownFileType = sourcecode.c.h; path = WMFTestFixtureUtilities.h; sourceTree = "<group>"; };
		BC2CBB8C1AA10F400079A313 /* UIView+WMFFrameUtils.h */ = {isa = PBXFileReference; fileEncoding = 4; lastKnownFileType = sourcecode.c.h; path = "UIView+WMFFrameUtils.h"; sourceTree = "<group>"; };
		BC2CBB8D1AA10F400079A313 /* UIView+WMFFrameUtils.m */ = {isa = PBXFileReference; fileEncoding = 4; lastKnownFileType = sourcecode.c.objc; path = "UIView+WMFFrameUtils.m"; sourceTree = "<group>"; };
		BC3047C01B45E65400D7DF1A /* SDWebImageManager+WMFCacheRemoval.h */ = {isa = PBXFileReference; fileEncoding = 4; lastKnownFileType = sourcecode.c.h; path = "SDWebImageManager+WMFCacheRemoval.h"; sourceTree = "<group>"; };
		BC3047C11B45E65400D7DF1A /* SDWebImageManager+WMFCacheRemoval.m */ = {isa = PBXFileReference; fileEncoding = 4; lastKnownFileType = sourcecode.c.objc; path = "SDWebImageManager+WMFCacheRemoval.m"; sourceTree = "<group>"; };
		BC31B2511AB1D9DC008138CA /* WMFImageInfoControllerTests.m */ = {isa = PBXFileReference; fileEncoding = 4; lastKnownFileType = sourcecode.c.objc; path = WMFImageInfoControllerTests.m; sourceTree = "<group>"; };
		BC32A1D61B4B14C000A286DE /* WMFBackgroundTaskManager.swift */ = {isa = PBXFileReference; fileEncoding = 4; lastKnownFileType = sourcecode.swift; path = WMFBackgroundTaskManager.swift; sourceTree = "<group>"; };
		BC32A1D81B4B1B8A00A286DE /* WMFLegacyImageDataMigration.swift */ = {isa = PBXFileReference; fileEncoding = 4; lastKnownFileType = sourcecode.swift; path = WMFLegacyImageDataMigration.swift; sourceTree = "<group>"; };
		BC34E4681B31AD8B00258928 /* MWKLanguageLinkController.h */ = {isa = PBXFileReference; fileEncoding = 4; lastKnownFileType = sourcecode.c.h; path = MWKLanguageLinkController.h; sourceTree = "<group>"; };
		BC34E4691B31AD8B00258928 /* MWKLanguageLinkController.m */ = {isa = PBXFileReference; fileEncoding = 4; lastKnownFileType = sourcecode.c.objc; path = MWKLanguageLinkController.m; sourceTree = "<group>"; };
		BC34E4721B31D92100258928 /* LangaugeSelectionDelegate.h */ = {isa = PBXFileReference; fileEncoding = 4; lastKnownFileType = sourcecode.c.h; path = LangaugeSelectionDelegate.h; sourceTree = "<group>"; };
		BC4273521A7C736800068882 /* WikipediaUnitTests.xctest */ = {isa = PBXFileReference; explicitFileType = wrapper.cfbundle; includeInIndex = 0; path = WikipediaUnitTests.xctest; sourceTree = BUILT_PRODUCTS_DIR; };
		BC49B3631AEECFD8009F55BE /* ArticleLoadingTests.m */ = {isa = PBXFileReference; fileEncoding = 4; lastKnownFileType = sourcecode.c.objc; path = ArticleLoadingTests.m; sourceTree = "<group>"; };
		BC505EE91B59461400537006 /* WMFCollectionViewPageLayout.h */ = {isa = PBXFileReference; fileEncoding = 4; lastKnownFileType = sourcecode.c.h; path = WMFCollectionViewPageLayout.h; sourceTree = "<group>"; };
		BC505EEA1B59461400537006 /* WMFCollectionViewPageLayout.m */ = {isa = PBXFileReference; fileEncoding = 4; lastKnownFileType = sourcecode.c.objc; path = WMFCollectionViewPageLayout.m; sourceTree = "<group>"; };
		BC505EEC1B594B5700537006 /* WMFImageCollectionViewCell.h */ = {isa = PBXFileReference; fileEncoding = 4; lastKnownFileType = sourcecode.c.h; path = WMFImageCollectionViewCell.h; sourceTree = "<group>"; };
		BC505EED1B594B5700537006 /* WMFImageCollectionViewCell.m */ = {isa = PBXFileReference; fileEncoding = 4; lastKnownFileType = sourcecode.c.objc; path = WMFImageCollectionViewCell.m; sourceTree = "<group>"; };
		BC505EF21B594E8E00537006 /* WMFArticleHeaderImageGalleryViewController.h */ = {isa = PBXFileReference; fileEncoding = 4; lastKnownFileType = sourcecode.c.h; path = WMFArticleHeaderImageGalleryViewController.h; sourceTree = "<group>"; };
		BC505EF31B594E8E00537006 /* WMFArticleHeaderImageGalleryViewController.m */ = {isa = PBXFileReference; fileEncoding = 4; lastKnownFileType = sourcecode.c.objc; path = WMFArticleHeaderImageGalleryViewController.m; sourceTree = "<group>"; };
		BC505EF51B59643400537006 /* WMFPageCollectionViewController.h */ = {isa = PBXFileReference; fileEncoding = 4; lastKnownFileType = sourcecode.c.h; path = WMFPageCollectionViewController.h; sourceTree = "<group>"; };
		BC505EF61B59643400537006 /* WMFPageCollectionViewController.m */ = {isa = PBXFileReference; fileEncoding = 4; lastKnownFileType = sourcecode.c.objc; path = WMFPageCollectionViewController.m; sourceTree = "<group>"; };
		BC505EFB1B5D462700537006 /* CIDetector+WMFFaceDetection.h */ = {isa = PBXFileReference; fileEncoding = 4; lastKnownFileType = sourcecode.c.h; path = "CIDetector+WMFFaceDetection.h"; sourceTree = "<group>"; };
		BC505EFC1B5D462700537006 /* CIDetector+WMFFaceDetection.m */ = {isa = PBXFileReference; fileEncoding = 4; lastKnownFileType = sourcecode.c.objc; path = "CIDetector+WMFFaceDetection.m"; sourceTree = "<group>"; };
		BC505F011B5D4D9300537006 /* UIImageView+WMFContentOffset.h */ = {isa = PBXFileReference; fileEncoding = 4; lastKnownFileType = sourcecode.c.h; path = "UIImageView+WMFContentOffset.h"; sourceTree = "<group>"; };
		BC505F021B5D4D9300537006 /* UIImageView+WMFContentOffset.m */ = {isa = PBXFileReference; fileEncoding = 4; lastKnownFileType = sourcecode.c.objc; path = "UIImageView+WMFContentOffset.m"; sourceTree = "<group>"; };
		BC505F041B5D683A00537006 /* NSArray+WMFLayoutDirectionUtilities.h */ = {isa = PBXFileReference; fileEncoding = 4; lastKnownFileType = sourcecode.c.h; path = "NSArray+WMFLayoutDirectionUtilities.h"; sourceTree = "<group>"; };
		BC505F051B5D683A00537006 /* NSArray+WMFLayoutDirectionUtilities.m */ = {isa = PBXFileReference; fileEncoding = 4; lastKnownFileType = sourcecode.c.objc; path = "NSArray+WMFLayoutDirectionUtilities.m"; sourceTree = "<group>"; };
		BC50C37D1A83C784006DC7AF /* WMFNetworkUtilities.h */ = {isa = PBXFileReference; fileEncoding = 4; lastKnownFileType = sourcecode.c.h; path = WMFNetworkUtilities.h; sourceTree = "<group>"; };
		BC50C37E1A83C784006DC7AF /* WMFNetworkUtilities.m */ = {isa = PBXFileReference; fileEncoding = 4; lastKnownFileType = sourcecode.c.objc; path = WMFNetworkUtilities.m; sourceTree = "<group>"; };
		BC50C3821A83C88F006DC7AF /* WMFJoinedPropertyParametersTests.m */ = {isa = PBXFileReference; fileEncoding = 4; lastKnownFileType = sourcecode.c.objc; path = WMFJoinedPropertyParametersTests.m; sourceTree = "<group>"; };
		BC50C3851A83CBDA006DC7AF /* MWKImageInfoResponseSerializer.h */ = {isa = PBXFileReference; fileEncoding = 4; lastKnownFileType = sourcecode.c.h; name = MWKImageInfoResponseSerializer.h; path = Serializers/MWKImageInfoResponseSerializer.h; sourceTree = "<group>"; };
		BC50C3861A83CBDA006DC7AF /* MWKImageInfoResponseSerializer.m */ = {isa = PBXFileReference; fileEncoding = 4; lastKnownFileType = sourcecode.c.objc; name = MWKImageInfoResponseSerializer.m; path = Serializers/MWKImageInfoResponseSerializer.m; sourceTree = "<group>"; };
		BC5FE56F1B1DF02900273BC0 /* ENWikiSiteInfo.json */ = {isa = PBXFileReference; fileEncoding = 4; lastKnownFileType = text.json; path = ENWikiSiteInfo.json; sourceTree = "<group>"; };
		BC5FE5711B1DF38A00273BC0 /* NOWikiSiteInfo.json */ = {isa = PBXFileReference; fileEncoding = 4; lastKnownFileType = text.json; path = NOWikiSiteInfo.json; sourceTree = "<group>"; };
		BC5FE5741B1DFF5400273BC0 /* ArticleFetcherTests.m */ = {isa = PBXFileReference; fileEncoding = 4; lastKnownFileType = sourcecode.c.objc; path = ArticleFetcherTests.m; sourceTree = "<group>"; };
		BC69C3121AB0C1FF0090B039 /* WMFImageInfoController.h */ = {isa = PBXFileReference; fileEncoding = 4; lastKnownFileType = sourcecode.c.h; name = WMFImageInfoController.h; path = "Image Gallery/WMFImageInfoController.h"; sourceTree = "<group>"; };
		BC69C3131AB0C1FF0090B039 /* WMFImageInfoController.m */ = {isa = PBXFileReference; fileEncoding = 4; lastKnownFileType = sourcecode.c.objc; name = WMFImageInfoController.m; path = "Image Gallery/WMFImageInfoController.m"; sourceTree = "<group>"; };
		BC6BF3FD1B19209900362968 /* XCTestCase+WMFLocaleTesting.h */ = {isa = PBXFileReference; fileEncoding = 4; lastKnownFileType = sourcecode.c.h; path = "XCTestCase+WMFLocaleTesting.h"; sourceTree = "<group>"; };
		BC6BF3FE1B19209900362968 /* XCTestCase+WMFLocaleTesting.m */ = {isa = PBXFileReference; fileEncoding = 4; lastKnownFileType = sourcecode.c.objc; path = "XCTestCase+WMFLocaleTesting.m"; sourceTree = "<group>"; };
		BC6E8B901B5E8DB7003D9A39 /* CIContext+WMFImageProcessing.h */ = {isa = PBXFileReference; fileEncoding = 4; lastKnownFileType = sourcecode.c.h; path = "CIContext+WMFImageProcessing.h"; sourceTree = "<group>"; };
		BC6E8B911B5E8DB7003D9A39 /* CIContext+WMFImageProcessing.m */ = {isa = PBXFileReference; fileEncoding = 4; lastKnownFileType = sourcecode.c.objc; path = "CIContext+WMFImageProcessing.m"; sourceTree = "<group>"; };
		BC6E8B931B5E90B1003D9A39 /* UIImage+WMFImageProcessing.h */ = {isa = PBXFileReference; fileEncoding = 4; lastKnownFileType = sourcecode.c.h; path = "UIImage+WMFImageProcessing.h"; sourceTree = "<group>"; };
		BC6E8B941B5E90B1003D9A39 /* UIImage+WMFImageProcessing.m */ = {isa = PBXFileReference; fileEncoding = 4; lastKnownFileType = sourcecode.c.objc; path = "UIImage+WMFImageProcessing.m"; sourceTree = "<group>"; };
		BC6E8B961B5EB4B2003D9A39 /* UIImage+WMFNormalization.h */ = {isa = PBXFileReference; fileEncoding = 4; lastKnownFileType = sourcecode.c.h; path = "UIImage+WMFNormalization.h"; sourceTree = "<group>"; };
		BC6E8B971B5EB4B2003D9A39 /* UIImage+WMFNormalization.m */ = {isa = PBXFileReference; fileEncoding = 4; lastKnownFileType = sourcecode.c.objc; path = "UIImage+WMFNormalization.m"; sourceTree = "<group>"; };
		BC6E8B991B5ED0F6003D9A39 /* WMFGeometryTests.m */ = {isa = PBXFileReference; fileEncoding = 4; lastKnownFileType = sourcecode.c.objc; path = WMFGeometryTests.m; sourceTree = "<group>"; };
		BC6E8B9B1B5ED19A003D9A39 /* XCTAssert+CGGeometry.h */ = {isa = PBXFileReference; lastKnownFileType = sourcecode.c.h; path = "XCTAssert+CGGeometry.h"; sourceTree = "<group>"; };
		BC6E8B9C1B5FE06C003D9A39 /* WMFKVOUpdatableList.h */ = {isa = PBXFileReference; fileEncoding = 4; lastKnownFileType = sourcecode.c.h; path = WMFKVOUpdatableList.h; sourceTree = "<group>"; };
		BC6E8B9D1B5FE0C9003D9A39 /* UICollectionView+WMFKVOUpdatableList.h */ = {isa = PBXFileReference; fileEncoding = 4; lastKnownFileType = sourcecode.c.h; path = "UICollectionView+WMFKVOUpdatableList.h"; sourceTree = "<group>"; };
		BC6E8B9E1B5FE0C9003D9A39 /* UICollectionView+WMFKVOUpdatableList.m */ = {isa = PBXFileReference; fileEncoding = 4; lastKnownFileType = sourcecode.c.objc; path = "UICollectionView+WMFKVOUpdatableList.m"; sourceTree = "<group>"; };
		BC6FEAE01A9B7EFD00A1D890 /* WMFCodingStyle.m */ = {isa = PBXFileReference; fileEncoding = 4; lastKnownFileType = sourcecode.c.objc; path = WMFCodingStyle.m; sourceTree = "<group>"; };
		BC725EC51B6111E600E0A64C /* NSError+MWKErrors.h */ = {isa = PBXFileReference; fileEncoding = 4; lastKnownFileType = sourcecode.c.h; path = "NSError+MWKErrors.h"; sourceTree = "<group>"; };
		BC725EC61B6111E600E0A64C /* NSError+MWKErrors.m */ = {isa = PBXFileReference; fileEncoding = 4; lastKnownFileType = sourcecode.c.objc; path = "NSError+MWKErrors.m"; sourceTree = "<group>"; };
		BC725EC81B61255400E0A64C /* WMFOutParamUtils.h */ = {isa = PBXFileReference; lastKnownFileType = sourcecode.c.h; path = WMFOutParamUtils.h; sourceTree = "<group>"; };
		BC725EC91B617E1A00E0A64C /* WMFSafeAssignTests.m */ = {isa = PBXFileReference; fileEncoding = 4; lastKnownFileType = sourcecode.c.objc; path = WMFSafeAssignTests.m; sourceTree = "<group>"; };
		BC725ECB1B6182C800E0A64C /* MWKSavedPageListTests.m */ = {isa = PBXFileReference; fileEncoding = 4; lastKnownFileType = sourcecode.c.objc; path = MWKSavedPageListTests.m; sourceTree = "<group>"; };
		BC725ECD1B628C0300E0A64C /* NSParagraphStyle+WMFParagraphStyles.h */ = {isa = PBXFileReference; fileEncoding = 4; lastKnownFileType = sourcecode.c.h; path = "NSParagraphStyle+WMFParagraphStyles.h"; sourceTree = "<group>"; };
		BC725ECE1B628C0300E0A64C /* NSParagraphStyle+WMFParagraphStyles.m */ = {isa = PBXFileReference; fileEncoding = 4; lastKnownFileType = sourcecode.c.objc; path = "NSParagraphStyle+WMFParagraphStyles.m"; sourceTree = "<group>"; };
		BC725ED11B62DADD00E0A64C /* MWKLanguageLinkResponseSerializerTests.m */ = {isa = PBXFileReference; fileEncoding = 4; lastKnownFileType = sourcecode.c.objc; path = MWKLanguageLinkResponseSerializerTests.m; sourceTree = "<group>"; };
		BC7A4A231B17B3510003E73E /* NSObjectUtilities.h */ = {isa = PBXFileReference; lastKnownFileType = sourcecode.c.h; path = NSObjectUtilities.h; sourceTree = "<group>"; };
		BC7ACB621AB34C9C00791497 /* WMFAsyncTestCase.h */ = {isa = PBXFileReference; fileEncoding = 4; lastKnownFileType = sourcecode.c.h; name = WMFAsyncTestCase.h; path = ../WMFAsyncTestCase.h; sourceTree = "<group>"; };
		BC7ACB631AB34C9C00791497 /* WMFAsyncTestCase.m */ = {isa = PBXFileReference; fileEncoding = 4; lastKnownFileType = sourcecode.c.objc; name = WMFAsyncTestCase.m; path = ../WMFAsyncTestCase.m; sourceTree = "<group>"; };
		BC7DFCCB1AA4BA8A000035C3 /* WMFCodingStyle.h */ = {isa = PBXFileReference; lastKnownFileType = sourcecode.c.h; path = WMFCodingStyle.h; sourceTree = "<group>"; };
		BC7DFCD41AA4E5FE000035C3 /* WMFImageURLParsing.h */ = {isa = PBXFileReference; fileEncoding = 4; lastKnownFileType = sourcecode.c.h; path = WMFImageURLParsing.h; sourceTree = "<group>"; };
		BC7DFCD51AA4E5FE000035C3 /* WMFImageURLParsing.m */ = {isa = PBXFileReference; fileEncoding = 4; lastKnownFileType = sourcecode.c.objc; path = WMFImageURLParsing.m; sourceTree = "<group>"; };
<<<<<<< HEAD
		BC7E4A431B33812700EECD8B /* LanguagesViewController.storyboard */ = {isa = PBXFileReference; fileEncoding = 4; lastKnownFileType = file.storyboard; path = LanguagesViewController.storyboard; sourceTree = "<group>"; };
		BC7E4A491B34A26A00EECD8B /* WMFLogging.h */ = {isa = PBXFileReference; lastKnownFileType = sourcecode.c.h; path = WMFLogging.h; sourceTree = "<group>"; };
		BC8210CB1B4EB2390010BF7B /* NSURLExtrasTests.m */ = {isa = PBXFileReference; fileEncoding = 4; lastKnownFileType = sourcecode.c.objc; path = NSURLExtrasTests.m; sourceTree = "<group>"; };
		BC8210CE1B4EE3F30010BF7B /* ArticleWithoutImages.dataexport.json */ = {isa = PBXFileReference; fileEncoding = 4; lastKnownFileType = text.json; path = ArticleWithoutImages.dataexport.json; sourceTree = "<group>"; };
		BC8210D11B4EEA190010BF7B /* SDImageCache+WMFPersistentCache.h */ = {isa = PBXFileReference; fileEncoding = 4; lastKnownFileType = sourcecode.c.h; name = "SDImageCache+WMFPersistentCache.h"; path = "Images/SDImageCache+WMFPersistentCache.h"; sourceTree = "<group>"; };
		BC8210D21B4EEA190010BF7B /* SDImageCache+WMFPersistentCache.m */ = {isa = PBXFileReference; fileEncoding = 4; lastKnownFileType = sourcecode.c.objc; name = "SDImageCache+WMFPersistentCache.m"; path = "Images/SDImageCache+WMFPersistentCache.m"; sourceTree = "<group>"; };
		BC8210D41B4EEF2D0010BF7B /* WMFImageController+Testing.swift */ = {isa = PBXFileReference; fileEncoding = 4; lastKnownFileType = sourcecode.swift; path = "WMFImageController+Testing.swift"; sourceTree = "<group>"; };
		BC8210D61B4F048F0010BF7B /* Barack_Obama */ = {isa = PBXFileReference; lastKnownFileType = folder; path = Barack_Obama; sourceTree = "<group>"; };
=======
		BC7E4A501B34B4B900EECD8B /* MWKLanguageLinkController_Private.h */ = {isa = PBXFileReference; fileEncoding = 4; lastKnownFileType = sourcecode.c.h; path = MWKLanguageLinkController_Private.h; sourceTree = "<group>"; };
		BC7E4A511B34B53E00EECD8B /* MWKLanguageLinkControllerTests.m */ = {isa = PBXFileReference; fileEncoding = 4; lastKnownFileType = sourcecode.c.objc; path = MWKLanguageLinkControllerTests.m; sourceTree = "<group>"; };
>>>>>>> fa08cf6b
		BC86B9341A92966B00B4C039 /* AFHTTPRequestOperationManager+UniqueRequests.h */ = {isa = PBXFileReference; fileEncoding = 4; lastKnownFileType = sourcecode.c.h; path = "AFHTTPRequestOperationManager+UniqueRequests.h"; sourceTree = "<group>"; };
		BC86B9351A92966B00B4C039 /* AFHTTPRequestOperationManager+UniqueRequests.m */ = {isa = PBXFileReference; fileEncoding = 4; lastKnownFileType = sourcecode.c.objc; path = "AFHTTPRequestOperationManager+UniqueRequests.m"; sourceTree = "<group>"; };
		BC86B93B1A929CC500B4C039 /* UICollectionViewFlowLayout+NSCopying.h */ = {isa = PBXFileReference; fileEncoding = 4; lastKnownFileType = sourcecode.c.h; path = "UICollectionViewFlowLayout+NSCopying.h"; sourceTree = "<group>"; };
		BC86B93C1A929CC500B4C039 /* UICollectionViewFlowLayout+NSCopying.m */ = {isa = PBXFileReference; fileEncoding = 4; lastKnownFileType = sourcecode.c.objc; path = "UICollectionViewFlowLayout+NSCopying.m"; sourceTree = "<group>"; };
		BC86B93E1A929D7900B4C039 /* UICollectionViewFlowLayout+WMFItemSizeThatFits.h */ = {isa = PBXFileReference; fileEncoding = 4; lastKnownFileType = sourcecode.c.h; path = "UICollectionViewFlowLayout+WMFItemSizeThatFits.h"; sourceTree = "<group>"; };
		BC86B93F1A929D7900B4C039 /* UICollectionViewFlowLayout+WMFItemSizeThatFits.m */ = {isa = PBXFileReference; fileEncoding = 4; lastKnownFileType = sourcecode.c.objc; path = "UICollectionViewFlowLayout+WMFItemSizeThatFits.m"; sourceTree = "<group>"; };
<<<<<<< HEAD
		BC905A0F1B447A8300523DFE /* NSURLRequest+WMFUtilities.h */ = {isa = PBXFileReference; fileEncoding = 4; lastKnownFileType = sourcecode.c.h; path = "NSURLRequest+WMFUtilities.h"; sourceTree = "<group>"; };
		BC905A101B447A8300523DFE /* NSURLRequest+WMFUtilities.m */ = {isa = PBXFileReference; fileEncoding = 4; lastKnownFileType = sourcecode.c.objc; path = "NSURLRequest+WMFUtilities.m"; sourceTree = "<group>"; };
		BC905A121B44815900523DFE /* SDImageCache+PromiseKit.swift */ = {isa = PBXFileReference; fileEncoding = 4; lastKnownFileType = sourcecode.swift; path = "SDImageCache+PromiseKit.swift"; sourceTree = "<group>"; };
		BC905A141B44962100523DFE /* CancellablePromise.swift */ = {isa = PBXFileReference; fileEncoding = 4; lastKnownFileType = sourcecode.swift; path = CancellablePromise.swift; sourceTree = "<group>"; };
=======
		BC905BCF1B60391F0010227E /* MWKLanguageLinkFetcherTests.m */ = {isa = PBXFileReference; fileEncoding = 4; lastKnownFileType = sourcecode.c.objc; path = MWKLanguageLinkFetcherTests.m; sourceTree = "<group>"; };
		BC90C4BC1AC219FE009F36D2 /* UIWindow+WMFMainScreenWindow.h */ = {isa = PBXFileReference; fileEncoding = 4; lastKnownFileType = sourcecode.c.h; path = "UIWindow+WMFMainScreenWindow.h"; sourceTree = "<group>"; };
		BC90C4BD1AC219FE009F36D2 /* UIWindow+WMFMainScreenWindow.m */ = {isa = PBXFileReference; fileEncoding = 4; lastKnownFileType = sourcecode.c.objc; path = "UIWindow+WMFMainScreenWindow.m"; sourceTree = "<group>"; };
>>>>>>> fa08cf6b
		BC92A76E1AFA83D2003C4212 /* WMFSharing.h */ = {isa = PBXFileReference; fileEncoding = 4; lastKnownFileType = sourcecode.c.h; name = WMFSharing.h; path = ShareCard/WMFSharing.h; sourceTree = "<group>"; };
		BC92A76F1AFA841C003C4212 /* MWKSection+WMFSharing.h */ = {isa = PBXFileReference; fileEncoding = 4; lastKnownFileType = sourcecode.c.h; path = "MWKSection+WMFSharing.h"; sourceTree = "<group>"; };
		BC92A7701AFA841C003C4212 /* MWKSection+WMFSharing.m */ = {isa = PBXFileReference; fileEncoding = 4; lastKnownFileType = sourcecode.c.objc; path = "MWKSection+WMFSharing.m"; sourceTree = "<group>"; };
		BC92A7721AFA88D3003C4212 /* MWKSection+WMFSharingTests.m */ = {isa = PBXFileReference; fileEncoding = 4; lastKnownFileType = sourcecode.c.objc; path = "MWKSection+WMFSharingTests.m"; sourceTree = "<group>"; };
		BC955BC51A82BEFD000EF9E4 /* MWKImageInfoFetcher.h */ = {isa = PBXFileReference; fileEncoding = 4; lastKnownFileType = sourcecode.c.h; path = MWKImageInfoFetcher.h; sourceTree = "<group>"; };
		BC955BC61A82BEFD000EF9E4 /* MWKImageInfoFetcher.m */ = {isa = PBXFileReference; fileEncoding = 4; lastKnownFileType = sourcecode.c.objc; path = MWKImageInfoFetcher.m; sourceTree = "<group>"; };
		BC955BCD1A82C2FA000EF9E4 /* AFHTTPRequestOperationManager+WMFConfig.h */ = {isa = PBXFileReference; fileEncoding = 4; lastKnownFileType = sourcecode.c.h; name = "AFHTTPRequestOperationManager+WMFConfig.h"; path = "Queues/AFHTTPRequestOperationManager+WMFConfig.h"; sourceTree = "<group>"; };
		BC955BCE1A82C2FA000EF9E4 /* AFHTTPRequestOperationManager+WMFConfig.m */ = {isa = PBXFileReference; fileEncoding = 4; lastKnownFileType = sourcecode.c.objc; name = "AFHTTPRequestOperationManager+WMFConfig.m"; path = "Queues/AFHTTPRequestOperationManager+WMFConfig.m"; sourceTree = "<group>"; };
		BCA6764A1AC05FAD00A16160 /* NSArray+PredicateTests.m */ = {isa = PBXFileReference; fileEncoding = 4; lastKnownFileType = sourcecode.c.objc; path = "NSArray+PredicateTests.m"; sourceTree = "<group>"; };
		BCA6764D1AC05FD600A16160 /* Info.plist */ = {isa = PBXFileReference; fileEncoding = 4; lastKnownFileType = text.plist.xml; path = Info.plist; sourceTree = "<group>"; };
		BCA676511AC05FE200A16160 /* NSBundle+TestAssets.h */ = {isa = PBXFileReference; fileEncoding = 4; lastKnownFileType = sourcecode.c.h; path = "NSBundle+TestAssets.h"; sourceTree = "<group>"; };
		BCA676521AC05FE200A16160 /* NSBundle+TestAssets.m */ = {isa = PBXFileReference; fileEncoding = 4; lastKnownFileType = sourcecode.c.objc; path = "NSBundle+TestAssets.m"; sourceTree = "<group>"; };
		BCA676531AC05FE200A16160 /* XCTestCase+WMFBundleConvenience.h */ = {isa = PBXFileReference; fileEncoding = 4; lastKnownFileType = sourcecode.c.h; path = "XCTestCase+WMFBundleConvenience.h"; sourceTree = "<group>"; };
		BCA676541AC05FE200A16160 /* XCTestCase+WMFBundleConvenience.m */ = {isa = PBXFileReference; fileEncoding = 4; lastKnownFileType = sourcecode.c.objc; path = "XCTestCase+WMFBundleConvenience.m"; sourceTree = "<group>"; };
		BCA676581AC0600500A16160 /* MWKDataStore+TemporaryDataStore.h */ = {isa = PBXFileReference; fileEncoding = 4; lastKnownFileType = sourcecode.c.h; path = "MWKDataStore+TemporaryDataStore.h"; sourceTree = "<group>"; };
		BCA676591AC0600500A16160 /* MWKDataStore+TemporaryDataStore.m */ = {isa = PBXFileReference; fileEncoding = 4; lastKnownFileType = sourcecode.c.objc; path = "MWKDataStore+TemporaryDataStore.m"; sourceTree = "<group>"; };
		BCA6765B1AC0686600A16160 /* Article+ConvenienceAccessors.h */ = {isa = PBXFileReference; fileEncoding = 4; lastKnownFileType = sourcecode.c.h; path = "Article+ConvenienceAccessors.h"; sourceTree = "<group>"; };
		BCA6765C1AC0686600A16160 /* Article+ConvenienceAccessors.m */ = {isa = PBXFileReference; fileEncoding = 4; lastKnownFileType = sourcecode.c.objc; path = "Article+ConvenienceAccessors.m"; sourceTree = "<group>"; };
		BCA9575C1ABE473800B62AE8 /* LegacyCoreDataMigratorTests.m */ = {isa = PBXFileReference; fileEncoding = 4; lastKnownFileType = sourcecode.c.objc; path = LegacyCoreDataMigratorTests.m; sourceTree = "<group>"; };
		BCA96E711AAA354D009A61FA /* WMFGradientView.h */ = {isa = PBXFileReference; fileEncoding = 4; lastKnownFileType = sourcecode.c.h; path = WMFGradientView.h; sourceTree = "<group>"; };
		BCA96E721AAA354D009A61FA /* WMFGradientView.m */ = {isa = PBXFileReference; fileEncoding = 4; lastKnownFileType = sourcecode.c.objc; path = WMFGradientView.m; sourceTree = "<group>"; };
		BCA96E751AAA35EE009A61FA /* UIView+WMFDefaultNib.h */ = {isa = PBXFileReference; fileEncoding = 4; lastKnownFileType = sourcecode.c.h; path = "UIView+WMFDefaultNib.h"; sourceTree = "<group>"; };
		BCA96E761AAA35EE009A61FA /* UIView+WMFDefaultNib.m */ = {isa = PBXFileReference; fileEncoding = 4; lastKnownFileType = sourcecode.c.objc; path = "UIView+WMFDefaultNib.m"; sourceTree = "<group>"; };
		BCAC50BF1AF3F7460015936C /* NSBundle+WMFInfoUtils.h */ = {isa = PBXFileReference; fileEncoding = 4; lastKnownFileType = sourcecode.c.h; path = "NSBundle+WMFInfoUtils.h"; sourceTree = "<group>"; };
		BCAC50C01AF3F7460015936C /* NSBundle+WMFInfoUtils.m */ = {isa = PBXFileReference; fileEncoding = 4; lastKnownFileType = sourcecode.c.objc; path = "NSBundle+WMFInfoUtils.m"; sourceTree = "<group>"; };
		BCAFC5CF1AFD5E7D004615BA /* MWKArticle+WMFSharingTests.m */ = {isa = PBXFileReference; fileEncoding = 4; lastKnownFileType = sourcecode.c.objc; path = "MWKArticle+WMFSharingTests.m"; sourceTree = "<group>"; };
		BCAFC5D11AFD5F7E004615BA /* MWKArticle+WMFSharing.m */ = {isa = PBXFileReference; fileEncoding = 4; lastKnownFileType = sourcecode.c.objc; path = "MWKArticle+WMFSharing.m"; sourceTree = "<group>"; };
		BCAFC5D21AFD5F7E004615BA /* MWKArticle+WMFSharing.h */ = {isa = PBXFileReference; fileEncoding = 4; lastKnownFileType = sourcecode.c.h; path = "MWKArticle+WMFSharing.h"; sourceTree = "<group>"; };
		BCAFC5EB1B02490A004615BA /* WMFRandomFileUtilities.h */ = {isa = PBXFileReference; fileEncoding = 4; lastKnownFileType = sourcecode.c.h; path = WMFRandomFileUtilities.h; sourceTree = "<group>"; };
		BCAFC5EC1B02490A004615BA /* WMFRandomFileUtilities.m */ = {isa = PBXFileReference; fileEncoding = 4; lastKnownFileType = sourcecode.c.objc; path = WMFRandomFileUtilities.m; sourceTree = "<group>"; };
		BCB3AE841AC11320004AD205 /* NSPersistentStoreCoordinator+WMFTempCoordinator.h */ = {isa = PBXFileReference; fileEncoding = 4; lastKnownFileType = sourcecode.c.h; path = "NSPersistentStoreCoordinator+WMFTempCoordinator.h"; sourceTree = "<group>"; };
		BCB3AE851AC11320004AD205 /* NSPersistentStoreCoordinator+WMFTempCoordinator.m */ = {isa = PBXFileReference; fileEncoding = 4; lastKnownFileType = sourcecode.c.objc; path = "NSPersistentStoreCoordinator+WMFTempCoordinator.m"; sourceTree = "<group>"; };
		BCB3AE881AC11458004AD205 /* NSManagedObjectContext+WMFTempContext.h */ = {isa = PBXFileReference; fileEncoding = 4; lastKnownFileType = sourcecode.c.h; path = "NSManagedObjectContext+WMFTempContext.h"; sourceTree = "<group>"; };
		BCB3AE891AC11458004AD205 /* NSManagedObjectContext+WMFTempContext.m */ = {isa = PBXFileReference; fileEncoding = 4; lastKnownFileType = sourcecode.c.objc; path = "NSManagedObjectContext+WMFTempContext.m"; sourceTree = "<group>"; };
		BCB58F421A890D9700465627 /* MWKImageInfo+MWKImageComparison.h */ = {isa = PBXFileReference; fileEncoding = 4; lastKnownFileType = sourcecode.c.h; path = "MWKImageInfo+MWKImageComparison.h"; sourceTree = "<group>"; };
		BCB58F431A890D9700465627 /* MWKImageInfo+MWKImageComparison.m */ = {isa = PBXFileReference; fileEncoding = 4; lastKnownFileType = sourcecode.c.objc; path = "MWKImageInfo+MWKImageComparison.m"; sourceTree = "<group>"; };
		BCB58F461A891FDB00465627 /* WebViewController+ImageGalleryPresentation.h */ = {isa = PBXFileReference; fileEncoding = 4; lastKnownFileType = sourcecode.c.h; path = "WebViewController+ImageGalleryPresentation.h"; sourceTree = "<group>"; };
		BCB58F471A891FDB00465627 /* WebViewController+ImageGalleryPresentation.m */ = {isa = PBXFileReference; fileEncoding = 4; lastKnownFileType = sourcecode.c.objc; path = "WebViewController+ImageGalleryPresentation.m"; sourceTree = "<group>"; };
		BCB58F491A89202F00465627 /* WebViewController_Private.h */ = {isa = PBXFileReference; fileEncoding = 4; lastKnownFileType = sourcecode.c.h; path = WebViewController_Private.h; sourceTree = "<group>"; };
		BCB58F521A894D3E00465627 /* WMFImageGalleryDetailOverlayView.h */ = {isa = PBXFileReference; fileEncoding = 4; lastKnownFileType = sourcecode.c.h; name = WMFImageGalleryDetailOverlayView.h; path = "Image Gallery/WMFImageGalleryDetailOverlayView.h"; sourceTree = "<group>"; };
		BCB58F531A894D3E00465627 /* WMFImageGalleryDetailOverlayView.m */ = {isa = PBXFileReference; fileEncoding = 4; lastKnownFileType = sourcecode.c.objc; name = WMFImageGalleryDetailOverlayView.m; path = "Image Gallery/WMFImageGalleryDetailOverlayView.m"; sourceTree = "<group>"; };
		BCB58F581A89747400465627 /* WMFImageGalleryDetailOverlayView.xib */ = {isa = PBXFileReference; fileEncoding = 4; lastKnownFileType = file.xib; name = WMFImageGalleryDetailOverlayView.xib; path = "Image Gallery/WMFImageGalleryDetailOverlayView.xib"; sourceTree = "<group>"; };
		BCB58F611A8A9F1000465627 /* MWKLicense.h */ = {isa = PBXFileReference; fileEncoding = 4; lastKnownFileType = sourcecode.c.h; path = MWKLicense.h; sourceTree = "<group>"; };
		BCB58F621A8A9F1000465627 /* MWKLicense.m */ = {isa = PBXFileReference; fileEncoding = 4; lastKnownFileType = sourcecode.c.objc; path = MWKLicense.m; sourceTree = "<group>"; };
		BCB58F651A8AA22200465627 /* MWKLicense+ToGlyph.h */ = {isa = PBXFileReference; fileEncoding = 4; lastKnownFileType = sourcecode.c.h; path = "MWKLicense+ToGlyph.h"; sourceTree = "<group>"; };
		BCB58F661A8AA22200465627 /* MWKLicense+ToGlyph.m */ = {isa = PBXFileReference; fileEncoding = 4; lastKnownFileType = sourcecode.c.objc; path = "MWKLicense+ToGlyph.m"; sourceTree = "<group>"; };
		BCB58F761A8D081E00465627 /* NSArray+BKIndex.h */ = {isa = PBXFileReference; fileEncoding = 4; lastKnownFileType = sourcecode.c.h; path = "NSArray+BKIndex.h"; sourceTree = "<group>"; };
		BCB58F771A8D081E00465627 /* NSArray+BKIndex.m */ = {isa = PBXFileReference; fileEncoding = 4; lastKnownFileType = sourcecode.c.objc; path = "NSArray+BKIndex.m"; sourceTree = "<group>"; };
		BCB58F7B1A8D0C8E00465627 /* NSArray+BKIndexTests.m */ = {isa = PBXFileReference; fileEncoding = 4; lastKnownFileType = sourcecode.c.objc; path = "NSArray+BKIndexTests.m"; sourceTree = "<group>"; };
		BCB58F7D1A8D1B8400465627 /* MWKImageInfo+MWKImageComparisonTests.m */ = {isa = PBXFileReference; fileEncoding = 4; lastKnownFileType = sourcecode.c.objc; path = "MWKImageInfo+MWKImageComparisonTests.m"; sourceTree = "<group>"; };
		BCB669601A83D7B300C7B1FE /* WMFErrorForApiErrorObjectTests.m */ = {isa = PBXFileReference; fileEncoding = 4; lastKnownFileType = sourcecode.c.objc; path = WMFErrorForApiErrorObjectTests.m; sourceTree = "<group>"; };
		BCB669711A83F58600C7B1FE /* NSMutableDictionary+WMFMaybeSet.h */ = {isa = PBXFileReference; fileEncoding = 4; lastKnownFileType = sourcecode.c.h; path = "NSMutableDictionary+WMFMaybeSet.h"; sourceTree = "<group>"; };
		BCB669721A83F58600C7B1FE /* NSMutableDictionary+WMFMaybeSet.m */ = {isa = PBXFileReference; fileEncoding = 4; lastKnownFileType = sourcecode.c.objc; path = "NSMutableDictionary+WMFMaybeSet.m"; sourceTree = "<group>"; };
		BCB669751A83F59300C7B1FE /* NSMutableDictionary+MaybeSetTests.m */ = {isa = PBXFileReference; fileEncoding = 4; lastKnownFileType = sourcecode.c.objc; path = "NSMutableDictionary+MaybeSetTests.m"; sourceTree = "<group>"; };
		BCB669771A83F6C300C7B1FE /* MediaWikiKit.h */ = {isa = PBXFileReference; fileEncoding = 4; lastKnownFileType = sourcecode.c.h; path = MediaWikiKit.h; sourceTree = "<group>"; };
		BCB669781A83F6C300C7B1FE /* MWKSite.h */ = {isa = PBXFileReference; fileEncoding = 4; lastKnownFileType = sourcecode.c.h; path = MWKSite.h; sourceTree = "<group>"; };
		BCB669791A83F6C300C7B1FE /* MWKSite.m */ = {isa = PBXFileReference; fileEncoding = 4; lastKnownFileType = sourcecode.c.objc; path = MWKSite.m; sourceTree = "<group>"; };
		BCB6697A1A83F6C300C7B1FE /* MWKTitle.h */ = {isa = PBXFileReference; fileEncoding = 4; lastKnownFileType = sourcecode.c.h; path = MWKTitle.h; sourceTree = "<group>"; };
		BCB6697B1A83F6C300C7B1FE /* MWKTitle.m */ = {isa = PBXFileReference; fileEncoding = 4; lastKnownFileType = sourcecode.c.objc; path = MWKTitle.m; sourceTree = "<group>"; };
		BCB6697D1A83F6C300C7B1FE /* MWKDataObject.h */ = {isa = PBXFileReference; fileEncoding = 4; lastKnownFileType = sourcecode.c.h; path = MWKDataObject.h; sourceTree = "<group>"; };
		BCB6697E1A83F6C300C7B1FE /* MWKDataObject.m */ = {isa = PBXFileReference; fileEncoding = 4; lastKnownFileType = sourcecode.c.objc; path = MWKDataObject.m; sourceTree = "<group>"; };
		BCB6697F1A83F6C300C7B1FE /* MWKSiteDataObject.h */ = {isa = PBXFileReference; fileEncoding = 4; lastKnownFileType = sourcecode.c.h; path = MWKSiteDataObject.h; sourceTree = "<group>"; };
		BCB669801A83F6C300C7B1FE /* MWKSiteDataObject.m */ = {isa = PBXFileReference; fileEncoding = 4; lastKnownFileType = sourcecode.c.objc; path = MWKSiteDataObject.m; sourceTree = "<group>"; };
		BCB669811A83F6C300C7B1FE /* MWKUser.h */ = {isa = PBXFileReference; fileEncoding = 4; lastKnownFileType = sourcecode.c.h; path = MWKUser.h; sourceTree = "<group>"; };
		BCB669821A83F6C300C7B1FE /* MWKUser.m */ = {isa = PBXFileReference; fileEncoding = 4; lastKnownFileType = sourcecode.c.objc; path = MWKUser.m; sourceTree = "<group>"; };
		BCB669831A83F6C300C7B1FE /* MWKSection.h */ = {isa = PBXFileReference; fileEncoding = 4; lastKnownFileType = sourcecode.c.h; path = MWKSection.h; sourceTree = "<group>"; };
		BCB669841A83F6C300C7B1FE /* MWKSection.m */ = {isa = PBXFileReference; fileEncoding = 4; lastKnownFileType = sourcecode.c.objc; path = MWKSection.m; sourceTree = "<group>"; };
		BCB669851A83F6C300C7B1FE /* MWKImage.h */ = {isa = PBXFileReference; fileEncoding = 4; lastKnownFileType = sourcecode.c.h; path = MWKImage.h; sourceTree = "<group>"; };
		BCB669861A83F6C300C7B1FE /* MWKImage.m */ = {isa = PBXFileReference; fileEncoding = 4; lastKnownFileType = sourcecode.c.objc; path = MWKImage.m; sourceTree = "<group>"; };
		BCB669871A83F6C300C7B1FE /* MWKProtectionStatus.h */ = {isa = PBXFileReference; fileEncoding = 4; lastKnownFileType = sourcecode.c.h; path = MWKProtectionStatus.h; sourceTree = "<group>"; };
		BCB669881A83F6C300C7B1FE /* MWKProtectionStatus.m */ = {isa = PBXFileReference; fileEncoding = 4; lastKnownFileType = sourcecode.c.objc; path = MWKProtectionStatus.m; sourceTree = "<group>"; };
		BCB669891A83F6C300C7B1FE /* MWKSavedPageEntry.h */ = {isa = PBXFileReference; fileEncoding = 4; lastKnownFileType = sourcecode.c.h; path = MWKSavedPageEntry.h; sourceTree = "<group>"; };
		BCB6698A1A83F6C300C7B1FE /* MWKSavedPageEntry.m */ = {isa = PBXFileReference; fileEncoding = 4; lastKnownFileType = sourcecode.c.objc; path = MWKSavedPageEntry.m; sourceTree = "<group>"; };
		BCB6698B1A83F6C300C7B1FE /* MWKSavedPageList.h */ = {isa = PBXFileReference; fileEncoding = 4; lastKnownFileType = sourcecode.c.h; path = MWKSavedPageList.h; sourceTree = "<group>"; };
		BCB6698C1A83F6C300C7B1FE /* MWKSavedPageList.m */ = {isa = PBXFileReference; fileEncoding = 4; lastKnownFileType = sourcecode.c.objc; path = MWKSavedPageList.m; sourceTree = "<group>"; };
		BCB6698D1A83F6C300C7B1FE /* MWKHistoryEntry.h */ = {isa = PBXFileReference; fileEncoding = 4; lastKnownFileType = sourcecode.c.h; path = MWKHistoryEntry.h; sourceTree = "<group>"; };
		BCB6698E1A83F6C300C7B1FE /* MWKHistoryEntry.m */ = {isa = PBXFileReference; fileEncoding = 4; lastKnownFileType = sourcecode.c.objc; path = MWKHistoryEntry.m; sourceTree = "<group>"; };
		BCB6698F1A83F6C300C7B1FE /* MWKHistoryList.h */ = {isa = PBXFileReference; fileEncoding = 4; lastKnownFileType = sourcecode.c.h; path = MWKHistoryList.h; sourceTree = "<group>"; };
		BCB669901A83F6C300C7B1FE /* MWKHistoryList.m */ = {isa = PBXFileReference; fileEncoding = 4; lastKnownFileType = sourcecode.c.objc; path = MWKHistoryList.m; sourceTree = "<group>"; };
		BCB669911A83F6C300C7B1FE /* MWKRecentSearchEntry.h */ = {isa = PBXFileReference; fileEncoding = 4; lastKnownFileType = sourcecode.c.h; path = MWKRecentSearchEntry.h; sourceTree = "<group>"; };
		BCB669921A83F6C300C7B1FE /* MWKRecentSearchEntry.m */ = {isa = PBXFileReference; fileEncoding = 4; lastKnownFileType = sourcecode.c.objc; path = MWKRecentSearchEntry.m; sourceTree = "<group>"; };
		BCB669931A83F6C300C7B1FE /* MWKRecentSearchList.h */ = {isa = PBXFileReference; fileEncoding = 4; lastKnownFileType = sourcecode.c.h; path = MWKRecentSearchList.h; sourceTree = "<group>"; };
		BCB669941A83F6C300C7B1FE /* MWKRecentSearchList.m */ = {isa = PBXFileReference; fileEncoding = 4; lastKnownFileType = sourcecode.c.objc; path = MWKRecentSearchList.m; sourceTree = "<group>"; };
		BCB669961A83F6C300C7B1FE /* MWKImageInfo.h */ = {isa = PBXFileReference; fileEncoding = 4; lastKnownFileType = sourcecode.c.h; path = MWKImageInfo.h; sourceTree = "<group>"; };
		BCB669971A83F6C300C7B1FE /* MWKImageInfo.m */ = {isa = PBXFileReference; fileEncoding = 4; lastKnownFileType = sourcecode.c.objc; path = MWKImageInfo.m; sourceTree = "<group>"; };
		BCB669981A83F6C300C7B1FE /* MWKDataStore.h */ = {isa = PBXFileReference; fileEncoding = 4; lastKnownFileType = sourcecode.c.h; path = MWKDataStore.h; sourceTree = "<group>"; };
		BCB669991A83F6C300C7B1FE /* MWKDataStore.m */ = {isa = PBXFileReference; fileEncoding = 4; lastKnownFileType = sourcecode.c.objc; path = MWKDataStore.m; sourceTree = "<group>"; };
		BCB6699A1A83F6C300C7B1FE /* MWKArticle.h */ = {isa = PBXFileReference; fileEncoding = 4; lastKnownFileType = sourcecode.c.h; path = MWKArticle.h; sourceTree = "<group>"; };
		BCB6699B1A83F6C300C7B1FE /* MWKArticle.m */ = {isa = PBXFileReference; fileEncoding = 4; lastKnownFileType = sourcecode.c.objc; path = MWKArticle.m; sourceTree = "<group>"; };
		BCB6699C1A83F6C300C7B1FE /* MWKUserDataStore.h */ = {isa = PBXFileReference; fileEncoding = 4; lastKnownFileType = sourcecode.c.h; path = MWKUserDataStore.h; sourceTree = "<group>"; };
		BCB6699D1A83F6C300C7B1FE /* MWKUserDataStore.m */ = {isa = PBXFileReference; fileEncoding = 4; lastKnownFileType = sourcecode.c.objc; path = MWKUserDataStore.m; sourceTree = "<group>"; };
		BCB6699E1A83F6C300C7B1FE /* MWKImageList.h */ = {isa = PBXFileReference; fileEncoding = 4; lastKnownFileType = sourcecode.c.h; path = MWKImageList.h; sourceTree = "<group>"; };
		BCB6699F1A83F6C300C7B1FE /* MWKImageList.m */ = {isa = PBXFileReference; fileEncoding = 4; lastKnownFileType = sourcecode.c.objc; path = MWKImageList.m; sourceTree = "<group>"; };
		BCB669A01A83F6C300C7B1FE /* MWKSectionList.h */ = {isa = PBXFileReference; fileEncoding = 4; lastKnownFileType = sourcecode.c.h; path = MWKSectionList.h; sourceTree = "<group>"; };
		BCB669A11A83F6C300C7B1FE /* MWKSectionList.m */ = {isa = PBXFileReference; fileEncoding = 4; lastKnownFileType = sourcecode.c.objc; path = MWKSectionList.m; sourceTree = "<group>"; };
		BCB669BA1A83F6D300C7B1FE /* MWKTestCase.h */ = {isa = PBXFileReference; fileEncoding = 4; lastKnownFileType = sourcecode.c.h; path = MWKTestCase.h; sourceTree = "<group>"; };
		BCB669BB1A83F6D300C7B1FE /* MWKTestCase.m */ = {isa = PBXFileReference; fileEncoding = 4; lastKnownFileType = sourcecode.c.objc; path = MWKTestCase.m; sourceTree = "<group>"; };
		BCB669BC1A83F6D300C7B1FE /* MWKArticleStoreTestCase.h */ = {isa = PBXFileReference; fileEncoding = 4; lastKnownFileType = sourcecode.c.h; path = MWKArticleStoreTestCase.h; sourceTree = "<group>"; };
		BCB669BD1A83F6D300C7B1FE /* MWKArticleStoreTestCase.m */ = {isa = PBXFileReference; fileEncoding = 4; lastKnownFileType = sourcecode.c.objc; path = MWKArticleStoreTestCase.m; sourceTree = "<group>"; };
		BCB669C91A83F6D300C7B1FE /* MWKSiteTests.m */ = {isa = PBXFileReference; fileEncoding = 4; lastKnownFileType = sourcecode.c.objc; path = MWKSiteTests.m; sourceTree = "<group>"; };
		BCB669CA1A83F6D300C7B1FE /* MWKTitleTests.m */ = {isa = PBXFileReference; fileEncoding = 4; lastKnownFileType = sourcecode.c.objc; path = MWKTitleTests.m; sourceTree = "<group>"; };
		BCB669CB1A83F6D300C7B1FE /* MWKUserTests.m */ = {isa = PBXFileReference; fileEncoding = 4; lastKnownFileType = sourcecode.c.objc; path = MWKUserTests.m; sourceTree = "<group>"; };
		BCB669CC1A83F6D300C7B1FE /* MWKProtectionStatusTests.m */ = {isa = PBXFileReference; fileEncoding = 4; lastKnownFileType = sourcecode.c.objc; path = MWKProtectionStatusTests.m; sourceTree = "<group>"; };
		BCB669CD1A83F6D300C7B1FE /* MWKDataStorePathTests.m */ = {isa = PBXFileReference; fileEncoding = 4; lastKnownFileType = sourcecode.c.objc; path = MWKDataStorePathTests.m; sourceTree = "<group>"; };
		BCB669CE1A83F6D300C7B1FE /* MWKDataStoreStorageTests.m */ = {isa = PBXFileReference; fileEncoding = 4; lastKnownFileType = sourcecode.c.objc; path = MWKDataStoreStorageTests.m; sourceTree = "<group>"; };
		BCB669CF1A83F6D300C7B1FE /* MWKImageStorageTests.m */ = {isa = PBXFileReference; fileEncoding = 4; lastKnownFileType = sourcecode.c.objc; path = MWKImageStorageTests.m; sourceTree = "<group>"; };
		BCB669D01A83F6D300C7B1FE /* MWKHistoryListTests.m */ = {isa = PBXFileReference; fileEncoding = 4; lastKnownFileType = sourcecode.c.objc; path = MWKHistoryListTests.m; sourceTree = "<group>"; };
		BCB669FC1A84158200C7B1FE /* CircularBitwiseRotationTests.m */ = {isa = PBXFileReference; fileEncoding = 4; lastKnownFileType = sourcecode.c.objc; path = CircularBitwiseRotationTests.m; sourceTree = "<group>"; };
		BCB66A0A1A85183000C7B1FE /* NSString+WMFHTMLParsing.h */ = {isa = PBXFileReference; fileEncoding = 4; lastKnownFileType = sourcecode.c.h; path = "NSString+WMFHTMLParsing.h"; sourceTree = "<group>"; };
		BCB66A0B1A85183000C7B1FE /* NSString+WMFHTMLParsing.m */ = {isa = PBXFileReference; fileEncoding = 4; lastKnownFileType = sourcecode.c.objc; path = "NSString+WMFHTMLParsing.m"; sourceTree = "<group>"; };
		BCB66A0F1A851C9B00C7B1FE /* MWKImageListTests.m */ = {isa = PBXFileReference; fileEncoding = 4; lastKnownFileType = sourcecode.c.objc; path = MWKImageListTests.m; sourceTree = "<group>"; };
		BCB848761AAAABF80077EC24 /* WMFMath.h */ = {isa = PBXFileReference; fileEncoding = 4; lastKnownFileType = sourcecode.c.h; path = WMFMath.h; sourceTree = "<group>"; };
		BCB848771AAAABF80077EC24 /* WMFMath.m */ = {isa = PBXFileReference; fileEncoding = 4; lastKnownFileType = sourcecode.c.objc; path = WMFMath.m; sourceTree = "<group>"; };
		BCB8487A1AAAADF90077EC24 /* WMFMathTests.m */ = {isa = PBXFileReference; fileEncoding = 4; lastKnownFileType = sourcecode.c.objc; path = WMFMathTests.m; sourceTree = "<group>"; };
		BCB848811AAE06420077EC24 /* ImageGallerySpecs */ = {isa = PBXFileReference; explicitFileType = text.script.sh; fileEncoding = 4; name = ImageGallerySpecs; path = "Image Gallery/ImageGallerySpecs"; sourceTree = "<group>"; };
		BCBDC8811B38E414003A6D17 /* SDWebImageManager+PromiseKit.swift */ = {isa = PBXFileReference; fileEncoding = 4; lastKnownFileType = sourcecode.swift; name = "SDWebImageManager+PromiseKit.swift"; path = "Images/SDWebImageManager+PromiseKit.swift"; sourceTree = "<group>"; };
		BCBDC8831B38E441003A6D17 /* WMFImageController.swift */ = {isa = PBXFileReference; fileEncoding = 4; lastKnownFileType = sourcecode.swift; name = WMFImageController.swift; path = Images/WMFImageController.swift; sourceTree = "<group>"; };
		BCBDC88B1B3A0715003A6D17 /* Cancellable.swift */ = {isa = PBXFileReference; fileEncoding = 4; lastKnownFileType = sourcecode.swift; path = Cancellable.swift; sourceTree = "<group>"; };
		BCBDC88D1B3A42E7003A6D17 /* SwiftUtilities.swift */ = {isa = PBXFileReference; fileEncoding = 4; lastKnownFileType = sourcecode.swift; path = SwiftUtilities.swift; sourceTree = "<group>"; };
		BCBDE0AB1AA76EAC006BD29A /* WMFImageURLParsingTests.m */ = {isa = PBXFileReference; fileEncoding = 4; lastKnownFileType = sourcecode.c.objc; path = WMFImageURLParsingTests.m; sourceTree = "<group>"; };
		BCC185D61A9E5628005378F8 /* UILabel+WMFStyling.h */ = {isa = PBXFileReference; fileEncoding = 4; lastKnownFileType = sourcecode.c.h; path = "UILabel+WMFStyling.h"; sourceTree = "<group>"; };
		BCC185D71A9E5628005378F8 /* UILabel+WMFStyling.m */ = {isa = PBXFileReference; fileEncoding = 4; lastKnownFileType = sourcecode.c.objc; path = "UILabel+WMFStyling.m"; sourceTree = "<group>"; };
		BCC185DE1A9EC836005378F8 /* UIButton+FrameUtils.h */ = {isa = PBXFileReference; fileEncoding = 4; lastKnownFileType = sourcecode.c.h; path = "UIButton+FrameUtils.h"; sourceTree = "<group>"; };
		BCC185DF1A9EC836005378F8 /* UIButton+FrameUtils.m */ = {isa = PBXFileReference; fileEncoding = 4; lastKnownFileType = sourcecode.c.objc; path = "UIButton+FrameUtils.m"; sourceTree = "<group>"; };
		BCC185E61A9FA498005378F8 /* UICollectionViewLayout+AttributeUtils.h */ = {isa = PBXFileReference; fileEncoding = 4; lastKnownFileType = sourcecode.c.h; path = "UICollectionViewLayout+AttributeUtils.h"; sourceTree = "<group>"; };
		BCC185E71A9FA498005378F8 /* UICollectionViewLayout+AttributeUtils.m */ = {isa = PBXFileReference; fileEncoding = 4; lastKnownFileType = sourcecode.c.objc; path = "UICollectionViewLayout+AttributeUtils.m"; sourceTree = "<group>"; };
		BCCE8EB91B4D5DD90009FBBC /* XCTestCase+PromiseKit.swift */ = {isa = PBXFileReference; fileEncoding = 4; lastKnownFileType = sourcecode.swift; path = "XCTestCase+PromiseKit.swift"; sourceTree = "<group>"; };
		BCCE8EBB1B4D7F590009FBBC /* XCTestCase+SwiftDefaults.swift */ = {isa = PBXFileReference; fileEncoding = 4; lastKnownFileType = sourcecode.swift; path = "XCTestCase+SwiftDefaults.swift"; sourceTree = "<group>"; };
		BCCED2CF1AE03BE20094EB7E /* MWKSectionListTests.m */ = {isa = PBXFileReference; fileEncoding = 4; lastKnownFileType = sourcecode.c.objc; path = MWKSectionListTests.m; sourceTree = "<group>"; };
		BCCED2D21AE041BD0094EB7E /* MWKSectionList_Private.h */ = {isa = PBXFileReference; fileEncoding = 4; lastKnownFileType = sourcecode.c.h; path = MWKSectionList_Private.h; sourceTree = "<group>"; };
		BCD41DD41B1079A600231BB1 /* Wikipedia-Bridging-Header.h */ = {isa = PBXFileReference; lastKnownFileType = sourcecode.c.h; path = "Wikipedia-Bridging-Header.h"; sourceTree = "<group>"; };
		BCD41DDE1B11CC5800231BB1 /* golden-gate.jpg */ = {isa = PBXFileReference; lastKnownFileType = image.jpeg; path = "golden-gate.jpg"; sourceTree = "<group>"; };
		BCD41DDF1B11CC5800231BB1 /* MainPageMobileView.json */ = {isa = PBXFileReference; fileEncoding = 4; lastKnownFileType = text.json; path = MainPageMobileView.json; sourceTree = "<group>"; };
		BCD41DE01B11CC5800231BB1 /* Obama.json */ = {isa = PBXFileReference; fileEncoding = 4; lastKnownFileType = text.json; path = Obama.json; sourceTree = "<group>"; };
		BCD41DE11B11CC5800231BB1 /* organization-anon.json */ = {isa = PBXFileReference; fileEncoding = 4; lastKnownFileType = text.json; path = "organization-anon.json"; sourceTree = "<group>"; };
		BCD41DE21B11CC5800231BB1 /* protection-empty.json */ = {isa = PBXFileReference; fileEncoding = 4; lastKnownFileType = text.json; path = "protection-empty.json"; sourceTree = "<group>"; };
		BCD41DE31B11CC5800231BB1 /* protection-obama.json */ = {isa = PBXFileReference; fileEncoding = 4; lastKnownFileType = text.json; path = "protection-obama.json"; sourceTree = "<group>"; };
		BCD41DE41B11CC5800231BB1 /* section0.json */ = {isa = PBXFileReference; fileEncoding = 4; lastKnownFileType = text.json; path = section0.json; sourceTree = "<group>"; };
		BCD41DE51B11CC5800231BB1 /* section1-end.json */ = {isa = PBXFileReference; fileEncoding = 4; lastKnownFileType = text.json; path = "section1-end.json"; sourceTree = "<group>"; };
		BCD41DE61B11CC5800231BB1 /* TemplateIcon2x.png */ = {isa = PBXFileReference; lastKnownFileType = image.png; path = TemplateIcon2x.png; sourceTree = "<group>"; };
		BCD41DE71B11CC5800231BB1 /* test-notes.txt */ = {isa = PBXFileReference; fileEncoding = 4; lastKnownFileType = text; path = "test-notes.txt"; sourceTree = "<group>"; };
		BCD41DE81B11CC5800231BB1 /* user-anon.json */ = {isa = PBXFileReference; fileEncoding = 4; lastKnownFileType = text.json; path = "user-anon.json"; sourceTree = "<group>"; };
		BCD41DE91B11CC5800231BB1 /* user-loggedin.json */ = {isa = PBXFileReference; fileEncoding = 4; lastKnownFileType = text.json; path = "user-loggedin.json"; sourceTree = "<group>"; };
		BCD41DFD1B11D17100231BB1 /* XCTestCase+MWKFixtures.h */ = {isa = PBXFileReference; fileEncoding = 4; lastKnownFileType = sourcecode.c.h; path = "XCTestCase+MWKFixtures.h"; sourceTree = "<group>"; };
		BCD41DFE1B11D17100231BB1 /* XCTestCase+MWKFixtures.m */ = {isa = PBXFileReference; fileEncoding = 4; lastKnownFileType = sourcecode.c.objc; path = "XCTestCase+MWKFixtures.m"; sourceTree = "<group>"; };
		BCDA2F411B17A02A002FEB6A /* WMFComparison.h */ = {isa = PBXFileReference; lastKnownFileType = sourcecode.c.h; path = WMFComparison.h; sourceTree = "<group>"; };
		BCDA2F421B17A056002FEB6A /* WMFHashing.h */ = {isa = PBXFileReference; lastKnownFileType = sourcecode.c.h; path = WMFHashing.h; sourceTree = "<group>"; };
		BCDB75BC1AB0D3DE0005593F /* WMFImageInfoController_Private.h */ = {isa = PBXFileReference; fileEncoding = 4; lastKnownFileType = sourcecode.c.h; name = WMFImageInfoController_Private.h; path = "Image Gallery/WMFImageInfoController_Private.h"; sourceTree = "<group>"; };
		BCDB75BD1AB0DFC40005593F /* WMFRangeUtils.h */ = {isa = PBXFileReference; fileEncoding = 4; lastKnownFileType = sourcecode.c.h; path = WMFRangeUtils.h; sourceTree = "<group>"; };
		BCDB75C31AB0E8300005593F /* WMFSubstringUtilsTests.m */ = {isa = PBXFileReference; fileEncoding = 4; lastKnownFileType = sourcecode.c.objc; path = WMFSubstringUtilsTests.m; sourceTree = "<group>"; };
		BCE24FD41B0CF0C7003F054B /* LegacyCoreDataMigrator.h */ = {isa = PBXFileReference; fileEncoding = 4; lastKnownFileType = sourcecode.c.h; path = LegacyCoreDataMigrator.h; sourceTree = "<group>"; };
		BCE24FD51B0CF0C7003F054B /* LegacyCoreDataMigrator.m */ = {isa = PBXFileReference; fileEncoding = 4; lastKnownFileType = sourcecode.c.objc; path = LegacyCoreDataMigrator.m; sourceTree = "<group>"; };
		BCE24FD61B0CF0C7003F054B /* LegacyCoreDataMigrator_Private.h */ = {isa = PBXFileReference; fileEncoding = 4; lastKnownFileType = sourcecode.c.h; path = LegacyCoreDataMigrator_Private.h; sourceTree = "<group>"; };
		BCE24FD71B0CF0C7003F054B /* LegacyDataMigrator.h */ = {isa = PBXFileReference; fileEncoding = 4; lastKnownFileType = sourcecode.c.h; path = LegacyDataMigrator.h; sourceTree = "<group>"; };
		BCE24FD81B0CF0C7003F054B /* LegacyDataMigrator.m */ = {isa = PBXFileReference; fileEncoding = 4; lastKnownFileType = sourcecode.c.objc; path = LegacyDataMigrator.m; sourceTree = "<group>"; };
		BCE24FD91B0CF0C7003F054B /* LegacyPhoneGapDataMigrator.h */ = {isa = PBXFileReference; fileEncoding = 4; lastKnownFileType = sourcecode.c.h; path = LegacyPhoneGapDataMigrator.h; sourceTree = "<group>"; };
		BCE24FDA1B0CF0C7003F054B /* LegacyPhoneGapDataMigrator.m */ = {isa = PBXFileReference; fileEncoding = 4; lastKnownFileType = sourcecode.c.objc; path = LegacyPhoneGapDataMigrator.m; sourceTree = "<group>"; };
		BCE24FDB1B0CF0C7003F054B /* SQLiteHelper.h */ = {isa = PBXFileReference; fileEncoding = 4; lastKnownFileType = sourcecode.c.h; path = SQLiteHelper.h; sourceTree = "<group>"; };
		BCE24FDC1B0CF0C7003F054B /* SQLiteHelper.m */ = {isa = PBXFileReference; fileEncoding = 4; lastKnownFileType = sourcecode.c.objc; path = SQLiteHelper.m; sourceTree = "<group>"; };
		BCE6EE0E1B2619E900AF603B /* MWKLanguageLink.h */ = {isa = PBXFileReference; fileEncoding = 4; lastKnownFileType = sourcecode.c.h; path = MWKLanguageLink.h; sourceTree = "<group>"; };
		BCE6EE0F1B2619E900AF603B /* MWKLanguageLink.m */ = {isa = PBXFileReference; fileEncoding = 4; lastKnownFileType = sourcecode.c.objc; path = MWKLanguageLink.m; sourceTree = "<group>"; };
		BCE6EE111B2629ED00AF603B /* MWKLanguageLinkResponseSerializer.h */ = {isa = PBXFileReference; fileEncoding = 4; lastKnownFileType = sourcecode.c.h; name = MWKLanguageLinkResponseSerializer.h; path = Serializers/MWKLanguageLinkResponseSerializer.h; sourceTree = "<group>"; };
		BCE6EE121B2629ED00AF603B /* MWKLanguageLinkResponseSerializer.m */ = {isa = PBXFileReference; fileEncoding = 4; lastKnownFileType = sourcecode.c.objc; name = MWKLanguageLinkResponseSerializer.m; path = Serializers/MWKLanguageLinkResponseSerializer.m; sourceTree = "<group>"; };
		BCE912B81ACC5E6900B74B42 /* NSIndexSet+BKReduce.h */ = {isa = PBXFileReference; fileEncoding = 4; lastKnownFileType = sourcecode.c.h; path = "NSIndexSet+BKReduce.h"; sourceTree = "<group>"; };
		BCE912B91ACC5E6900B74B42 /* NSIndexSet+BKReduce.m */ = {isa = PBXFileReference; fileEncoding = 4; lastKnownFileType = sourcecode.c.objc; path = "NSIndexSet+BKReduce.m"; sourceTree = "<group>"; };
		BCE912BC1ACC629B00B74B42 /* NSIndexSet+BKReduceTests.m */ = {isa = PBXFileReference; fileEncoding = 4; lastKnownFileType = sourcecode.c.objc; path = "NSIndexSet+BKReduceTests.m"; sourceTree = "<group>"; };
		BCEC778D1AC9AEC800D9DDA5 /* MWKImage+AssociationTestUtils.h */ = {isa = PBXFileReference; fileEncoding = 4; lastKnownFileType = sourcecode.c.h; path = "MWKImage+AssociationTestUtils.h"; sourceTree = "<group>"; };
		BCEC778E1AC9AEC800D9DDA5 /* MWKImage+AssociationTestUtils.m */ = {isa = PBXFileReference; fileEncoding = 4; lastKnownFileType = sourcecode.c.objc; path = "MWKImage+AssociationTestUtils.m"; sourceTree = "<group>"; };
		BCEC77901AC9B6AD00D9DDA5 /* HCIsCollectionContainingInAnyOrder+WMFCollectionMatcherUtils.h */ = {isa = PBXFileReference; fileEncoding = 4; lastKnownFileType = sourcecode.c.h; path = "HCIsCollectionContainingInAnyOrder+WMFCollectionMatcherUtils.h"; sourceTree = "<group>"; };
		BCEC77911AC9B6AD00D9DDA5 /* HCIsCollectionContainingInAnyOrder+WMFCollectionMatcherUtils.m */ = {isa = PBXFileReference; fileEncoding = 4; lastKnownFileType = sourcecode.c.objc; path = "HCIsCollectionContainingInAnyOrder+WMFCollectionMatcherUtils.m"; sourceTree = "<group>"; };
		BCEC77931AC9C74700D9DDA5 /* NSArray+WMFShuffle.h */ = {isa = PBXFileReference; fileEncoding = 4; lastKnownFileType = sourcecode.c.h; path = "NSArray+WMFShuffle.h"; sourceTree = "<group>"; };
		BCEC77941AC9C74700D9DDA5 /* NSArray+WMFShuffle.m */ = {isa = PBXFileReference; fileEncoding = 4; lastKnownFileType = sourcecode.c.objc; path = "NSArray+WMFShuffle.m"; sourceTree = "<group>"; };
		BCF012321AD2FA38008D3675 /* assets */ = {isa = PBXFileReference; lastKnownFileType = folder; name = assets; path = ../Wikipedia/assets; sourceTree = "<group>"; };
<<<<<<< HEAD
		BCF1E20B1B4C590F00B10877 /* WMFBackgroundTestManagerTests.swift */ = {isa = PBXFileReference; fileEncoding = 4; lastKnownFileType = sourcecode.swift; path = WMFBackgroundTestManagerTests.swift; sourceTree = "<group>"; };
		BCF1E20E1B4C65B200B10877 /* WikipediaUnitTests-Bridging-Header.h */ = {isa = PBXFileReference; lastKnownFileType = sourcecode.c.h; path = "WikipediaUnitTests-Bridging-Header.h"; sourceTree = "<group>"; };
		BCF1E2111B4C780C00B10877 /* WMFLegacyImageDataMigrationTests.swift */ = {isa = PBXFileReference; fileEncoding = 4; lastKnownFileType = sourcecode.swift; path = WMFLegacyImageDataMigrationTests.swift; sourceTree = "<group>"; };
		BCFB090B1B445A720077955B /* UIImage+WMFSerialization.h */ = {isa = PBXFileReference; fileEncoding = 4; lastKnownFileType = sourcecode.c.h; path = "UIImage+WMFSerialization.h"; sourceTree = "<group>"; };
		BCFB090C1B445A720077955B /* UIImage+WMFSerialization.m */ = {isa = PBXFileReference; fileEncoding = 4; lastKnownFileType = sourcecode.c.objc; path = "UIImage+WMFSerialization.m"; sourceTree = "<group>"; };
		BCFDB13F1B3F3D9700F0C9F4 /* ImageDownload.swift */ = {isa = PBXFileReference; fileEncoding = 4; lastKnownFileType = sourcecode.swift; name = ImageDownload.swift; path = Images/ImageDownload.swift; sourceTree = "<group>"; };
		BCFDB1411B3F3F7E00F0C9F4 /* WMFImageController+Debug.swift */ = {isa = PBXFileReference; fileEncoding = 4; lastKnownFileType = sourcecode.swift; name = "WMFImageController+Debug.swift"; path = "Images/WMFImageController+Debug.swift"; sourceTree = "<group>"; };
		BCFDB1431B3F3FCB00F0C9F4 /* UIImage+Debug.swift */ = {isa = PBXFileReference; fileEncoding = 4; lastKnownFileType = sourcecode.swift; name = "UIImage+Debug.swift"; path = "Images/UIImage+Debug.swift"; sourceTree = "<group>"; };
=======
		BCFE02691B41ABB5003752B7 /* MWKHistoryListCorruptDataTests.m */ = {isa = PBXFileReference; fileEncoding = 4; lastKnownFileType = sourcecode.c.objc; path = MWKHistoryListCorruptDataTests.m; sourceTree = "<group>"; };
		BCFE026E1B41B482003752B7 /* MWKSavedPageListCorruptDataTests.m */ = {isa = PBXFileReference; fileEncoding = 4; lastKnownFileType = sourcecode.c.objc; path = MWKSavedPageListCorruptDataTests.m; sourceTree = "<group>"; };
		BCFE02771B41FA12003752B7 /* MWKHistoryListPerformanceTests.m */ = {isa = PBXFileReference; fileEncoding = 4; lastKnownFileType = sourcecode.c.objc; path = MWKHistoryListPerformanceTests.m; sourceTree = "<group>"; };
>>>>>>> fa08cf6b
		C42D947C1A937DAC00A4871A /* SavedArticlesFetcher.h */ = {isa = PBXFileReference; fileEncoding = 4; lastKnownFileType = sourcecode.c.h; path = SavedArticlesFetcher.h; sourceTree = "<group>"; };
		C42D947D1A937DAC00A4871A /* SavedArticlesFetcher.m */ = {isa = PBXFileReference; fileEncoding = 4; lastKnownFileType = sourcecode.c.objc; path = SavedArticlesFetcher.m; sourceTree = "<group>"; };
		C42D94821A937DE000A4871A /* WMFBorderButton.h */ = {isa = PBXFileReference; fileEncoding = 4; lastKnownFileType = sourcecode.c.h; path = WMFBorderButton.h; sourceTree = "<group>"; };
		C42D94831A937DE000A4871A /* WMFBorderButton.m */ = {isa = PBXFileReference; fileEncoding = 4; lastKnownFileType = sourcecode.c.objc; path = WMFBorderButton.m; sourceTree = "<group>"; };
		C42D94841A937DE000A4871A /* WMFProgressLineView.h */ = {isa = PBXFileReference; fileEncoding = 4; lastKnownFileType = sourcecode.c.h; path = WMFProgressLineView.h; sourceTree = "<group>"; };
		C42D94851A937DE000A4871A /* WMFProgressLineView.m */ = {isa = PBXFileReference; fileEncoding = 4; lastKnownFileType = sourcecode.c.objc; path = WMFProgressLineView.m; sourceTree = "<group>"; };
		C42D94BA1A95405000A4871A /* NSArray+WMFExtensions.h */ = {isa = PBXFileReference; fileEncoding = 4; lastKnownFileType = sourcecode.c.h; name = "NSArray+WMFExtensions.h"; path = "Wikipedia/Categories/NSArray+WMFExtensions.h"; sourceTree = SOURCE_ROOT; };
		C42D94BB1A95405000A4871A /* NSArray+WMFExtensions.m */ = {isa = PBXFileReference; fileEncoding = 4; lastKnownFileType = sourcecode.c.objc; name = "NSArray+WMFExtensions.m"; path = "Wikipedia/Categories/NSArray+WMFExtensions.m"; sourceTree = SOURCE_ROOT; };
		C46FBA4A1A8530EE00C5730F /* Pods-acknowledgements.plist */ = {isa = PBXFileReference; fileEncoding = 4; lastKnownFileType = text.plist.xml; name = "Pods-acknowledgements.plist"; path = "../../../Pods/Target Support Files/Pods/Pods-acknowledgements.plist"; sourceTree = "<group>"; };
		C7C26C8CB2ECA7439FB76EAE /* Pods.alpha.xcconfig */ = {isa = PBXFileReference; includeInIndex = 1; lastKnownFileType = text.xcconfig; name = Pods.alpha.xcconfig; path = "Pods/Target Support Files/Pods/Pods.alpha.xcconfig"; sourceTree = "<group>"; };
		C90799B81A8564C60044E13C /* WMFShareOptionsViewController.h */ = {isa = PBXFileReference; fileEncoding = 4; lastKnownFileType = sourcecode.c.h; name = WMFShareOptionsViewController.h; path = ShareCard/WMFShareOptionsViewController.h; sourceTree = "<group>"; };
		C90799B91A8564C60044E13C /* WMFShareOptionsViewController.m */ = {isa = PBXFileReference; fileEncoding = 4; lastKnownFileType = sourcecode.c.objc; name = WMFShareOptionsViewController.m; path = ShareCard/WMFShareOptionsViewController.m; sourceTree = "<group>"; };
		C913C89A1A94019A00BEEAF0 /* WMFSuggestedPagesFunnel.h */ = {isa = PBXFileReference; fileEncoding = 4; lastKnownFileType = sourcecode.c.h; name = WMFSuggestedPagesFunnel.h; path = EventLogging/WMFSuggestedPagesFunnel.h; sourceTree = "<group>"; };
		C913C89B1A94019A00BEEAF0 /* WMFSuggestedPagesFunnel.m */ = {isa = PBXFileReference; fileEncoding = 4; lastKnownFileType = sourcecode.c.objc; name = WMFSuggestedPagesFunnel.m; path = EventLogging/WMFSuggestedPagesFunnel.m; sourceTree = "<group>"; };
		C9180EC218AED30C006C1DCA /* WikipediaAppUtils.h */ = {isa = PBXFileReference; fileEncoding = 4; lastKnownFileType = sourcecode.c.h; path = WikipediaAppUtils.h; sourceTree = "<group>"; };
		C9180EC318AED30C006C1DCA /* WikipediaAppUtils.m */ = {isa = PBXFileReference; fileEncoding = 4; lastKnownFileType = sourcecode.c.objc; path = WikipediaAppUtils.m; sourceTree = "<group>"; };
		C91A86F21A8BCB680088A801 /* WMFShareCardImageContainer.h */ = {isa = PBXFileReference; fileEncoding = 4; lastKnownFileType = sourcecode.c.h; name = WMFShareCardImageContainer.h; path = ShareCard/WMFShareCardImageContainer.h; sourceTree = "<group>"; };
		C91A86F31A8BCB680088A801 /* WMFShareCardImageContainer.m */ = {isa = PBXFileReference; fileEncoding = 4; lastKnownFileType = sourcecode.c.objc; name = WMFShareCardImageContainer.m; path = ShareCard/WMFShareCardImageContainer.m; sourceTree = "<group>"; };
		C94BE3EC1A8169ED00F2105B /* WMFShareFunnel.h */ = {isa = PBXFileReference; fileEncoding = 4; lastKnownFileType = sourcecode.c.h; name = WMFShareFunnel.h; path = "View Controllers/ShareCard/WMFShareFunnel.h"; sourceTree = "<group>"; };
		C94BE3ED1A8169ED00F2105B /* WMFShareFunnel.m */ = {isa = PBXFileReference; fileEncoding = 4; lastKnownFileType = sourcecode.c.objc; name = WMFShareFunnel.m; path = "View Controllers/ShareCard/WMFShareFunnel.m"; sourceTree = "<group>"; };
		C963358F1AA92AAC00A1EB2C /* WMFCrashAlertView.h */ = {isa = PBXFileReference; fileEncoding = 4; lastKnownFileType = sourcecode.c.h; path = WMFCrashAlertView.h; sourceTree = "<group>"; };
		C96335901AA92AAC00A1EB2C /* WMFCrashAlertView.m */ = {isa = PBXFileReference; fileEncoding = 4; lastKnownFileType = sourcecode.c.objc; path = WMFCrashAlertView.m; sourceTree = "<group>"; };
		C97972791A731EAA00C6ED7A /* ShareOptions.xib */ = {isa = PBXFileReference; fileEncoding = 4; lastKnownFileType = file.xib; name = ShareOptions.xib; path = ShareCard/ShareOptions.xib; sourceTree = "<group>"; };
		C979727B1A731F2D00C6ED7A /* WMFShareOptionsView.h */ = {isa = PBXFileReference; fileEncoding = 4; lastKnownFileType = sourcecode.c.h; name = WMFShareOptionsView.h; path = ShareCard/WMFShareOptionsView.h; sourceTree = "<group>"; };
		C979727C1A731F2D00C6ED7A /* WMFShareOptionsView.m */ = {isa = PBXFileReference; fileEncoding = 4; lastKnownFileType = sourcecode.c.objc; name = WMFShareOptionsView.m; path = ShareCard/WMFShareOptionsView.m; sourceTree = "<group>"; };
		C983151B1AA5205700E25EE1 /* NSString+WMFHTMLParsingTests.m */ = {isa = PBXFileReference; fileEncoding = 4; lastKnownFileType = sourcecode.c.objc; path = "NSString+WMFHTMLParsingTests.m"; sourceTree = "<group>"; };
		C98990321A699DE000AF44FC /* WMFShareCardViewController.h */ = {isa = PBXFileReference; fileEncoding = 4; lastKnownFileType = sourcecode.c.h; name = WMFShareCardViewController.h; path = ShareCard/WMFShareCardViewController.h; sourceTree = "<group>"; };
		C98990331A699DE000AF44FC /* WMFShareCardViewController.m */ = {isa = PBXFileReference; fileEncoding = 4; lastKnownFileType = sourcecode.c.objc; name = WMFShareCardViewController.m; path = ShareCard/WMFShareCardViewController.m; sourceTree = "<group>"; };
		C98990351A699DFB00AF44FC /* ShareCard.xib */ = {isa = PBXFileReference; fileEncoding = 4; lastKnownFileType = file.xib; name = ShareCard.xib; path = ShareCard/ShareCard.xib; sourceTree = "<group>"; };
		C99844551A8C1F23001D58FD /* UIWebView+WMFSuppressSelection.h */ = {isa = PBXFileReference; fileEncoding = 4; lastKnownFileType = sourcecode.c.h; path = "UIWebView+WMFSuppressSelection.h"; sourceTree = "<group>"; };
		C99844561A8C1F23001D58FD /* UIWebView+WMFSuppressSelection.m */ = {isa = PBXFileReference; fileEncoding = 4; lastKnownFileType = sourcecode.c.objc; path = "UIWebView+WMFSuppressSelection.m"; sourceTree = "<group>"; };
		D401C2BD1A659E5000D4D127 /* DataMigrationProgressViewController.h */ = {isa = PBXFileReference; fileEncoding = 4; lastKnownFileType = sourcecode.c.h; name = DataMigrationProgressViewController.h; path = DataMigration/DataMigrationProgressViewController.h; sourceTree = "<group>"; };
		D401C2BE1A659E5000D4D127 /* DataMigrationProgressViewController.m */ = {isa = PBXFileReference; fileEncoding = 4; lastKnownFileType = sourcecode.c.objc; name = DataMigrationProgressViewController.m; path = DataMigration/DataMigrationProgressViewController.m; sourceTree = "<group>"; };
		D401C2BF1A659E5000D4D127 /* DataMigrationProgressViewController.xib */ = {isa = PBXFileReference; fileEncoding = 4; lastKnownFileType = file.xib; name = DataMigrationProgressViewController.xib; path = DataMigration/DataMigrationProgressViewController.xib; sourceTree = "<group>"; };
		D42E75E918D11237002EA7E5 /* MWLanguageInfo.h */ = {isa = PBXFileReference; fileEncoding = 4; lastKnownFileType = sourcecode.c.h; name = MWLanguageInfo.h; path = "mw-support/MWLanguageInfo.h"; sourceTree = "<group>"; };
		D42E75EA18D11237002EA7E5 /* MWLanguageInfo.m */ = {isa = PBXFileReference; fileEncoding = 4; lastKnownFileType = sourcecode.c.objc; name = MWLanguageInfo.m; path = "mw-support/MWLanguageInfo.m"; sourceTree = "<group>"; };
		D44F630618DA77FF00EAD1DD /* ar */ = {isa = PBXFileReference; lastKnownFileType = text.plist.strings; name = ar; path = ar.lproj/InfoPlist.strings; sourceTree = "<group>"; };
		D44F630818DA781400EAD1DD /* ast */ = {isa = PBXFileReference; lastKnownFileType = text.plist.strings; name = ast; path = ast.lproj/InfoPlist.strings; sourceTree = "<group>"; };
		D44F630918DA781400EAD1DD /* ast */ = {isa = PBXFileReference; lastKnownFileType = text.plist.strings; name = ast; path = ast.lproj/Localizable.strings; sourceTree = "<group>"; };
		D44F630B18DA781C00EAD1DD /* az */ = {isa = PBXFileReference; lastKnownFileType = text.plist.strings; name = az; path = az.lproj/InfoPlist.strings; sourceTree = "<group>"; };
		D44F630D18DA782400EAD1DD /* bcl */ = {isa = PBXFileReference; lastKnownFileType = text.plist.strings; name = bcl; path = bcl.lproj/InfoPlist.strings; sourceTree = "<group>"; };
		D44F630F18DA782B00EAD1DD /* bn */ = {isa = PBXFileReference; lastKnownFileType = text.plist.strings; name = bn; path = bn.lproj/InfoPlist.strings; sourceTree = "<group>"; };
		D44F631118DA783000EAD1DD /* br */ = {isa = PBXFileReference; lastKnownFileType = text.plist.strings; name = br; path = br.lproj/InfoPlist.strings; sourceTree = "<group>"; };
		D44F631218DA783000EAD1DD /* br */ = {isa = PBXFileReference; lastKnownFileType = text.plist.strings; name = br; path = br.lproj/Localizable.strings; sourceTree = "<group>"; };
		D44F631418DA783500EAD1DD /* ca */ = {isa = PBXFileReference; lastKnownFileType = text.plist.strings; name = ca; path = ca.lproj/InfoPlist.strings; sourceTree = "<group>"; };
		D44F631618DA783B00EAD1DD /* ce */ = {isa = PBXFileReference; lastKnownFileType = text.plist.strings; name = ce; path = ce.lproj/InfoPlist.strings; sourceTree = "<group>"; };
		D44F631818DA784200EAD1DD /* de */ = {isa = PBXFileReference; lastKnownFileType = text.plist.strings; name = de; path = de.lproj/InfoPlist.strings; sourceTree = "<group>"; };
		D44F631918DA784200EAD1DD /* de */ = {isa = PBXFileReference; lastKnownFileType = text.plist.strings; name = de; path = de.lproj/Localizable.strings; sourceTree = "<group>"; };
		D44F631B18DA784700EAD1DD /* dsb */ = {isa = PBXFileReference; lastKnownFileType = text.plist.strings; name = dsb; path = dsb.lproj/InfoPlist.strings; sourceTree = "<group>"; };
		D44F631D18DA784D00EAD1DD /* en-gb */ = {isa = PBXFileReference; lastKnownFileType = text.plist.strings; name = "en-gb"; path = "en-gb.lproj/InfoPlist.strings"; sourceTree = "<group>"; };
		D44F631F18DA785300EAD1DD /* eo */ = {isa = PBXFileReference; lastKnownFileType = text.plist.strings; name = eo; path = eo.lproj/InfoPlist.strings; sourceTree = "<group>"; };
		D44F632118DA785900EAD1DD /* es */ = {isa = PBXFileReference; lastKnownFileType = text.plist.strings; name = es; path = es.lproj/InfoPlist.strings; sourceTree = "<group>"; };
		D44F632218DA785900EAD1DD /* es */ = {isa = PBXFileReference; lastKnownFileType = text.plist.strings; name = es; path = es.lproj/Localizable.strings; sourceTree = "<group>"; };
		D44F632418DA785F00EAD1DD /* fa */ = {isa = PBXFileReference; lastKnownFileType = text.plist.strings; name = fa; path = fa.lproj/InfoPlist.strings; sourceTree = "<group>"; };
		D44F632618DA787100EAD1DD /* gl */ = {isa = PBXFileReference; lastKnownFileType = text.plist.strings; name = gl; path = gl.lproj/InfoPlist.strings; sourceTree = "<group>"; };
		D44F632818DA787800EAD1DD /* gu */ = {isa = PBXFileReference; lastKnownFileType = text.plist.strings; name = gu; path = gu.lproj/InfoPlist.strings; sourceTree = "<group>"; };
		D44F632918DA787D00EAD1DD /* haw */ = {isa = PBXFileReference; lastKnownFileType = text.plist.strings; name = haw; path = haw.lproj/InfoPlist.strings; sourceTree = "<group>"; };
		D44F632A18DA787D00EAD1DD /* haw */ = {isa = PBXFileReference; lastKnownFileType = text.plist.strings; name = haw; path = haw.lproj/Localizable.strings; sourceTree = "<group>"; };
		D44F632C18DA788100EAD1DD /* he */ = {isa = PBXFileReference; lastKnownFileType = text.plist.strings; name = he; path = he.lproj/InfoPlist.strings; sourceTree = "<group>"; };
		D44F632D18DA788100EAD1DD /* he */ = {isa = PBXFileReference; lastKnownFileType = text.plist.strings; name = he; path = he.lproj/Localizable.strings; sourceTree = "<group>"; };
		D44F632F18DA788600EAD1DD /* hi */ = {isa = PBXFileReference; lastKnownFileType = text.plist.strings; name = hi; path = hi.lproj/InfoPlist.strings; sourceTree = "<group>"; };
		D44F633118DA788C00EAD1DD /* hsb */ = {isa = PBXFileReference; lastKnownFileType = text.plist.strings; name = hsb; path = hsb.lproj/InfoPlist.strings; sourceTree = "<group>"; };
		D44F633218DA788C00EAD1DD /* hsb */ = {isa = PBXFileReference; lastKnownFileType = text.plist.strings; name = hsb; path = hsb.lproj/Localizable.strings; sourceTree = "<group>"; };
		D44F633418DA789300EAD1DD /* hu */ = {isa = PBXFileReference; lastKnownFileType = text.plist.strings; name = hu; path = hu.lproj/InfoPlist.strings; sourceTree = "<group>"; };
		D44F633618DA789700EAD1DD /* hy */ = {isa = PBXFileReference; lastKnownFileType = text.plist.strings; name = hy; path = hy.lproj/InfoPlist.strings; sourceTree = "<group>"; };
		D44F633818DA789C00EAD1DD /* it */ = {isa = PBXFileReference; lastKnownFileType = text.plist.strings; name = it; path = it.lproj/InfoPlist.strings; sourceTree = "<group>"; };
		D44F633A18DA78A100EAD1DD /* ja */ = {isa = PBXFileReference; lastKnownFileType = text.plist.strings; name = ja; path = ja.lproj/InfoPlist.strings; sourceTree = "<group>"; };
		D44F633C18DA78A600EAD1DD /* ko */ = {isa = PBXFileReference; lastKnownFileType = text.plist.strings; name = ko; path = ko.lproj/InfoPlist.strings; sourceTree = "<group>"; };
		D44F633E18DA78AA00EAD1DD /* krc */ = {isa = PBXFileReference; lastKnownFileType = text.plist.strings; name = krc; path = krc.lproj/InfoPlist.strings; sourceTree = "<group>"; };
		D44F633F18DA78AE00EAD1DD /* lb */ = {isa = PBXFileReference; lastKnownFileType = text.plist.strings; name = lb; path = lb.lproj/InfoPlist.strings; sourceTree = "<group>"; };
		D44F634018DA78AE00EAD1DD /* lb */ = {isa = PBXFileReference; lastKnownFileType = text.plist.strings; name = lb; path = lb.lproj/Localizable.strings; sourceTree = "<group>"; };
		D44F634218DA78B400EAD1DD /* lt */ = {isa = PBXFileReference; lastKnownFileType = text.plist.strings; name = lt; path = lt.lproj/InfoPlist.strings; sourceTree = "<group>"; };
		D44F634418DA78B800EAD1DD /* mg */ = {isa = PBXFileReference; lastKnownFileType = text.plist.strings; name = mg; path = mg.lproj/InfoPlist.strings; sourceTree = "<group>"; };
		D44F634618DA78BC00EAD1DD /* mk */ = {isa = PBXFileReference; lastKnownFileType = text.plist.strings; name = mk; path = mk.lproj/InfoPlist.strings; sourceTree = "<group>"; };
		D44F634718DA78BC00EAD1DD /* mk */ = {isa = PBXFileReference; lastKnownFileType = text.plist.strings; name = mk; path = mk.lproj/Localizable.strings; sourceTree = "<group>"; };
		D44F634918DA78C100EAD1DD /* ml */ = {isa = PBXFileReference; lastKnownFileType = text.plist.strings; name = ml; path = ml.lproj/InfoPlist.strings; sourceTree = "<group>"; };
		D44F634B18DA78C600EAD1DD /* mr */ = {isa = PBXFileReference; lastKnownFileType = text.plist.strings; name = mr; path = mr.lproj/InfoPlist.strings; sourceTree = "<group>"; };
		D44F634D18DA78CB00EAD1DD /* ms */ = {isa = PBXFileReference; lastKnownFileType = text.plist.strings; name = ms; path = ms.lproj/InfoPlist.strings; sourceTree = "<group>"; };
		D44F634F18DA78D200EAD1DD /* nl */ = {isa = PBXFileReference; lastKnownFileType = text.plist.strings; name = nl; path = nl.lproj/InfoPlist.strings; sourceTree = "<group>"; };
		D44F635018DA78D200EAD1DD /* nl */ = {isa = PBXFileReference; lastKnownFileType = text.plist.strings; name = nl; path = nl.lproj/Localizable.strings; sourceTree = "<group>"; };
		D44F635218DA78D700EAD1DD /* oc */ = {isa = PBXFileReference; lastKnownFileType = text.plist.strings; name = oc; path = oc.lproj/InfoPlist.strings; sourceTree = "<group>"; };
		D44F635318DA78D700EAD1DD /* oc */ = {isa = PBXFileReference; lastKnownFileType = text.plist.strings; name = oc; path = oc.lproj/Localizable.strings; sourceTree = "<group>"; };
		D44F635518DA78DE00EAD1DD /* pl */ = {isa = PBXFileReference; lastKnownFileType = text.plist.strings; name = pl; path = pl.lproj/InfoPlist.strings; sourceTree = "<group>"; };
		D44F635718DA78E400EAD1DD /* ps */ = {isa = PBXFileReference; lastKnownFileType = text.plist.strings; name = ps; path = ps.lproj/InfoPlist.strings; sourceTree = "<group>"; };
		D44F635918DA78EA00EAD1DD /* pt */ = {isa = PBXFileReference; lastKnownFileType = text.plist.strings; name = pt; path = pt.lproj/InfoPlist.strings; sourceTree = "<group>"; };
		D44F635B18DA78EF00EAD1DD /* ro */ = {isa = PBXFileReference; lastKnownFileType = text.plist.strings; name = ro; path = ro.lproj/InfoPlist.strings; sourceTree = "<group>"; };
		D44F635C18DA78EF00EAD1DD /* ro */ = {isa = PBXFileReference; lastKnownFileType = text.plist.strings; name = ro; path = ro.lproj/Localizable.strings; sourceTree = "<group>"; };
		D44F635E18DA78FA00EAD1DD /* sco */ = {isa = PBXFileReference; lastKnownFileType = text.plist.strings; name = sco; path = sco.lproj/InfoPlist.strings; sourceTree = "<group>"; };
		D44F635F18DA78FA00EAD1DD /* sco */ = {isa = PBXFileReference; lastKnownFileType = text.plist.strings; name = sco; path = sco.lproj/Localizable.strings; sourceTree = "<group>"; };
		D44F636118DA78FF00EAD1DD /* si */ = {isa = PBXFileReference; lastKnownFileType = text.plist.strings; name = si; path = si.lproj/InfoPlist.strings; sourceTree = "<group>"; };
		D44F636318DA790400EAD1DD /* sk */ = {isa = PBXFileReference; lastKnownFileType = text.plist.strings; name = sk; path = sk.lproj/InfoPlist.strings; sourceTree = "<group>"; };
		D44F636418DA790400EAD1DD /* sk */ = {isa = PBXFileReference; lastKnownFileType = text.plist.strings; name = sk; path = sk.lproj/Localizable.strings; sourceTree = "<group>"; };
		D44F636618DA790900EAD1DD /* sr-ec */ = {isa = PBXFileReference; lastKnownFileType = text.plist.strings; name = "sr-ec"; path = "sr-ec.lproj/InfoPlist.strings"; sourceTree = "<group>"; };
		D44F636818DA790F00EAD1DD /* sv */ = {isa = PBXFileReference; lastKnownFileType = text.plist.strings; name = sv; path = sv.lproj/InfoPlist.strings; sourceTree = "<group>"; };
		D44F636918DA790F00EAD1DD /* sv */ = {isa = PBXFileReference; lastKnownFileType = text.plist.strings; name = sv; path = sv.lproj/Localizable.strings; sourceTree = "<group>"; };
		D44F636B18DA791500EAD1DD /* ta */ = {isa = PBXFileReference; lastKnownFileType = text.plist.strings; name = ta; path = ta.lproj/InfoPlist.strings; sourceTree = "<group>"; };
		D44F636C18DA791A00EAD1DD /* te */ = {isa = PBXFileReference; lastKnownFileType = text.plist.strings; name = te; path = te.lproj/InfoPlist.strings; sourceTree = "<group>"; };
		D44F636E18DA791F00EAD1DD /* tr */ = {isa = PBXFileReference; lastKnownFileType = text.plist.strings; name = tr; path = tr.lproj/InfoPlist.strings; sourceTree = "<group>"; };
		D44F637018DA792400EAD1DD /* uk */ = {isa = PBXFileReference; lastKnownFileType = text.plist.strings; name = uk; path = uk.lproj/InfoPlist.strings; sourceTree = "<group>"; };
		D44F637118DA792400EAD1DD /* uk */ = {isa = PBXFileReference; lastKnownFileType = text.plist.strings; name = uk; path = uk.lproj/Localizable.strings; sourceTree = "<group>"; };
		D44F637318DA792B00EAD1DD /* vi */ = {isa = PBXFileReference; lastKnownFileType = text.plist.strings; name = vi; path = vi.lproj/InfoPlist.strings; sourceTree = "<group>"; };
		D44F637418DA792B00EAD1DD /* vi */ = {isa = PBXFileReference; lastKnownFileType = text.plist.strings; name = vi; path = vi.lproj/Localizable.strings; sourceTree = "<group>"; };
		D44F637618DA793400EAD1DD /* yi */ = {isa = PBXFileReference; lastKnownFileType = text.plist.strings; name = yi; path = yi.lproj/InfoPlist.strings; sourceTree = "<group>"; };
		D44F637818DA793A00EAD1DD /* zh-hans */ = {isa = PBXFileReference; lastKnownFileType = text.plist.strings; name = "zh-hans"; path = "zh-hans.lproj/InfoPlist.strings"; sourceTree = "<group>"; };
		D44F637A18DA794000EAD1DD /* zh-hant */ = {isa = PBXFileReference; lastKnownFileType = text.plist.strings; name = "zh-hant"; path = "zh-hant.lproj/InfoPlist.strings"; sourceTree = "<group>"; };
		D4679060195AD36D00C4E44D /* bn */ = {isa = PBXFileReference; lastKnownFileType = text.plist.strings; name = bn; path = bn.lproj/Localizable.strings; sourceTree = "<group>"; };
		D4679061195AD37A00C4E44D /* ca */ = {isa = PBXFileReference; lastKnownFileType = text.plist.strings; name = ca; path = ca.lproj/Localizable.strings; sourceTree = "<group>"; };
		D4679062195AD38700C4E44D /* da */ = {isa = PBXFileReference; lastKnownFileType = text.plist.strings; name = da; path = da.lproj/InfoPlist.strings; sourceTree = "<group>"; };
		D4679064195AD39C00C4E44D /* diq */ = {isa = PBXFileReference; lastKnownFileType = text.plist.strings; name = diq; path = diq.lproj/InfoPlist.strings; sourceTree = "<group>"; };
		D4679065195AD39C00C4E44D /* diq */ = {isa = PBXFileReference; lastKnownFileType = text.plist.strings; name = diq; path = diq.lproj/Localizable.strings; sourceTree = "<group>"; };
		D4679067195AD3A900C4E44D /* fo */ = {isa = PBXFileReference; lastKnownFileType = text.plist.strings; name = fo; path = fo.lproj/InfoPlist.strings; sourceTree = "<group>"; };
		D4679068195AD3A900C4E44D /* fo */ = {isa = PBXFileReference; lastKnownFileType = text.plist.strings; name = fo; path = fo.lproj/Localizable.strings; sourceTree = "<group>"; };
		D467906A195AD3B300C4E44D /* frp */ = {isa = PBXFileReference; lastKnownFileType = text.plist.strings; name = frp; path = frp.lproj/InfoPlist.strings; sourceTree = "<group>"; };
		D467906C195AD3BE00C4E44D /* hrx */ = {isa = PBXFileReference; lastKnownFileType = text.plist.strings; name = hrx; path = hrx.lproj/InfoPlist.strings; sourceTree = "<group>"; };
		D467906D195AD3BE00C4E44D /* hrx */ = {isa = PBXFileReference; lastKnownFileType = text.plist.strings; name = hrx; path = hrx.lproj/Localizable.strings; sourceTree = "<group>"; };
		D467906F195AD3CE00C4E44D /* id */ = {isa = PBXFileReference; lastKnownFileType = text.plist.strings; name = id; path = id.lproj/Localizable.strings; sourceTree = "<group>"; };
		D4679070195AD3DC00C4E44D /* it */ = {isa = PBXFileReference; lastKnownFileType = text.plist.strings; name = it; path = it.lproj/Localizable.strings; sourceTree = "<group>"; };
		D4679071195AD3E600C4E44D /* ja */ = {isa = PBXFileReference; lastKnownFileType = text.plist.strings; name = ja; path = ja.lproj/Localizable.strings; sourceTree = "<group>"; };
		D4679072195AD3F000C4E44D /* kn */ = {isa = PBXFileReference; lastKnownFileType = text.plist.strings; name = kn; path = kn.lproj/InfoPlist.strings; sourceTree = "<group>"; };
		D4679073195AD3F000C4E44D /* kn */ = {isa = PBXFileReference; lastKnownFileType = text.plist.strings; name = kn; path = kn.lproj/Localizable.strings; sourceTree = "<group>"; };
		D4679075195AD3FC00C4E44D /* ko */ = {isa = PBXFileReference; lastKnownFileType = text.plist.strings; name = ko; path = ko.lproj/Localizable.strings; sourceTree = "<group>"; };
		D4679076195AD40700C4E44D /* krc */ = {isa = PBXFileReference; lastKnownFileType = text.plist.strings; name = krc; path = krc.lproj/Localizable.strings; sourceTree = "<group>"; };
		D4679078195AD41200C4E44D /* ml */ = {isa = PBXFileReference; lastKnownFileType = text.plist.strings; name = ml; path = ml.lproj/Localizable.strings; sourceTree = "<group>"; };
		D4679079195AD41C00C4E44D /* ms */ = {isa = PBXFileReference; lastKnownFileType = text.plist.strings; name = ms; path = ms.lproj/Localizable.strings; sourceTree = "<group>"; };
		D467907A195AD42D00C4E44D /* ne */ = {isa = PBXFileReference; lastKnownFileType = text.plist.strings; name = ne; path = ne.lproj/InfoPlist.strings; sourceTree = "<group>"; };
		D467907B195AD42D00C4E44D /* ne */ = {isa = PBXFileReference; lastKnownFileType = text.plist.strings; name = ne; path = ne.lproj/Localizable.strings; sourceTree = "<group>"; };
		D467907D195AD43700C4E44D /* or */ = {isa = PBXFileReference; lastKnownFileType = text.plist.strings; name = or; path = or.lproj/InfoPlist.strings; sourceTree = "<group>"; };
		D467907E195AD43700C4E44D /* or */ = {isa = PBXFileReference; lastKnownFileType = text.plist.strings; name = or; path = or.lproj/Localizable.strings; sourceTree = "<group>"; };
		D4679080195AD44200C4E44D /* pl */ = {isa = PBXFileReference; lastKnownFileType = text.plist.strings; name = pl; path = pl.lproj/Localizable.strings; sourceTree = "<group>"; };
		D4679082195AD45F00C4E44D /* pt */ = {isa = PBXFileReference; lastKnownFileType = text.plist.strings; name = pt; path = pt.lproj/Localizable.strings; sourceTree = "<group>"; };
		D4679083195AD47D00C4E44D /* sr-ec */ = {isa = PBXFileReference; lastKnownFileType = text.plist.strings; name = "sr-ec"; path = "sr-ec.lproj/Localizable.strings"; sourceTree = "<group>"; };
		D4679084195AD48900C4E44D /* tg-cyrl */ = {isa = PBXFileReference; lastKnownFileType = text.plist.strings; name = "tg-cyrl"; path = "tg-cyrl.lproj/InfoPlist.strings"; sourceTree = "<group>"; };
		D4679085195AD48900C4E44D /* tg-cyrl */ = {isa = PBXFileReference; lastKnownFileType = text.plist.strings; name = "tg-cyrl"; path = "tg-cyrl.lproj/Localizable.strings"; sourceTree = "<group>"; };
		D4679087195AD49300C4E44D /* th */ = {isa = PBXFileReference; lastKnownFileType = text.plist.strings; name = th; path = th.lproj/InfoPlist.strings; sourceTree = "<group>"; };
		D4679088195AD49400C4E44D /* th */ = {isa = PBXFileReference; lastKnownFileType = text.plist.strings; name = th; path = th.lproj/Localizable.strings; sourceTree = "<group>"; };
		D467908A195AD49B00C4E44D /* tr */ = {isa = PBXFileReference; lastKnownFileType = text.plist.strings; name = tr; path = tr.lproj/Localizable.strings; sourceTree = "<group>"; };
		D467908B195AD4A500C4E44D /* zh-hans */ = {isa = PBXFileReference; lastKnownFileType = text.plist.strings; name = "zh-hans"; path = "zh-hans.lproj/Localizable.strings"; sourceTree = "<group>"; };
		D467908C195AD4AB00C4E44D /* zh-hant */ = {isa = PBXFileReference; lastKnownFileType = text.plist.strings; name = "zh-hant"; path = "zh-hant.lproj/Localizable.strings"; sourceTree = "<group>"; };
		D469889118B52DA200DBE014 /* ru */ = {isa = PBXFileReference; lastKnownFileType = text.plist.strings; name = ru; path = ru.lproj/InfoPlist.strings; sourceTree = "<group>"; };
		D469889218B52DA200DBE014 /* ru */ = {isa = PBXFileReference; lastKnownFileType = text.plist.strings; name = ru; path = ru.lproj/Localizable.strings; sourceTree = "<group>"; };
		D469889818B52DF100DBE014 /* fi */ = {isa = PBXFileReference; lastKnownFileType = text.plist.strings; name = fi; path = fi.lproj/InfoPlist.strings; sourceTree = "<group>"; };
		D469889918B52DF100DBE014 /* fi */ = {isa = PBXFileReference; lastKnownFileType = text.plist.strings; name = fi; path = fi.lproj/Localizable.strings; sourceTree = "<group>"; };
		D46CD8C718A1AC630042959E /* fr */ = {isa = PBXFileReference; lastKnownFileType = text.plist.strings; name = fr; path = fr.lproj/InfoPlist.strings; sourceTree = "<group>"; };
		D46CD8C818A1AC730042959E /* fr */ = {isa = PBXFileReference; lastKnownFileType = text.plist.strings; name = fr; path = fr.lproj/Localizable.strings; sourceTree = "<group>"; };
		D46CD8D218A1B10A0042959E /* en */ = {isa = PBXFileReference; lastKnownFileType = text.plist.strings; name = en; path = en.lproj/InfoPlist.strings; sourceTree = "<group>"; };
		D46CD8D318A1B1140042959E /* en */ = {isa = PBXFileReference; lastKnownFileType = text.plist.strings; name = en; path = en.lproj/Localizable.strings; sourceTree = "<group>"; };
		D474CC12182AE07C002BDE45 /* WikipediaApp.h */ = {isa = PBXFileReference; fileEncoding = 4; lastKnownFileType = sourcecode.c.h; path = WikipediaApp.h; sourceTree = "<group>"; };
		D47BF5D2197870390067C3BC /* SavedPagesFunnel.h */ = {isa = PBXFileReference; fileEncoding = 4; lastKnownFileType = sourcecode.c.h; name = SavedPagesFunnel.h; path = EventLogging/SavedPagesFunnel.h; sourceTree = "<group>"; };
		D47BF5D3197870390067C3BC /* SavedPagesFunnel.m */ = {isa = PBXFileReference; fileEncoding = 4; lastKnownFileType = sourcecode.c.objc; name = SavedPagesFunnel.m; path = EventLogging/SavedPagesFunnel.m; sourceTree = "<group>"; };
		D47FEE2219C8CB2200B998C8 /* bto */ = {isa = PBXFileReference; lastKnownFileType = text.plist.strings; name = bto; path = bto.lproj/InfoPlist.strings; sourceTree = "<group>"; };
		D47FEE2319C8CB3400B998C8 /* ce */ = {isa = PBXFileReference; lastKnownFileType = text.plist.strings; name = ce; path = ce.lproj/Localizable.strings; sourceTree = "<group>"; };
		D47FEE2419C8CB6B00B998C8 /* cs */ = {isa = PBXFileReference; lastKnownFileType = text.plist.strings; name = cs; path = cs.lproj/InfoPlist.strings; sourceTree = "<group>"; };
		D47FEE2519C8CB6B00B998C8 /* cs */ = {isa = PBXFileReference; lastKnownFileType = text.plist.strings; name = cs; path = cs.lproj/Localizable.strings; sourceTree = "<group>"; };
		D47FEE2819C8CC2600B998C8 /* pt-BR */ = {isa = PBXFileReference; lastKnownFileType = text.plist.strings; name = "pt-BR"; path = "pt-BR.lproj/Localizable.strings"; sourceTree = "<group>"; };
		D4991435181D51DE00E6073C /* Wikipedia Debug.app */ = {isa = PBXFileReference; explicitFileType = wrapper.application; includeInIndex = 0; path = "Wikipedia Debug.app"; sourceTree = BUILT_PRODUCTS_DIR; };
		D4991438181D51DE00E6073C /* Foundation.framework */ = {isa = PBXFileReference; lastKnownFileType = wrapper.framework; name = Foundation.framework; path = System/Library/Frameworks/Foundation.framework; sourceTree = SDKROOT; };
		D499143A181D51DE00E6073C /* CoreGraphics.framework */ = {isa = PBXFileReference; lastKnownFileType = wrapper.framework; name = CoreGraphics.framework; path = System/Library/Frameworks/CoreGraphics.framework; sourceTree = SDKROOT; };
		D499143C181D51DE00E6073C /* UIKit.framework */ = {isa = PBXFileReference; lastKnownFileType = wrapper.framework; name = UIKit.framework; path = System/Library/Frameworks/UIKit.framework; sourceTree = SDKROOT; };
		D4991440181D51DE00E6073C /* Wikipedia-Info.plist */ = {isa = PBXFileReference; lastKnownFileType = text.plist.xml; path = "Wikipedia-Info.plist"; sourceTree = "<group>"; };
		D4991444181D51DE00E6073C /* main.m */ = {isa = PBXFileReference; lastKnownFileType = sourcecode.c.objc; path = main.m; sourceTree = "<group>"; };
		D4991446181D51DE00E6073C /* Wikipedia-Prefix.pch */ = {isa = PBXFileReference; lastKnownFileType = sourcecode.c.h; path = "Wikipedia-Prefix.pch"; sourceTree = "<group>"; };
		D4991447181D51DE00E6073C /* AppDelegate.h */ = {isa = PBXFileReference; fileEncoding = 4; lastKnownFileType = sourcecode.c.h; path = AppDelegate.h; sourceTree = "<group>"; };
		D4991448181D51DE00E6073C /* AppDelegate.m */ = {isa = PBXFileReference; lastKnownFileType = sourcecode.c.objc; path = AppDelegate.m; sourceTree = "<group>"; };
		D4991453181D51DE00E6073C /* Images.xcassets */ = {isa = PBXFileReference; lastKnownFileType = folder.assetcatalog; name = Images.xcassets; path = wikipedia/Images.xcassets; sourceTree = "<group>"; };
		D499145A181D51DF00E6073C /* XCTest.framework */ = {isa = PBXFileReference; lastKnownFileType = wrapper.framework; name = XCTest.framework; path = Library/Frameworks/XCTest.framework; sourceTree = DEVELOPER_DIR; };
		D49B2ED0196C687C002F035D /* PullToRefreshViewController.h */ = {isa = PBXFileReference; fileEncoding = 4; lastKnownFileType = sourcecode.c.h; name = PullToRefreshViewController.h; path = PullToRefresh/PullToRefreshViewController.h; sourceTree = "<group>"; };
		D49B2ED1196C687C002F035D /* PullToRefreshViewController.m */ = {isa = PBXFileReference; fileEncoding = 4; lastKnownFileType = sourcecode.c.objc; name = PullToRefreshViewController.m; path = PullToRefresh/PullToRefreshViewController.m; sourceTree = "<group>"; };
		D4B0AE0019365F7C00F0AC90 /* EventLoggingFunnel.h */ = {isa = PBXFileReference; fileEncoding = 4; lastKnownFileType = sourcecode.c.h; name = EventLoggingFunnel.h; path = EventLogging/EventLoggingFunnel.h; sourceTree = "<group>"; };
		D4B0AE0119365F7C00F0AC90 /* EventLoggingFunnel.m */ = {isa = PBXFileReference; fileEncoding = 4; lastKnownFileType = sourcecode.c.objc; name = EventLoggingFunnel.m; path = EventLogging/EventLoggingFunnel.m; sourceTree = "<group>"; };
		D4B0AE031936604700F0AC90 /* EditFunnel.h */ = {isa = PBXFileReference; fileEncoding = 4; lastKnownFileType = sourcecode.c.h; name = EditFunnel.h; path = EventLogging/EditFunnel.h; sourceTree = "<group>"; };
		D4B0AE041936604700F0AC90 /* EditFunnel.m */ = {isa = PBXFileReference; fileEncoding = 4; lastKnownFileType = sourcecode.c.objc; name = EditFunnel.m; path = EventLogging/EditFunnel.m; sourceTree = "<group>"; };
		D4B0AE0619366A0A00F0AC90 /* CreateAccountFunnel.h */ = {isa = PBXFileReference; fileEncoding = 4; lastKnownFileType = sourcecode.c.h; name = CreateAccountFunnel.h; path = EventLogging/CreateAccountFunnel.h; sourceTree = "<group>"; };
		D4B0AE0719366A0A00F0AC90 /* CreateAccountFunnel.m */ = {isa = PBXFileReference; fileEncoding = 4; lastKnownFileType = sourcecode.c.objc; name = CreateAccountFunnel.m; path = EventLogging/CreateAccountFunnel.m; sourceTree = "<group>"; };
		D4B0AE0919366A2C00F0AC90 /* ReadingActionFunnel.h */ = {isa = PBXFileReference; fileEncoding = 4; lastKnownFileType = sourcecode.c.h; name = ReadingActionFunnel.h; path = EventLogging/ReadingActionFunnel.h; sourceTree = "<group>"; };
		D4B0AE0A19366A2C00F0AC90 /* ReadingActionFunnel.m */ = {isa = PBXFileReference; fileEncoding = 4; lastKnownFileType = sourcecode.c.objc; name = ReadingActionFunnel.m; path = EventLogging/ReadingActionFunnel.m; sourceTree = "<group>"; };
		D4B0AE0C19366A5400F0AC90 /* LoginFunnel.h */ = {isa = PBXFileReference; fileEncoding = 4; lastKnownFileType = sourcecode.c.h; name = LoginFunnel.h; path = EventLogging/LoginFunnel.h; sourceTree = "<group>"; };
		D4B0AE0D19366A5400F0AC90 /* LoginFunnel.m */ = {isa = PBXFileReference; fileEncoding = 4; lastKnownFileType = sourcecode.c.objc; name = LoginFunnel.m; path = EventLogging/LoginFunnel.m; sourceTree = "<group>"; };
		D4BC22B3181E9E6300CAC673 /* empty.png */ = {isa = PBXFileReference; lastKnownFileType = image.png; path = empty.png; sourceTree = "<group>"; };
		D4C16A6419709CDF00CD91AD /* qqq */ = {isa = PBXFileReference; lastKnownFileType = text.plist.strings; name = qqq; path = qqq.lproj/InfoPlist.strings; sourceTree = "<group>"; };
		D4C16A6519709CDF00CD91AD /* qqq */ = {isa = PBXFileReference; lastKnownFileType = text.plist.strings; name = qqq; path = qqq.lproj/Localizable.strings; sourceTree = "<group>"; };
		D4E8A8A819085CEA00DA4765 /* libsqlite3.dylib */ = {isa = PBXFileReference; lastKnownFileType = "compiled.mach-o.dylib"; name = libsqlite3.dylib; path = usr/lib/libsqlite3.dylib; sourceTree = SDKROOT; };
		D4F277F9194235A00032BA38 /* ProtectedEditAttemptFunnel.h */ = {isa = PBXFileReference; fileEncoding = 4; lastKnownFileType = sourcecode.c.h; name = ProtectedEditAttemptFunnel.h; path = EventLogging/ProtectedEditAttemptFunnel.h; sourceTree = "<group>"; };
		D4F277FA194235A00032BA38 /* ProtectedEditAttemptFunnel.m */ = {isa = PBXFileReference; fileEncoding = 4; lastKnownFileType = sourcecode.c.objc; name = ProtectedEditAttemptFunnel.m; path = EventLogging/ProtectedEditAttemptFunnel.m; sourceTree = "<group>"; };
		D4F277FC194235B50032BA38 /* ToCInteractionFunnel.h */ = {isa = PBXFileReference; fileEncoding = 4; lastKnownFileType = sourcecode.c.h; name = ToCInteractionFunnel.h; path = EventLogging/ToCInteractionFunnel.h; sourceTree = "<group>"; };
		D4F277FD194235B50032BA38 /* ToCInteractionFunnel.m */ = {isa = PBXFileReference; fileEncoding = 4; lastKnownFileType = sourcecode.c.objc; name = ToCInteractionFunnel.m; path = EventLogging/ToCInteractionFunnel.m; sourceTree = "<group>"; };
		D82982ED992F47428037BDF2 /* libPods.a */ = {isa = PBXFileReference; explicitFileType = archive.ar; includeInIndex = 0; path = libPods.a; sourceTree = BUILT_PRODUCTS_DIR; };
		DC96DA4AAD521D734849D20F /* Pods-WikipediaUnitTests.debug.xcconfig */ = {isa = PBXFileReference; includeInIndex = 1; lastKnownFileType = text.xcconfig; name = "Pods-WikipediaUnitTests.debug.xcconfig"; path = "Pods/Target Support Files/Pods-WikipediaUnitTests/Pods-WikipediaUnitTests.debug.xcconfig"; sourceTree = "<group>"; };
		EDA528BC357952A7D914F8E0 /* Pods.debug.xcconfig */ = {isa = PBXFileReference; includeInIndex = 1; lastKnownFileType = text.xcconfig; name = Pods.debug.xcconfig; path = "Pods/Target Support Files/Pods/Pods.debug.xcconfig"; sourceTree = "<group>"; };
/* End PBXFileReference section */

/* Begin PBXFrameworksBuildPhase section */
		BC42734F1A7C736800068882 /* Frameworks */ = {
			isa = PBXFrameworksBuildPhase;
			buildActionMask = 2147483647;
			files = (
				954BA118838BF8BA6B01C34A /* libPods-WikipediaUnitTests.a in Frameworks */,
			);
			runOnlyForDeploymentPostprocessing = 0;
		};
		D4991432181D51DE00E6073C /* Frameworks */ = {
			isa = PBXFrameworksBuildPhase;
			buildActionMask = 2147483647;
			files = (
				D4E6D9121A5C65F9004916C1 /* CoreData.framework in Frameworks */,
				D4E8A8A919085CEA00DA4765 /* libsqlite3.dylib in Frameworks */,
				04D34DB21863D39000610A87 /* libxml2.dylib in Frameworks */,
				D499143B181D51DE00E6073C /* CoreGraphics.framework in Frameworks */,
				D499143D181D51DE00E6073C /* UIKit.framework in Frameworks */,
				D4991439181D51DE00E6073C /* Foundation.framework in Frameworks */,
				041EFC371996A1F800B2CB28 /* MapKit.framework in Frameworks */,
				701FF5EE601DEA3FCAB7EFD3 /* libPods.a in Frameworks */,
			);
			runOnlyForDeploymentPostprocessing = 0;
		};
/* End PBXFrameworksBuildPhase section */

/* Begin PBXGroup section */
		040D835B1AB0EE14000896D5 /* C Functions */ = {
			isa = PBXGroup;
			children = (
				040D835D1AB0EE45000896D5 /* WMFGeometry.h */,
				040D835C1AB0EE45000896D5 /* WMFGeometry.c */,
				0484B9041ABB50FA00874073 /* WMFArticleParsing.h */,
				0484B9051ABB50FA00874073 /* WMFArticleParsing.m */,
			);
			name = "C Functions";
			path = "C Methods";
			sourceTree = "<group>";
		};
		041A3B5718E11ED90079FF1C /* Languages */ = {
			isa = PBXGroup;
			children = (
				041A3B5C18E11ED90079FF1C /* LanguagesViewController.h */,
				041A3B5D18E11ED90079FF1C /* LanguagesViewController.m */,
				BC7E4A431B33812700EECD8B /* LanguagesViewController.storyboard */,
				041A3B5818E11ED90079FF1C /* LanguageCell.h */,
				041A3B5918E11ED90079FF1C /* LanguageCell.m */,
				BC34E4681B31AD8B00258928 /* MWKLanguageLinkController.h */,
				BC7E4A501B34B4B900EECD8B /* MWKLanguageLinkController_Private.h */,
				BC34E4691B31AD8B00258928 /* MWKLanguageLinkController.m */,
				BC34E4721B31D92100258928 /* LangaugeSelectionDelegate.h */,
			);
			path = Languages;
			sourceTree = "<group>";
		};
		041C55CF1950B260006CE0EF /* EditSummary */ = {
			isa = PBXGroup;
			children = (
				041C55D01950B27D006CE0EF /* EditSummaryViewController.h */,
				041C55D11950B27D006CE0EF /* EditSummaryViewController.m */,
			);
			path = EditSummary;
			sourceTree = "<group>";
		};
		042244FA197F5E09005DD0BF /* AbuseFilterAlerts */ = {
			isa = PBXGroup;
			children = (
				042244FB197F5E09005DD0BF /* AbuseFilterAlert.h */,
				042244FC197F5E09005DD0BF /* AbuseFilterAlert.m */,
				042244FD197F5E09005DD0BF /* BulletedLabel.h */,
				042244FE197F5E09005DD0BF /* BulletedLabel.m */,
				042244FF197F5E09005DD0BF /* BulletedLabel.xib */,
			);
			path = AbuseFilterAlerts;
			sourceTree = "<group>";
		};
		04272E771940EEBC00CC682F /* AssetsFile */ = {
			isa = PBXGroup;
			children = (
				04272E781940EEBC00CC682F /* WMFAssetsFile.h */,
				04272E791940EEBC00CC682F /* WMFAssetsFile.m */,
			);
			path = AssetsFile;
			sourceTree = "<group>";
		};
		04292FFB185FC026002A13FC /* Defines */ = {
			isa = PBXGroup;
			children = (
				04292FFC185FC026002A13FC /* Defines.h */,
				043F18F118DCDD3A00D8489A /* WMF_Colors.h */,
				047528A3190F0C2900F2CDA8 /* WikiGlyph_Chars.h */,
			);
			path = Defines;
			sourceTree = "<group>";
		};
		04293002186030B0002A13FC /* SavedPages */ = {
			isa = PBXGroup;
			children = (
				0429300818604898002A13FC /* SavedPagesViewController.h */,
				0429300918604898002A13FC /* SavedPagesViewController.m */,
				0429300318604898002A13FC /* SavedPagesResultCell.h */,
				0429300418604898002A13FC /* SavedPagesResultCell.m */,
				043B6E8C1ACDE0CF0005C60B /* NSAttributedString+WMFSavedPagesAttributedStrings.h */,
				043B6E8D1ACDE0CF0005C60B /* NSAttributedString+WMFSavedPagesAttributedStrings.m */,
				047E74131860509000916964 /* SavedPagesResultPrototypeView.xib */,
			);
			path = SavedPages;
			sourceTree = "<group>";
		};
		042A5B1419253D2A0095E172 /* Navigation */ = {
			isa = PBXGroup;
			children = (
				04CCCFF11935094000E3F60C /* Primary */,
				04CCCFE81935093A00E3F60C /* Secondary */,
			);
			path = Navigation;
			sourceTree = "<group>";
		};
		043F18DA18D9691D00D8489A /* TopActionSheet */ = {
			isa = PBXGroup;
			children = (
				043F18DF18D9691D00D8489A /* UINavigationController+TopActionSheet.h */,
				043F18E018D9691D00D8489A /* UINavigationController+TopActionSheet.m */,
				043F18DB18D9691D00D8489A /* TopActionSheetLabel.h */,
				043F18DC18D9691D00D8489A /* TopActionSheetLabel.m */,
			);
			path = TopActionSheet;
			sourceTree = "<group>";
		};
		0442F57C1900718600F55DF9 /* Fonts */ = {
			isa = PBXGroup;
			children = (
				0493C2D319526A0100EBB973 /* WikiFont-Glyphs.ttf */,
			);
			path = Fonts;
			sourceTree = "<group>";
		};
		0447861F185145090050563B /* History */ = {
			isa = PBXGroup;
			children = (
				04478623185145090050563B /* HistoryViewController.h */,
				04478624185145090050563B /* HistoryViewController.m */,
				04478620185145090050563B /* HistoryResultCell.h */,
				04478621185145090050563B /* HistoryResultCell.m */,
				04478622185145090050563B /* HistoryResultPrototypeView.xib */,
			);
			path = History;
			sourceTree = "<group>";
		};
		04478625185145090050563B /* WebView */ = {
			isa = PBXGroup;
			children = (
				0447862D185145090050563B /* WebViewController.h */,
				BCB58F491A89202F00465627 /* WebViewController_Private.h */,
				0447862E185145090050563B /* WebViewController.m */,
				BCB58F461A891FDB00465627 /* WebViewController+ImageGalleryPresentation.h */,
				BCB58F471A891FDB00465627 /* WebViewController+ImageGalleryPresentation.m */,
			);
			path = WebView;
			sourceTree = "<group>";
		};
		0447866C1852B5010050563B /* Session */ = {
			isa = PBXGroup;
			children = (
				0447866D1852B5010050563B /* SessionSingleton.h */,
				0447866E1852B5010050563B /* SessionSingleton.m */,
			);
			path = Session;
			sourceTree = "<group>";
		};
		0449E63218A9844000D51524 /* Login */ = {
			isa = PBXGroup;
			children = (
				0449E63318A9845C00D51524 /* LoginViewController.h */,
				0449E63418A9845C00D51524 /* LoginViewController.m */,
			);
			path = Login;
			sourceTree = "<group>";
		};
		044BD6B218849AD000FFE4BE /* SectionEditor */ = {
			isa = PBXGroup;
			children = (
				044BD6B318849AD000FFE4BE /* SectionEditorViewController.h */,
				044BD6B418849AD000FFE4BE /* SectionEditorViewController.m */,
			);
			path = SectionEditor;
			sourceTree = "<group>";
		};
		045D871D19FAD2D00035C1F9 /* About */ = {
			isa = PBXGroup;
			children = (
				045D871F19FAD2FA0035C1F9 /* AboutViewController.h */,
				045D872019FAD2FA0035C1F9 /* AboutViewController.m */,
				0484411D19FF15AF00FD26C5 /* AboutViewController.plist */,
				C46FBA4A1A8530EE00C5730F /* Pods-acknowledgements.plist */,
			);
			path = About;
			sourceTree = "<group>";
		};
		04616DF71AE7060C00815BCE /* Protocols */ = {
			isa = PBXGroup;
			children = (
				04616DFA1AE706C600815BCE /* WMFLocalizationProtocol.h */,
				04616DFB1AE706C600815BCE /* WMFLocalizationProtocol.m */,
				04490FD31AF16A83009FAB52 /* WMFBundledImageProtocol.h */,
				04490FD41AF16A83009FAB52 /* WMFBundledImageProtocol.m */,
				0EE768791AF982C100A5D046 /* WMFArticleProtocol.h */,
				0EE7687A1AF982C100A5D046 /* WMFArticleProtocol.m */,
				0433263D1B0D3574009DB316 /* WMFArticleImageProtocol.h */,
				0433263E1B0D3574009DB316 /* WMFArticleImageProtocol.m */,
			);
			name = Protocols;
			path = wikipedia/Protocols;
			sourceTree = SOURCE_ROOT;
		};
		0463639518A844380049EE4F /* Keychain */ = {
			isa = PBXGroup;
			children = (
				0463639618A844570049EE4F /* KeychainCredentials.h */,
				0463639718A844570049EE4F /* KeychainCredentials.m */,
			);
			path = Keychain;
			sourceTree = "<group>";
		};
		0485FEC71994CF8800141361 /* Nearby */ = {
			isa = PBXGroup;
			children = (
				047E954D1996DD030046A122 /* NearbyViewController.h */,
				047E954E1996DD030046A122 /* NearbyViewController.m */,
				04D308261998A8AA0034F106 /* NearbyThumbnailView.h */,
				04D308271998A8AA0034F106 /* NearbyThumbnailView.m */,
				044396191A3C11A30081557D /* NearbyResultCollectionCell.h */,
				0443961A1A3C11A30081557D /* NearbyResultCollectionCell.m */,
				0443961C1A3C134F0081557D /* NearbyResultCollectionCell.xib */,
			);
			path = Nearby;
			sourceTree = "<group>";
		};
		0487041519F824D700B7D307 /* Networking */ = {
			isa = PBXGroup;
			children = (
				BCB669621A83DB8100C7B1FE /* Serializers */,
				0487045619F8262600B7D307 /* Fetchers */,
				0487043F19F824D700B7D307 /* Queues */,
				BC955BCD1A82C2FA000EF9E4 /* AFHTTPRequestOperationManager+WMFConfig.h */,
				BC955BCE1A82C2FA000EF9E4 /* AFHTTPRequestOperationManager+WMFConfig.m */,
				BC50C37D1A83C784006DC7AF /* WMFNetworkUtilities.h */,
				BC50C37E1A83C784006DC7AF /* WMFNetworkUtilities.m */,
				BC905A141B44962100523DFE /* CancellablePromise.swift */,
				BCBDC88B1B3A0715003A6D17 /* Cancellable.swift */,
			);
			path = Networking;
			sourceTree = "<group>";
		};
		0487043F19F824D700B7D307 /* Queues */ = {
			isa = PBXGroup;
			children = (
				0487044019F824D700B7D307 /* QueuesSingleton.h */,
				0487044119F824D700B7D307 /* QueuesSingleton.m */,
			);
			path = Queues;
			sourceTree = "<group>";
		};
		0487045619F8262600B7D307 /* Fetchers */ = {
			isa = PBXGroup;
			children = (
				0487046119F8262600B7D307 /* BaseFetcher */,
				0487045719F8262600B7D307 /* AccountCreationTokenFetcher.h */,
				0487045819F8262600B7D307 /* AccountCreationTokenFetcher.m */,
				0487045919F8262600B7D307 /* AccountCreator.h */,
				0487045A19F8262600B7D307 /* AccountCreator.m */,
				0487045B19F8262600B7D307 /* AccountLogin.h */,
				0487045C19F8262600B7D307 /* AccountLogin.m */,
				0487045D19F8262600B7D307 /* ArticleFetcher.h */,
				0487045E19F8262600B7D307 /* ArticleFetcher.m */,
				C42D947C1A937DAC00A4871A /* SavedArticlesFetcher.h */,
				C42D947D1A937DAC00A4871A /* SavedArticlesFetcher.m */,
				0487045F19F8262600B7D307 /* AssetsFileFetcher.h */,
				0487046019F8262600B7D307 /* AssetsFileFetcher.m */,
				0487046419F8262600B7D307 /* CaptchaResetter.h */,
				0487046519F8262600B7D307 /* CaptchaResetter.m */,
				0487046619F8262600B7D307 /* EditTokenFetcher.h */,
				0487046719F8262600B7D307 /* EditTokenFetcher.m */,
				0487046819F8262600B7D307 /* MWKLanguageLinkFetcher.h */,
				0487046919F8262600B7D307 /* MWKLanguageLinkFetcher.m */,
				0487046A19F8262600B7D307 /* LoginTokenFetcher.h */,
				0487046B19F8262600B7D307 /* LoginTokenFetcher.m */,
				0487046C19F8262600B7D307 /* NearbyFetcher.h */,
				0487046D19F8262600B7D307 /* NearbyFetcher.m */,
				0487046E19F8262600B7D307 /* PageHistoryFetcher.h */,
				0487046F19F8262600B7D307 /* PageHistoryFetcher.m */,
				0487047019F8262600B7D307 /* PreviewHtmlFetcher.h */,
				0487047119F8262600B7D307 /* PreviewHtmlFetcher.m */,
				0487047219F8262600B7D307 /* RandomArticleFetcher.h */,
				0487047319F8262600B7D307 /* RandomArticleFetcher.m */,
				0487047419F8262600B7D307 /* SearchResultFetcher.h */,
				0487047519F8262600B7D307 /* SearchResultFetcher.m */,
				04414DDD1A1420EB00A41B4E /* WikiDataShortDescriptionFetcher.h */,
				04414DDE1A1420EB00A41B4E /* WikiDataShortDescriptionFetcher.m */,
				0487047619F8262600B7D307 /* ThumbnailFetcher.h */,
				0487047719F8262600B7D307 /* ThumbnailFetcher.m */,
				0487047819F8262600B7D307 /* WikipediaZeroMessageFetcher.h */,
				0487047919F8262600B7D307 /* WikipediaZeroMessageFetcher.m */,
				0487047A19F8262600B7D307 /* WikiTextSectionFetcher.h */,
				0487047B19F8262600B7D307 /* WikiTextSectionFetcher.m */,
				0487047C19F8262600B7D307 /* WikiTextSectionUploader.h */,
				0487047D19F8262600B7D307 /* WikiTextSectionUploader.m */,
				BC955BC51A82BEFD000EF9E4 /* MWKImageInfoFetcher.h */,
				BC955BC61A82BEFD000EF9E4 /* MWKImageInfoFetcher.m */,
				BC092B9D1B1907FC00093C59 /* MWKSiteInfoFetcher.h */,
				BC092B9E1B1907FC00093C59 /* MWKSiteInfoFetcher.m */,
			);
			path = Fetchers;
			sourceTree = "<group>";
		};
		0487046119F8262600B7D307 /* BaseFetcher */ = {
			isa = PBXGroup;
			children = (
				0487046219F8262600B7D307 /* FetcherBase.h */,
				0487046319F8262600B7D307 /* FetcherBase.m */,
			);
			path = BaseFetcher;
			sourceTree = "<group>";
		};
		0493C2C91952373100EBB973 /* Housekeeping */ = {
			isa = PBXGroup;
			children = (
				0493C2CA1952373100EBB973 /* DataHousekeeping.h */,
				0493C2CB1952373100EBB973 /* DataHousekeeping.m */,
				BC32A1D61B4B14C000A286DE /* WMFBackgroundTaskManager.swift */,
			);
			path = Housekeeping;
			sourceTree = "<group>";
		};
		049566BF18F5F4CB0058EA12 /* Zero */ = {
			isa = PBXGroup;
			children = (
				049566C018F5F4CB0058EA12 /* ZeroConfigState.h */,
				049566C118F5F4CB0058EA12 /* ZeroConfigState.m */,
			);
			path = Zero;
			sourceTree = "<group>";
		};
		04A97E8418B81D440046B166 /* AccountCreation */ = {
			isa = PBXGroup;
			children = (
				04A97E8518B81D5D0046B166 /* AccountCreationViewController.h */,
				04A97E8618B81D5D0046B166 /* AccountCreationViewController.m */,
			);
			path = AccountCreation;
			sourceTree = "<group>";
		};
		04B7B9BA18B5569600A63551 /* Captcha */ = {
			isa = PBXGroup;
			children = (
				04B7B9BB18B5570E00A63551 /* CaptchaViewController.h */,
				04B7B9BC18B5570E00A63551 /* CaptchaViewController.m */,
			);
			path = Captcha;
			sourceTree = "<group>";
		};
		04C43A9F183440C1006C643B /* mw-network */ = {
			isa = PBXGroup;
			children = (
				04C43AA0183440C1006C643B /* MWNetworkActivityIndicatorManager.h */,
				04C43AA1183440C1006C643B /* MWNetworkActivityIndicatorManager.m */,
			);
			path = "mw-network";
			sourceTree = "<group>";
		};
		04C43AA818344131006C643B /* mw-bridge */ = {
			isa = PBXGroup;
			children = (
				04C43AAA18344131006C643B /* CommunicationBridge.h */,
				04C43AAB18344131006C643B /* CommunicationBridge.m */,
			);
			path = "mw-bridge";
			sourceTree = "<group>";
		};
		04C43AB0183441A4006C643B /* View Controllers */ = {
			isa = PBXGroup;
			children = (
				045D871D19FAD2D00035C1F9 /* About */,
				04A97E8418B81D440046B166 /* AccountCreation */,
				04B7B9BA18B5569600A63551 /* Captcha */,
				D401C2B71A659DD600D4D127 /* DataMigration */,
				041C55CF1950B260006CE0EF /* EditSummary */,
				0447861F185145090050563B /* History */,
				08D631F11A69B17F00D87AD0 /* Image Gallery */,
				041A3B5718E11ED90079FF1C /* Languages */,
				0449E63218A9844000D51524 /* Login */,
				042A5B1419253D2A0095E172 /* Navigation */,
				0485FEC71994CF8800141361 /* Nearby */,
				04C91CE8195517030035ED1B /* Onboarding */,
				04F27B6D18FE0F2E00EDD838 /* PageHistory */,
				04DD89AE18BFE63A00DD5DAD /* Preview */,
				D49B2ECF196C684F002F035D /* PullToRefresh */,
				04C757621A1A9DC50084AC39 /* RecentSearches */,
				04CCA0BD19830837000E982A /* References */,
				04293002186030B0002A13FC /* SavedPages */,
				044BD6B218849AD000FFE4BE /* SectionEditor */,
				C98990311A699DA100AF44FC /* ShareCard */,
				04F3958D186CF7CC00B0D6FC /* TableOfContents */,
				04478625185145090050563B /* WebView */,
			);
			path = "View Controllers";
			sourceTree = "<group>";
		};
		04C43AB7183442FC006C643B /* Categories */ = {
			isa = PBXGroup;
			children = (
				BCB669711A83F58600C7B1FE /* NSMutableDictionary+WMFMaybeSet.h */,
				BCB669721A83F58600C7B1FE /* NSMutableDictionary+WMFMaybeSet.m */,
				043F18DA18D9691D00D8489A /* TopActionSheet */,
				04CBAC7119A9B786009F3D7E /* NSArray+Predicate.h */,
				04CBAC7219A9B786009F3D7E /* NSArray+Predicate.m */,
				04142A8D184F974E006EF779 /* NSDate-Utilities.h */,
				04142A8E184F974E006EF779 /* NSDate-Utilities.m */,
				0449E63718AAA26A00D51524 /* NSHTTPCookieStorage+CloneCookie.h */,
				0449E63818AAA26A00D51524 /* NSHTTPCookieStorage+CloneCookie.m */,
				04AE1C6E1891B302002D5487 /* NSObject+Extras.h */,
				04AE1C6F1891B302002D5487 /* NSObject+Extras.m */,
				04C43AB8183442FC006C643B /* NSRunLoop+TimeOutAndFlag.h */,
				04C43AB9183442FC006C643B /* NSRunLoop+TimeOutAndFlag.m */,
				04C43ABA183442FC006C643B /* NSString+Extras.h */,
				04C43ABB183442FC006C643B /* NSString+Extras.m */,
				045AB8C11B1E15D9002839D7 /* NSURL+Extras.h */,
				045AB8C21B1E15D9002839D7 /* NSURL+Extras.m */,
				04B91AA918E3D9E200FFAA1C /* NSString+FormattedAttributedString.h */,
				04B91AAA18E3D9E200FFAA1C /* NSString+FormattedAttributedString.m */,
				042487501A54BECD00A5C905 /* MWKArticle+Convenience.h */,
				042487511A54BECD00A5C905 /* MWKArticle+Convenience.m */,
				049B2BDA1AB9016A00CE27FF /* MWKArticle+ConvenienceSpecs */,
				0472BC16193AD88C00C40BDA /* MWKSection+DisplayHtml.h */,
				0472BC17193AD88C00C40BDA /* MWKSection+DisplayHtml.m */,
				041C6204199ED2A20061516F /* MWKSection+TOC.h */,
				041C6205199ED2A20061516F /* MWKSection+TOC.m */,
				047801BC18AE987900DBB747 /* UIButton+ColorMask.h */,
				047801BD18AE987900DBB747 /* UIButton+ColorMask.m */,
				0415581A18ADFA5C00B81A59 /* UIImage+ColorMask.h */,
				0415581B18ADFA5C00B81A59 /* UIImage+ColorMask.m */,
				04C695D018ED213000D9F2DA /* UIScrollView+NoHorizontalScrolling.h */,
				04C695D118ED213000D9F2DA /* UIScrollView+NoHorizontalScrolling.m */,
				04DB0BE818BD37F900B4BCF3 /* UIScrollView+ScrollSubviewToLocation.h */,
				04DB0BE918BD37F900B4BCF3 /* UIScrollView+ScrollSubviewToLocation.m */,
				048830D01AB775E3005BF3A1 /* UIScrollView+WMFScrollsToTop.h */,
				048830D11AB775E3005BF3A1 /* UIScrollView+WMFScrollsToTop.m */,
				0484E3DC19D9D19B0085D18D /* UIView+ConstraintsScale.h */,
				0484E3DD19D9D19B0085D18D /* UIView+ConstraintsScale.m */,
				04AE520319DB5E0900F89B92 /* NSObject+ConstraintsScale.h */,
				04AE520419DB5E0900F89B92 /* NSObject+ConstraintsScale.m */,
				04090A39187FB7D000577EDF /* UIView+Debugging.h */,
				04090A3A187FB7D000577EDF /* UIView+Debugging.m */,
				04EDEE281A215DBC00798076 /* UITableView+DynamicCellHeight.h */,
				04EDEE291A215DBC00798076 /* UITableView+DynamicCellHeight.m */,
				04EDEE2F1A21CB4100798076 /* UIScreen+Extras.h */,
				04EDEE301A21CB4100798076 /* UIScreen+Extras.m */,
				0433542418A093C5009305F0 /* UIView+RemoveConstraints.h */,
				0433542518A093C5009305F0 /* UIView+RemoveConstraints.m */,
				04C695CC18ED08D900D9F2DA /* UIView+WMFSearchSubviews.h */,
				04C695CD18ED08D900D9F2DA /* UIView+WMFSearchSubviews.m */,
				04B91AA518E34BBC00FFAA1C /* UIView+TemporaryAnimatedXF.h */,
				04B91AA618E34BBC00FFAA1C /* UIView+TemporaryAnimatedXF.m */,
				043F8BF01A11699A00D1AE44 /* UIView+WMFRoundCorners.h */,
				043F8BF11A11699A00D1AE44 /* UIView+WMFRoundCorners.m */,
				04D686C71AB28FE40009B44A /* UIImage+WMFFocalImageDrawing.h */,
				04D686C81AB28FE40009B44A /* UIImage+WMFFocalImageDrawing.m */,
				044396211A3D33030081557D /* UICollectionViewCell+DynamicCellHeight.h */,
				044396221A3D33030081557D /* UICollectionViewCell+DynamicCellHeight.m */,
				0433542018A023FE009305F0 /* UIViewController+HideKeyboard.h */,
				0433542118A023FE009305F0 /* UIViewController+HideKeyboard.m */,
				042E3B911AA16D6700BF8D66 /* UIViewController+WMFChildViewController.h */,
				042E3B921AA16D6700BF8D66 /* UIViewController+WMFChildViewController.m */,
				04F0E2E8186EDC1A00468738 /* UIWebView+ElementLocation.h */,
				04F0E2E9186EDC1A00468738 /* UIWebView+ElementLocation.m */,
				04B6924E18E77B2A00F88D8A /* UIWebView+HideScrollGradient.h */,
				C99844551A8C1F23001D58FD /* UIWebView+WMFSuppressSelection.h */,
				C99844561A8C1F23001D58FD /* UIWebView+WMFSuppressSelection.m */,
				04B6924F18E77B2A00F88D8A /* UIWebView+HideScrollGradient.m */,
				0439317419FB092600386E8F /* UIWebView+LoadAssetsHtml.h */,
				0439317519FB092600386E8F /* UIWebView+LoadAssetsHtml.m */,
				042BEAED1A92EE66002CF320 /* UIWebView+WMFTrackingView.h */,
				042BEAEE1A92EE66002CF320 /* UIWebView+WMFTrackingView.m */,
				04BA489F1A80062E00CB5CAE /* UIFont+WMFStyle.h */,
				04BA48A01A80062E00CB5CAE /* UIFont+WMFStyle.m */,
				04D149D818877343006B4104 /* Alerts */,
				C42D94BA1A95405000A4871A /* NSArray+WMFExtensions.h */,
				C42D94BB1A95405000A4871A /* NSArray+WMFExtensions.m */,
				BCB66A0A1A85183000C7B1FE /* NSString+WMFHTMLParsing.h */,
				BCB66A0B1A85183000C7B1FE /* NSString+WMFHTMLParsing.m */,
				042950D21A9D3BA7009BE784 /* UIColor+WMFHexColor.h */,
				042950D31A9D3BA7009BE784 /* UIColor+WMFHexColor.m */,
				BCB58F651A8AA22200465627 /* MWKLicense+ToGlyph.h */,
				BCB58F661A8AA22200465627 /* MWKLicense+ToGlyph.m */,
				BCB58F761A8D081E00465627 /* NSArray+BKIndex.h */,
				BCB58F771A8D081E00465627 /* NSArray+BKIndex.m */,
				BC86B9341A92966B00B4C039 /* AFHTTPRequestOperationManager+UniqueRequests.h */,
				BC86B9351A92966B00B4C039 /* AFHTTPRequestOperationManager+UniqueRequests.m */,
				BC86B93B1A929CC500B4C039 /* UICollectionViewFlowLayout+NSCopying.h */,
				BC86B93C1A929CC500B4C039 /* UICollectionViewFlowLayout+NSCopying.m */,
				BC86B93E1A929D7900B4C039 /* UICollectionViewFlowLayout+WMFItemSizeThatFits.h */,
				BC86B93F1A929D7900B4C039 /* UICollectionViewFlowLayout+WMFItemSizeThatFits.m */,
				BCC185E61A9FA498005378F8 /* UICollectionViewLayout+AttributeUtils.h */,
				BCC185E71A9FA498005378F8 /* UICollectionViewLayout+AttributeUtils.m */,
				BCC185D61A9E5628005378F8 /* UILabel+WMFStyling.h */,
				BCC185D71A9E5628005378F8 /* UILabel+WMFStyling.m */,
				BCC185DE1A9EC836005378F8 /* UIButton+FrameUtils.h */,
				BCC185DF1A9EC836005378F8 /* UIButton+FrameUtils.m */,
				BC2CBB8C1AA10F400079A313 /* UIView+WMFFrameUtils.h */,
				BC2CBB8D1AA10F400079A313 /* UIView+WMFFrameUtils.m */,
				BC725ECD1B628C0300E0A64C /* NSParagraphStyle+WMFParagraphStyles.h */,
				BC725ECE1B628C0300E0A64C /* NSParagraphStyle+WMFParagraphStyles.m */,
				0EA4402C1AA6281200B09DBA /* NSDateFormatter+WMFExtensions.h */,
				0EA4402D1AA6281200B09DBA /* NSDateFormatter+WMFExtensions.m */,
				BCA96E751AAA35EE009A61FA /* UIView+WMFDefaultNib.h */,
				BCA96E761AAA35EE009A61FA /* UIView+WMFDefaultNib.m */,
<<<<<<< HEAD
				BC2375981AB78D8A00B0BAA8 /* NSParagraphStyle+WMFParagraphStyles.h */,
				BC2375991AB78D8A00B0BAA8 /* NSParagraphStyle+WMFParagraphStyles.m */,
=======
>>>>>>> fa08cf6b
				BCA6765B1AC0686600A16160 /* Article+ConvenienceAccessors.h */,
				BCA6765C1AC0686600A16160 /* Article+ConvenienceAccessors.m */,
				BCE912B81ACC5E6900B74B42 /* NSIndexSet+BKReduce.h */,
				BCE912B91ACC5E6900B74B42 /* NSIndexSet+BKReduce.m */,
				0EBC567D1AD442CC00E82CDD /* BITHockeyManager+WMFExtensions.h */,
				0EBC567E1AD442CC00E82CDD /* BITHockeyManager+WMFExtensions.m */,
				04B0E3E81AE8252800379AE0 /* NSURL+WMFRest.h */,
				04B0E3E91AE8252800379AE0 /* NSURL+WMFRest.m */,
				BCAC50BF1AF3F7460015936C /* NSBundle+WMFInfoUtils.h */,
				BCAC50C01AF3F7460015936C /* NSBundle+WMFInfoUtils.m */,
				BC92A76F1AFA841C003C4212 /* MWKSection+WMFSharing.h */,
				BC92A7701AFA841C003C4212 /* MWKSection+WMFSharing.m */,
				BCAFC5D21AFD5F7E004615BA /* MWKArticle+WMFSharing.h */,
				BCAFC5D11AFD5F7E004615BA /* MWKArticle+WMFSharing.m */,
				BCFB090B1B445A720077955B /* UIImage+WMFSerialization.h */,
				BCFB090C1B445A720077955B /* UIImage+WMFSerialization.m */,
				BC905A0F1B447A8300523DFE /* NSURLRequest+WMFUtilities.h */,
				BC905A101B447A8300523DFE /* NSURLRequest+WMFUtilities.m */,
				BC060B381B456D030086EBFB /* AnyPromise+WMFExtensions.h */,
				BC060B391B456D030086EBFB /* AnyPromise+WMFExtensions.m */,
				BC3047C01B45E65400D7DF1A /* SDWebImageManager+WMFCacheRemoval.h */,
				BC3047C11B45E65400D7DF1A /* SDWebImageManager+WMFCacheRemoval.m */,
				BC505EFB1B5D462700537006 /* CIDetector+WMFFaceDetection.h */,
				BC505EFC1B5D462700537006 /* CIDetector+WMFFaceDetection.m */,
				BC505F011B5D4D9300537006 /* UIImageView+WMFContentOffset.h */,
				BC505F021B5D4D9300537006 /* UIImageView+WMFContentOffset.m */,
				BC505F041B5D683A00537006 /* NSArray+WMFLayoutDirectionUtilities.h */,
				BC505F051B5D683A00537006 /* NSArray+WMFLayoutDirectionUtilities.m */,
				BC6E8B901B5E8DB7003D9A39 /* CIContext+WMFImageProcessing.h */,
				BC6E8B911B5E8DB7003D9A39 /* CIContext+WMFImageProcessing.m */,
				BC6E8B931B5E90B1003D9A39 /* UIImage+WMFImageProcessing.h */,
				BC6E8B941B5E90B1003D9A39 /* UIImage+WMFImageProcessing.m */,
				BC6E8B961B5EB4B2003D9A39 /* UIImage+WMFNormalization.h */,
				BC6E8B971B5EB4B2003D9A39 /* UIImage+WMFNormalization.m */,
			);
			path = Categories;
			sourceTree = "<group>";
		};
		04C757621A1A9DC50084AC39 /* RecentSearches */ = {
			isa = PBXGroup;
			children = (
				04C757641A1A9E1B0084AC39 /* RecentSearchesViewController.h */,
				04C757651A1A9E1B0084AC39 /* RecentSearchesViewController.m */,
				04C7576B1A1AA2D00084AC39 /* RecentSearchCell.h */,
				04C7576C1A1AA2D00084AC39 /* RecentSearchCell.m */,
				04C7576D1A1AA2D00084AC39 /* RecentSearchCell.xib */,
			);
			path = RecentSearches;
			sourceTree = "<group>";
		};
		04C91CE8195517030035ED1B /* Onboarding */ = {
			isa = PBXGroup;
			children = (
				04C91CE9195517250035ED1B /* OnboardingViewController.h */,
				04C91CEA195517250035ED1B /* OnboardingViewController.m */,
			);
			path = Onboarding;
			sourceTree = "<group>";
		};
		04CCA0BD19830837000E982A /* References */ = {
			isa = PBXGroup;
			children = (
				04CCA0BE1983086D000E982A /* ReferencesVC.h */,
				04CCA0BF1983086D000E982A /* ReferencesVC.m */,
				04CCA0C119830A44000E982A /* ReferenceVC.h */,
				04CCA0C219830A44000E982A /* ReferenceVC.m */,
				04821CCF19895EDC007558F6 /* ReferenceGradientView.h */,
				04821CD019895EDC007558F6 /* ReferenceGradientView.m */,
			);
			path = References;
			sourceTree = "<group>";
		};
		04CCCFE81935093A00E3F60C /* Secondary */ = {
			isa = PBXGroup;
			children = (
				04CCCFEC1935093A00E3F60C /* SecondaryMenuViewController.h */,
				04CCCFED1935093A00E3F60C /* SecondaryMenuViewController.m */,
				04CCCFE91935093A00E3F60C /* SecondaryMenuRowView.h */,
				04CCCFEA1935093A00E3F60C /* SecondaryMenuRowView.m */,
				04CCCFEB1935093A00E3F60C /* SecondaryMenuRowView.xib */,
			);
			path = Secondary;
			sourceTree = "<group>";
		};
		04CCCFF11935094000E3F60C /* Primary */ = {
			isa = PBXGroup;
			children = (
				04CCCFF21935094000E3F60C /* PrimaryMenuViewController.h */,
				04CCCFF31935094000E3F60C /* PrimaryMenuViewController.m */,
				04CCCFF41935094000E3F60C /* PrimaryMenuTableViewCell.h */,
				04CCCFF51935094000E3F60C /* PrimaryMenuTableViewCell.m */,
			);
			path = Primary;
			sourceTree = "<group>";
		};
		04D149D818877343006B4104 /* Alerts */ = {
			isa = PBXGroup;
			children = (
				04D149D918877343006B4104 /* AlertLabel.h */,
				04D149DA18877343006B4104 /* AlertLabel.m */,
				04D149DB18877343006B4104 /* UIViewController+Alert.h */,
				04D149DC18877343006B4104 /* UIViewController+Alert.m */,
			);
			path = Alerts;
			sourceTree = "<group>";
		};
		04D686CB1AB291DE0009B44A /* Custom Objects */ = {
			isa = PBXGroup;
			children = (
				049289271B1FBC1800BE4B21 /* WMFURLCache.h */,
				049289281B1FBC1800BE4B21 /* WMFURLCache.m */,
			);
			path = "Custom Objects";
			sourceTree = "<group>";
		};
		04DD89AE18BFE63A00DD5DAD /* Preview */ = {
			isa = PBXGroup;
			children = (
				042244FA197F5E09005DD0BF /* AbuseFilterAlerts */,
				04DD89AF18BFE63A00DD5DAD /* PreviewAndSaveViewController.h */,
				04DD89B018BFE63A00DD5DAD /* PreviewAndSaveViewController.m */,
				047ED63718C13E4900442BE3 /* PreviewWebView.h */,
				047ED63818C13E4900442BE3 /* PreviewWebView.m */,
				04B0EA46190B2319007458AF /* PreviewLicenseView.xib */,
				04B0EA48190B2348007458AF /* PreviewLicenseView.h */,
				04B0EA49190B2348007458AF /* PreviewLicenseView.m */,
			);
			path = Preview;
			sourceTree = "<group>";
		};
		04F27B6D18FE0F2E00EDD838 /* PageHistory */ = {
			isa = PBXGroup;
			children = (
				04F27B7318FE0F2E00EDD838 /* PageHistoryViewController.h */,
				04F27B7418FE0F2E00EDD838 /* PageHistoryViewController.m */,
				04F27B6E18FE0F2E00EDD838 /* PageHistoryResultCell.h */,
				04F27B6F18FE0F2E00EDD838 /* PageHistoryResultCell.m */,
				04F27B7018FE0F2E00EDD838 /* PageHistoryResultPrototypeView.xib */,
				0442F57919006DCC00F55DF9 /* PageHistoryLabel.h */,
				0442F57A19006DCC00F55DF9 /* PageHistoryLabel.m */,
			);
			path = PageHistory;
			sourceTree = "<group>";
		};
		04F3958D186CF7CC00B0D6FC /* TableOfContents */ = {
			isa = PBXGroup;
			children = (
				04F3958E186CF80100B0D6FC /* TOCViewController.h */,
				04F3958F186CF80100B0D6FC /* TOCViewController.m */,
				04F0E2EC186FB2D000468738 /* TOCSectionCellView.h */,
				04F0E2ED186FB2D100468738 /* TOCSectionCellView.m */,
			);
			path = TableOfContents;
			sourceTree = "<group>";
		};
		08D631F11A69B17F00D87AD0 /* Image Gallery */ = {
			isa = PBXGroup;
			children = (
				BC69C3101AB0C16B0090B039 /* View Model */,
				08D631F51A69B1AB00D87AD0 /* WMFImageGalleryViewController.h */,
				08D631F61A69B1AB00D87AD0 /* WMFImageGalleryViewController.m */,
				BC86B94C1A9391E200B4C039 /* Views */,
				BCB848811AAE06420077EC24 /* ImageGallerySpecs */,
			);
			name = "Image Gallery";
			sourceTree = "<group>";
		};
<<<<<<< HEAD
		0E0377741B4C47D500470BBE /* Table */ = {
			isa = PBXGroup;
			children = (
				0436998C1B45B673002FD81D /* WMFArticleTableHeaderView.h */,
				0436998D1B45B673002FD81D /* WMFArticleTableHeaderView.m */,
				04A9C2911B4B51E0008B996F /* WMFArticleSectionHeaderCell.h */,
				04A9C2921B4B51E0008B996F /* WMFArticleSectionHeaderCell.m */,
				04A9C2941B4B59E3008B996F /* WMFArticleExtractCell.h */,
				04A9C2951B4B59E3008B996F /* WMFArticleExtractCell.m */,
				0436998F1B45B68D002FD81D /* WMFArticleSectionCell.h */,
				043699901B45B68D002FD81D /* WMFArticleSectionCell.m */,
				04A9C2A01B4F326D008B996F /* WMFArticleReadMoreCell.h */,
				04A9C2A11B4F326D008B996F /* WMFArticleReadMoreCell.m */,
				BC505EF21B594E8E00537006 /* WMFArticleHeaderImageGalleryViewController.h */,
				BC505EF31B594E8E00537006 /* WMFArticleHeaderImageGalleryViewController.m */,
			);
			name = Table;
			sourceTree = "<group>";
		};
		0E2B06F71B2D126700EA2F53 /* Data Sources */ = {
			isa = PBXGroup;
			children = (
				0E7C6D4C1B3106A800F1F985 /* WMFArticleListDataSource.h */,
				0E2B06F41B2CE45800EA2F53 /* WMFSavedPagesDataSource.h */,
				0E2B06F51B2CE45800EA2F53 /* WMFSavedPagesDataSource.m */,
				0EF451F41B545ED100D621BD /* WMFRecentPagesDataSource.h */,
				0EF451F51B545ED100D621BD /* WMFRecentPagesDataSource.m */,
			);
			name = "Data Sources";
			sourceTree = "<group>";
		};
		0E2B06F81B2D127A00EA2F53 /* Article List */ = {
			isa = PBXGroup;
			children = (
				0E94AFEE1B209792000BC5EA /* WMFArticleListCollectionViewController.h */,
				0E94AFEF1B209792000BC5EA /* WMFArticleListCollectionViewController.m */,
				0E366B371B2F2ACF00ABFB86 /* Layouts */,
				0E7955BF1B2B389800B055A2 /* TGLStackedViewController */,
				0E2B06FC1B2D12C400EA2F53 /* Cell */,
			);
			name = "Article List";
			sourceTree = "<group>";
		};
		0E2B06F91B2D128D00EA2F53 /* Search */ = {
			isa = PBXGroup;
			children = (
				0E94AFF11B209857000BC5EA /* WMFSearchViewController.h */,
				0E94AFF21B209857000BC5EA /* WMFSearchViewController.m */,
				0E366B381B2F33BC00ABFB86 /* WMFSearchResults.h */,
				0E366B391B2F33BC00ABFB86 /* WMFSearchResults.m */,
				0E366B3D1B2F5C4500ABFB86 /* WMFSearchFetcher.h */,
				0E366B3E1B2F5C4500ABFB86 /* WMFSearchFetcher.m */,
			);
			name = Search;
			sourceTree = "<group>";
		};
		0E2B06FA1B2D129B00EA2F53 /* Common */ = {
			isa = PBXGroup;
			children = (
				0EF451F11B5458F700D621BD /* UITabBarController+WMFExtensions.h */,
				0EF451F21B5458F700D621BD /* UITabBarController+WMFExtensions.m */,
				04CB603B1B5053120052B6EF /* UITableViewCell+WMFEdgeToEdgeSeparator.h */,
				04CB603C1B5053120052B6EF /* UITableViewCell+WMFEdgeToEdgeSeparator.m */,
				046A4B9B1B38DC5400440F67 /* UIView+WMFRTLMirroring.h */,
				046A4B9C1B38DC5400440F67 /* UIView+WMFRTLMirroring.m */,
				0ED44D761B28DA4D00F284BA /* UICollectionView+WMFExtensions.h */,
				0ED44D771B28DA4D00F284BA /* UICollectionView+WMFExtensions.m */,
				04016E181B3264C700D732FE /* UIViewController+WMFStoryboardUtilities.h */,
				04016E191B3264C700D732FE /* UIViewController+WMFStoryboardUtilities.m */,
				BC6E8B9C1B5FE06C003D9A39 /* WMFKVOUpdatableList.h */,
				BC6E8B9D1B5FE0C9003D9A39 /* UICollectionView+WMFKVOUpdatableList.h */,
				BC6E8B9E1B5FE0C9003D9A39 /* UICollectionView+WMFKVOUpdatableList.m */,
			);
			name = Common;
			sourceTree = "<group>";
		};
		0E2B06FB1B2D12B300EA2F53 /* Transitions */ = {
			isa = PBXGroup;
			children = (
				0E7955CC1B2B659500B055A2 /* WMFArticleListTranstion.h */,
				0E7955CD1B2B659500B055A2 /* WMFArticleListTranstion.m */,
				0E466E501B41F83500E91992 /* WMFArticlePopupTransition.h */,
				0E466E511B41F83500E91992 /* WMFArticlePopupTransition.m */,
				0E466E531B42D9DD00E91992 /* WMFScrollViewTopPanGestureRecognizer.h */,
				0E466E541B42D9DD00E91992 /* WMFScrollViewTopPanGestureRecognizer.m */,
			);
			name = Transitions;
			sourceTree = "<group>";
		};
		0E2B06FC1B2D12C400EA2F53 /* Cell */ = {
			isa = PBXGroup;
			children = (
				0ED44D731B28AC1E00F284BA /* WMFArticleViewControllerContainerCell.h */,
				0ED44D741B28AC1E00F284BA /* WMFArticleViewControllerContainerCell.m */,
			);
			name = Cell;
			sourceTree = "<group>";
		};
		0E366B371B2F2ACF00ABFB86 /* Layouts */ = {
			isa = PBXGroup;
			children = (
				0E366B341B2F176700ABFB86 /* WMFOffScreenFlowLayout.h */,
				0E366B351B2F176700ABFB86 /* WMFOffScreenFlowLayout.m */,
				0E2B07001B2D1DE200EA2F53 /* WMFBottomStackLayout.h */,
				0E2B07011B2D1DE200EA2F53 /* WMFBottomStackLayout.m */,
			);
			name = Layouts;
			sourceTree = "<group>";
		};
		0E366B431B2F614E00ABFB86 /* PromiseKit */ = {
			isa = PBXGroup;
			children = (
				0E366B441B2F614E00ABFB86 /* PromiseKit.h */,
				0E366B451B2F614E00ABFB86 /* PromiseKit.m */,
				0E366B461B2F614E00ABFB86 /* PromiseKit.swift */,
			);
			path = PromiseKit;
			sourceTree = "<group>";
		};
		0E7955BF1B2B389800B055A2 /* TGLStackedViewController */ = {
			isa = PBXGroup;
			children = (
				0E7955C21B2B389800B055A2 /* TGLStackedLayout.h */,
				0E7955C31B2B389800B055A2 /* TGLStackedLayout.m */,
			);
			path = TGLStackedViewController;
			sourceTree = "<group>";
		};
		0E94AFE81B2096D5000BC5EA /* UI-V5 */ = {
			isa = PBXGroup;
			children = (
				0E94AFE91B209721000BC5EA /* iPhone_Root.storyboard */,
				0EFB48091B3BB01300381F99 /* Style */,
				0E94AFEB1B20976A000BC5EA /* WMFAppViewController.h */,
				0E94AFEC1B20976A000BC5EA /* WMFAppViewController.m */,
				0E366B491B308A2600ABFB86 /* UIStoryboard+WMFExtensions.h */,
				0E366B4A1B308A2600ABFB86 /* UIStoryboard+WMFExtensions.m */,
				0E2B06F81B2D127A00EA2F53 /* Article List */,
				0E2B06F91B2D128D00EA2F53 /* Search */,
				0EFB48071B3BAFE900381F99 /* Article */,
				0EFB0EF31B31DE7200D05C08 /* NSError+WMFExtensions.h */,
				0EFB0EF41B31DE7200D05C08 /* NSError+WMFExtensions.m */,
				0E2B06FA1B2D129B00EA2F53 /* Common */,
				0E2B06F71B2D126700EA2F53 /* Data Sources */,
				0EFB48081B3BAFF600381F99 /* Storyboards */,
				04016E221B335F0200D732FE /* WMFArticlePresenter.h */,
				04016E231B335F0200D732FE /* WMFArticlePresenter.m */,
			);
			path = "UI-V5";
			sourceTree = "<group>";
		};
		0EAAAFC81B43301500E65A95 /* Saved Pages */ = {
			isa = PBXGroup;
			children = (
				BCB6698B1A83F6C300C7B1FE /* MWKSavedPageList.h */,
				BCB6698C1A83F6C300C7B1FE /* MWKSavedPageList.m */,
				BCB669891A83F6C300C7B1FE /* MWKSavedPageEntry.h */,
				BCB6698A1A83F6C300C7B1FE /* MWKSavedPageEntry.m */,
			);
			name = "Saved Pages";
			sourceTree = "<group>";
		};
		0EAAAFC91B43301C00E65A95 /* History */ = {
			isa = PBXGroup;
			children = (
				BCB6698F1A83F6C300C7B1FE /* MWKHistoryList.h */,
				BCB669901A83F6C300C7B1FE /* MWKHistoryList.m */,
				BCB6698D1A83F6C300C7B1FE /* MWKHistoryEntry.h */,
				BCB6698E1A83F6C300C7B1FE /* MWKHistoryEntry.m */,
			);
			name = History;
			sourceTree = "<group>";
		};
		0EAAAFCA1B43302300E65A95 /* Recent Searches */ = {
			isa = PBXGroup;
			children = (
				BCB669931A83F6C300C7B1FE /* MWKRecentSearchList.h */,
				BCB669941A83F6C300C7B1FE /* MWKRecentSearchList.m */,
				BCB669911A83F6C300C7B1FE /* MWKRecentSearchEntry.h */,
				BCB669921A83F6C300C7B1FE /* MWKRecentSearchEntry.m */,
			);
			name = "Recent Searches";
			sourceTree = "<group>";
		};
=======
>>>>>>> fa08cf6b
		0EFB0EF91B31EE2D00D05C08 /* LegacyCoreData */ = {
			isa = PBXGroup;
			children = (
				0EFB0EFA1B31EE2D00D05C08 /* Article.h */,
				0EFB0EFB1B31EE2D00D05C08 /* Article.m */,
				0EFB0EFC1B31EE2D00D05C08 /* ArticleCoreDataObjects.h */,
				0EFB0EFD1B31EE2D00D05C08 /* ArticleData.xcdatamodeld */,
				0EFB0F001B31EE2D00D05C08 /* ArticleDataContextSingleton.h */,
				0EFB0F011B31EE2D00D05C08 /* ArticleDataContextSingleton.m */,
				0EFB0F021B31EE2D00D05C08 /* Categories */,
				0EFB0F091B31EE2D00D05C08 /* DiscoveryContext.h */,
				0EFB0F0A1B31EE2D00D05C08 /* DiscoveryContext.m */,
				0EFB0F0B1B31EE2D00D05C08 /* GalleryImage.h */,
				0EFB0F0C1B31EE2D00D05C08 /* GalleryImage.m */,
				0EFB0F0D1B31EE2D00D05C08 /* History.h */,
				0EFB0F0E1B31EE2D00D05C08 /* History.m */,
				0EFB0F0F1B31EE2D00D05C08 /* Image.h */,
				0EFB0F101B31EE2D00D05C08 /* Image.m */,
				0EFB0F111B31EE2D00D05C08 /* ImageData.h */,
				0EFB0F121B31EE2D00D05C08 /* ImageData.m */,
				0EFB0F131B31EE2D00D05C08 /* Saved.h */,
				0EFB0F141B31EE2D00D05C08 /* Saved.m */,
				0EFB0F151B31EE2D00D05C08 /* Section.h */,
				0EFB0F161B31EE2D00D05C08 /* Section.m */,
				0EFB0F171B31EE2D00D05C08 /* SectionImage.h */,
				0EFB0F181B31EE2D00D05C08 /* SectionImage.m */,
			);
			path = LegacyCoreData;
			sourceTree = SOURCE_ROOT;
		};
		0EFB0F021B31EE2D00D05C08 /* Categories */ = {
			isa = PBXGroup;
			children = (
				0EFB0F031B31EE2D00D05C08 /* NSManagedObject+WMFModelFactory.h */,
				0EFB0F041B31EE2D00D05C08 /* NSManagedObject+WMFModelFactory.m */,
				0EFB0F051B31EE2D00D05C08 /* NSManagedObjectContext+SimpleFetch.h */,
				0EFB0F061B31EE2D00D05C08 /* NSManagedObjectContext+SimpleFetch.m */,
				0EFB0F071B31EE2D00D05C08 /* NSManagedObjectModel+LegacyCoreData.h */,
				0EFB0F081B31EE2D00D05C08 /* NSManagedObjectModel+LegacyCoreData.m */,
			);
			path = Categories;
			sourceTree = "<group>";
		};
		0EFB48071B3BAFE900381F99 /* Article */ = {
			isa = PBXGroup;
			children = (
				0E94AFF41B209882000BC5EA /* WMFArticleViewController.h */,
				0E94AFF51B209882000BC5EA /* WMFArticleViewController.m */,
				0E0377741B4C47D500470BBE /* Table */,
				0E2B06FB1B2D12B300EA2F53 /* Transitions */,
				0E34AC551B45DC9500475A1A /* WMFArticleFetcher.h */,
				0E34AC561B45DC9500475A1A /* WMFArticleFetcher.m */,
			);
			name = Article;
			sourceTree = "<group>";
		};
		0EFB48081B3BAFF600381F99 /* Storyboards */ = {
			isa = PBXGroup;
			children = (
				04AEF0EF1B2E87A800EFE858 /* WebViewController.storyboard */,
				04AEF0F31B2E8CA100EFE858 /* SectionEditorViewController.storyboard */,
				042258551B34A29800FDD0C6 /* PreviewAndSaveViewController.storyboard */,
				042258571B34A2C100FDD0C6 /* EditSummaryViewController.storyboard */,
				04AEF0F51B2E8F6300EFE858 /* ReferencesVC.storyboard */,
				04AEF0FA1B2F703700EFE858 /* PrimaryMenuViewController.storyboard */,
				04DA87741B30A03600C948F8 /* LoginViewController.storyboard */,
				04DA876F1B2FF5B200C948F8 /* SecondaryMenuViewController.storyboard */,
				04DA87761B30A9D600C948F8 /* AccountCreationViewController.storyboard */,
				04DA87781B30B99300C948F8 /* CaptchaViewController.storyboard */,
				04DA877C1B30D29800C948F8 /* SavedPagesViewController.storyboard */,
				04DA87801B30E0C600C948F8 /* HistoryViewController.storyboard */,
				04016E1B1B3285B700D732FE /* AboutViewController.storyboard */,
				04016E1D1B328E8B00D732FE /* OnboardingViewController.storyboard */,
				04016E1F1B329D4500D732FE /* PageHistoryViewController.storyboard */,
				04661DC71B4346C90045E970 /* WMFArticleViewController.storyboard */,
			);
			name = Storyboards;
			sourceTree = "<group>";
		};
		0EFB48091B3BB01300381F99 /* Style */ = {
			isa = PBXGroup;
			children = (
				0E94AFF91B20A22C000BC5EA /* WMFStyleManager.h */,
				0E94AFFA1B20A22C000BC5EA /* WMFStyleManager.m */,
				046E2B691B31ED94008A99A6 /* UIButton+WMFButton.h */,
				046E2B6A1B31ED94008A99A6 /* UIButton+WMFButton.m */,
				046E2B6D1B3213BE008A99A6 /* UIBarButtonItem+WMFButtonConvenience.h */,
				046E2B6E1B3213BE008A99A6 /* UIBarButtonItem+WMFButtonConvenience.m */,
			);
			name = Style;
			sourceTree = "<group>";
		};
		BC628C791B389E2B00B3F85C /* Images */ = {
			isa = PBXGroup;
			children = (
				BCBDC8831B38E441003A6D17 /* WMFImageController.swift */,
				BCBDC8811B38E414003A6D17 /* SDWebImageManager+PromiseKit.swift */,
				BCFDB13F1B3F3D9700F0C9F4 /* ImageDownload.swift */,
				BCFDB1411B3F3F7E00F0C9F4 /* WMFImageController+Debug.swift */,
				BCFDB1431B3F3FCB00F0C9F4 /* UIImage+Debug.swift */,
				BC905A121B44815900523DFE /* SDImageCache+PromiseKit.swift */,
				BC8210D11B4EEA190010BF7B /* SDImageCache+WMFPersistentCache.h */,
				BC8210D21B4EEA190010BF7B /* SDImageCache+WMFPersistentCache.m */,
			);
			name = Images;
			sourceTree = "<group>";
		};
		BC69C3101AB0C16B0090B039 /* View Model */ = {
			isa = PBXGroup;
			children = (
				BC69C3121AB0C1FF0090B039 /* WMFImageInfoController.h */,
				BCDB75BC1AB0D3DE0005593F /* WMFImageInfoController_Private.h */,
				BC69C3131AB0C1FF0090B039 /* WMFImageInfoController.m */,
			);
			name = "View Model";
			sourceTree = "<group>";
		};
		BC8309941A7BF935003FC5C7 /* Tests */ = {
			isa = PBXGroup;
			children = (
				BCD41DDD1B11CC5800231BB1 /* Fixtures */,
				BC7DFCCB1AA4BA8A000035C3 /* WMFCodingStyle.h */,
				BC6FEAE01A9B7EFD00A1D890 /* WMFCodingStyle.m */,
				BCA6764F1AC05FE200A16160 /* Utilities */,
				BCA6764C1AC05FD600A16160 /* Supporting Files */,
				BCB669D11A83F6D300C7B1FE /* MediaWikiKitTests */,
				BC50C3821A83C88F006DC7AF /* WMFJoinedPropertyParametersTests.m */,
				BCB669601A83D7B300C7B1FE /* WMFErrorForApiErrorObjectTests.m */,
				BCA6764A1AC05FAD00A16160 /* NSArray+PredicateTests.m */,
				BCB669751A83F59300C7B1FE /* NSMutableDictionary+MaybeSetTests.m */,
				BCB669FC1A84158200C7B1FE /* CircularBitwiseRotationTests.m */,
				BCB58F7B1A8D0C8E00465627 /* NSArray+BKIndexTests.m */,
				C983151B1AA5205700E25EE1 /* NSString+WMFHTMLParsingTests.m */,
				04F122691ACB822D002FC3B5 /* NSString+FormattedAttributedStringTests.m */,
				BCBDE0AB1AA76EAC006BD29A /* WMFImageURLParsingTests.m */,
				BCB8487A1AAAADF90077EC24 /* WMFMathTests.m */,
				BCDB75C31AB0E8300005593F /* WMFSubstringUtilsTests.m */,
				BC23759D1AB8928600B0BAA8 /* WMFDateFormatterTests.m */,
				BC2375C01ABB14CC00B0BAA8 /* WMFArticleImageInjectionTests.m */,
				BCA9575C1ABE473800B62AE8 /* LegacyCoreDataMigratorTests.m */,
				BC31B2511AB1D9DC008138CA /* WMFImageInfoControllerTests.m */,
				BCE912BC1ACC629B00B74B42 /* NSIndexSet+BKReduceTests.m */,
				BCCED2CF1AE03BE20094EB7E /* MWKSectionListTests.m */,
				BC49B3631AEECFD8009F55BE /* ArticleLoadingTests.m */,
				BC92A7721AFA88D3003C4212 /* MWKSection+WMFSharingTests.m */,
				BCAFC5CF1AFD5E7D004615BA /* MWKArticle+WMFSharingTests.m */,
				BC5FE5741B1DFF5400273BC0 /* ArticleFetcherTests.m */,
				BC092BA61B19189100093C59 /* MWKSiteInfoFetcherTests.m */,
<<<<<<< HEAD
				BC8210CB1B4EB2390010BF7B /* NSURLExtrasTests.m */,
				BCF1E20B1B4C590F00B10877 /* WMFBackgroundTestManagerTests.swift */,
				BCF1E2111B4C780C00B10877 /* WMFLegacyImageDataMigrationTests.swift */,
				BC6E8B991B5ED0F6003D9A39 /* WMFGeometryTests.m */,
=======
				BC7E4A511B34B53E00EECD8B /* MWKLanguageLinkControllerTests.m */,
				BC905BCF1B60391F0010227E /* MWKLanguageLinkFetcherTests.m */,
				BC725EC91B617E1A00E0A64C /* WMFSafeAssignTests.m */,
				BC725ED11B62DADD00E0A64C /* MWKLanguageLinkResponseSerializerTests.m */,
>>>>>>> fa08cf6b
			);
			name = Tests;
			path = WikipediaUnitTests;
			sourceTree = "<group>";
		};
		BC86B94C1A9391E200B4C039 /* Views */ = {
			isa = PBXGroup;
			children = (
				08D631F81A69B8CD00D87AD0 /* WMFImageGalleryCollectionViewCell.h */,
				08D631F91A69B8CD00D87AD0 /* WMFImageGalleryCollectionViewCell.m */,
				BCB58F521A894D3E00465627 /* WMFImageGalleryDetailOverlayView.h */,
				BCB58F531A894D3E00465627 /* WMFImageGalleryDetailOverlayView.m */,
				BCB58F581A89747400465627 /* WMFImageGalleryDetailOverlayView.xib */,
			);
			name = Views;
			sourceTree = "<group>";
		};
		BCA6764C1AC05FD600A16160 /* Supporting Files */ = {
			isa = PBXGroup;
			children = (
				BCF1E20E1B4C65B200B10877 /* WikipediaUnitTests-Bridging-Header.h */,
				BCA6764D1AC05FD600A16160 /* Info.plist */,
				BC14F89F1B34B72500860018 /* WikipediaUnitTests-Prefix.pch */,
			);
			path = "Supporting Files";
			sourceTree = "<group>";
		};
		BCA6764F1AC05FE200A16160 /* Utilities */ = {
			isa = PBXGroup;
			children = (
				BCD41E071B11D2ED00231BB1 /* Fixture Utilities */,
				BCD41E081B11D30B00231BB1 /* Persistence Utilities */,
				BCD41E091B11D31700231BB1 /* Custom Matchers */,
				BC7ACB621AB34C9C00791497 /* WMFAsyncTestCase.h */,
				BC7ACB631AB34C9C00791497 /* WMFAsyncTestCase.m */,
				BCEC778D1AC9AEC800D9DDA5 /* MWKImage+AssociationTestUtils.h */,
				BCEC778E1AC9AEC800D9DDA5 /* MWKImage+AssociationTestUtils.m */,
				BCEC77931AC9C74700D9DDA5 /* NSArray+WMFShuffle.h */,
				BCEC77941AC9C74700D9DDA5 /* NSArray+WMFShuffle.m */,
				BC6BF3FD1B19209900362968 /* XCTestCase+WMFLocaleTesting.h */,
				BC6BF3FE1B19209900362968 /* XCTestCase+WMFLocaleTesting.m */,
				BCCE8EB91B4D5DD90009FBBC /* XCTestCase+PromiseKit.swift */,
				BCCE8EBB1B4D7F590009FBBC /* XCTestCase+SwiftDefaults.swift */,
				BC8210D41B4EEF2D0010BF7B /* WMFImageController+Testing.swift */,
				BC6E8B9B1B5ED19A003D9A39 /* XCTAssert+CGGeometry.h */,
			);
			path = Utilities;
			sourceTree = "<group>";
		};
		BCB58F401A890D8200465627 /* Categories */ = {
			isa = PBXGroup;
			children = (
				BCB58F421A890D9700465627 /* MWKImageInfo+MWKImageComparison.h */,
				BCB58F431A890D9700465627 /* MWKImageInfo+MWKImageComparison.m */,
			);
			name = Categories;
			sourceTree = "<group>";
		};
		BCB669621A83DB8100C7B1FE /* Serializers */ = {
			isa = PBXGroup;
			children = (
				BC50C3851A83CBDA006DC7AF /* MWKImageInfoResponseSerializer.h */,
				BC50C3861A83CBDA006DC7AF /* MWKImageInfoResponseSerializer.m */,
				BC092BA01B19135700093C59 /* WMFApiJsonResponseSerializer.h */,
				BC092BA11B19135700093C59 /* WMFApiJsonResponseSerializer.m */,
				BCE6EE111B2629ED00AF603B /* MWKLanguageLinkResponseSerializer.h */,
				BCE6EE121B2629ED00AF603B /* MWKLanguageLinkResponseSerializer.m */,
			);
			name = Serializers;
			sourceTree = "<group>";
		};
		BCB6697C1A83F6C300C7B1FE /* Metadata classes */ = {
			isa = PBXGroup;
			children = (
				BCB669781A83F6C300C7B1FE /* MWKSite.h */,
				BCB669791A83F6C300C7B1FE /* MWKSite.m */,
				BCB6697A1A83F6C300C7B1FE /* MWKTitle.h */,
				BCB6697B1A83F6C300C7B1FE /* MWKTitle.m */,
			);
			name = "Metadata classes";
			sourceTree = "<group>";
		};
		BCB669951A83F6C300C7B1FE /* Data classes */ = {
			isa = PBXGroup;
			children = (
				BCB6697D1A83F6C300C7B1FE /* MWKDataObject.h */,
				BCB6697E1A83F6C300C7B1FE /* MWKDataObject.m */,
				0E869F101B56B83F002604C3 /* MWKList.h */,
				0E869F111B56B83F002604C3 /* MWKList.m */,
				BCB6697F1A83F6C300C7B1FE /* MWKSiteDataObject.h */,
				BCB669801A83F6C300C7B1FE /* MWKSiteDataObject.m */,
				BCB669811A83F6C300C7B1FE /* MWKUser.h */,
				BCB669821A83F6C300C7B1FE /* MWKUser.m */,
				BCB669831A83F6C300C7B1FE /* MWKSection.h */,
				BCB669841A83F6C300C7B1FE /* MWKSection.m */,
				BCB669851A83F6C300C7B1FE /* MWKImage.h */,
				BCB669861A83F6C300C7B1FE /* MWKImage.m */,
				BCB669871A83F6C300C7B1FE /* MWKProtectionStatus.h */,
				BCB669881A83F6C300C7B1FE /* MWKProtectionStatus.m */,
				BCB58F611A8A9F1000465627 /* MWKLicense.h */,
				BCB58F621A8A9F1000465627 /* MWKLicense.m */,
				BC092B9A1B18F8D700093C59 /* MWKSiteInfo.h */,
				BC092B9B1B18F8D700093C59 /* MWKSiteInfo.m */,
				BCE6EE0E1B2619E900AF603B /* MWKLanguageLink.h */,
				BCE6EE0F1B2619E900AF603B /* MWKLanguageLink.m */,
				0EAAAFCA1B43302300E65A95 /* Recent Searches */,
				0EAAAFC91B43301C00E65A95 /* History */,
				0EAAAFC81B43301500E65A95 /* Saved Pages */,
			);
			name = "Data classes";
			sourceTree = "<group>";
		};
		BCB669A21A83F6C300C7B1FE /* Data i/o */ = {
			isa = PBXGroup;
			children = (
				BCB669961A83F6C300C7B1FE /* MWKImageInfo.h */,
				BCB669971A83F6C300C7B1FE /* MWKImageInfo.m */,
				BCB669981A83F6C300C7B1FE /* MWKDataStore.h */,
				BCB669991A83F6C300C7B1FE /* MWKDataStore.m */,
				BCB6699A1A83F6C300C7B1FE /* MWKArticle.h */,
				BCB6699B1A83F6C300C7B1FE /* MWKArticle.m */,
				BCB6699C1A83F6C300C7B1FE /* MWKUserDataStore.h */,
				BCB6699D1A83F6C300C7B1FE /* MWKUserDataStore.m */,
				BCB6699E1A83F6C300C7B1FE /* MWKImageList.h */,
				BCB6699F1A83F6C300C7B1FE /* MWKImageList.m */,
				BCB669A01A83F6C300C7B1FE /* MWKSectionList.h */,
				BCCED2D21AE041BD0094EB7E /* MWKSectionList_Private.h */,
				BCB669A11A83F6C300C7B1FE /* MWKSectionList.m */,
			);
			name = "Data i/o";
			sourceTree = "<group>";
		};
		BCB669A31A83F6C300C7B1FE /* MediaWikiKit */ = {
			isa = PBXGroup;
			children = (
				BCB58F401A890D8200465627 /* Categories */,
				BCB669771A83F6C300C7B1FE /* MediaWikiKit.h */,
				BCB6697C1A83F6C300C7B1FE /* Metadata classes */,
				BCB669951A83F6C300C7B1FE /* Data classes */,
				BCB669A21A83F6C300C7B1FE /* Data i/o */,
				BC725EC51B6111E600E0A64C /* NSError+MWKErrors.h */,
				BC725EC61B6111E600E0A64C /* NSError+MWKErrors.m */,
			);
			name = MediaWikiKit;
			path = MediaWikiKit/MediaWikiKit;
			sourceTree = "<group>";
		};
		BCB669D11A83F6D300C7B1FE /* MediaWikiKitTests */ = {
			isa = PBXGroup;
			children = (
				BCB669BA1A83F6D300C7B1FE /* MWKTestCase.h */,
				BCB669BB1A83F6D300C7B1FE /* MWKTestCase.m */,
				BCB669BC1A83F6D300C7B1FE /* MWKArticleStoreTestCase.h */,
				BCB669BD1A83F6D300C7B1FE /* MWKArticleStoreTestCase.m */,
				BCB669C91A83F6D300C7B1FE /* MWKSiteTests.m */,
				BCB669CA1A83F6D300C7B1FE /* MWKTitleTests.m */,
				BCB669CB1A83F6D300C7B1FE /* MWKUserTests.m */,
				BCB669CC1A83F6D300C7B1FE /* MWKProtectionStatusTests.m */,
				BCB669CD1A83F6D300C7B1FE /* MWKDataStorePathTests.m */,
				BCB669CE1A83F6D300C7B1FE /* MWKDataStoreStorageTests.m */,
				BCB669CF1A83F6D300C7B1FE /* MWKImageStorageTests.m */,
				BCB669D01A83F6D300C7B1FE /* MWKHistoryListTests.m */,
				0E869F131B58228D002604C3 /* MWKListTests.m */,
				BCB66A0F1A851C9B00C7B1FE /* MWKImageListTests.m */,
				BCB58F7D1A8D1B8400465627 /* MWKImageInfo+MWKImageComparisonTests.m */,
				BCFE02691B41ABB5003752B7 /* MWKHistoryListCorruptDataTests.m */,
				BCFE026E1B41B482003752B7 /* MWKSavedPageListCorruptDataTests.m */,
				BCFE02771B41FA12003752B7 /* MWKHistoryListPerformanceTests.m */,
				BC725ECB1B6182C800E0A64C /* MWKSavedPageListTests.m */,
			);
			name = MediaWikiKitTests;
			path = ../MediaWikiKit/MediaWikiKitTests;
			sourceTree = "<group>";
		};
		BCD41DDD1B11CC5800231BB1 /* Fixtures */ = {
			isa = PBXGroup;
			children = (
				BC8210D61B4F048F0010BF7B /* Barack_Obama */,
				BCD41DDE1B11CC5800231BB1 /* golden-gate.jpg */,
				BCD41DDF1B11CC5800231BB1 /* MainPageMobileView.json */,
				BCD41DE01B11CC5800231BB1 /* Obama.json */,
				BCD41DE11B11CC5800231BB1 /* organization-anon.json */,
				BCD41DE21B11CC5800231BB1 /* protection-empty.json */,
				BCD41DE31B11CC5800231BB1 /* protection-obama.json */,
				BCD41DE41B11CC5800231BB1 /* section0.json */,
				BCD41DE51B11CC5800231BB1 /* section1-end.json */,
				BCD41DE61B11CC5800231BB1 /* TemplateIcon2x.png */,
				BCD41DE71B11CC5800231BB1 /* test-notes.txt */,
				BCD41DE81B11CC5800231BB1 /* user-anon.json */,
				BCD41DE91B11CC5800231BB1 /* user-loggedin.json */,
				BC5FE56F1B1DF02900273BC0 /* ENWikiSiteInfo.json */,
				BC5FE5711B1DF38A00273BC0 /* NOWikiSiteInfo.json */,
				BC8210CE1B4EE3F30010BF7B /* ArticleWithoutImages.dataexport.json */,
			);
			path = Fixtures;
			sourceTree = "<group>";
		};
		BCD41E071B11D2ED00231BB1 /* Fixture Utilities */ = {
			isa = PBXGroup;
			children = (
				BC282E271AE7FBB1005A5277 /* WMFTestFixtureUtilities.h */,
				BCD41DFD1B11D17100231BB1 /* XCTestCase+MWKFixtures.h */,
				BCD41DFE1B11D17100231BB1 /* XCTestCase+MWKFixtures.m */,
				BCA676511AC05FE200A16160 /* NSBundle+TestAssets.h */,
				BCA676521AC05FE200A16160 /* NSBundle+TestAssets.m */,
				BCA676531AC05FE200A16160 /* XCTestCase+WMFBundleConvenience.h */,
				BCA676541AC05FE200A16160 /* XCTestCase+WMFBundleConvenience.m */,
			);
			name = "Fixture Utilities";
			sourceTree = "<group>";
		};
		BCD41E081B11D30B00231BB1 /* Persistence Utilities */ = {
			isa = PBXGroup;
			children = (
				BCAFC5EB1B02490A004615BA /* WMFRandomFileUtilities.h */,
				BCAFC5EC1B02490A004615BA /* WMFRandomFileUtilities.m */,
				BCA676581AC0600500A16160 /* MWKDataStore+TemporaryDataStore.h */,
				BCA676591AC0600500A16160 /* MWKDataStore+TemporaryDataStore.m */,
				BCB3AE841AC11320004AD205 /* NSPersistentStoreCoordinator+WMFTempCoordinator.h */,
				BCB3AE851AC11320004AD205 /* NSPersistentStoreCoordinator+WMFTempCoordinator.m */,
				BCB3AE881AC11458004AD205 /* NSManagedObjectContext+WMFTempContext.h */,
				BCB3AE891AC11458004AD205 /* NSManagedObjectContext+WMFTempContext.m */,
			);
			name = "Persistence Utilities";
			sourceTree = "<group>";
		};
		BCD41E091B11D31700231BB1 /* Custom Matchers */ = {
			isa = PBXGroup;
			children = (
				BCEC77901AC9B6AD00D9DDA5 /* HCIsCollectionContainingInAnyOrder+WMFCollectionMatcherUtils.h */,
				BCEC77911AC9B6AD00D9DDA5 /* HCIsCollectionContainingInAnyOrder+WMFCollectionMatcherUtils.m */,
			);
			name = "Custom Matchers";
			sourceTree = "<group>";
		};
		BCE24FD31B0CF0C7003F054B /* Legacy Data Migration */ = {
			isa = PBXGroup;
			children = (
				BCE24FD41B0CF0C7003F054B /* LegacyCoreDataMigrator.h */,
				BCE24FD51B0CF0C7003F054B /* LegacyCoreDataMigrator.m */,
				BCE24FD61B0CF0C7003F054B /* LegacyCoreDataMigrator_Private.h */,
				BCE24FD71B0CF0C7003F054B /* LegacyDataMigrator.h */,
				BCE24FD81B0CF0C7003F054B /* LegacyDataMigrator.m */,
				BCE24FD91B0CF0C7003F054B /* LegacyPhoneGapDataMigrator.h */,
				BCE24FDA1B0CF0C7003F054B /* LegacyPhoneGapDataMigrator.m */,
				BCE24FDB1B0CF0C7003F054B /* SQLiteHelper.h */,
				BCE24FDC1B0CF0C7003F054B /* SQLiteHelper.m */,
				BC32A1D81B4B1B8A00A286DE /* WMFLegacyImageDataMigration.swift */,
			);
			name = "Legacy Data Migration";
			path = "Wikipedia/Legacy Data Migration";
			sourceTree = SOURCE_ROOT;
		};
		C42D94811A937DE000A4871A /* Custom Views */ = {
			isa = PBXGroup;
			children = (
				04D686E81AB2949C0009B44A /* MenuButton.h */,
				04D686E91AB2949C0009B44A /* MenuButton.m */,
				04D686EA1AB2949C0009B44A /* MenuLabel.h */,
				04D686EB1AB2949C0009B44A /* MenuLabel.m */,
				04D686EC1AB2949C0009B44A /* PaddedLabel.h */,
				04D686ED1AB2949C0009B44A /* PaddedLabel.m */,
				04D686EE1AB2949C0009B44A /* TabularScrollView.h */,
				04D686EF1AB2949C0009B44A /* TabularScrollView.m */,
				04D686F01AB2949C0009B44A /* WikiGlyphButton.h */,
				04D686F11AB2949C0009B44A /* WikiGlyphButton.m */,
				04D686F21AB2949C0009B44A /* WikiGlyphLabel.h */,
				04D686F31AB2949C0009B44A /* WikiGlyphLabel.m */,
				C42D94821A937DE000A4871A /* WMFBorderButton.h */,
				C42D94831A937DE000A4871A /* WMFBorderButton.m */,
				040D83571AB0ECFD000896D5 /* WMFCenteredPathView.h */,
				040D83581AB0ECFD000896D5 /* WMFCenteredPathView.m */,
				C963358F1AA92AAC00A1EB2C /* WMFCrashAlertView.h */,
				C96335901AA92AAC00A1EB2C /* WMFCrashAlertView.m */,
				C42D94841A937DE000A4871A /* WMFProgressLineView.h */,
				C42D94851A937DE000A4871A /* WMFProgressLineView.m */,
				0480AE9E1AA4F4DA00A9950C /* WMFIntrinsicContentSizeAwareTableView.h */,
				0480AE9F1AA4F4DA00A9950C /* WMFIntrinsicContentSizeAwareTableView.m */,
				BCA96E711AAA354D009A61FA /* WMFGradientView.h */,
				BCA96E721AAA354D009A61FA /* WMFGradientView.m */,
				BC505EE91B59461400537006 /* WMFCollectionViewPageLayout.h */,
				BC505EEA1B59461400537006 /* WMFCollectionViewPageLayout.m */,
				BC505EEC1B594B5700537006 /* WMFImageCollectionViewCell.h */,
				BC505EED1B594B5700537006 /* WMFImageCollectionViewCell.m */,
				BC505EF51B59643400537006 /* WMFPageCollectionViewController.h */,
				BC505EF61B59643400537006 /* WMFPageCollectionViewController.m */,
			);
			path = "Custom Views";
			sourceTree = "<group>";
		};
		C9180EC118AED30C006C1DCA /* mw-utils */ = {
			isa = PBXGroup;
			children = (
				0EFB0EF81B31ECCB00D05C08 /* WMFGCDHelpers.h */,
				C9180EC218AED30C006C1DCA /* WikipediaAppUtils.h */,
				C9180EC318AED30C006C1DCA /* WikipediaAppUtils.m */,
				BC7DFCD41AA4E5FE000035C3 /* WMFImageURLParsing.h */,
				BC7DFCD51AA4E5FE000035C3 /* WMFImageURLParsing.m */,
				BCB848761AAAABF80077EC24 /* WMFMath.h */,
				BCB848771AAAABF80077EC24 /* WMFMath.m */,
				BCDB75BD1AB0DFC40005593F /* WMFRangeUtils.h */,
				BCDA2F411B17A02A002FEB6A /* WMFComparison.h */,
				BCDA2F421B17A056002FEB6A /* WMFHashing.h */,
				BC7A4A231B17B3510003E73E /* NSObjectUtilities.h */,
				BC092B971B18E8AF00093C59 /* NSString+WMFPageUtilities.h */,
				BC092B951B18E89200093C59 /* NSString+WMFPageUtilities.m */,
<<<<<<< HEAD
				BC7E4A491B34A26A00EECD8B /* WMFLogging.h */,
				BCBDC88D1B3A42E7003A6D17 /* SwiftUtilities.swift */,
=======
				BC725EC81B61255400E0A64C /* WMFOutParamUtils.h */,
>>>>>>> fa08cf6b
			);
			path = "mw-utils";
			sourceTree = "<group>";
		};
		C98990311A699DA100AF44FC /* ShareCard */ = {
			isa = PBXGroup;
			children = (
				BC92A76E1AFA83D2003C4212 /* WMFSharing.h */,
				C98990321A699DE000AF44FC /* WMFShareCardViewController.h */,
				C98990331A699DE000AF44FC /* WMFShareCardViewController.m */,
				C91A86F21A8BCB680088A801 /* WMFShareCardImageContainer.h */,
				C91A86F31A8BCB680088A801 /* WMFShareCardImageContainer.m */,
				C90799B81A8564C60044E13C /* WMFShareOptionsViewController.h */,
				C90799B91A8564C60044E13C /* WMFShareOptionsViewController.m */,
				C97972791A731EAA00C6ED7A /* ShareOptions.xib */,
				C979727B1A731F2D00C6ED7A /* WMFShareOptionsView.h */,
				C979727C1A731F2D00C6ED7A /* WMFShareOptionsView.m */,
				C98990351A699DFB00AF44FC /* ShareCard.xib */,
				042258501B33EAD400FDD0C6 /* ShareMenuSavePageActivity.h */,
				042258511B33EAD400FDD0C6 /* ShareMenuSavePageActivity.m */,
			);
			name = ShareCard;
			sourceTree = "<group>";
		};
		D401C2B71A659DD600D4D127 /* DataMigration */ = {
			isa = PBXGroup;
			children = (
				D401C2BD1A659E5000D4D127 /* DataMigrationProgressViewController.h */,
				D401C2BE1A659E5000D4D127 /* DataMigrationProgressViewController.m */,
				D401C2BF1A659E5000D4D127 /* DataMigrationProgressViewController.xib */,
			);
			name = DataMigration;
			sourceTree = "<group>";
		};
		D499142C181D51DE00E6073C = {
			isa = PBXGroup;
			children = (
				D499143E181D51DE00E6073C /* Wikipedia */,
				0EFB0EF91B31EE2D00D05C08 /* LegacyCoreData */,
				BCB669A31A83F6C300C7B1FE /* MediaWikiKit */,
				0E366B431B2F614E00ABFB86 /* PromiseKit */,
				04E9A78218F73C7200F7ECF7 /* www */,
				D4991453181D51DE00E6073C /* Images.xcassets */,
				0E36C2281AE0B5BD00C58CFF /* SourceIcons.xcassets */,
				BC8309941A7BF935003FC5C7 /* Tests */,
				D4991437181D51DE00E6073C /* Frameworks */,
				D4991436181D51DE00E6073C /* Products */,
				EC30571054CC4DC4EE743503 /* Pods */,
			);
			sourceTree = "<group>";
		};
		D4991436181D51DE00E6073C /* Products */ = {
			isa = PBXGroup;
			children = (
				D4991435181D51DE00E6073C /* Wikipedia Debug.app */,
				BC4273521A7C736800068882 /* WikipediaUnitTests.xctest */,
			);
			name = Products;
			sourceTree = "<group>";
		};
		D4991437181D51DE00E6073C /* Frameworks */ = {
			isa = PBXGroup;
			children = (
				04649CA619F72B360071E8FA /* libPods.a */,
				041EFC361996A1F800B2CB28 /* MapKit.framework */,
				D4E8A8A819085CEA00DA4765 /* libsqlite3.dylib */,
				04D34DB11863D39000610A87 /* libxml2.dylib */,
				040E5C4E184566F4007AFE6F /* CoreData.framework */,
				D4991438181D51DE00E6073C /* Foundation.framework */,
				D499143A181D51DE00E6073C /* CoreGraphics.framework */,
				D499143C181D51DE00E6073C /* UIKit.framework */,
				D499145A181D51DF00E6073C /* XCTest.framework */,
				D82982ED992F47428037BDF2 /* libPods.a */,
				8CE61C6963F825760822A28A /* libPods-WikipediaUnitTests.a */,
			);
			name = Frameworks;
			sourceTree = "<group>";
		};
		D499143E181D51DE00E6073C /* Wikipedia */ = {
			isa = PBXGroup;
			children = (
				D4BC22B3181E9E6300CAC673 /* empty.png */,
				0EFB0EF71B31ECCB00D05C08 /* Global.h */,
				0E88F9211B4ED2AB00205C99 /* WMFBlockDefinitions.h */,
				BCD41DD41B1079A600231BB1 /* Wikipedia-Bridging-Header.h */,
				D4991447181D51DE00E6073C /* AppDelegate.h */,
				D4991448181D51DE00E6073C /* AppDelegate.m */,
<<<<<<< HEAD
				0E94AFE81B2096D5000BC5EA /* UI-V5 */,
=======
				D499144A181D51DE00E6073C /* Main_iPhone.storyboard */,
>>>>>>> fa08cf6b
				D46CD8C018A1AC4F0042959E /* InfoPlist.strings */,
				D46CD8C218A1AC4F0042959E /* Localizable.strings */,
				BCF012321AD2FA38008D3675 /* assets */,
				04272E771940EEBC00CC682F /* AssetsFile */,
				040D835B1AB0EE14000896D5 /* C Functions */,
				C42D94811A937DE000A4871A /* Custom Views */,
				04D686CB1AB291DE0009B44A /* Custom Objects */,
				BCE24FD31B0CF0C7003F054B /* Legacy Data Migration */,
				04C43AB7183442FC006C643B /* Categories */,
				04292FFB185FC026002A13FC /* Defines */,
				D4B0ADFF19365F4600F0AC90 /* EventLogging */,
				0442F57C1900718600F55DF9 /* Fonts */,
				0493C2C91952373100EBB973 /* Housekeeping */,
				BC628C791B389E2B00B3F85C /* Images */,
				0463639518A844380049EE4F /* Keychain */,
				0487041519F824D700B7D307 /* Networking */,
				04616DF71AE7060C00815BCE /* Protocols */,
				0447866C1852B5010050563B /* Session */,
				04C43AB0183441A4006C643B /* View Controllers */,
				D499143F181D51DE00E6073C /* Supporting Files */,
				04C43AA818344131006C643B /* mw-bridge */,
				04C43A9F183440C1006C643B /* mw-network */,
				D4EE00BB182445670090790F /* mw-support */,
				C9180EC118AED30C006C1DCA /* mw-utils */,
				049566BF18F5F4CB0058EA12 /* Zero */,
<<<<<<< HEAD
=======
				0EFB0EF71B31ECCB00D05C08 /* Global.h */,
				BCD41DD41B1079A600231BB1 /* Wikipedia-Bridging-Header.h */,
>>>>>>> fa08cf6b
			);
			path = Wikipedia;
			sourceTree = "<group>";
		};
		D499143F181D51DE00E6073C /* Supporting Files */ = {
			isa = PBXGroup;
			children = (
				D4991440181D51DE00E6073C /* Wikipedia-Info.plist */,
				D4991444181D51DE00E6073C /* main.m */,
				D4991446181D51DE00E6073C /* Wikipedia-Prefix.pch */,
			);
			name = "Supporting Files";
			sourceTree = "<group>";
		};
		D49B2ECF196C684F002F035D /* PullToRefresh */ = {
			isa = PBXGroup;
			children = (
				D49B2ED0196C687C002F035D /* PullToRefreshViewController.h */,
				D49B2ED1196C687C002F035D /* PullToRefreshViewController.m */,
			);
			name = PullToRefresh;
			sourceTree = "<group>";
		};
		D4B0ADFF19365F4600F0AC90 /* EventLogging */ = {
			isa = PBXGroup;
			children = (
				04C9509B19EF02980013F3C0 /* EventLogger.h */,
				04C9509C19EF02980013F3C0 /* EventLogger.m */,
				D4B0AE0019365F7C00F0AC90 /* EventLoggingFunnel.h */,
				D4B0AE0119365F7C00F0AC90 /* EventLoggingFunnel.m */,
				D4B0AE031936604700F0AC90 /* EditFunnel.h */,
				D4B0AE041936604700F0AC90 /* EditFunnel.m */,
				D4B0AE0619366A0A00F0AC90 /* CreateAccountFunnel.h */,
				D4B0AE0719366A0A00F0AC90 /* CreateAccountFunnel.m */,
				D4B0AE0919366A2C00F0AC90 /* ReadingActionFunnel.h */,
				D4B0AE0A19366A2C00F0AC90 /* ReadingActionFunnel.m */,
				D4B0AE0C19366A5400F0AC90 /* LoginFunnel.h */,
				D4B0AE0D19366A5400F0AC90 /* LoginFunnel.m */,
				D4F277F9194235A00032BA38 /* ProtectedEditAttemptFunnel.h */,
				D4F277FA194235A00032BA38 /* ProtectedEditAttemptFunnel.m */,
				D4F277FC194235B50032BA38 /* ToCInteractionFunnel.h */,
				D4F277FD194235B50032BA38 /* ToCInteractionFunnel.m */,
				D47BF5D2197870390067C3BC /* SavedPagesFunnel.h */,
				D47BF5D3197870390067C3BC /* SavedPagesFunnel.m */,
				C913C89A1A94019A00BEEAF0 /* WMFSuggestedPagesFunnel.h */,
				C913C89B1A94019A00BEEAF0 /* WMFSuggestedPagesFunnel.m */,
				0EE7687F1AFD25CC00A5D046 /* WMFSearchFunnel.h */,
				0EE768801AFD25CC00A5D046 /* WMFSearchFunnel.m */,
				C94BE3EC1A8169ED00F2105B /* WMFShareFunnel.h */,
				C94BE3ED1A8169ED00F2105B /* WMFShareFunnel.m */,
				0E869F491B5FDD24002604C3 /* WMFHamburgerMenuFunnel.h */,
				0E869F4A1B5FDD24002604C3 /* WMFHamburgerMenuFunnel.m */,
			);
			name = EventLogging;
			sourceTree = "<group>";
		};
		D4EE00BB182445670090790F /* mw-support */ = {
			isa = PBXGroup;
			children = (
				D474CC12182AE07C002BDE45 /* WikipediaApp.h */,
				D42E75E918D11237002EA7E5 /* MWLanguageInfo.h */,
				D42E75EA18D11237002EA7E5 /* MWLanguageInfo.m */,
			);
			name = "mw-support";
			sourceTree = "<group>";
		};
		EC30571054CC4DC4EE743503 /* Pods */ = {
			isa = PBXGroup;
			children = (
				EDA528BC357952A7D914F8E0 /* Pods.debug.xcconfig */,
				357504E50DA104E39C6ACFEB /* Pods.release.xcconfig */,
				DC96DA4AAD521D734849D20F /* Pods-WikipediaUnitTests.debug.xcconfig */,
				17A2F22335C5256576CEDBDD /* Pods-WikipediaUnitTests.release.xcconfig */,
				C7C26C8CB2ECA7439FB76EAE /* Pods.alpha.xcconfig */,
				08F646F7D0488CE3C6D6A763 /* Pods.beta.xcconfig */,
				1BC5FB470144D2C10C55A037 /* Pods-WikipediaUnitTests.alpha.xcconfig */,
				429C152FC8B093B59D18CAD3 /* Pods-WikipediaUnitTests.beta.xcconfig */,
			);
			name = Pods;
			sourceTree = "<group>";
		};
/* End PBXGroup section */

/* Begin PBXNativeTarget section */
		BC4273511A7C736800068882 /* WikipediaUnitTests */ = {
			isa = PBXNativeTarget;
			buildConfigurationList = BC42735A1A7C736800068882 /* Build configuration list for PBXNativeTarget "WikipediaUnitTests" */;
			buildPhases = (
				B29DA021E0C2F3461F2CD2D8 /* Check Pods Manifest.lock */,
				BC42734E1A7C736800068882 /* Sources */,
				BC42734F1A7C736800068882 /* Frameworks */,
				BC4273501A7C736800068882 /* Resources */,
				3E12E9E666E87AE6E3CA45E3 /* Copy Pods Resources */,
			);
			buildRules = (
			);
			dependencies = (
				BCBDE0AE1AA76F19006BD29A /* PBXTargetDependency */,
			);
			name = WikipediaUnitTests;
			productName = WikipediaUnitTests;
			productReference = BC4273521A7C736800068882 /* WikipediaUnitTests.xctest */;
			productType = "com.apple.product-type.bundle.unit-test";
		};
		D4991434181D51DE00E6073C /* Wikipedia */ = {
			isa = PBXNativeTarget;
			buildConfigurationList = D499146A181D51DF00E6073C /* Build configuration list for PBXNativeTarget "Wikipedia" */;
			buildPhases = (
				F33F4F6424C55FEF072D1A81 /* Check Pods Manifest.lock */,
				D4991431181D51DE00E6073C /* Sources */,
				D4991432181D51DE00E6073C /* Frameworks */,
				D4C16A621970946900CD91AD /* update-storyboard-strings */,
				D4C16A631970949A00CD91AD /* update-qqq */,
				0EB312441ACB96C300C7F7A6 /* Process Icons */,
				D4991433181D51DE00E6073C /* Resources */,
				45FA417DEEAE18B42A662320 /* Copy Pods Resources */,
				BC44DB9E1B161839008FCD0C /* Modify App Info.plist */,
			);
			buildRules = (
			);
			dependencies = (
			);
			name = Wikipedia;
			productName = "Wikipedia-iOS";
			productReference = D4991435181D51DE00E6073C /* Wikipedia Debug.app */;
			productType = "com.apple.product-type.application";
		};
/* End PBXNativeTarget section */

/* Begin PBXProject section */
		D499142D181D51DE00E6073C /* Project object */ = {
			isa = PBXProject;
			attributes = {
				LastSwiftUpdateCheck = 0700;
				LastUpgradeCheck = 0600;
				ORGANIZATIONNAME = "Wikimedia Foundation";
				TargetAttributes = {
					BC4273511A7C736800068882 = {
						CreatedOnToolsVersion = 6.1.1;
						TestTargetID = D4991434181D51DE00E6073C;
					};
					D4991434181D51DE00E6073C = {
						DevelopmentTeam = AKK7J2GV64;
					};
				};
			};
			buildConfigurationList = D4991430181D51DE00E6073C /* Build configuration list for PBXProject "Wikipedia" */;
			compatibilityVersion = "Xcode 3.2";
			developmentRegion = English;
			hasScannedForEncodings = 0;
			knownRegions = (
				en,
				Base,
				fr,
				ru,
				fi,
				ar,
				ast,
				az,
				bcl,
				bn,
				br,
				ca,
				ce,
				de,
				dsb,
				"en-gb",
				eo,
				es,
				fa,
				gl,
				gu,
				haw,
				he,
				hi,
				hsb,
				hu,
				hy,
				it,
				ja,
				ko,
				krc,
				lb,
				lt,
				mg,
				mk,
				ml,
				mr,
				ms,
				nl,
				oc,
				pl,
				ps,
				pt,
				ro,
				sco,
				si,
				sk,
				"sr-ec",
				sv,
				ta,
				te,
				tr,
				uk,
				vi,
				yi,
				"zh-hans",
				"zh-hant",
				da,
				diq,
				fo,
				frp,
				hrx,
				id,
				kn,
				ne,
				or,
				"pt-br",
				"tg-cyrl",
				th,
				bik,
				zza,
				tg,
				qqq,
				av,
				bto,
				cs,
			);
			mainGroup = D499142C181D51DE00E6073C;
			productRefGroup = D4991436181D51DE00E6073C /* Products */;
			projectDirPath = "";
			projectRoot = "";
			targets = (
				D4991434181D51DE00E6073C /* Wikipedia */,
				BC4273511A7C736800068882 /* WikipediaUnitTests */,
			);
		};
/* End PBXProject section */

/* Begin PBXResourcesBuildPhase section */
		BC4273501A7C736800068882 /* Resources */ = {
			isa = PBXResourcesBuildPhase;
			buildActionMask = 2147483647;
			files = (
				BCCEC1251B1F68CF00A8B522 /* protection-empty.json in Resources */,
				BCCEC1261B1F68CF00A8B522 /* protection-obama.json in Resources */,
				BCCEC1221B1F68CF00A8B522 /* MainPageMobileView.json in Resources */,
				BCCEC1211B1F68CF00A8B522 /* golden-gate.jpg in Resources */,
				BCCEC1281B1F68CF00A8B522 /* section1-end.json in Resources */,
				BCCEC1291B1F68CF00A8B522 /* TemplateIcon2x.png in Resources */,
				BC8210D01B4EE3FA0010BF7B /* ArticleWithoutImages.dataexport.json in Resources */,
				BCCEC12B1B1F68CF00A8B522 /* user-anon.json in Resources */,
				BCCEC1231B1F68CF00A8B522 /* Obama.json in Resources */,
				BCCEC1241B1F68CF00A8B522 /* organization-anon.json in Resources */,
				BCD41DF61B11CC5E00231BB1 /* user-loggedin.json in Resources */,
				BCCEC12A1B1F68CF00A8B522 /* test-notes.txt in Resources */,
				BCCEC1271B1F68CF00A8B522 /* section0.json in Resources */,
				BC5FE5721B1DF38A00273BC0 /* NOWikiSiteInfo.json in Resources */,
				BC5FE5701B1DF02900273BC0 /* ENWikiSiteInfo.json in Resources */,
				BC8210D71B4F048F0010BF7B /* Barack_Obama in Resources */,
			);
			runOnlyForDeploymentPostprocessing = 0;
		};
		D4991433181D51DE00E6073C /* Resources */ = {
			isa = PBXResourcesBuildPhase;
			buildActionMask = 2147483647;
			files = (
				D46CD8C418A1AC4F0042959E /* InfoPlist.strings in Resources */,
				04661DC81B4346C90045E970 /* WMFArticleViewController.storyboard in Resources */,
				D46CD8C518A1AC4F0042959E /* Localizable.strings in Resources */,
				04016E1C1B3285B700D732FE /* AboutViewController.storyboard in Resources */,
				04DA87771B30A9D600C948F8 /* AccountCreationViewController.storyboard in Resources */,
				04DA87811B30E0C600C948F8 /* HistoryViewController.storyboard in Resources */,
				04AEF0F41B2E8CA100EFE858 /* SectionEditorViewController.storyboard in Resources */,
				D401C2C11A659E5000D4D127 /* DataMigrationProgressViewController.xib in Resources */,
				049B2BDB1AB9016A00CE27FF /* MWKArticle+ConvenienceSpecs in Resources */,
				04478631185145090050563B /* HistoryResultPrototypeView.xib in Resources */,
				04016E1E1B328E8B00D732FE /* OnboardingViewController.storyboard in Resources */,
				C98990361A699DFB00AF44FC /* ShareCard.xib in Resources */,
				0493C2D419526A0100EBB973 /* WikiFont-Glyphs.ttf in Resources */,
				04F27B7618FE0F2E00EDD838 /* PageHistoryResultPrototypeView.xib in Resources */,
				04016E201B329D4500D732FE /* PageHistoryViewController.storyboard in Resources */,
				04AEF0F01B2E87A800EFE858 /* WebViewController.storyboard in Resources */,
				04B0EA47190B2319007458AF /* PreviewLicenseView.xib in Resources */,
				04DA87791B30B99300C948F8 /* CaptchaViewController.storyboard in Resources */,
				04CCCFEF1935093A00E3F60C /* SecondaryMenuRowView.xib in Resources */,
				047E74141860509000916964 /* SavedPagesResultPrototypeView.xib in Resources */,
				C46FBA4B1A8530EE00C5730F /* Pods-acknowledgements.plist in Resources */,
				042258561B34A29800FDD0C6 /* PreviewAndSaveViewController.storyboard in Resources */,
				D4BC22B4181E9E6300CAC673 /* empty.png in Resources */,
				04C7576F1A1AA2D00084AC39 /* RecentSearchCell.xib in Resources */,
				C979727A1A731EAA00C6ED7A /* ShareOptions.xib in Resources */,
				0443961D1A3C134F0081557D /* NearbyResultCollectionCell.xib in Resources */,
				BCF012331AD2FA38008D3675 /* assets in Resources */,
				04DA87701B2FF5B200C948F8 /* SecondaryMenuViewController.storyboard in Resources */,
				04AEF0FB1B2F703700EFE858 /* PrimaryMenuViewController.storyboard in Resources */,
				042258581B34A2C100FDD0C6 /* EditSummaryViewController.storyboard in Resources */,
				BCB58F591A89747400465627 /* WMFImageGalleryDetailOverlayView.xib in Resources */,
				BC7E4A441B33812700EECD8B /* LanguagesViewController.storyboard in Resources */,
				04AEF0F61B2E8F6300EFE858 /* ReferencesVC.storyboard in Resources */,
				0484411E19FF15AF00FD26C5 /* AboutViewController.plist in Resources */,
				0E36C2271AE0B59D00C58CFF /* Images.xcassets in Resources */,
				0E94AFEA1B209721000BC5EA /* iPhone_Root.storyboard in Resources */,
				04DA877F1B30D29800C948F8 /* SavedPagesViewController.storyboard in Resources */,
				04224502197F5E09005DD0BF /* BulletedLabel.xib in Resources */,
				04DA87751B30A03600C948F8 /* LoginViewController.storyboard in Resources */,
			);
			runOnlyForDeploymentPostprocessing = 0;
		};
/* End PBXResourcesBuildPhase section */

/* Begin PBXShellScriptBuildPhase section */
		0EB312441ACB96C300C7F7A6 /* Process Icons */ = {
			isa = PBXShellScriptBuildPhase;
			buildActionMask = 2147483647;
			files = (
			);
			inputPaths = (
			);
			name = "Process Icons";
			outputPaths = (
			);
			runOnlyForDeploymentPostprocessing = 0;
			shellPath = /bin/sh;
			shellScript = "./scripts/process-icons.sh";
		};
		3E12E9E666E87AE6E3CA45E3 /* Copy Pods Resources */ = {
			isa = PBXShellScriptBuildPhase;
			buildActionMask = 2147483647;
			files = (
			);
			inputPaths = (
			);
			name = "Copy Pods Resources";
			outputPaths = (
			);
			runOnlyForDeploymentPostprocessing = 0;
			shellPath = /bin/sh;
			shellScript = "\"${SRCROOT}/Pods/Target Support Files/Pods-WikipediaUnitTests/Pods-WikipediaUnitTests-resources.sh\"\n";
			showEnvVarsInLog = 0;
		};
		45FA417DEEAE18B42A662320 /* Copy Pods Resources */ = {
			isa = PBXShellScriptBuildPhase;
			buildActionMask = 2147483647;
			files = (
			);
			inputPaths = (
			);
			name = "Copy Pods Resources";
			outputPaths = (
			);
			runOnlyForDeploymentPostprocessing = 0;
			shellPath = /bin/sh;
			shellScript = "\"${SRCROOT}/Pods/Target Support Files/Pods/Pods-resources.sh\"\n";
			showEnvVarsInLog = 0;
		};
		B29DA021E0C2F3461F2CD2D8 /* Check Pods Manifest.lock */ = {
			isa = PBXShellScriptBuildPhase;
			buildActionMask = 2147483647;
			files = (
			);
			inputPaths = (
			);
			name = "Check Pods Manifest.lock";
			outputPaths = (
			);
			runOnlyForDeploymentPostprocessing = 0;
			shellPath = /bin/sh;
			shellScript = "diff \"${PODS_ROOT}/../Podfile.lock\" \"${PODS_ROOT}/Manifest.lock\" > /dev/null\nif [[ $? != 0 ]] ; then\n    cat << EOM\nerror: The sandbox is not in sync with the Podfile.lock. Run 'pod install' or update your CocoaPods installation.\nEOM\n    exit 1\nfi\n";
		};
		BC44DB9E1B161839008FCD0C /* Modify App Info.plist */ = {
			isa = PBXShellScriptBuildPhase;
			buildActionMask = 2147483647;
			files = (
			);
			inputPaths = (
			);
			name = "Modify App Info.plist";
			outputPaths = (
			);
			runOnlyForDeploymentPostprocessing = 0;
			shellPath = /bin/sh;
			shellScript = ./scripts/process_plist.sh;
		};
		D4C16A621970946900CD91AD /* update-storyboard-strings */ = {
			isa = PBXShellScriptBuildPhase;
			buildActionMask = 2147483647;
			files = (
			);
			inputPaths = (
				"$(SRCROOT)/wikipedia/Base.lproj/Main_iPhone.storyboard",
			);
			name = "update-storyboard-strings";
			outputPaths = (
				"$(SRCROOT)/wikipedia/en.lproj/Main_iPhone.strings",
			);
			runOnlyForDeploymentPostprocessing = 0;
			shellPath = /bin/sh;
			shellScript = "#scripts/update-storyboard-strings.php";
		};
		D4C16A631970949A00CD91AD /* update-qqq */ = {
			isa = PBXShellScriptBuildPhase;
			buildActionMask = 2147483647;
			files = (
			);
			inputPaths = (
				"$(SRCROOT)/wikipedia/en.lproj/Main_iPhone.strings",
				"$(SRCROOT)/wikipedia/en.lproj/InfoPlist.strings",
				"$(SRCROOT)/wikipedia/en.lproj/Localizable.strings",
			);
			name = "update-qqq";
			outputPaths = (
			);
			runOnlyForDeploymentPostprocessing = 0;
			shellPath = /bin/sh;
			shellScript = "scripts/update-qqq.php";
		};
		F33F4F6424C55FEF072D1A81 /* Check Pods Manifest.lock */ = {
			isa = PBXShellScriptBuildPhase;
			buildActionMask = 2147483647;
			files = (
			);
			inputPaths = (
			);
			name = "Check Pods Manifest.lock";
			outputPaths = (
			);
			runOnlyForDeploymentPostprocessing = 0;
			shellPath = /bin/sh;
			shellScript = "diff \"${PODS_ROOT}/../Podfile.lock\" \"${PODS_ROOT}/Manifest.lock\" > /dev/null\nif [[ $? != 0 ]] ; then\n    cat << EOM\nerror: The sandbox is not in sync with the Podfile.lock. Run 'pod install' or update your CocoaPods installation.\nEOM\n    exit 1\nfi\n";
			showEnvVarsInLog = 0;
		};
/* End PBXShellScriptBuildPhase section */

/* Begin PBXSourcesBuildPhase section */
		BC42734E1A7C736800068882 /* Sources */ = {
			isa = PBXSourcesBuildPhase;
			buildActionMask = 2147483647;
			files = (
				BC6BF4001B19213600362968 /* XCTestCase+WMFLocaleTesting.m in Sources */,
				0EBC56971AD5B69300E82CDD /* BITHockeyManager+WMFExtensions.m in Sources */,
<<<<<<< HEAD
				BCF1E20D1B4C5C7300B10877 /* WMFBackgroundTestManagerTests.swift in Sources */,
=======
				BCFE02781B41FA12003752B7 /* MWKHistoryListPerformanceTests.m in Sources */,
>>>>>>> fa08cf6b
				BC2375C11ABB14CC00B0BAA8 /* WMFArticleImageInjectionTests.m in Sources */,
				043B6E8F1ACDE0CF0005C60B /* NSAttributedString+WMFSavedPagesAttributedStrings.m in Sources */,
				BCDB75C41AB0E8300005593F /* WMFSubstringUtilsTests.m in Sources */,
				BC0FED6D1AAA0268002488D7 /* MWKHistoryListTests.m in Sources */,
				BC0FED731AAA026C002488D7 /* NSMutableDictionary+MaybeSetTests.m in Sources */,
				048830D31AB775E3005BF3A1 /* UIScrollView+WMFScrollsToTop.m in Sources */,
				BC0FED6E1AAA0268002488D7 /* MWKImageListTests.m in Sources */,
				BC725ECC1B6182C800E0A64C /* MWKSavedPageListTests.m in Sources */,
				BC23759E1AB8928600B0BAA8 /* WMFDateFormatterTests.m in Sources */,
				BC0FED771AAA026C002488D7 /* WMFImageURLParsingTests.m in Sources */,
				BCEC778F1AC9AEC800D9DDA5 /* MWKImage+AssociationTestUtils.m in Sources */,
				BC905BD01B60391F0010227E /* MWKLanguageLinkFetcherTests.m in Sources */,
				04F1226A1ACB822D002FC3B5 /* NSString+FormattedAttributedStringTests.m in Sources */,
				BCCED2D01AE03BE20094EB7E /* MWKSectionListTests.m in Sources */,
<<<<<<< HEAD
				BC6E8B9A1B5ED0F6003D9A39 /* WMFGeometryTests.m in Sources */,
=======
				BC7E4A521B34B53E00EECD8B /* MWKLanguageLinkControllerTests.m in Sources */,
				BC725ED21B62DADD00E0A64C /* MWKLanguageLinkResponseSerializerTests.m in Sources */,
>>>>>>> fa08cf6b
				BC0FED6B1AAA0268002488D7 /* MWKDataStoreStorageTests.m in Sources */,
				0484B9071ABB50FA00874073 /* WMFArticleParsing.m in Sources */,
				BC0FED751AAA026C002488D7 /* NSArray+BKIndexTests.m in Sources */,
				BCFE026A1B41ABB5003752B7 /* MWKHistoryListCorruptDataTests.m in Sources */,
				BC31B2521AB1D9DC008138CA /* WMFImageInfoControllerTests.m in Sources */,
				BC0FED641AAA0263002488D7 /* MWKArticleStoreTestCase.m in Sources */,
				BCA676561AC05FE200A16160 /* NSBundle+TestAssets.m in Sources */,
				0E869F151B582297002604C3 /* MWKListTests.m in Sources */,
				BCB8487B1AAAADF90077EC24 /* WMFMathTests.m in Sources */,
				BC0FED6F1AAA0268002488D7 /* MWKImageInfo+MWKImageComparisonTests.m in Sources */,
				BC0FED621AAA0263002488D7 /* WMFCodingStyle.m in Sources */,
				BC8210CC1B4EB2390010BF7B /* NSURLExtrasTests.m in Sources */,
				BC0FED741AAA026C002488D7 /* CircularBitwiseRotationTests.m in Sources */,
				BCEC77951AC9C74700D9DDA5 /* NSArray+WMFShuffle.m in Sources */,
				BC8210D51B4EEF2D0010BF7B /* WMFImageController+Testing.swift in Sources */,
				BCE912BD1ACC629B00B74B42 /* NSIndexSet+BKReduceTests.m in Sources */,
				BCFE026F1B41B482003752B7 /* MWKSavedPageListCorruptDataTests.m in Sources */,
				BCB3AE8A1AC11458004AD205 /* NSManagedObjectContext+WMFTempContext.m in Sources */,
				BC49B3641AEECFD8009F55BE /* ArticleLoadingTests.m in Sources */,
				BCEC77921AC9B6AD00D9DDA5 /* HCIsCollectionContainingInAnyOrder+WMFCollectionMatcherUtils.m in Sources */,
				BC0FED681AAA0268002488D7 /* MWKUserTests.m in Sources */,
				BCB3AE861AC11320004AD205 /* NSPersistentStoreCoordinator+WMFTempCoordinator.m in Sources */,
				BCF1E2131B4C783600B10877 /* WMFLegacyImageDataMigrationTests.swift in Sources */,
				BC0FED661AAA0268002488D7 /* MWKSiteTests.m in Sources */,
				0EBC56681AD3656900E82CDD /* WMFAsyncTestCase.m in Sources */,
				BCA9575D1ABE473800B62AE8 /* LegacyCoreDataMigratorTests.m in Sources */,
				BCCE8EBC1B4D7F590009FBBC /* XCTestCase+SwiftDefaults.swift in Sources */,
				BCAFC5D01AFD5E7D004615BA /* MWKArticle+WMFSharingTests.m in Sources */,
				BC0FED691AAA0268002488D7 /* MWKProtectionStatusTests.m in Sources */,
				BC0FED6C1AAA0268002488D7 /* MWKImageStorageTests.m in Sources */,
				BC092BA71B19189100093C59 /* MWKSiteInfoFetcherTests.m in Sources */,
				BC0FED721AAA026C002488D7 /* WMFErrorForApiErrorObjectTests.m in Sources */,
				BCA6765A1AC0600500A16160 /* MWKDataStore+TemporaryDataStore.m in Sources */,
				04F122671ACB818F002FC3B5 /* NSString+FormattedAttributedString.m in Sources */,
				BC0FED711AAA026C002488D7 /* WMFJoinedPropertyParametersTests.m in Sources */,
				BC0FED6A1AAA0268002488D7 /* MWKDataStorePathTests.m in Sources */,
				BC725ECA1B617E1A00E0A64C /* WMFSafeAssignTests.m in Sources */,
				BC0FED761AAA026C002488D7 /* NSString+WMFHTMLParsingTests.m in Sources */,
				BCA676571AC05FE200A16160 /* XCTestCase+WMFBundleConvenience.m in Sources */,
				BC0FED671AAA0268002488D7 /* MWKTitleTests.m in Sources */,
				BCD41E001B11D1B200231BB1 /* XCTestCase+MWKFixtures.m in Sources */,
				BCCE8EBA1B4D5DD90009FBBC /* XCTestCase+PromiseKit.swift in Sources */,
				BC0FED631AAA0263002488D7 /* MWKTestCase.m in Sources */,
				BC92A7731AFA88D3003C4212 /* MWKSection+WMFSharingTests.m in Sources */,
				BC5FE5751B1DFF5400273BC0 /* ArticleFetcherTests.m in Sources */,
				BCAFC5ED1B02490A004615BA /* WMFRandomFileUtilities.m in Sources */,
			);
			runOnlyForDeploymentPostprocessing = 0;
		};
		D4991431181D51DE00E6073C /* Sources */ = {
			isa = PBXSourcesBuildPhase;
			buildActionMask = 2147483647;
			files = (
				04DA87861B310E7D00C948F8 /* RecentSearchesViewController.m in Sources */,
				D49B2ED2196C687C002F035D /* PullToRefreshViewController.m in Sources */,
				0449E63518A9845C00D51524 /* LoginViewController.m in Sources */,
				BCB669A61A83F6C400C7B1FE /* MWKDataObject.m in Sources */,
				04DB0BEA18BD37F900B4BCF3 /* UIScrollView+ScrollSubviewToLocation.m in Sources */,
				0487048B19F8262600B7D307 /* RandomArticleFetcher.m in Sources */,
				042BEAEF1A92EE66002CF320 /* UIWebView+WMFTrackingView.m in Sources */,
				BC505F061B5D683A00537006 /* NSArray+WMFLayoutDirectionUtilities.m in Sources */,
				C99844571A8C1F23001D58FD /* UIWebView+WMFSuppressSelection.m in Sources */,
				04AE1C701891B302002D5487 /* NSObject+Extras.m in Sources */,
				04B7B9BD18B5570E00A63551 /* CaptchaViewController.m in Sources */,
				045D872119FAD2FA0035C1F9 /* AboutViewController.m in Sources */,
				04C43AA4183440C1006C643B /* MWNetworkActivityIndicatorManager.m in Sources */,
				0447863D185145090050563B /* WebViewController.m in Sources */,
				BC34E46A1B31AD8B00258928 /* MWKLanguageLinkController.m in Sources */,
				04016E1A1B3264C700D732FE /* UIViewController+WMFStoryboardUtilities.m in Sources */,
				0487048A19F8262600B7D307 /* PreviewHtmlFetcher.m in Sources */,
				0E94AFF61B209882000BC5EA /* WMFArticleViewController.m in Sources */,
				0EE7687B1AF982C100A5D046 /* WMFArticleProtocol.m in Sources */,
				04EDEE311A21CB4100798076 /* UIScreen+Extras.m in Sources */,
				BCB669A91A83F6C400C7B1FE /* MWKSection.m in Sources */,
				BCB669B61A83F6C400C7B1FE /* MWKImageList.m in Sources */,
				0EFB0F231B31EE2D00D05C08 /* ImageData.m in Sources */,
				BCB848831AAE0C5C0077EC24 /* WMFImageGalleryCollectionViewCell.m in Sources */,
				0E366B481B2F614E00ABFB86 /* PromiseKit.swift in Sources */,
				BC905A151B44962100523DFE /* CancellablePromise.swift in Sources */,
				04B0EA4A190B2348007458AF /* PreviewLicenseView.m in Sources */,
				0487047F19F8262600B7D307 /* AccountCreator.m in Sources */,
				0487048619F8262600B7D307 /* MWKLanguageLinkFetcher.m in Sources */,
				BCE912BA1ACC5E6900B74B42 /* NSIndexSet+BKReduce.m in Sources */,
				0EFB0F211B31EE2D00D05C08 /* History.m in Sources */,
				BCB58F481A891FDB00465627 /* WebViewController+ImageGalleryPresentation.m in Sources */,
				BC32A1D91B4B1B8A00A286DE /* WMFLegacyImageDataMigration.swift in Sources */,
				0449E63918AAA26A00D51524 /* NSHTTPCookieStorage+CloneCookie.m in Sources */,
				04C695CE18ED08D900D9F2DA /* UIView+WMFSearchSubviews.m in Sources */,
				0487048E19F8262600B7D307 /* WikipediaZeroMessageFetcher.m in Sources */,
				BC092BA21B19135700093C59 /* WMFApiJsonResponseSerializer.m in Sources */,
				0EFB0F221B31EE2D00D05C08 /* Image.m in Sources */,
				D4F277FB194235A00032BA38 /* ProtectedEditAttemptFunnel.m in Sources */,
				0487047E19F8262600B7D307 /* AccountCreationTokenFetcher.m in Sources */,
				049566C218F5F4CB0058EA12 /* ZeroConfigState.m in Sources */,
				0436998E1B45B673002FD81D /* WMFArticleTableHeaderView.m in Sources */,
				04F27B7518FE0F2E00EDD838 /* PageHistoryResultCell.m in Sources */,
				BC060B3A1B456D030086EBFB /* AnyPromise+WMFExtensions.m in Sources */,
				0463639818A844570049EE4F /* KeychainCredentials.m in Sources */,
				BCA96E771AAA35EE009A61FA /* UIView+WMFDefaultNib.m in Sources */,
				04A9C2961B4B59E3008B996F /* WMFArticleExtractCell.m in Sources */,
				0E94AFFB1B20A22C000BC5EA /* WMFStyleManager.m in Sources */,
				0E34AC571B45DC9500475A1A /* WMFArticleFetcher.m in Sources */,
				040D83591AB0ECFD000896D5 /* WMFCenteredPathView.m in Sources */,
				BCB669B41A83F6C400C7B1FE /* MWKArticle.m in Sources */,
				0E2B06F61B2CE45800EA2F53 /* WMFSavedPagesDataSource.m in Sources */,
				044BD6B618849AD000FFE4BE /* SectionEditorViewController.m in Sources */,
				0429301018604898002A13FC /* SavedPagesViewController.m in Sources */,
				04D149DF18877343006B4104 /* UIViewController+Alert.m in Sources */,
				BCA96E731AAA354D009A61FA /* WMFGradientView.m in Sources */,
				04B91AAB18E3D9E200FFAA1C /* NSString+FormattedAttributedString.m in Sources */,
				043F18E518D9691D00D8489A /* UINavigationController+TopActionSheet.m in Sources */,
				044396231A3D33030081557D /* UICollectionViewCell+DynamicCellHeight.m in Sources */,
				BC905A131B44815900523DFE /* SDImageCache+PromiseKit.swift in Sources */,
				04414DDF1A1420EB00A41B4E /* WikiDataShortDescriptionFetcher.m in Sources */,
				BC725EC71B6111E600E0A64C /* NSError+MWKErrors.m in Sources */,
				0EFB0F1F1B31EE2D00D05C08 /* DiscoveryContext.m in Sources */,
				BC6E8B951B5E90B1003D9A39 /* UIImage+WMFImageProcessing.m in Sources */,
				04D686F61AB2949C0009B44A /* MenuLabel.m in Sources */,
				04D308281998A8AA0034F106 /* NearbyThumbnailView.m in Sources */,
				042E3B931AA16D6700BF8D66 /* UIViewController+WMFChildViewController.m in Sources */,
				04F0E2EA186EDC1A00468738 /* UIWebView+ElementLocation.m in Sources */,
				C42D94871A937DE000A4871A /* WMFProgressLineView.m in Sources */,
				0447866F1852B5010050563B /* SessionSingleton.m in Sources */,
				04CB603D1B5053120052B6EF /* UITableViewCell+WMFEdgeToEdgeSeparator.m in Sources */,
				BC092B9F1B1907FC00093C59 /* MWKSiteInfoFetcher.m in Sources */,
				BCB669AA1A83F6C400C7B1FE /* MWKImage.m in Sources */,
				04D686F41AB2949C0009B44A /* MenuButton.m in Sources */,
				0443961B1A3C11A30081557D /* NearbyResultCollectionCell.m in Sources */,
				0487048519F8262600B7D307 /* EditTokenFetcher.m in Sources */,
				04CCCFF71935094000E3F60C /* PrimaryMenuTableViewCell.m in Sources */,
				BCAC50C11AF3F7460015936C /* NSBundle+WMFInfoUtils.m in Sources */,
				0EFB0F201B31EE2D00D05C08 /* GalleryImage.m in Sources */,
				0E466E521B41F83500E91992 /* WMFArticlePopupTransition.m in Sources */,
				0487048F19F8262600B7D307 /* WikiTextSectionFetcher.m in Sources */,
				0EA4402E1AA6281200B09DBA /* NSDateFormatter+WMFExtensions.m in Sources */,
				C913C89C1A94019A00BEEAF0 /* WMFSuggestedPagesFunnel.m in Sources */,
				04EDEE2A1A215DBC00798076 /* UITableView+DynamicCellHeight.m in Sources */,
				0E466E551B42D9DD00E91992 /* WMFScrollViewTopPanGestureRecognizer.m in Sources */,
				BC69C3141AB0C1FF0090B039 /* WMFImageInfoController.m in Sources */,
				04CBAC7319A9B786009F3D7E /* NSArray+Predicate.m in Sources */,
				0EFB0F1D1B31EE2D00D05C08 /* NSManagedObjectContext+SimpleFetch.m in Sources */,
				04CCCFF61935094000E3F60C /* PrimaryMenuViewController.m in Sources */,
				BCE6EE101B2619E900AF603B /* MWKLanguageLink.m in Sources */,
				0EF451F61B545ED100D621BD /* WMFRecentPagesDataSource.m in Sources */,
				0487048119F8262600B7D307 /* ArticleFetcher.m in Sources */,
				04142A8F184F974E006EF779 /* NSDate-Utilities.m in Sources */,
				0487048C19F8262600B7D307 /* SearchResultFetcher.m in Sources */,
<<<<<<< HEAD
				0E366B471B2F614E00ABFB86 /* PromiseKit.m in Sources */,
				0E869F121B56B83F002604C3 /* MWKList.m in Sources */,
				BC23759A1AB78D8A00B0BAA8 /* NSParagraphStyle+WMFParagraphStyles.m in Sources */,
=======
>>>>>>> fa08cf6b
				04090A3B187FB7D000577EDF /* UIView+Debugging.m in Sources */,
				BCC185D81A9E5628005378F8 /* UILabel+WMFStyling.m in Sources */,
				BCBDC8841B38E441003A6D17 /* WMFImageController.swift in Sources */,
				0EFB0F241B31EE2D00D05C08 /* Saved.m in Sources */,
				BCB669B11A83F6C400C7B1FE /* MWKRecentSearchList.m in Sources */,
				04DD89B118BFE63A00DD5DAD /* PreviewAndSaveViewController.m in Sources */,
				0487048819F8262600B7D307 /* NearbyFetcher.m in Sources */,
				0415581C18ADFA5D00B81A59 /* UIImage+ColorMask.m in Sources */,
				C90799BA1A8564C60044E13C /* WMFShareOptionsViewController.m in Sources */,
				0E2B07021B2D1DE200EA2F53 /* WMFBottomStackLayout.m in Sources */,
				04C91CEB195517250035ED1B /* OnboardingViewController.m in Sources */,
				04D686FA1AB2949C0009B44A /* TabularScrollView.m in Sources */,
				041A3B5E18E11ED90079FF1C /* LanguageCell.m in Sources */,
				0E94AFED1B20976A000BC5EA /* WMFAppViewController.m in Sources */,
				042487521A54BECD00A5C905 /* MWKArticle+Convenience.m in Sources */,
				D42E75EB18D11237002EA7E5 /* MWLanguageInfo.m in Sources */,
				0EFB0F1A1B31EE2D00D05C08 /* ArticleData.xcdatamodeld in Sources */,
				043F8BF21A11699A00D1AE44 /* UIView+WMFRoundCorners.m in Sources */,
				0ED44D751B28AC1E00F284BA /* WMFArticleViewControllerContainerCell.m in Sources */,
				0487048019F8262600B7D307 /* AccountLogin.m in Sources */,
				04D149DD18877343006B4104 /* AlertLabel.m in Sources */,
				BC505F031B5D4D9300537006 /* UIImageView+WMFContentOffset.m in Sources */,
				BCB669AE1A83F6C400C7B1FE /* MWKHistoryEntry.m in Sources */,
				0EFB0EF51B31DE7200D05C08 /* NSError+WMFExtensions.m in Sources */,
				0433542618A093C5009305F0 /* UIView+RemoveConstraints.m in Sources */,
				04D686FC1AB2949C0009B44A /* WikiGlyphButton.m in Sources */,
				C98990341A699DE000AF44FC /* WMFShareCardViewController.m in Sources */,
				049289291B1FBC1800BE4B21 /* WMFURLCache.m in Sources */,
				C42D94861A937DE000A4871A /* WMFBorderButton.m in Sources */,
				BC92A7711AFA841C003C4212 /* MWKSection+WMFSharing.m in Sources */,
				0E94AFF31B209857000BC5EA /* WMFSearchViewController.m in Sources */,
				047801BE18AE987900DBB747 /* UIButton+ColorMask.m in Sources */,
				BC092B9C1B18F8D700093C59 /* MWKSiteInfo.m in Sources */,
				BC86B93D1A929CC500B4C039 /* UICollectionViewFlowLayout+NSCopying.m in Sources */,
				0EFB0F261B31EE2D00D05C08 /* SectionImage.m in Sources */,
				04D686C91AB28FE40009B44A /* UIImage+WMFFocalImageDrawing.m in Sources */,
				BC092B961B18E89200093C59 /* NSString+WMFPageUtilities.m in Sources */,
				04490FD51AF16A83009FAB52 /* WMFBundledImageProtocol.m in Sources */,
				0429300A18604898002A13FC /* SavedPagesResultCell.m in Sources */,
				04016E241B335F0200D732FE /* WMFArticlePresenter.m in Sources */,
				0487048419F8262600B7D307 /* CaptchaResetter.m in Sources */,
				BCB669A71A83F6C400C7B1FE /* MWKSiteDataObject.m in Sources */,
				BC7DFCD61AA4E5FE000035C3 /* WMFImageURLParsing.m in Sources */,
				0EFB0F251B31EE2D00D05C08 /* Section.m in Sources */,
				04821CD119895EDC007558F6 /* ReferenceGradientView.m in Sources */,
				0472BC18193AD88C00C40BDA /* MWKSection+DisplayHtml.m in Sources */,
				047ED63918C13E4900442BE3 /* PreviewWebView.m in Sources */,
				0480AEA01AA4F4DA00A9950C /* WMFIntrinsicContentSizeAwareTableView.m in Sources */,
				0484B9061ABB50FA00874073 /* WMFArticleParsing.m in Sources */,
				BC505EF41B594E8E00537006 /* WMFArticleHeaderImageGalleryViewController.m in Sources */,
				04B6925018E77B2A00F88D8A /* UIWebView+HideScrollGradient.m in Sources */,
				048830D21AB775E3005BF3A1 /* UIScrollView+WMFScrollsToTop.m in Sources */,
				047E95511996DD030046A122 /* NearbyViewController.m in Sources */,
				04AE520519DB5E0900F89B92 /* NSObject+ConstraintsScale.m in Sources */,
				BCE24FDE1B0CF0C7003F054B /* LegacyDataMigrator.m in Sources */,
				042258521B33EAD400FDD0C6 /* ShareMenuSavePageActivity.m in Sources */,
				0EFB0F1E1B31EE2D00D05C08 /* NSManagedObjectModel+LegacyCoreData.m in Sources */,
				BC86B9401A929D7900B4C039 /* UICollectionViewFlowLayout+WMFItemSizeThatFits.m in Sources */,
				0E7955C71B2B389800B055A2 /* TGLStackedLayout.m in Sources */,
				C96335911AA92AAC00A1EB2C /* WMFCrashAlertView.m in Sources */,
				D401C2C01A659E5000D4D127 /* DataMigrationProgressViewController.m in Sources */,
				04CCCFF01935093A00E3F60C /* SecondaryMenuViewController.m in Sources */,
				0EBC567F1AD442CC00E82CDD /* BITHockeyManager+WMFExtensions.m in Sources */,
				BC905A111B447A8300523DFE /* NSURLRequest+WMFUtilities.m in Sources */,
				D4B0AE0B19366A2C00F0AC90 /* ReadingActionFunnel.m in Sources */,
				04BA48A11A80062F00CB5CAE /* UIFont+WMFStyle.m in Sources */,
				0487049019F8262600B7D307 /* WikiTextSectionUploader.m in Sources */,
				BCB58F631A8A9F1000465627 /* MWKLicense.m in Sources */,
				041C55D21950B27D006CE0EF /* EditSummaryViewController.m in Sources */,
				04CCA0C01983086D000E982A /* ReferencesVC.m in Sources */,
				0ED44D781B28DA4D00F284BA /* UICollectionView+WMFExtensions.m in Sources */,
				043B6E8E1ACDE0CF0005C60B /* NSAttributedString+WMFSavedPagesAttributedStrings.m in Sources */,
				04C43ABE183442FC006C643B /* NSRunLoop+TimeOutAndFlag.m in Sources */,
				0487048719F8262600B7D307 /* LoginTokenFetcher.m in Sources */,
				D4B0AE0E19366A5400F0AC90 /* LoginFunnel.m in Sources */,
				BC50C3871A83CBDA006DC7AF /* MWKImageInfoResponseSerializer.m in Sources */,
				0487048919F8262600B7D307 /* PageHistoryFetcher.m in Sources */,
				0E366B361B2F176700ABFB86 /* WMFOffScreenFlowLayout.m in Sources */,
				C94BE3EE1A8169ED00F2105B /* WMFShareFunnel.m in Sources */,
				BCB58F671A8AA22200465627 /* MWKLicense+ToGlyph.m in Sources */,
				0EFB0F191B31EE2D00D05C08 /* Article.m in Sources */,
				0EF451F31B5458F700D621BD /* UITabBarController+WMFExtensions.m in Sources */,
				04C43AAE18344131006C643B /* CommunicationBridge.m in Sources */,
				BCBDC8821B38E414003A6D17 /* SDWebImageManager+PromiseKit.swift in Sources */,
				045AB8C31B1E15D9002839D7 /* NSURL+Extras.m in Sources */,
				BCFDB1401B3F3D9700F0C9F4 /* ImageDownload.swift in Sources */,
				04224501197F5E09005DD0BF /* BulletedLabel.m in Sources */,
				C979727D1A731F2D00C6ED7A /* WMFShareOptionsView.m in Sources */,
				BCFDB1421B3F3F7E00F0C9F4 /* WMFImageController+Debug.swift in Sources */,
				C91A86F41A8BCB680088A801 /* WMFShareCardImageContainer.m in Sources */,
				BCB58F781A8D081E00465627 /* NSArray+BKIndex.m in Sources */,
				BCE6EE131B2629ED00AF603B /* MWKLanguageLinkResponseSerializer.m in Sources */,
				0433542218A023FE009305F0 /* UIViewController+HideKeyboard.m in Sources */,
				0484E3DE19D9D19B0085D18D /* UIView+ConstraintsScale.m in Sources */,
				BC505EFD1B5D462700537006 /* CIDetector+WMFFaceDetection.m in Sources */,
				04CCA0C319830A44000E982A /* ReferenceVC.m in Sources */,
				BCB669B71A83F6C400C7B1FE /* MWKSectionList.m in Sources */,
				0EE768811AFD25CC00A5D046 /* WMFSearchFunnel.m in Sources */,
				046A4B9D1B38DC5400440F67 /* UIView+WMFRTLMirroring.m in Sources */,
				BCB66A0C1A85183000C7B1FE /* NSString+WMFHTMLParsing.m in Sources */,
				BCB669AF1A83F6C400C7B1FE /* MWKHistoryList.m in Sources */,
				BC6E8B9F1B5FE0C9003D9A39 /* UICollectionView+WMFKVOUpdatableList.m in Sources */,
				BC50C37F1A83C784006DC7AF /* WMFNetworkUtilities.m in Sources */,
				BCB58F441A890D9700465627 /* MWKImageInfo+MWKImageComparison.m in Sources */,
				BCB669AD1A83F6C400C7B1FE /* MWKSavedPageList.m in Sources */,
				BCC185E81A9FA498005378F8 /* UICollectionViewLayout+AttributeUtils.m in Sources */,
				04D686F81AB2949C0009B44A /* PaddedLabel.m in Sources */,
				04C695D218ED213000D9F2DA /* UIScrollView+NoHorizontalScrolling.m in Sources */,
				BC3166B21B279AC30096EE8E /* WikipediaAppUtils.m in Sources */,
				04F0E2EE186FB2D100468738 /* TOCSectionCellView.m in Sources */,
				0E366B4B1B308A2600ABFB86 /* UIStoryboard+WMFExtensions.m in Sources */,
				04B0E3EA1AE8252800379AE0 /* NSURL+WMFRest.m in Sources */,
				040D835E1AB0EE45000896D5 /* WMFGeometry.c in Sources */,
				BC86B9361A92966B00B4C039 /* AFHTTPRequestOperationManager+UniqueRequests.m in Sources */,
				D4991449181D51DE00E6073C /* AppDelegate.m in Sources */,
				BCB669A81A83F6C400C7B1FE /* MWKUser.m in Sources */,
				BCB669AB1A83F6C400C7B1FE /* MWKProtectionStatus.m in Sources */,
				046E2B6F1B3213BE008A99A6 /* UIBarButtonItem+WMFButtonConvenience.m in Sources */,
				BCC185E01A9EC836005378F8 /* UIButton+FrameUtils.m in Sources */,
				04C9509D19EF02980013F3C0 /* EventLogger.m in Sources */,
				0EFB0F1B1B31EE2D00D05C08 /* ArticleDataContextSingleton.m in Sources */,
<<<<<<< HEAD
				BC6E8B981B5EB4B2003D9A39 /* UIImage+WMFNormalization.m in Sources */,
=======
				0E869F4B1B5FDD24002604C3 /* WMFHamburgerMenuFunnel.m in Sources */,
>>>>>>> fa08cf6b
				04F39590186CF80100B0D6FC /* TOCViewController.m in Sources */,
				BC505EF71B59643400537006 /* WMFPageCollectionViewController.m in Sources */,
				BCE24FDF1B0CF0C7003F054B /* LegacyPhoneGapDataMigrator.m in Sources */,
				042950D41A9D3BA7009BE784 /* UIColor+WMFHexColor.m in Sources */,
				BCBDC88C1B3A0715003A6D17 /* Cancellable.swift in Sources */,
				0439317619FB092600386E8F /* UIWebView+LoadAssetsHtml.m in Sources */,
				04B91AA718E34BBC00FFAA1C /* UIView+TemporaryAnimatedXF.m in Sources */,
				04224500197F5E09005DD0BF /* AbuseFilterAlert.m in Sources */,
				BCB669731A83F58600C7B1FE /* NSMutableDictionary+WMFMaybeSet.m in Sources */,
				BCE24FE01B0CF0C7003F054B /* SQLiteHelper.m in Sources */,
				D4B0AE0819366A0A00F0AC90 /* CreateAccountFunnel.m in Sources */,
				BC3047C21B45E65400D7DF1A /* SDWebImageManager+WMFCacheRemoval.m in Sources */,
				BCB669B51A83F6C400C7B1FE /* MWKUserDataStore.m in Sources */,
				0E7955D01B2B659500B055A2 /* WMFArticleListTranstion.m in Sources */,
				0487045519F824D700B7D307 /* QueuesSingleton.m in Sources */,
				04F27B7818FE0F2E00EDD838 /* PageHistoryViewController.m in Sources */,
				BCB669A41A83F6C400C7B1FE /* MWKSite.m in Sources */,
				046E2B6B1B31ED94008A99A6 /* UIButton+WMFButton.m in Sources */,
				BCB669AC1A83F6C400C7B1FE /* MWKSavedPageEntry.m in Sources */,
				04A97E8718B81D5D0046B166 /* AccountCreationViewController.m in Sources */,
				C42D947E1A937DAC00A4871A /* SavedArticlesFetcher.m in Sources */,
				C42D94BC1A95405000A4871A /* NSArray+WMFExtensions.m in Sources */,
				0E94AFF01B209792000BC5EA /* WMFArticleListCollectionViewController.m in Sources */,
				043699911B45B68D002FD81D /* WMFArticleSectionCell.m in Sources */,
				0487048219F8262600B7D307 /* AssetsFileFetcher.m in Sources */,
				BCFDB1441B3F3FCB00F0C9F4 /* UIImage+Debug.swift in Sources */,
				BC955BC71A82BEFD000EF9E4 /* MWKImageInfoFetcher.m in Sources */,
				04C7576E1A1AA2D00084AC39 /* RecentSearchCell.m in Sources */,
				0E366B3F1B2F5C4500ABFB86 /* WMFSearchFetcher.m in Sources */,
				04A9C2A21B4F326D008B996F /* WMFArticleReadMoreCell.m in Sources */,
				BCB58F541A894D3E00465627 /* WMFImageGalleryDetailOverlayView.m in Sources */,
				BCAFC5D31AFD5F7E004615BA /* MWKArticle+WMFSharing.m in Sources */,
				BCFB090D1B445A720077955B /* UIImage+WMFSerialization.m in Sources */,
				BC8210D31B4EEA190010BF7B /* SDImageCache+WMFPersistentCache.m in Sources */,
				BCE24FDD1B0CF0C7003F054B /* LegacyCoreDataMigrator.m in Sources */,
				04478633185145090050563B /* HistoryViewController.m in Sources */,
				BCB669B21A83F6C400C7B1FE /* MWKImageInfo.m in Sources */,
				BCBDC88E1B3A42E7003A6D17 /* SwiftUtilities.swift in Sources */,
				BCB848781AAAABF80077EC24 /* WMFMath.m in Sources */,
				D4B0AE051936604700F0AC90 /* EditFunnel.m in Sources */,
				BC6E8B921B5E8DB7003D9A39 /* CIContext+WMFImageProcessing.m in Sources */,
				0487048319F8262600B7D307 /* FetcherBase.m in Sources */,
				D4F277FE194235B50032BA38 /* ToCInteractionFunnel.m in Sources */,
				BCB669B31A83F6C400C7B1FE /* MWKDataStore.m in Sources */,
				0E366B3A1B2F33BC00ABFB86 /* WMFSearchResults.m in Sources */,
				0487048D19F8262600B7D307 /* ThumbnailFetcher.m in Sources */,
				BCB669B01A83F6C400C7B1FE /* MWKRecentSearchEntry.m in Sources */,
				BC955BCF1A82C2FA000EF9E4 /* AFHTTPRequestOperationManager+WMFConfig.m in Sources */,
				041A3B6218E11ED90079FF1C /* LanguagesViewController.m in Sources */,
				0493C2CC1952373100EBB973 /* DataHousekeeping.m in Sources */,
				043F18E118D9691D00D8489A /* TopActionSheetLabel.m in Sources */,
				BCB669A51A83F6C400C7B1FE /* MWKTitle.m in Sources */,
				08D631F71A69B1AB00D87AD0 /* WMFImageGalleryViewController.m in Sources */,
				04272E7B1940EEBC00CC682F /* WMFAssetsFile.m in Sources */,
				D4991445181D51DE00E6073C /* main.m in Sources */,
				0EFB0F1C1B31EE2D00D05C08 /* NSManagedObject+WMFModelFactory.m in Sources */,
				D47BF5D4197870390067C3BC /* SavedPagesFunnel.m in Sources */,
				04616DFC1AE706C600815BCE /* WMFLocalizationProtocol.m in Sources */,
				04C43AC0183442FC006C643B /* NSString+Extras.m in Sources */,
				BC725ECF1B628C0300E0A64C /* NSParagraphStyle+WMFParagraphStyles.m in Sources */,
				04D686FE1AB2949C0009B44A /* WikiGlyphLabel.m in Sources */,
				04A9C2931B4B51E0008B996F /* WMFArticleSectionHeaderCell.m in Sources */,
				04CCCFEE1935093A00E3F60C /* SecondaryMenuRowView.m in Sources */,
				0442F57B19006DCC00F55DF9 /* PageHistoryLabel.m in Sources */,
				BC505EEE1B594B5700537006 /* WMFImageCollectionViewCell.m in Sources */,
				041C6206199ED2A20061516F /* MWKSection+TOC.m in Sources */,
				BC505EEB1B59461400537006 /* WMFCollectionViewPageLayout.m in Sources */,
				BC2CBB8E1AA10F400079A313 /* UIView+WMFFrameUtils.m in Sources */,
				0447862F185145090050563B /* HistoryResultCell.m in Sources */,
				BCA6765D1AC0686600A16160 /* Article+ConvenienceAccessors.m in Sources */,
				BC32A1D71B4B14C000A286DE /* WMFBackgroundTaskManager.swift in Sources */,
				0433263F1B0D3574009DB316 /* WMFArticleImageProtocol.m in Sources */,
				D4B0AE0219365F7C00F0AC90 /* EventLoggingFunnel.m in Sources */,
			);
			runOnlyForDeploymentPostprocessing = 0;
		};
/* End PBXSourcesBuildPhase section */

/* Begin PBXTargetDependency section */
		BCBDE0AE1AA76F19006BD29A /* PBXTargetDependency */ = {
			isa = PBXTargetDependency;
			target = D4991434181D51DE00E6073C /* Wikipedia */;
			targetProxy = BCBDE0AD1AA76F19006BD29A /* PBXContainerItemProxy */;
		};
/* End PBXTargetDependency section */

/* Begin PBXVariantGroup section */
		D46CD8C018A1AC4F0042959E /* InfoPlist.strings */ = {
			isa = PBXVariantGroup;
			children = (
				D46CD8C718A1AC630042959E /* fr */,
				D46CD8D218A1B10A0042959E /* en */,
				D469889118B52DA200DBE014 /* ru */,
				D469889818B52DF100DBE014 /* fi */,
				D44F630618DA77FF00EAD1DD /* ar */,
				D44F630818DA781400EAD1DD /* ast */,
				D44F630B18DA781C00EAD1DD /* az */,
				D44F630D18DA782400EAD1DD /* bcl */,
				D44F630F18DA782B00EAD1DD /* bn */,
				D44F631118DA783000EAD1DD /* br */,
				D44F631418DA783500EAD1DD /* ca */,
				D44F631618DA783B00EAD1DD /* ce */,
				D44F631818DA784200EAD1DD /* de */,
				D44F631B18DA784700EAD1DD /* dsb */,
				D44F631D18DA784D00EAD1DD /* en-gb */,
				D44F631F18DA785300EAD1DD /* eo */,
				D44F632118DA785900EAD1DD /* es */,
				D44F632418DA785F00EAD1DD /* fa */,
				D44F632618DA787100EAD1DD /* gl */,
				D44F632818DA787800EAD1DD /* gu */,
				D44F632918DA787D00EAD1DD /* haw */,
				D44F632C18DA788100EAD1DD /* he */,
				D44F632F18DA788600EAD1DD /* hi */,
				D44F633118DA788C00EAD1DD /* hsb */,
				D44F633418DA789300EAD1DD /* hu */,
				D44F633618DA789700EAD1DD /* hy */,
				D44F633818DA789C00EAD1DD /* it */,
				D44F633A18DA78A100EAD1DD /* ja */,
				D44F633C18DA78A600EAD1DD /* ko */,
				D44F633E18DA78AA00EAD1DD /* krc */,
				D44F633F18DA78AE00EAD1DD /* lb */,
				D44F634218DA78B400EAD1DD /* lt */,
				D44F634418DA78B800EAD1DD /* mg */,
				D44F634618DA78BC00EAD1DD /* mk */,
				D44F634918DA78C100EAD1DD /* ml */,
				D44F634B18DA78C600EAD1DD /* mr */,
				D44F634D18DA78CB00EAD1DD /* ms */,
				D44F634F18DA78D200EAD1DD /* nl */,
				D44F635218DA78D700EAD1DD /* oc */,
				D44F635518DA78DE00EAD1DD /* pl */,
				D44F635718DA78E400EAD1DD /* ps */,
				D44F635918DA78EA00EAD1DD /* pt */,
				D44F635B18DA78EF00EAD1DD /* ro */,
				D44F635E18DA78FA00EAD1DD /* sco */,
				D44F636118DA78FF00EAD1DD /* si */,
				D44F636318DA790400EAD1DD /* sk */,
				D44F636618DA790900EAD1DD /* sr-ec */,
				D44F636818DA790F00EAD1DD /* sv */,
				D44F636B18DA791500EAD1DD /* ta */,
				D44F636C18DA791A00EAD1DD /* te */,
				D44F636E18DA791F00EAD1DD /* tr */,
				D44F637018DA792400EAD1DD /* uk */,
				D44F637318DA792B00EAD1DD /* vi */,
				D44F637618DA793400EAD1DD /* yi */,
				D44F637818DA793A00EAD1DD /* zh-hans */,
				D44F637A18DA794000EAD1DD /* zh-hant */,
				D4679062195AD38700C4E44D /* da */,
				D4679064195AD39C00C4E44D /* diq */,
				D4679067195AD3A900C4E44D /* fo */,
				D467906A195AD3B300C4E44D /* frp */,
				D467906C195AD3BE00C4E44D /* hrx */,
				D4679072195AD3F000C4E44D /* kn */,
				D467907A195AD42D00C4E44D /* ne */,
				D467907D195AD43700C4E44D /* or */,
				D4679084195AD48900C4E44D /* tg-cyrl */,
				D4679087195AD49300C4E44D /* th */,
				D4C16A6419709CDF00CD91AD /* qqq */,
				D47FEE2219C8CB2200B998C8 /* bto */,
				D47FEE2419C8CB6B00B998C8 /* cs */,
			);
			name = InfoPlist.strings;
			sourceTree = "<group>";
		};
		D46CD8C218A1AC4F0042959E /* Localizable.strings */ = {
			isa = PBXVariantGroup;
			children = (
				D46CD8C818A1AC730042959E /* fr */,
				D46CD8D318A1B1140042959E /* en */,
				D469889218B52DA200DBE014 /* ru */,
				D469889918B52DF100DBE014 /* fi */,
				D44F630918DA781400EAD1DD /* ast */,
				D44F631218DA783000EAD1DD /* br */,
				D44F631918DA784200EAD1DD /* de */,
				D44F632218DA785900EAD1DD /* es */,
				D44F632A18DA787D00EAD1DD /* haw */,
				D44F632D18DA788100EAD1DD /* he */,
				D44F633218DA788C00EAD1DD /* hsb */,
				D44F634018DA78AE00EAD1DD /* lb */,
				D44F634718DA78BC00EAD1DD /* mk */,
				D44F635018DA78D200EAD1DD /* nl */,
				D44F635318DA78D700EAD1DD /* oc */,
				D44F635C18DA78EF00EAD1DD /* ro */,
				D44F635F18DA78FA00EAD1DD /* sco */,
				D44F636418DA790400EAD1DD /* sk */,
				D44F636918DA790F00EAD1DD /* sv */,
				D44F637118DA792400EAD1DD /* uk */,
				D44F637418DA792B00EAD1DD /* vi */,
				D4679060195AD36D00C4E44D /* bn */,
				D4679061195AD37A00C4E44D /* ca */,
				D4679065195AD39C00C4E44D /* diq */,
				D4679068195AD3A900C4E44D /* fo */,
				D467906D195AD3BE00C4E44D /* hrx */,
				D467906F195AD3CE00C4E44D /* id */,
				D4679070195AD3DC00C4E44D /* it */,
				D4679071195AD3E600C4E44D /* ja */,
				D4679073195AD3F000C4E44D /* kn */,
				D4679075195AD3FC00C4E44D /* ko */,
				D4679076195AD40700C4E44D /* krc */,
				D4679078195AD41200C4E44D /* ml */,
				D4679079195AD41C00C4E44D /* ms */,
				D467907B195AD42D00C4E44D /* ne */,
				D467907E195AD43700C4E44D /* or */,
				D4679080195AD44200C4E44D /* pl */,
				D4679082195AD45F00C4E44D /* pt */,
				D4679083195AD47D00C4E44D /* sr-ec */,
				D4679085195AD48900C4E44D /* tg-cyrl */,
				D4679088195AD49400C4E44D /* th */,
				D467908A195AD49B00C4E44D /* tr */,
				D467908B195AD4A500C4E44D /* zh-hans */,
				D467908C195AD4AB00C4E44D /* zh-hant */,
				D4C16A6519709CDF00CD91AD /* qqq */,
				D47FEE2319C8CB3400B998C8 /* ce */,
				D47FEE2519C8CB6B00B998C8 /* cs */,
				D47FEE2819C8CC2600B998C8 /* pt-BR */,
			);
			name = Localizable.strings;
			sourceTree = "<group>";
		};
/* End PBXVariantGroup section */

/* Begin XCBuildConfiguration section */
		0E4F85D71AC1BF56004CA3CD /* Alpha */ = {
			isa = XCBuildConfiguration;
			buildSettings = {
				ALWAYS_SEARCH_USER_PATHS = NO;
				CLANG_ANALYZER_SECURITY_FLOATLOOPCOUNTER = YES;
				CLANG_CXX_LANGUAGE_STANDARD = "gnu++0x";
				CLANG_CXX_LIBRARY = "libc++";
				CLANG_ENABLE_MODULES = YES;
				CLANG_ENABLE_OBJC_ARC = YES;
				CLANG_WARN_BOOL_CONVERSION = YES;
				CLANG_WARN_CONSTANT_CONVERSION = YES;
				CLANG_WARN_DIRECT_OBJC_ISA_USAGE = YES_ERROR;
				CLANG_WARN_EMPTY_BODY = YES;
				CLANG_WARN_ENUM_CONVERSION = YES;
				CLANG_WARN_INT_CONVERSION = YES;
				CLANG_WARN_OBJC_IMPLICIT_RETAIN_SELF = YES;
				CLANG_WARN_OBJC_ROOT_CLASS = YES_ERROR;
				CLANG_WARN__DUPLICATE_METHOD_MATCH = YES;
				COPY_PHASE_STRIP = YES;
				ENABLE_NS_ASSERTIONS = YES;
				GCC_C_LANGUAGE_STANDARD = gnu99;
				GCC_PREPROCESSOR_DEFINITIONS = (
					"DEBUG=1",
					"$(inherited)",
				);
				GCC_WARN_64_TO_32_BIT_CONVERSION = YES;
				GCC_WARN_ABOUT_RETURN_TYPE = YES_ERROR;
				GCC_WARN_UNDECLARED_SELECTOR = YES;
				GCC_WARN_UNINITIALIZED_AUTOS = YES;
				GCC_WARN_UNUSED_FUNCTION = YES;
				GCC_WARN_UNUSED_VARIABLE = YES;
				IPHONEOS_DEPLOYMENT_TARGET = 6.0;
				RUN_CLANG_STATIC_ANALYZER = YES;
				SDKROOT = iphoneos;
				TARGETED_DEVICE_FAMILY = "1,2";
				VALIDATE_PRODUCT = YES;
				VERSIONING_SYSTEM = "apple-generic";
			};
			name = Alpha;
		};
		0E4F85D81AC1BF56004CA3CD /* Alpha */ = {
			isa = XCBuildConfiguration;
			baseConfigurationReference = C7C26C8CB2ECA7439FB76EAE /* Pods.alpha.xcconfig */;
			buildSettings = {
				APP_ID_SUFFIX = .tfalpha;
				ASSETCATALOG_COMPILER_APPICON_NAME = AppIcon;
				ASSETCATALOG_COMPILER_LAUNCHIMAGE_NAME = LaunchImage;
				CLANG_ENABLE_MODULES = YES;
				CODE_SIGN_IDENTITY = "iPhone Distribution";
				"CODE_SIGN_IDENTITY[sdk=iphoneos*]" = "iPhone Distribution";
<<<<<<< HEAD
				CURRENT_PROJECT_VERSION = 130;
				DEFINES_MODULE = YES;
=======
				CURRENT_PROJECT_VERSION = 168;
>>>>>>> fa08cf6b
				FRAMEWORK_SEARCH_PATHS = "$(inherited)";
				GCC_OPTIMIZATION_LEVEL = 3;
				GCC_PRECOMPILE_PREFIX_HEADER = YES;
				GCC_PREFIX_HEADER = "wikipedia/Wikipedia-Prefix.pch";
				HEADER_SEARCH_PATHS = (
					"$(inherited)",
					"$(SDKROOT)/usr/include/libxml2",
					"$(PROJECT_DIR)/cocoapods/Pods/Headers/Public/AFNetworking",
					"$(PROJECT_DIR)/cocoapods/Pods/Headers/Public/hpple",
					"$(PROJECT_DIR)/MediaWikiKit/MediaWikiKit",
					"$(PROJECT_DIR)/OldDataSchema/**",
				);
				INFOPLIST_FILE = "Wikipedia/Wikipedia-Info.plist";
				IPHONEOS_DEPLOYMENT_TARGET = 7.0;
				LD_RUNPATH_SEARCH_PATHS = "$(inherited) @executable_path/Frameworks";
				LIBRARY_SEARCH_PATHS = "$(inherited)";
				OTHER_LDFLAGS = "$(inherited)";
				OTHER_SWIFT_FLAGS = "$(inherited) -DDEBUG";
				PRODUCT_MODULE_NAME = Wikipedia;
				PRODUCT_NAME = "Wikipedia ${CONFIGURATION}";
				PROVISIONING_PROFILE = "";
				RUN_CLANG_STATIC_ANALYZER = NO;
				SWIFT_OBJC_BRIDGING_HEADER = "Wikipedia/Wikipedia-Bridging-Header.h";
				WARNING_CFLAGS = (
					"$(inherited)",
					"-Werror=switch",
					"-Werror=arc-retain-cycles",
					"-Werror=incompatible-pointer-types",
					"-Werror=incomplete-implementation",
					"-Werror=nonnull",
				);
				WMF_HOCKEYAPP_IDENTIFIER = 35ef86a164e10f9c01c634c640ec2f0a;
				WRAPPER_EXTENSION = app;
			};
			name = Alpha;
		};
		0E4F85D91AC1BF56004CA3CD /* Alpha */ = {
			isa = XCBuildConfiguration;
			baseConfigurationReference = 1BC5FB470144D2C10C55A037 /* Pods-WikipediaUnitTests.alpha.xcconfig */;
			buildSettings = {
				BUNDLE_LOADER = "$(TEST_HOST)";
				CLANG_WARN_UNREACHABLE_CODE = YES;
				CODE_SIGN_IDENTITY = "iPhone Developer";
				ENABLE_STRICT_OBJC_MSGSEND = YES;
				FRAMEWORK_SEARCH_PATHS = (
					"$(SDKROOT)/Developer/Library/Frameworks",
					"$(inherited)",
				);
<<<<<<< HEAD
				GCC_PREFIX_HEADER = "wikipedia/Wikipedia-Prefix.pch";
=======
				GCC_PREFIX_HEADER = "WikipediaUnitTests/Supporting Files/WikipediaUnitTests-Prefix.pch";
>>>>>>> fa08cf6b
				GCC_WARN_UNINITIALIZED_AUTOS = YES_AGGRESSIVE;
				INFOPLIST_FILE = "WikipediaUnitTests/Supporting Files/Info.plist";
				IPHONEOS_DEPLOYMENT_TARGET = 8.1;
				LD_RUNPATH_SEARCH_PATHS = "$(inherited) @executable_path/Frameworks @loader_path/Frameworks";
				MTL_ENABLE_DEBUG_INFO = NO;
				PRODUCT_NAME = "$(TARGET_NAME)";
				SWIFT_OBJC_BRIDGING_HEADER = "WikipediaUnitTests/Supporting Files/WikipediaUnitTests-Bridging-Header.h";
				TEST_HOST = "$(BUILT_PRODUCTS_DIR)/Wikipedia ${CONFIGURATION}.app/Wikipedia ${CONFIGURATION}";
			};
			name = Alpha;
		};
		A69698A61AC9D08700208A11 /* Beta */ = {
			isa = XCBuildConfiguration;
			buildSettings = {
				ALWAYS_SEARCH_USER_PATHS = NO;
				CLANG_ANALYZER_SECURITY_FLOATLOOPCOUNTER = YES;
				CLANG_CXX_LANGUAGE_STANDARD = "gnu++0x";
				CLANG_CXX_LIBRARY = "libc++";
				CLANG_ENABLE_MODULES = YES;
				CLANG_ENABLE_OBJC_ARC = YES;
				CLANG_WARN_BOOL_CONVERSION = YES;
				CLANG_WARN_CONSTANT_CONVERSION = YES;
				CLANG_WARN_DIRECT_OBJC_ISA_USAGE = YES_ERROR;
				CLANG_WARN_EMPTY_BODY = YES;
				CLANG_WARN_ENUM_CONVERSION = YES;
				CLANG_WARN_INT_CONVERSION = YES;
				CLANG_WARN_OBJC_IMPLICIT_RETAIN_SELF = YES;
				CLANG_WARN_OBJC_ROOT_CLASS = YES_ERROR;
				CLANG_WARN__DUPLICATE_METHOD_MATCH = YES;
				COPY_PHASE_STRIP = YES;
				ENABLE_NS_ASSERTIONS = YES;
				GCC_C_LANGUAGE_STANDARD = gnu99;
				GCC_PREPROCESSOR_DEFINITIONS = (
					"DEBUG=1",
					"$(inherited)",
				);
				GCC_WARN_64_TO_32_BIT_CONVERSION = YES;
				GCC_WARN_ABOUT_RETURN_TYPE = YES_ERROR;
				GCC_WARN_UNDECLARED_SELECTOR = YES;
				GCC_WARN_UNINITIALIZED_AUTOS = YES;
				GCC_WARN_UNUSED_FUNCTION = YES;
				GCC_WARN_UNUSED_VARIABLE = YES;
				IPHONEOS_DEPLOYMENT_TARGET = 6.0;
				RUN_CLANG_STATIC_ANALYZER = YES;
				SDKROOT = iphoneos;
				TARGETED_DEVICE_FAMILY = "1,2";
				VALIDATE_PRODUCT = YES;
				VERSIONING_SYSTEM = "apple-generic";
			};
			name = Beta;
		};
		A69698A71AC9D08700208A11 /* Beta */ = {
			isa = XCBuildConfiguration;
			baseConfigurationReference = 08F646F7D0488CE3C6D6A763 /* Pods.beta.xcconfig */;
			buildSettings = {
				APP_ID_SUFFIX = .tfbeta;
				ASSETCATALOG_COMPILER_APPICON_NAME = AppIcon;
				ASSETCATALOG_COMPILER_LAUNCHIMAGE_NAME = LaunchImage;
				CLANG_ENABLE_MODULES = YES;
				CODE_SIGN_IDENTITY = "iPhone Distribution";
				"CODE_SIGN_IDENTITY[sdk=iphoneos*]" = "iPhone Distribution";
<<<<<<< HEAD
				CURRENT_PROJECT_VERSION = 130;
				DEFINES_MODULE = YES;
=======
				CURRENT_PROJECT_VERSION = 168;
>>>>>>> fa08cf6b
				FRAMEWORK_SEARCH_PATHS = "$(inherited)";
				GCC_OPTIMIZATION_LEVEL = 3;
				GCC_PRECOMPILE_PREFIX_HEADER = YES;
				GCC_PREFIX_HEADER = "wikipedia/Wikipedia-Prefix.pch";
				HEADER_SEARCH_PATHS = (
					"$(inherited)",
					"$(SDKROOT)/usr/include/libxml2",
					"$(PROJECT_DIR)/cocoapods/Pods/Headers/Public/AFNetworking",
					"$(PROJECT_DIR)/cocoapods/Pods/Headers/Public/hpple",
					"$(PROJECT_DIR)/MediaWikiKit/MediaWikiKit",
					"$(PROJECT_DIR)/OldDataSchema/**",
				);
				INFOPLIST_FILE = "Wikipedia/Wikipedia-Info.plist";
				IPHONEOS_DEPLOYMENT_TARGET = 7.0;
				LD_RUNPATH_SEARCH_PATHS = "$(inherited) @executable_path/Frameworks";
				LIBRARY_SEARCH_PATHS = "$(inherited)";
				OTHER_LDFLAGS = "$(inherited)";
				OTHER_SWIFT_FLAGS = "$(inherited) -DDEBUG";
				PRODUCT_MODULE_NAME = Wikipedia;
				PRODUCT_NAME = "Wikipedia ${CONFIGURATION}";
				PROVISIONING_PROFILE = "";
				RUN_CLANG_STATIC_ANALYZER = NO;
				SWIFT_OBJC_BRIDGING_HEADER = "Wikipedia/Wikipedia-Bridging-Header.h";
				WARNING_CFLAGS = (
					"$(inherited)",
					"-Werror=switch",
					"-Werror=arc-retain-cycles",
					"-Werror=incompatible-pointer-types",
					"-Werror=incomplete-implementation",
					"-Werror=nonnull",
				);
				WMF_HOCKEYAPP_IDENTIFIER = 2295c3698bbd0b050f257772dd2bdbb2;
				WRAPPER_EXTENSION = app;
			};
			name = Beta;
		};
		A69698A81AC9D08700208A11 /* Beta */ = {
			isa = XCBuildConfiguration;
			baseConfigurationReference = 429C152FC8B093B59D18CAD3 /* Pods-WikipediaUnitTests.beta.xcconfig */;
			buildSettings = {
				BUNDLE_LOADER = "$(TEST_HOST)";
				CLANG_WARN_UNREACHABLE_CODE = YES;
				CODE_SIGN_IDENTITY = "iPhone Developer";
				ENABLE_STRICT_OBJC_MSGSEND = YES;
				FRAMEWORK_SEARCH_PATHS = (
					"$(SDKROOT)/Developer/Library/Frameworks",
					"$(inherited)",
				);
<<<<<<< HEAD
				GCC_PREFIX_HEADER = "wikipedia/Wikipedia-Prefix.pch";
=======
				GCC_PREFIX_HEADER = "WikipediaUnitTests/Supporting Files/WikipediaUnitTests-Prefix.pch";
>>>>>>> fa08cf6b
				GCC_WARN_UNINITIALIZED_AUTOS = YES_AGGRESSIVE;
				INFOPLIST_FILE = "WikipediaUnitTests/Supporting Files/Info.plist";
				IPHONEOS_DEPLOYMENT_TARGET = 8.1;
				LD_RUNPATH_SEARCH_PATHS = "$(inherited) @executable_path/Frameworks @loader_path/Frameworks";
				MTL_ENABLE_DEBUG_INFO = NO;
				PRODUCT_NAME = "$(TARGET_NAME)";
				SWIFT_OBJC_BRIDGING_HEADER = "WikipediaUnitTests/Supporting Files/WikipediaUnitTests-Bridging-Header.h";
				TEST_HOST = "$(BUILT_PRODUCTS_DIR)/Wikipedia ${CONFIGURATION}.app/Wikipedia ${CONFIGURATION}";
			};
			name = Beta;
		};
		BC42735B1A7C736800068882 /* Debug */ = {
			isa = XCBuildConfiguration;
			baseConfigurationReference = DC96DA4AAD521D734849D20F /* Pods-WikipediaUnitTests.debug.xcconfig */;
			buildSettings = {
				BUNDLE_LOADER = "$(TEST_HOST)";
				CLANG_WARN_UNREACHABLE_CODE = YES;
				CODE_SIGN_IDENTITY = "iPhone Developer";
				ENABLE_STRICT_OBJC_MSGSEND = YES;
				FRAMEWORK_SEARCH_PATHS = (
					"$(SDKROOT)/Developer/Library/Frameworks",
					"$(inherited)",
				);
<<<<<<< HEAD
				GCC_PREFIX_HEADER = "wikipedia/Wikipedia-Prefix.pch";
=======
				GCC_PREFIX_HEADER = "WikipediaUnitTests/Supporting Files/WikipediaUnitTests-Prefix.pch";
>>>>>>> fa08cf6b
				GCC_PREPROCESSOR_DEFINITIONS = (
					"$(inherited)",
					"FB_REFERENCE_IMAGE_DIR=\"$(PROJECT_DIR)/WikipediaUnitTests/Reference Snapshots\"",
					"MKT_SHORTHAND=1",
					"HC_SHORTHAND=1",
				);
				GCC_WARN_UNINITIALIZED_AUTOS = YES_AGGRESSIVE;
				INFOPLIST_FILE = "WikipediaUnitTests/Supporting Files/Info.plist";
				IPHONEOS_DEPLOYMENT_TARGET = 8.1;
				LD_RUNPATH_SEARCH_PATHS = "$(inherited) @executable_path/Frameworks @loader_path/Frameworks";
				MTL_ENABLE_DEBUG_INFO = YES;
				PRODUCT_NAME = "$(TARGET_NAME)";
				SWIFT_OBJC_BRIDGING_HEADER = "WikipediaUnitTests/Supporting Files/WikipediaUnitTests-Bridging-Header.h";
				TEST_HOST = "$(BUILT_PRODUCTS_DIR)/Wikipedia ${CONFIGURATION}.app/Wikipedia ${CONFIGURATION}";
				USER_HEADER_SEARCH_PATHS = "\"$(PROJECT_DIR)/OldDataSchema/**\" $(inherited)";
			};
			name = Debug;
		};
		BC42735C1A7C736800068882 /* Release */ = {
			isa = XCBuildConfiguration;
			baseConfigurationReference = 17A2F22335C5256576CEDBDD /* Pods-WikipediaUnitTests.release.xcconfig */;
			buildSettings = {
				BUNDLE_LOADER = "$(TEST_HOST)";
				CLANG_WARN_UNREACHABLE_CODE = YES;
				CODE_SIGN_IDENTITY = "iPhone Developer";
				ENABLE_STRICT_OBJC_MSGSEND = YES;
				FRAMEWORK_SEARCH_PATHS = (
					"$(SDKROOT)/Developer/Library/Frameworks",
					"$(inherited)",
				);
<<<<<<< HEAD
				GCC_PREFIX_HEADER = "wikipedia/Wikipedia-Prefix.pch";
=======
				GCC_PREFIX_HEADER = "WikipediaUnitTests/Supporting Files/WikipediaUnitTests-Prefix.pch";
>>>>>>> fa08cf6b
				GCC_WARN_UNINITIALIZED_AUTOS = YES_AGGRESSIVE;
				INFOPLIST_FILE = "WikipediaUnitTests/Supporting Files/Info.plist";
				IPHONEOS_DEPLOYMENT_TARGET = 8.1;
				LD_RUNPATH_SEARCH_PATHS = "$(inherited) @executable_path/Frameworks @loader_path/Frameworks";
				MTL_ENABLE_DEBUG_INFO = NO;
				PRODUCT_NAME = "$(TARGET_NAME)";
				SWIFT_OBJC_BRIDGING_HEADER = "WikipediaUnitTests/Supporting Files/WikipediaUnitTests-Bridging-Header.h";
				TEST_HOST = "$(BUILT_PRODUCTS_DIR)/Debugipedia.app/Debugipedia";
				USER_HEADER_SEARCH_PATHS = "\"$(PROJECT_DIR)/OldDataSchema/**\" $(inherited)";
			};
			name = Release;
		};
		D4991468181D51DF00E6073C /* Debug */ = {
			isa = XCBuildConfiguration;
			buildSettings = {
				ALWAYS_SEARCH_USER_PATHS = NO;
				CLANG_ANALYZER_SECURITY_FLOATLOOPCOUNTER = YES;
				CLANG_CXX_LANGUAGE_STANDARD = "gnu++0x";
				CLANG_CXX_LIBRARY = "libc++";
				CLANG_ENABLE_MODULES = YES;
				CLANG_ENABLE_OBJC_ARC = YES;
				CLANG_WARN_BOOL_CONVERSION = YES;
				CLANG_WARN_CONSTANT_CONVERSION = YES;
				CLANG_WARN_DIRECT_OBJC_ISA_USAGE = YES_ERROR;
				CLANG_WARN_EMPTY_BODY = YES;
				CLANG_WARN_ENUM_CONVERSION = YES;
				CLANG_WARN_INT_CONVERSION = YES;
				CLANG_WARN_OBJC_IMPLICIT_RETAIN_SELF = YES;
				CLANG_WARN_OBJC_ROOT_CLASS = YES_ERROR;
				CLANG_WARN__DUPLICATE_METHOD_MATCH = YES;
				COPY_PHASE_STRIP = NO;
				DEAD_CODE_STRIPPING = NO;
				ENABLE_NS_ASSERTIONS = YES;
				GCC_C_LANGUAGE_STANDARD = gnu99;
				GCC_DYNAMIC_NO_PIC = NO;
				GCC_OPTIMIZATION_LEVEL = 0;
				GCC_PREPROCESSOR_DEFINITIONS = (
					"DEBUG=1",
					"$(inherited)",
				);
				GCC_SYMBOLS_PRIVATE_EXTERN = NO;
				GCC_WARN_64_TO_32_BIT_CONVERSION = YES;
				GCC_WARN_ABOUT_RETURN_TYPE = YES_ERROR;
				GCC_WARN_UNDECLARED_SELECTOR = YES;
				GCC_WARN_UNINITIALIZED_AUTOS = YES;
				GCC_WARN_UNUSED_FUNCTION = YES;
				GCC_WARN_UNUSED_VARIABLE = YES;
				IPHONEOS_DEPLOYMENT_TARGET = 6.0;
				ONLY_ACTIVE_ARCH = YES;
				RUN_CLANG_STATIC_ANALYZER = NO;
				SDKROOT = iphoneos;
				TARGETED_DEVICE_FAMILY = "1,2";
				VERSIONING_SYSTEM = "apple-generic";
			};
			name = Debug;
		};
		D4991469181D51DF00E6073C /* Release */ = {
			isa = XCBuildConfiguration;
			buildSettings = {
				ALWAYS_SEARCH_USER_PATHS = NO;
				CLANG_ANALYZER_SECURITY_FLOATLOOPCOUNTER = YES;
				CLANG_CXX_LANGUAGE_STANDARD = "gnu++0x";
				CLANG_CXX_LIBRARY = "libc++";
				CLANG_ENABLE_MODULES = YES;
				CLANG_ENABLE_OBJC_ARC = YES;
				CLANG_WARN_BOOL_CONVERSION = YES;
				CLANG_WARN_CONSTANT_CONVERSION = YES;
				CLANG_WARN_DIRECT_OBJC_ISA_USAGE = YES_ERROR;
				CLANG_WARN_EMPTY_BODY = YES;
				CLANG_WARN_ENUM_CONVERSION = YES;
				CLANG_WARN_INT_CONVERSION = YES;
				CLANG_WARN_OBJC_IMPLICIT_RETAIN_SELF = YES;
				CLANG_WARN_OBJC_ROOT_CLASS = YES_ERROR;
				CLANG_WARN__DUPLICATE_METHOD_MATCH = YES;
				COPY_PHASE_STRIP = YES;
				ENABLE_NS_ASSERTIONS = NO;
				GCC_C_LANGUAGE_STANDARD = gnu99;
				GCC_PREPROCESSOR_DEFINITIONS = (
					"NDEBUG=1",
					"$(inherited)",
				);
				GCC_WARN_64_TO_32_BIT_CONVERSION = YES;
				GCC_WARN_ABOUT_RETURN_TYPE = YES_ERROR;
				GCC_WARN_UNDECLARED_SELECTOR = YES;
				GCC_WARN_UNINITIALIZED_AUTOS = YES;
				GCC_WARN_UNUSED_FUNCTION = YES;
				GCC_WARN_UNUSED_VARIABLE = YES;
				IPHONEOS_DEPLOYMENT_TARGET = 6.0;
				RUN_CLANG_STATIC_ANALYZER = NO;
				SDKROOT = iphoneos;
				TARGETED_DEVICE_FAMILY = "1,2";
				VALIDATE_PRODUCT = YES;
				VERSIONING_SYSTEM = "apple-generic";
			};
			name = Release;
		};
		D499146B181D51DF00E6073C /* Debug */ = {
			isa = XCBuildConfiguration;
			baseConfigurationReference = EDA528BC357952A7D914F8E0 /* Pods.debug.xcconfig */;
			buildSettings = {
				APP_ID_SUFFIX = .developer;
				ASSETCATALOG_COMPILER_APPICON_NAME = AppIcon;
				ASSETCATALOG_COMPILER_LAUNCHIMAGE_NAME = LaunchImage;
				CLANG_ENABLE_MODULES = YES;
				CODE_SIGN_IDENTITY = "iPhone Developer";
				"CODE_SIGN_IDENTITY[sdk=iphoneos*]" = "iPhone Developer";
				CURRENT_PROJECT_VERSION = 168;
				DEBUG_INFORMATION_FORMAT = dwarf;
				DEFINES_MODULE = YES;
				FRAMEWORK_SEARCH_PATHS = "$(inherited)";
				GCC_PRECOMPILE_PREFIX_HEADER = YES;
				GCC_PREFIX_HEADER = "wikipedia/Wikipedia-Prefix.pch";
				HEADER_SEARCH_PATHS = (
					"$(inherited)",
					"$(PROJECT_DIR)/OldDataSchema/**",
				);
				INFOPLIST_FILE = "Wikipedia/Wikipedia-Info.plist";
				IPHONEOS_DEPLOYMENT_TARGET = 7.0;
				LD_RUNPATH_SEARCH_PATHS = "$(inherited) @executable_path/Frameworks";
				LIBRARY_SEARCH_PATHS = "$(inherited)";
				OTHER_LDFLAGS = "$(inherited)";
				OTHER_SWIFT_FLAGS = "$(inherited) -DDEBUG";
				PRODUCT_MODULE_NAME = Wikipedia;
				PRODUCT_NAME = "Wikipedia ${CONFIGURATION}";
				PROVISIONING_PROFILE = "";
				RUN_CLANG_STATIC_ANALYZER = NO;
				SWIFT_OBJC_BRIDGING_HEADER = "Wikipedia/Wikipedia-Bridging-Header.h";
				SWIFT_OPTIMIZATION_LEVEL = "-Onone";
				WARNING_CFLAGS = (
					"$(inherited)",
					"-Werror=switch",
					"-Werror=arc-retain-cycles",
					"-Werror=incompatible-pointer-types",
					"-Werror=incomplete-implementation",
					"-Werror=nonnull",
				);
				WMF_HOCKEYAPP_IDENTIFIER = 7138507aefac3ee74c295f75a0b857e4;
				WRAPPER_EXTENSION = app;
			};
			name = Debug;
		};
		D499146C181D51DF00E6073C /* Release */ = {
			isa = XCBuildConfiguration;
			baseConfigurationReference = 357504E50DA104E39C6ACFEB /* Pods.release.xcconfig */;
			buildSettings = {
				APP_ID_SUFFIX = "";
				ASSETCATALOG_COMPILER_APPICON_NAME = AppIcon;
				ASSETCATALOG_COMPILER_LAUNCHIMAGE_NAME = LaunchImage;
				CLANG_ENABLE_MODULES = YES;
				CODE_SIGN_IDENTITY = "iPhone Distribution";
				"CODE_SIGN_IDENTITY[sdk=iphoneos*]" = "iPhone Distribution";
<<<<<<< HEAD
				CURRENT_PROJECT_VERSION = 130;
				DEFINES_MODULE = YES;
=======
				CURRENT_PROJECT_VERSION = 168;
>>>>>>> fa08cf6b
				FRAMEWORK_SEARCH_PATHS = "$(inherited)";
				GCC_OPTIMIZATION_LEVEL = 3;
				GCC_PRECOMPILE_PREFIX_HEADER = YES;
				GCC_PREFIX_HEADER = "wikipedia/Wikipedia-Prefix.pch";
				HEADER_SEARCH_PATHS = (
					"$(inherited)",
					"$(PROJECT_DIR)/OldDataSchema/**",
				);
				INFOPLIST_FILE = "Wikipedia/Wikipedia-Info.plist";
				IPHONEOS_DEPLOYMENT_TARGET = 7.0;
				LD_RUNPATH_SEARCH_PATHS = "$(inherited) @executable_path/Frameworks";
				LIBRARY_SEARCH_PATHS = "$(inherited)";
				OTHER_SWIFT_FLAGS = "$(inherited) -DNDEBUG";
				PRODUCT_MODULE_NAME = Wikipedia;
				PRODUCT_NAME = Wikipedia;
				PROVISIONING_PROFILE = "";
				RUN_CLANG_STATIC_ANALYZER = NO;
				SWIFT_OBJC_BRIDGING_HEADER = "Wikipedia/Wikipedia-Bridging-Header.h";
				WARNING_CFLAGS = (
					"$(inherited)",
					"-Werror=switch",
					"-Werror=arc-retain-cycles",
					"-Werror=incompatible-pointer-types",
					"-Werror=incomplete-implementation",
					"-Werror=nonnull",
				);
				WMF_HOCKEYAPP_IDENTIFIER = 5d80da08a6761e5c6456736af7ebad88;
				WRAPPER_EXTENSION = app;
			};
			name = Release;
		};
/* End XCBuildConfiguration section */

/* Begin XCConfigurationList section */
		BC42735A1A7C736800068882 /* Build configuration list for PBXNativeTarget "WikipediaUnitTests" */ = {
			isa = XCConfigurationList;
			buildConfigurations = (
				BC42735B1A7C736800068882 /* Debug */,
				BC42735C1A7C736800068882 /* Release */,
				0E4F85D91AC1BF56004CA3CD /* Alpha */,
				A69698A81AC9D08700208A11 /* Beta */,
			);
			defaultConfigurationIsVisible = 0;
			defaultConfigurationName = Release;
		};
		D4991430181D51DE00E6073C /* Build configuration list for PBXProject "Wikipedia" */ = {
			isa = XCConfigurationList;
			buildConfigurations = (
				D4991468181D51DF00E6073C /* Debug */,
				D4991469181D51DF00E6073C /* Release */,
				0E4F85D71AC1BF56004CA3CD /* Alpha */,
				A69698A61AC9D08700208A11 /* Beta */,
			);
			defaultConfigurationIsVisible = 0;
			defaultConfigurationName = Release;
		};
		D499146A181D51DF00E6073C /* Build configuration list for PBXNativeTarget "Wikipedia" */ = {
			isa = XCConfigurationList;
			buildConfigurations = (
				D499146B181D51DF00E6073C /* Debug */,
				D499146C181D51DF00E6073C /* Release */,
				0E4F85D81AC1BF56004CA3CD /* Alpha */,
				A69698A71AC9D08700208A11 /* Beta */,
			);
			defaultConfigurationIsVisible = 0;
			defaultConfigurationName = Release;
		};
/* End XCConfigurationList section */

/* Begin XCVersionGroup section */
		0EFB0EFD1B31EE2D00D05C08 /* ArticleData.xcdatamodeld */ = {
			isa = XCVersionGroup;
			children = (
				0EFB0EFE1B31EE2D00D05C08 /* ArticleData 2.xcdatamodel */,
				0EFB0EFF1B31EE2D00D05C08 /* ArticleData.xcdatamodel */,
			);
			currentVersion = 0EFB0EFE1B31EE2D00D05C08 /* ArticleData 2.xcdatamodel */;
			path = ArticleData.xcdatamodeld;
			sourceTree = "<group>";
			versionGroupType = wrapper.xcdatamodel;
		};
/* End XCVersionGroup section */
	};
	rootObject = D499142D181D51DE00E6073C /* Project object */;
}<|MERGE_RESOLUTION|>--- conflicted
+++ resolved
@@ -184,22 +184,19 @@
 		0E366B481B2F614E00ABFB86 /* PromiseKit.swift in Sources */ = {isa = PBXBuildFile; fileRef = 0E366B461B2F614E00ABFB86 /* PromiseKit.swift */; };
 		0E366B4B1B308A2600ABFB86 /* UIStoryboard+WMFExtensions.m in Sources */ = {isa = PBXBuildFile; fileRef = 0E366B4A1B308A2600ABFB86 /* UIStoryboard+WMFExtensions.m */; };
 		0E36C2271AE0B59D00C58CFF /* Images.xcassets in Resources */ = {isa = PBXBuildFile; fileRef = D4991453181D51DE00E6073C /* Images.xcassets */; };
-<<<<<<< HEAD
 		0E466E521B41F83500E91992 /* WMFArticlePopupTransition.m in Sources */ = {isa = PBXBuildFile; fileRef = 0E466E511B41F83500E91992 /* WMFArticlePopupTransition.m */; };
 		0E466E551B42D9DD00E91992 /* WMFScrollViewTopPanGestureRecognizer.m in Sources */ = {isa = PBXBuildFile; fileRef = 0E466E541B42D9DD00E91992 /* WMFScrollViewTopPanGestureRecognizer.m */; };
 		0E7955C71B2B389800B055A2 /* TGLStackedLayout.m in Sources */ = {isa = PBXBuildFile; fileRef = 0E7955C31B2B389800B055A2 /* TGLStackedLayout.m */; };
 		0E7955D01B2B659500B055A2 /* WMFArticleListTranstion.m in Sources */ = {isa = PBXBuildFile; fileRef = 0E7955CD1B2B659500B055A2 /* WMFArticleListTranstion.m */; };
 		0E869F121B56B83F002604C3 /* MWKList.m in Sources */ = {isa = PBXBuildFile; fileRef = 0E869F111B56B83F002604C3 /* MWKList.m */; };
 		0E869F151B582297002604C3 /* MWKListTests.m in Sources */ = {isa = PBXBuildFile; fileRef = 0E869F131B58228D002604C3 /* MWKListTests.m */; };
+		0E869F4B1B5FDD24002604C3 /* WMFHamburgerMenuFunnel.m in Sources */ = {isa = PBXBuildFile; fileRef = 0E869F4A1B5FDD24002604C3 /* WMFHamburgerMenuFunnel.m */; };
 		0E94AFEA1B209721000BC5EA /* iPhone_Root.storyboard in Resources */ = {isa = PBXBuildFile; fileRef = 0E94AFE91B209721000BC5EA /* iPhone_Root.storyboard */; };
 		0E94AFED1B20976A000BC5EA /* WMFAppViewController.m in Sources */ = {isa = PBXBuildFile; fileRef = 0E94AFEC1B20976A000BC5EA /* WMFAppViewController.m */; };
 		0E94AFF01B209792000BC5EA /* WMFArticleListCollectionViewController.m in Sources */ = {isa = PBXBuildFile; fileRef = 0E94AFEF1B209792000BC5EA /* WMFArticleListCollectionViewController.m */; };
 		0E94AFF31B209857000BC5EA /* WMFSearchViewController.m in Sources */ = {isa = PBXBuildFile; fileRef = 0E94AFF21B209857000BC5EA /* WMFSearchViewController.m */; };
 		0E94AFF61B209882000BC5EA /* WMFArticleViewController.m in Sources */ = {isa = PBXBuildFile; fileRef = 0E94AFF51B209882000BC5EA /* WMFArticleViewController.m */; };
 		0E94AFFB1B20A22C000BC5EA /* WMFStyleManager.m in Sources */ = {isa = PBXBuildFile; fileRef = 0E94AFFA1B20A22C000BC5EA /* WMFStyleManager.m */; };
-=======
-		0E869F4B1B5FDD24002604C3 /* WMFHamburgerMenuFunnel.m in Sources */ = {isa = PBXBuildFile; fileRef = 0E869F4A1B5FDD24002604C3 /* WMFHamburgerMenuFunnel.m */; };
->>>>>>> fa08cf6b
 		0EA4402E1AA6281200B09DBA /* NSDateFormatter+WMFExtensions.m in Sources */ = {isa = PBXBuildFile; fileRef = 0EA4402D1AA6281200B09DBA /* NSDateFormatter+WMFExtensions.m */; };
 		0EBC56681AD3656900E82CDD /* WMFAsyncTestCase.m in Sources */ = {isa = PBXBuildFile; fileRef = BC7ACB631AB34C9C00791497 /* WMFAsyncTestCase.m */; };
 		0EBC567F1AD442CC00E82CDD /* BITHockeyManager+WMFExtensions.m in Sources */ = {isa = PBXBuildFile; fileRef = 0EBC567E1AD442CC00E82CDD /* BITHockeyManager+WMFExtensions.m */; };
@@ -253,10 +250,7 @@
 		BC0FED751AAA026C002488D7 /* NSArray+BKIndexTests.m in Sources */ = {isa = PBXBuildFile; fileRef = BCB58F7B1A8D0C8E00465627 /* NSArray+BKIndexTests.m */; };
 		BC0FED761AAA026C002488D7 /* NSString+WMFHTMLParsingTests.m in Sources */ = {isa = PBXBuildFile; fileRef = C983151B1AA5205700E25EE1 /* NSString+WMFHTMLParsingTests.m */; };
 		BC0FED771AAA026C002488D7 /* WMFImageURLParsingTests.m in Sources */ = {isa = PBXBuildFile; fileRef = BCBDE0AB1AA76EAC006BD29A /* WMFImageURLParsingTests.m */; };
-<<<<<<< HEAD
 		BC23759A1AB78D8A00B0BAA8 /* NSParagraphStyle+WMFParagraphStyles.m in Sources */ = {isa = PBXBuildFile; fileRef = BC2375991AB78D8A00B0BAA8 /* NSParagraphStyle+WMFParagraphStyles.m */; };
-=======
->>>>>>> fa08cf6b
 		BC23759E1AB8928600B0BAA8 /* WMFDateFormatterTests.m in Sources */ = {isa = PBXBuildFile; fileRef = BC23759D1AB8928600B0BAA8 /* WMFDateFormatterTests.m */; };
 		BC2375C11ABB14CC00B0BAA8 /* WMFArticleImageInjectionTests.m in Sources */ = {isa = PBXBuildFile; fileRef = BC2375C01ABB14CC00B0BAA8 /* WMFArticleImageInjectionTests.m */; };
 		BC2CBB8E1AA10F400079A313 /* UIView+WMFFrameUtils.m in Sources */ = {isa = PBXBuildFile; fileRef = BC2CBB8D1AA10F400079A313 /* UIView+WMFFrameUtils.m */; };
@@ -281,14 +275,18 @@
 		BC5FE5751B1DFF5400273BC0 /* ArticleFetcherTests.m in Sources */ = {isa = PBXBuildFile; fileRef = BC5FE5741B1DFF5400273BC0 /* ArticleFetcherTests.m */; };
 		BC69C3141AB0C1FF0090B039 /* WMFImageInfoController.m in Sources */ = {isa = PBXBuildFile; fileRef = BC69C3131AB0C1FF0090B039 /* WMFImageInfoController.m */; };
 		BC6BF4001B19213600362968 /* XCTestCase+WMFLocaleTesting.m in Sources */ = {isa = PBXBuildFile; fileRef = BC6BF3FE1B19209900362968 /* XCTestCase+WMFLocaleTesting.m */; };
-<<<<<<< HEAD
 		BC6E8B921B5E8DB7003D9A39 /* CIContext+WMFImageProcessing.m in Sources */ = {isa = PBXBuildFile; fileRef = BC6E8B911B5E8DB7003D9A39 /* CIContext+WMFImageProcessing.m */; };
 		BC6E8B951B5E90B1003D9A39 /* UIImage+WMFImageProcessing.m in Sources */ = {isa = PBXBuildFile; fileRef = BC6E8B941B5E90B1003D9A39 /* UIImage+WMFImageProcessing.m */; };
 		BC6E8B981B5EB4B2003D9A39 /* UIImage+WMFNormalization.m in Sources */ = {isa = PBXBuildFile; fileRef = BC6E8B971B5EB4B2003D9A39 /* UIImage+WMFNormalization.m */; };
 		BC6E8B9A1B5ED0F6003D9A39 /* WMFGeometryTests.m in Sources */ = {isa = PBXBuildFile; fileRef = BC6E8B991B5ED0F6003D9A39 /* WMFGeometryTests.m */; };
 		BC6E8B9F1B5FE0C9003D9A39 /* UICollectionView+WMFKVOUpdatableList.m in Sources */ = {isa = PBXBuildFile; fileRef = BC6E8B9E1B5FE0C9003D9A39 /* UICollectionView+WMFKVOUpdatableList.m */; };
+		BC725EC71B6111E600E0A64C /* NSError+MWKErrors.m in Sources */ = {isa = PBXBuildFile; fileRef = BC725EC61B6111E600E0A64C /* NSError+MWKErrors.m */; };
+		BC725ECA1B617E1A00E0A64C /* WMFSafeAssignTests.m in Sources */ = {isa = PBXBuildFile; fileRef = BC725EC91B617E1A00E0A64C /* WMFSafeAssignTests.m */; };
+		BC725ECC1B6182C800E0A64C /* MWKSavedPageListTests.m in Sources */ = {isa = PBXBuildFile; fileRef = BC725ECB1B6182C800E0A64C /* MWKSavedPageListTests.m */; };
+		BC725ED21B62DADD00E0A64C /* MWKLanguageLinkResponseSerializerTests.m in Sources */ = {isa = PBXBuildFile; fileRef = BC725ED11B62DADD00E0A64C /* MWKLanguageLinkResponseSerializerTests.m */; };
 		BC7DFCD61AA4E5FE000035C3 /* WMFImageURLParsing.m in Sources */ = {isa = PBXBuildFile; fileRef = BC7DFCD51AA4E5FE000035C3 /* WMFImageURLParsing.m */; };
 		BC7E4A441B33812700EECD8B /* LanguagesViewController.storyboard in Resources */ = {isa = PBXBuildFile; fileRef = BC7E4A431B33812700EECD8B /* LanguagesViewController.storyboard */; };
+		BC7E4A521B34B53E00EECD8B /* MWKLanguageLinkControllerTests.m in Sources */ = {isa = PBXBuildFile; fileRef = BC7E4A511B34B53E00EECD8B /* MWKLanguageLinkControllerTests.m */; };
 		BC8210CC1B4EB2390010BF7B /* NSURLExtrasTests.m in Sources */ = {isa = PBXBuildFile; fileRef = BC8210CB1B4EB2390010BF7B /* NSURLExtrasTests.m */; };
 		BC8210D01B4EE3FA0010BF7B /* ArticleWithoutImages.dataexport.json in Resources */ = {isa = PBXBuildFile; fileRef = BC8210CE1B4EE3F30010BF7B /* ArticleWithoutImages.dataexport.json */; };
 		BC8210D31B4EEA190010BF7B /* SDImageCache+WMFPersistentCache.m in Sources */ = {isa = PBXBuildFile; fileRef = BC8210D21B4EEA190010BF7B /* SDImageCache+WMFPersistentCache.m */; };
@@ -300,20 +298,6 @@
 		BC905A111B447A8300523DFE /* NSURLRequest+WMFUtilities.m in Sources */ = {isa = PBXBuildFile; fileRef = BC905A101B447A8300523DFE /* NSURLRequest+WMFUtilities.m */; };
 		BC905A131B44815900523DFE /* SDImageCache+PromiseKit.swift in Sources */ = {isa = PBXBuildFile; fileRef = BC905A121B44815900523DFE /* SDImageCache+PromiseKit.swift */; };
 		BC905A151B44962100523DFE /* CancellablePromise.swift in Sources */ = {isa = PBXBuildFile; fileRef = BC905A141B44962100523DFE /* CancellablePromise.swift */; };
-=======
-		BC725EC71B6111E600E0A64C /* NSError+MWKErrors.m in Sources */ = {isa = PBXBuildFile; fileRef = BC725EC61B6111E600E0A64C /* NSError+MWKErrors.m */; };
-		BC725ECA1B617E1A00E0A64C /* WMFSafeAssignTests.m in Sources */ = {isa = PBXBuildFile; fileRef = BC725EC91B617E1A00E0A64C /* WMFSafeAssignTests.m */; };
-		BC725ECC1B6182C800E0A64C /* MWKSavedPageListTests.m in Sources */ = {isa = PBXBuildFile; fileRef = BC725ECB1B6182C800E0A64C /* MWKSavedPageListTests.m */; };
-		BC725ECF1B628C0300E0A64C /* NSParagraphStyle+WMFParagraphStyles.m in Sources */ = {isa = PBXBuildFile; fileRef = BC725ECE1B628C0300E0A64C /* NSParagraphStyle+WMFParagraphStyles.m */; };
-		BC725ED21B62DADD00E0A64C /* MWKLanguageLinkResponseSerializerTests.m in Sources */ = {isa = PBXBuildFile; fileRef = BC725ED11B62DADD00E0A64C /* MWKLanguageLinkResponseSerializerTests.m */; };
-		BC7DFCD61AA4E5FE000035C3 /* WMFImageURLParsing.m in Sources */ = {isa = PBXBuildFile; fileRef = BC7DFCD51AA4E5FE000035C3 /* WMFImageURLParsing.m */; };
-		BC7E4A521B34B53E00EECD8B /* MWKLanguageLinkControllerTests.m in Sources */ = {isa = PBXBuildFile; fileRef = BC7E4A511B34B53E00EECD8B /* MWKLanguageLinkControllerTests.m */; };
-		BC86B9361A92966B00B4C039 /* AFHTTPRequestOperationManager+UniqueRequests.m in Sources */ = {isa = PBXBuildFile; fileRef = BC86B9351A92966B00B4C039 /* AFHTTPRequestOperationManager+UniqueRequests.m */; };
-		BC86B93D1A929CC500B4C039 /* UICollectionViewFlowLayout+NSCopying.m in Sources */ = {isa = PBXBuildFile; fileRef = BC86B93C1A929CC500B4C039 /* UICollectionViewFlowLayout+NSCopying.m */; };
-		BC86B9401A929D7900B4C039 /* UICollectionViewFlowLayout+WMFItemSizeThatFits.m in Sources */ = {isa = PBXBuildFile; fileRef = BC86B93F1A929D7900B4C039 /* UICollectionViewFlowLayout+WMFItemSizeThatFits.m */; };
-		BC905BD01B60391F0010227E /* MWKLanguageLinkFetcherTests.m in Sources */ = {isa = PBXBuildFile; fileRef = BC905BCF1B60391F0010227E /* MWKLanguageLinkFetcherTests.m */; };
-		BC90C4BE1AC219FE009F36D2 /* UIWindow+WMFMainScreenWindow.m in Sources */ = {isa = PBXBuildFile; fileRef = BC90C4BD1AC219FE009F36D2 /* UIWindow+WMFMainScreenWindow.m */; };
->>>>>>> fa08cf6b
 		BC92A7711AFA841C003C4212 /* MWKSection+WMFSharing.m in Sources */ = {isa = PBXBuildFile; fileRef = BC92A7701AFA841C003C4212 /* MWKSection+WMFSharing.m */; };
 		BC92A7731AFA88D3003C4212 /* MWKSection+WMFSharingTests.m in Sources */ = {isa = PBXBuildFile; fileRef = BC92A7721AFA88D3003C4212 /* MWKSection+WMFSharingTests.m */; };
 		BC955BC71A82BEFD000EF9E4 /* MWKImageInfoFetcher.m in Sources */ = {isa = PBXBuildFile; fileRef = BC955BC61A82BEFD000EF9E4 /* MWKImageInfoFetcher.m */; };
@@ -399,18 +383,15 @@
 		BCEC77921AC9B6AD00D9DDA5 /* HCIsCollectionContainingInAnyOrder+WMFCollectionMatcherUtils.m in Sources */ = {isa = PBXBuildFile; fileRef = BCEC77911AC9B6AD00D9DDA5 /* HCIsCollectionContainingInAnyOrder+WMFCollectionMatcherUtils.m */; };
 		BCEC77951AC9C74700D9DDA5 /* NSArray+WMFShuffle.m in Sources */ = {isa = PBXBuildFile; fileRef = BCEC77941AC9C74700D9DDA5 /* NSArray+WMFShuffle.m */; };
 		BCF012331AD2FA38008D3675 /* assets in Resources */ = {isa = PBXBuildFile; fileRef = BCF012321AD2FA38008D3675 /* assets */; };
-<<<<<<< HEAD
 		BCF1E20D1B4C5C7300B10877 /* WMFBackgroundTestManagerTests.swift in Sources */ = {isa = PBXBuildFile; fileRef = BCF1E20B1B4C590F00B10877 /* WMFBackgroundTestManagerTests.swift */; };
 		BCF1E2131B4C783600B10877 /* WMFLegacyImageDataMigrationTests.swift in Sources */ = {isa = PBXBuildFile; fileRef = BCF1E2111B4C780C00B10877 /* WMFLegacyImageDataMigrationTests.swift */; };
 		BCFB090D1B445A720077955B /* UIImage+WMFSerialization.m in Sources */ = {isa = PBXBuildFile; fileRef = BCFB090C1B445A720077955B /* UIImage+WMFSerialization.m */; };
 		BCFDB1401B3F3D9700F0C9F4 /* ImageDownload.swift in Sources */ = {isa = PBXBuildFile; fileRef = BCFDB13F1B3F3D9700F0C9F4 /* ImageDownload.swift */; };
 		BCFDB1421B3F3F7E00F0C9F4 /* WMFImageController+Debug.swift in Sources */ = {isa = PBXBuildFile; fileRef = BCFDB1411B3F3F7E00F0C9F4 /* WMFImageController+Debug.swift */; };
 		BCFDB1441B3F3FCB00F0C9F4 /* UIImage+Debug.swift in Sources */ = {isa = PBXBuildFile; fileRef = BCFDB1431B3F3FCB00F0C9F4 /* UIImage+Debug.swift */; };
-=======
 		BCFE026A1B41ABB5003752B7 /* MWKHistoryListCorruptDataTests.m in Sources */ = {isa = PBXBuildFile; fileRef = BCFE02691B41ABB5003752B7 /* MWKHistoryListCorruptDataTests.m */; };
 		BCFE026F1B41B482003752B7 /* MWKSavedPageListCorruptDataTests.m in Sources */ = {isa = PBXBuildFile; fileRef = BCFE026E1B41B482003752B7 /* MWKSavedPageListCorruptDataTests.m */; };
 		BCFE02781B41FA12003752B7 /* MWKHistoryListPerformanceTests.m in Sources */ = {isa = PBXBuildFile; fileRef = BCFE02771B41FA12003752B7 /* MWKHistoryListPerformanceTests.m */; };
->>>>>>> fa08cf6b
 		C42D947E1A937DAC00A4871A /* SavedArticlesFetcher.m in Sources */ = {isa = PBXBuildFile; fileRef = C42D947D1A937DAC00A4871A /* SavedArticlesFetcher.m */; };
 		C42D94861A937DE000A4871A /* WMFBorderButton.m in Sources */ = {isa = PBXBuildFile; fileRef = C42D94831A937DE000A4871A /* WMFBorderButton.m */; };
 		C42D94871A937DE000A4871A /* WMFProgressLineView.m in Sources */ = {isa = PBXBuildFile; fileRef = C42D94851A937DE000A4871A /* WMFProgressLineView.m */; };
@@ -784,7 +765,6 @@
 		0E366B491B308A2600ABFB86 /* UIStoryboard+WMFExtensions.h */ = {isa = PBXFileReference; fileEncoding = 4; lastKnownFileType = sourcecode.c.h; path = "UIStoryboard+WMFExtensions.h"; sourceTree = "<group>"; };
 		0E366B4A1B308A2600ABFB86 /* UIStoryboard+WMFExtensions.m */ = {isa = PBXFileReference; fileEncoding = 4; lastKnownFileType = sourcecode.c.objc; path = "UIStoryboard+WMFExtensions.m"; sourceTree = "<group>"; };
 		0E36C2281AE0B5BD00C58CFF /* SourceIcons.xcassets */ = {isa = PBXFileReference; lastKnownFileType = folder.assetcatalog; name = SourceIcons.xcassets; path = Wikipedia/SourceIcons.xcassets; sourceTree = "<group>"; };
-<<<<<<< HEAD
 		0E466E501B41F83500E91992 /* WMFArticlePopupTransition.h */ = {isa = PBXFileReference; fileEncoding = 4; lastKnownFileType = sourcecode.c.h; path = WMFArticlePopupTransition.h; sourceTree = "<group>"; };
 		0E466E511B41F83500E91992 /* WMFArticlePopupTransition.m */ = {isa = PBXFileReference; fileEncoding = 4; lastKnownFileType = sourcecode.c.objc; path = WMFArticlePopupTransition.m; sourceTree = "<group>"; };
 		0E466E531B42D9DD00E91992 /* WMFScrollViewTopPanGestureRecognizer.h */ = {isa = PBXFileReference; fileEncoding = 4; lastKnownFileType = sourcecode.c.h; path = WMFScrollViewTopPanGestureRecognizer.h; sourceTree = "<group>"; };
@@ -797,6 +777,8 @@
 		0E869F101B56B83F002604C3 /* MWKList.h */ = {isa = PBXFileReference; fileEncoding = 4; lastKnownFileType = sourcecode.c.h; path = MWKList.h; sourceTree = "<group>"; };
 		0E869F111B56B83F002604C3 /* MWKList.m */ = {isa = PBXFileReference; fileEncoding = 4; lastKnownFileType = sourcecode.c.objc; path = MWKList.m; sourceTree = "<group>"; };
 		0E869F131B58228D002604C3 /* MWKListTests.m */ = {isa = PBXFileReference; fileEncoding = 4; lastKnownFileType = sourcecode.c.objc; path = MWKListTests.m; sourceTree = "<group>"; };
+		0E869F491B5FDD24002604C3 /* WMFHamburgerMenuFunnel.h */ = {isa = PBXFileReference; fileEncoding = 4; lastKnownFileType = sourcecode.c.h; name = WMFHamburgerMenuFunnel.h; path = EventLogging/WMFHamburgerMenuFunnel.h; sourceTree = "<group>"; };
+		0E869F4A1B5FDD24002604C3 /* WMFHamburgerMenuFunnel.m */ = {isa = PBXFileReference; fileEncoding = 4; lastKnownFileType = sourcecode.c.objc; name = WMFHamburgerMenuFunnel.m; path = EventLogging/WMFHamburgerMenuFunnel.m; sourceTree = "<group>"; };
 		0E88F9211B4ED2AB00205C99 /* WMFBlockDefinitions.h */ = {isa = PBXFileReference; lastKnownFileType = sourcecode.c.h; name = WMFBlockDefinitions.h; path = "UI-V5/WMFBlockDefinitions.h"; sourceTree = "<group>"; };
 		0E94AFE91B209721000BC5EA /* iPhone_Root.storyboard */ = {isa = PBXFileReference; fileEncoding = 4; lastKnownFileType = file.storyboard; path = iPhone_Root.storyboard; sourceTree = "<group>"; };
 		0E94AFEB1B20976A000BC5EA /* WMFAppViewController.h */ = {isa = PBXFileReference; fileEncoding = 4; lastKnownFileType = sourcecode.c.h; path = WMFAppViewController.h; sourceTree = "<group>"; };
@@ -809,10 +791,6 @@
 		0E94AFF51B209882000BC5EA /* WMFArticleViewController.m */ = {isa = PBXFileReference; fileEncoding = 4; lastKnownFileType = sourcecode.c.objc; path = WMFArticleViewController.m; sourceTree = "<group>"; };
 		0E94AFF91B20A22C000BC5EA /* WMFStyleManager.h */ = {isa = PBXFileReference; fileEncoding = 4; lastKnownFileType = sourcecode.c.h; path = WMFStyleManager.h; sourceTree = "<group>"; };
 		0E94AFFA1B20A22C000BC5EA /* WMFStyleManager.m */ = {isa = PBXFileReference; fileEncoding = 4; lastKnownFileType = sourcecode.c.objc; path = WMFStyleManager.m; sourceTree = "<group>"; };
-=======
-		0E869F491B5FDD24002604C3 /* WMFHamburgerMenuFunnel.h */ = {isa = PBXFileReference; fileEncoding = 4; lastKnownFileType = sourcecode.c.h; name = WMFHamburgerMenuFunnel.h; path = EventLogging/WMFHamburgerMenuFunnel.h; sourceTree = "<group>"; };
-		0E869F4A1B5FDD24002604C3 /* WMFHamburgerMenuFunnel.m */ = {isa = PBXFileReference; fileEncoding = 4; lastKnownFileType = sourcecode.c.objc; name = WMFHamburgerMenuFunnel.m; path = EventLogging/WMFHamburgerMenuFunnel.m; sourceTree = "<group>"; };
->>>>>>> fa08cf6b
 		0EA4402C1AA6281200B09DBA /* NSDateFormatter+WMFExtensions.h */ = {isa = PBXFileReference; fileEncoding = 4; lastKnownFileType = sourcecode.c.h; name = "NSDateFormatter+WMFExtensions.h"; path = "Wikipedia/Categories/NSDateFormatter+WMFExtensions.h"; sourceTree = SOURCE_ROOT; };
 		0EA4402D1AA6281200B09DBA /* NSDateFormatter+WMFExtensions.m */ = {isa = PBXFileReference; fileEncoding = 4; lastKnownFileType = sourcecode.c.objc; name = "NSDateFormatter+WMFExtensions.m"; path = "Wikipedia/Categories/NSDateFormatter+WMFExtensions.m"; sourceTree = SOURCE_ROOT; };
 		0EBC567D1AD442CC00E82CDD /* BITHockeyManager+WMFExtensions.h */ = {isa = PBXFileReference; fileEncoding = 4; lastKnownFileType = sourcecode.c.h; name = "BITHockeyManager+WMFExtensions.h"; path = "Wikipedia/Categories/BITHockeyManager+WMFExtensions.h"; sourceTree = SOURCE_ROOT; };
@@ -878,12 +856,9 @@
 		BC092BA01B19135700093C59 /* WMFApiJsonResponseSerializer.h */ = {isa = PBXFileReference; fileEncoding = 4; lastKnownFileType = sourcecode.c.h; name = WMFApiJsonResponseSerializer.h; path = Serializers/WMFApiJsonResponseSerializer.h; sourceTree = "<group>"; };
 		BC092BA11B19135700093C59 /* WMFApiJsonResponseSerializer.m */ = {isa = PBXFileReference; fileEncoding = 4; lastKnownFileType = sourcecode.c.objc; name = WMFApiJsonResponseSerializer.m; path = Serializers/WMFApiJsonResponseSerializer.m; sourceTree = "<group>"; };
 		BC092BA61B19189100093C59 /* MWKSiteInfoFetcherTests.m */ = {isa = PBXFileReference; fileEncoding = 4; lastKnownFileType = sourcecode.c.objc; path = MWKSiteInfoFetcherTests.m; sourceTree = "<group>"; };
-<<<<<<< HEAD
+		BC14F89F1B34B72500860018 /* WikipediaUnitTests-Prefix.pch */ = {isa = PBXFileReference; lastKnownFileType = sourcecode.c.h; path = "WikipediaUnitTests-Prefix.pch"; sourceTree = "<group>"; };
 		BC2375981AB78D8A00B0BAA8 /* NSParagraphStyle+WMFParagraphStyles.h */ = {isa = PBXFileReference; fileEncoding = 4; lastKnownFileType = sourcecode.c.h; path = "NSParagraphStyle+WMFParagraphStyles.h"; sourceTree = "<group>"; };
 		BC2375991AB78D8A00B0BAA8 /* NSParagraphStyle+WMFParagraphStyles.m */ = {isa = PBXFileReference; fileEncoding = 4; lastKnownFileType = sourcecode.c.objc; path = "NSParagraphStyle+WMFParagraphStyles.m"; sourceTree = "<group>"; };
-=======
-		BC14F89F1B34B72500860018 /* WikipediaUnitTests-Prefix.pch */ = {isa = PBXFileReference; lastKnownFileType = sourcecode.c.h; path = "WikipediaUnitTests-Prefix.pch"; sourceTree = "<group>"; };
->>>>>>> fa08cf6b
 		BC23759D1AB8928600B0BAA8 /* WMFDateFormatterTests.m */ = {isa = PBXFileReference; fileEncoding = 4; lastKnownFileType = sourcecode.c.objc; path = WMFDateFormatterTests.m; sourceTree = "<group>"; };
 		BC2375C01ABB14CC00B0BAA8 /* WMFArticleImageInjectionTests.m */ = {isa = PBXFileReference; fileEncoding = 4; lastKnownFileType = sourcecode.c.objc; path = WMFArticleImageInjectionTests.m; sourceTree = "<group>"; };
 		BC282E271AE7FBB1005A5277 /* WMFTestFixtureUtilities.h */ = {isa = PBXFileReference; lastKnownFileType = sourcecode.c.h; path = WMFTestFixtureUtilities.h; sourceTree = "<group>"; };
@@ -942,8 +917,6 @@
 		BC725EC81B61255400E0A64C /* WMFOutParamUtils.h */ = {isa = PBXFileReference; lastKnownFileType = sourcecode.c.h; path = WMFOutParamUtils.h; sourceTree = "<group>"; };
 		BC725EC91B617E1A00E0A64C /* WMFSafeAssignTests.m */ = {isa = PBXFileReference; fileEncoding = 4; lastKnownFileType = sourcecode.c.objc; path = WMFSafeAssignTests.m; sourceTree = "<group>"; };
 		BC725ECB1B6182C800E0A64C /* MWKSavedPageListTests.m */ = {isa = PBXFileReference; fileEncoding = 4; lastKnownFileType = sourcecode.c.objc; path = MWKSavedPageListTests.m; sourceTree = "<group>"; };
-		BC725ECD1B628C0300E0A64C /* NSParagraphStyle+WMFParagraphStyles.h */ = {isa = PBXFileReference; fileEncoding = 4; lastKnownFileType = sourcecode.c.h; path = "NSParagraphStyle+WMFParagraphStyles.h"; sourceTree = "<group>"; };
-		BC725ECE1B628C0300E0A64C /* NSParagraphStyle+WMFParagraphStyles.m */ = {isa = PBXFileReference; fileEncoding = 4; lastKnownFileType = sourcecode.c.objc; path = "NSParagraphStyle+WMFParagraphStyles.m"; sourceTree = "<group>"; };
 		BC725ED11B62DADD00E0A64C /* MWKLanguageLinkResponseSerializerTests.m */ = {isa = PBXFileReference; fileEncoding = 4; lastKnownFileType = sourcecode.c.objc; path = MWKLanguageLinkResponseSerializerTests.m; sourceTree = "<group>"; };
 		BC7A4A231B17B3510003E73E /* NSObjectUtilities.h */ = {isa = PBXFileReference; lastKnownFileType = sourcecode.c.h; path = NSObjectUtilities.h; sourceTree = "<group>"; };
 		BC7ACB621AB34C9C00791497 /* WMFAsyncTestCase.h */ = {isa = PBXFileReference; fileEncoding = 4; lastKnownFileType = sourcecode.c.h; name = WMFAsyncTestCase.h; path = ../WMFAsyncTestCase.h; sourceTree = "<group>"; };
@@ -951,35 +924,27 @@
 		BC7DFCCB1AA4BA8A000035C3 /* WMFCodingStyle.h */ = {isa = PBXFileReference; lastKnownFileType = sourcecode.c.h; path = WMFCodingStyle.h; sourceTree = "<group>"; };
 		BC7DFCD41AA4E5FE000035C3 /* WMFImageURLParsing.h */ = {isa = PBXFileReference; fileEncoding = 4; lastKnownFileType = sourcecode.c.h; path = WMFImageURLParsing.h; sourceTree = "<group>"; };
 		BC7DFCD51AA4E5FE000035C3 /* WMFImageURLParsing.m */ = {isa = PBXFileReference; fileEncoding = 4; lastKnownFileType = sourcecode.c.objc; path = WMFImageURLParsing.m; sourceTree = "<group>"; };
-<<<<<<< HEAD
 		BC7E4A431B33812700EECD8B /* LanguagesViewController.storyboard */ = {isa = PBXFileReference; fileEncoding = 4; lastKnownFileType = file.storyboard; path = LanguagesViewController.storyboard; sourceTree = "<group>"; };
 		BC7E4A491B34A26A00EECD8B /* WMFLogging.h */ = {isa = PBXFileReference; lastKnownFileType = sourcecode.c.h; path = WMFLogging.h; sourceTree = "<group>"; };
+		BC7E4A501B34B4B900EECD8B /* MWKLanguageLinkController_Private.h */ = {isa = PBXFileReference; fileEncoding = 4; lastKnownFileType = sourcecode.c.h; path = MWKLanguageLinkController_Private.h; sourceTree = "<group>"; };
+		BC7E4A511B34B53E00EECD8B /* MWKLanguageLinkControllerTests.m */ = {isa = PBXFileReference; fileEncoding = 4; lastKnownFileType = sourcecode.c.objc; path = MWKLanguageLinkControllerTests.m; sourceTree = "<group>"; };
 		BC8210CB1B4EB2390010BF7B /* NSURLExtrasTests.m */ = {isa = PBXFileReference; fileEncoding = 4; lastKnownFileType = sourcecode.c.objc; path = NSURLExtrasTests.m; sourceTree = "<group>"; };
 		BC8210CE1B4EE3F30010BF7B /* ArticleWithoutImages.dataexport.json */ = {isa = PBXFileReference; fileEncoding = 4; lastKnownFileType = text.json; path = ArticleWithoutImages.dataexport.json; sourceTree = "<group>"; };
 		BC8210D11B4EEA190010BF7B /* SDImageCache+WMFPersistentCache.h */ = {isa = PBXFileReference; fileEncoding = 4; lastKnownFileType = sourcecode.c.h; name = "SDImageCache+WMFPersistentCache.h"; path = "Images/SDImageCache+WMFPersistentCache.h"; sourceTree = "<group>"; };
 		BC8210D21B4EEA190010BF7B /* SDImageCache+WMFPersistentCache.m */ = {isa = PBXFileReference; fileEncoding = 4; lastKnownFileType = sourcecode.c.objc; name = "SDImageCache+WMFPersistentCache.m"; path = "Images/SDImageCache+WMFPersistentCache.m"; sourceTree = "<group>"; };
 		BC8210D41B4EEF2D0010BF7B /* WMFImageController+Testing.swift */ = {isa = PBXFileReference; fileEncoding = 4; lastKnownFileType = sourcecode.swift; path = "WMFImageController+Testing.swift"; sourceTree = "<group>"; };
 		BC8210D61B4F048F0010BF7B /* Barack_Obama */ = {isa = PBXFileReference; lastKnownFileType = folder; path = Barack_Obama; sourceTree = "<group>"; };
-=======
-		BC7E4A501B34B4B900EECD8B /* MWKLanguageLinkController_Private.h */ = {isa = PBXFileReference; fileEncoding = 4; lastKnownFileType = sourcecode.c.h; path = MWKLanguageLinkController_Private.h; sourceTree = "<group>"; };
-		BC7E4A511B34B53E00EECD8B /* MWKLanguageLinkControllerTests.m */ = {isa = PBXFileReference; fileEncoding = 4; lastKnownFileType = sourcecode.c.objc; path = MWKLanguageLinkControllerTests.m; sourceTree = "<group>"; };
->>>>>>> fa08cf6b
 		BC86B9341A92966B00B4C039 /* AFHTTPRequestOperationManager+UniqueRequests.h */ = {isa = PBXFileReference; fileEncoding = 4; lastKnownFileType = sourcecode.c.h; path = "AFHTTPRequestOperationManager+UniqueRequests.h"; sourceTree = "<group>"; };
 		BC86B9351A92966B00B4C039 /* AFHTTPRequestOperationManager+UniqueRequests.m */ = {isa = PBXFileReference; fileEncoding = 4; lastKnownFileType = sourcecode.c.objc; path = "AFHTTPRequestOperationManager+UniqueRequests.m"; sourceTree = "<group>"; };
 		BC86B93B1A929CC500B4C039 /* UICollectionViewFlowLayout+NSCopying.h */ = {isa = PBXFileReference; fileEncoding = 4; lastKnownFileType = sourcecode.c.h; path = "UICollectionViewFlowLayout+NSCopying.h"; sourceTree = "<group>"; };
 		BC86B93C1A929CC500B4C039 /* UICollectionViewFlowLayout+NSCopying.m */ = {isa = PBXFileReference; fileEncoding = 4; lastKnownFileType = sourcecode.c.objc; path = "UICollectionViewFlowLayout+NSCopying.m"; sourceTree = "<group>"; };
 		BC86B93E1A929D7900B4C039 /* UICollectionViewFlowLayout+WMFItemSizeThatFits.h */ = {isa = PBXFileReference; fileEncoding = 4; lastKnownFileType = sourcecode.c.h; path = "UICollectionViewFlowLayout+WMFItemSizeThatFits.h"; sourceTree = "<group>"; };
 		BC86B93F1A929D7900B4C039 /* UICollectionViewFlowLayout+WMFItemSizeThatFits.m */ = {isa = PBXFileReference; fileEncoding = 4; lastKnownFileType = sourcecode.c.objc; path = "UICollectionViewFlowLayout+WMFItemSizeThatFits.m"; sourceTree = "<group>"; };
-<<<<<<< HEAD
 		BC905A0F1B447A8300523DFE /* NSURLRequest+WMFUtilities.h */ = {isa = PBXFileReference; fileEncoding = 4; lastKnownFileType = sourcecode.c.h; path = "NSURLRequest+WMFUtilities.h"; sourceTree = "<group>"; };
 		BC905A101B447A8300523DFE /* NSURLRequest+WMFUtilities.m */ = {isa = PBXFileReference; fileEncoding = 4; lastKnownFileType = sourcecode.c.objc; path = "NSURLRequest+WMFUtilities.m"; sourceTree = "<group>"; };
 		BC905A121B44815900523DFE /* SDImageCache+PromiseKit.swift */ = {isa = PBXFileReference; fileEncoding = 4; lastKnownFileType = sourcecode.swift; path = "SDImageCache+PromiseKit.swift"; sourceTree = "<group>"; };
 		BC905A141B44962100523DFE /* CancellablePromise.swift */ = {isa = PBXFileReference; fileEncoding = 4; lastKnownFileType = sourcecode.swift; path = CancellablePromise.swift; sourceTree = "<group>"; };
-=======
 		BC905BCF1B60391F0010227E /* MWKLanguageLinkFetcherTests.m */ = {isa = PBXFileReference; fileEncoding = 4; lastKnownFileType = sourcecode.c.objc; path = MWKLanguageLinkFetcherTests.m; sourceTree = "<group>"; };
-		BC90C4BC1AC219FE009F36D2 /* UIWindow+WMFMainScreenWindow.h */ = {isa = PBXFileReference; fileEncoding = 4; lastKnownFileType = sourcecode.c.h; path = "UIWindow+WMFMainScreenWindow.h"; sourceTree = "<group>"; };
-		BC90C4BD1AC219FE009F36D2 /* UIWindow+WMFMainScreenWindow.m */ = {isa = PBXFileReference; fileEncoding = 4; lastKnownFileType = sourcecode.c.objc; path = "UIWindow+WMFMainScreenWindow.m"; sourceTree = "<group>"; };
->>>>>>> fa08cf6b
 		BC92A76E1AFA83D2003C4212 /* WMFSharing.h */ = {isa = PBXFileReference; fileEncoding = 4; lastKnownFileType = sourcecode.c.h; name = WMFSharing.h; path = ShareCard/WMFSharing.h; sourceTree = "<group>"; };
 		BC92A76F1AFA841C003C4212 /* MWKSection+WMFSharing.h */ = {isa = PBXFileReference; fileEncoding = 4; lastKnownFileType = sourcecode.c.h; path = "MWKSection+WMFSharing.h"; sourceTree = "<group>"; };
 		BC92A7701AFA841C003C4212 /* MWKSection+WMFSharing.m */ = {isa = PBXFileReference; fileEncoding = 4; lastKnownFileType = sourcecode.c.objc; path = "MWKSection+WMFSharing.m"; sourceTree = "<group>"; };
@@ -1153,7 +1118,6 @@
 		BCEC77931AC9C74700D9DDA5 /* NSArray+WMFShuffle.h */ = {isa = PBXFileReference; fileEncoding = 4; lastKnownFileType = sourcecode.c.h; path = "NSArray+WMFShuffle.h"; sourceTree = "<group>"; };
 		BCEC77941AC9C74700D9DDA5 /* NSArray+WMFShuffle.m */ = {isa = PBXFileReference; fileEncoding = 4; lastKnownFileType = sourcecode.c.objc; path = "NSArray+WMFShuffle.m"; sourceTree = "<group>"; };
 		BCF012321AD2FA38008D3675 /* assets */ = {isa = PBXFileReference; lastKnownFileType = folder; name = assets; path = ../Wikipedia/assets; sourceTree = "<group>"; };
-<<<<<<< HEAD
 		BCF1E20B1B4C590F00B10877 /* WMFBackgroundTestManagerTests.swift */ = {isa = PBXFileReference; fileEncoding = 4; lastKnownFileType = sourcecode.swift; path = WMFBackgroundTestManagerTests.swift; sourceTree = "<group>"; };
 		BCF1E20E1B4C65B200B10877 /* WikipediaUnitTests-Bridging-Header.h */ = {isa = PBXFileReference; lastKnownFileType = sourcecode.c.h; path = "WikipediaUnitTests-Bridging-Header.h"; sourceTree = "<group>"; };
 		BCF1E2111B4C780C00B10877 /* WMFLegacyImageDataMigrationTests.swift */ = {isa = PBXFileReference; fileEncoding = 4; lastKnownFileType = sourcecode.swift; path = WMFLegacyImageDataMigrationTests.swift; sourceTree = "<group>"; };
@@ -1162,11 +1126,9 @@
 		BCFDB13F1B3F3D9700F0C9F4 /* ImageDownload.swift */ = {isa = PBXFileReference; fileEncoding = 4; lastKnownFileType = sourcecode.swift; name = ImageDownload.swift; path = Images/ImageDownload.swift; sourceTree = "<group>"; };
 		BCFDB1411B3F3F7E00F0C9F4 /* WMFImageController+Debug.swift */ = {isa = PBXFileReference; fileEncoding = 4; lastKnownFileType = sourcecode.swift; name = "WMFImageController+Debug.swift"; path = "Images/WMFImageController+Debug.swift"; sourceTree = "<group>"; };
 		BCFDB1431B3F3FCB00F0C9F4 /* UIImage+Debug.swift */ = {isa = PBXFileReference; fileEncoding = 4; lastKnownFileType = sourcecode.swift; name = "UIImage+Debug.swift"; path = "Images/UIImage+Debug.swift"; sourceTree = "<group>"; };
-=======
 		BCFE02691B41ABB5003752B7 /* MWKHistoryListCorruptDataTests.m */ = {isa = PBXFileReference; fileEncoding = 4; lastKnownFileType = sourcecode.c.objc; path = MWKHistoryListCorruptDataTests.m; sourceTree = "<group>"; };
 		BCFE026E1B41B482003752B7 /* MWKSavedPageListCorruptDataTests.m */ = {isa = PBXFileReference; fileEncoding = 4; lastKnownFileType = sourcecode.c.objc; path = MWKSavedPageListCorruptDataTests.m; sourceTree = "<group>"; };
 		BCFE02771B41FA12003752B7 /* MWKHistoryListPerformanceTests.m */ = {isa = PBXFileReference; fileEncoding = 4; lastKnownFileType = sourcecode.c.objc; path = MWKHistoryListPerformanceTests.m; sourceTree = "<group>"; };
->>>>>>> fa08cf6b
 		C42D947C1A937DAC00A4871A /* SavedArticlesFetcher.h */ = {isa = PBXFileReference; fileEncoding = 4; lastKnownFileType = sourcecode.c.h; path = SavedArticlesFetcher.h; sourceTree = "<group>"; };
 		C42D947D1A937DAC00A4871A /* SavedArticlesFetcher.m */ = {isa = PBXFileReference; fileEncoding = 4; lastKnownFileType = sourcecode.c.objc; path = SavedArticlesFetcher.m; sourceTree = "<group>"; };
 		C42D94821A937DE000A4871A /* WMFBorderButton.h */ = {isa = PBXFileReference; fileEncoding = 4; lastKnownFileType = sourcecode.c.h; path = WMFBorderButton.h; sourceTree = "<group>"; };
@@ -1867,17 +1829,12 @@
 				BCC185DF1A9EC836005378F8 /* UIButton+FrameUtils.m */,
 				BC2CBB8C1AA10F400079A313 /* UIView+WMFFrameUtils.h */,
 				BC2CBB8D1AA10F400079A313 /* UIView+WMFFrameUtils.m */,
-				BC725ECD1B628C0300E0A64C /* NSParagraphStyle+WMFParagraphStyles.h */,
-				BC725ECE1B628C0300E0A64C /* NSParagraphStyle+WMFParagraphStyles.m */,
 				0EA4402C1AA6281200B09DBA /* NSDateFormatter+WMFExtensions.h */,
 				0EA4402D1AA6281200B09DBA /* NSDateFormatter+WMFExtensions.m */,
 				BCA96E751AAA35EE009A61FA /* UIView+WMFDefaultNib.h */,
 				BCA96E761AAA35EE009A61FA /* UIView+WMFDefaultNib.m */,
-<<<<<<< HEAD
 				BC2375981AB78D8A00B0BAA8 /* NSParagraphStyle+WMFParagraphStyles.h */,
 				BC2375991AB78D8A00B0BAA8 /* NSParagraphStyle+WMFParagraphStyles.m */,
-=======
->>>>>>> fa08cf6b
 				BCA6765B1AC0686600A16160 /* Article+ConvenienceAccessors.h */,
 				BCA6765C1AC0686600A16160 /* Article+ConvenienceAccessors.m */,
 				BCE912B81ACC5E6900B74B42 /* NSIndexSet+BKReduce.h */,
@@ -2045,7 +2002,6 @@
 			name = "Image Gallery";
 			sourceTree = "<group>";
 		};
-<<<<<<< HEAD
 		0E0377741B4C47D500470BBE /* Table */ = {
 			isa = PBXGroup;
 			children = (
@@ -2230,8 +2186,6 @@
 			name = "Recent Searches";
 			sourceTree = "<group>";
 		};
-=======
->>>>>>> fa08cf6b
 		0EFB0EF91B31EE2D00D05C08 /* LegacyCoreData */ = {
 			isa = PBXGroup;
 			children = (
@@ -2380,17 +2334,14 @@
 				BCAFC5CF1AFD5E7D004615BA /* MWKArticle+WMFSharingTests.m */,
 				BC5FE5741B1DFF5400273BC0 /* ArticleFetcherTests.m */,
 				BC092BA61B19189100093C59 /* MWKSiteInfoFetcherTests.m */,
-<<<<<<< HEAD
 				BC8210CB1B4EB2390010BF7B /* NSURLExtrasTests.m */,
 				BCF1E20B1B4C590F00B10877 /* WMFBackgroundTestManagerTests.swift */,
 				BCF1E2111B4C780C00B10877 /* WMFLegacyImageDataMigrationTests.swift */,
 				BC6E8B991B5ED0F6003D9A39 /* WMFGeometryTests.m */,
-=======
 				BC7E4A511B34B53E00EECD8B /* MWKLanguageLinkControllerTests.m */,
 				BC905BCF1B60391F0010227E /* MWKLanguageLinkFetcherTests.m */,
 				BC725EC91B617E1A00E0A64C /* WMFSafeAssignTests.m */,
 				BC725ED11B62DADD00E0A64C /* MWKLanguageLinkResponseSerializerTests.m */,
->>>>>>> fa08cf6b
 			);
 			name = Tests;
 			path = WikipediaUnitTests;
@@ -2697,12 +2648,9 @@
 				BC7A4A231B17B3510003E73E /* NSObjectUtilities.h */,
 				BC092B971B18E8AF00093C59 /* NSString+WMFPageUtilities.h */,
 				BC092B951B18E89200093C59 /* NSString+WMFPageUtilities.m */,
-<<<<<<< HEAD
 				BC7E4A491B34A26A00EECD8B /* WMFLogging.h */,
 				BCBDC88D1B3A42E7003A6D17 /* SwiftUtilities.swift */,
-=======
 				BC725EC81B61255400E0A64C /* WMFOutParamUtils.h */,
->>>>>>> fa08cf6b
 			);
 			path = "mw-utils";
 			sourceTree = "<group>";
@@ -2790,11 +2738,7 @@
 				BCD41DD41B1079A600231BB1 /* Wikipedia-Bridging-Header.h */,
 				D4991447181D51DE00E6073C /* AppDelegate.h */,
 				D4991448181D51DE00E6073C /* AppDelegate.m */,
-<<<<<<< HEAD
 				0E94AFE81B2096D5000BC5EA /* UI-V5 */,
-=======
-				D499144A181D51DE00E6073C /* Main_iPhone.storyboard */,
->>>>>>> fa08cf6b
 				D46CD8C018A1AC4F0042959E /* InfoPlist.strings */,
 				D46CD8C218A1AC4F0042959E /* Localizable.strings */,
 				BCF012321AD2FA38008D3675 /* assets */,
@@ -2820,11 +2764,6 @@
 				D4EE00BB182445670090790F /* mw-support */,
 				C9180EC118AED30C006C1DCA /* mw-utils */,
 				049566BF18F5F4CB0058EA12 /* Zero */,
-<<<<<<< HEAD
-=======
-				0EFB0EF71B31ECCB00D05C08 /* Global.h */,
-				BCD41DD41B1079A600231BB1 /* Wikipedia-Bridging-Header.h */,
->>>>>>> fa08cf6b
 			);
 			path = Wikipedia;
 			sourceTree = "<group>";
@@ -3266,11 +3205,8 @@
 			files = (
 				BC6BF4001B19213600362968 /* XCTestCase+WMFLocaleTesting.m in Sources */,
 				0EBC56971AD5B69300E82CDD /* BITHockeyManager+WMFExtensions.m in Sources */,
-<<<<<<< HEAD
 				BCF1E20D1B4C5C7300B10877 /* WMFBackgroundTestManagerTests.swift in Sources */,
-=======
 				BCFE02781B41FA12003752B7 /* MWKHistoryListPerformanceTests.m in Sources */,
->>>>>>> fa08cf6b
 				BC2375C11ABB14CC00B0BAA8 /* WMFArticleImageInjectionTests.m in Sources */,
 				043B6E8F1ACDE0CF0005C60B /* NSAttributedString+WMFSavedPagesAttributedStrings.m in Sources */,
 				BCDB75C41AB0E8300005593F /* WMFSubstringUtilsTests.m in Sources */,
@@ -3282,15 +3218,11 @@
 				BC23759E1AB8928600B0BAA8 /* WMFDateFormatterTests.m in Sources */,
 				BC0FED771AAA026C002488D7 /* WMFImageURLParsingTests.m in Sources */,
 				BCEC778F1AC9AEC800D9DDA5 /* MWKImage+AssociationTestUtils.m in Sources */,
-				BC905BD01B60391F0010227E /* MWKLanguageLinkFetcherTests.m in Sources */,
 				04F1226A1ACB822D002FC3B5 /* NSString+FormattedAttributedStringTests.m in Sources */,
 				BCCED2D01AE03BE20094EB7E /* MWKSectionListTests.m in Sources */,
-<<<<<<< HEAD
 				BC6E8B9A1B5ED0F6003D9A39 /* WMFGeometryTests.m in Sources */,
-=======
 				BC7E4A521B34B53E00EECD8B /* MWKLanguageLinkControllerTests.m in Sources */,
 				BC725ED21B62DADD00E0A64C /* MWKLanguageLinkResponseSerializerTests.m in Sources */,
->>>>>>> fa08cf6b
 				BC0FED6B1AAA0268002488D7 /* MWKDataStoreStorageTests.m in Sources */,
 				0484B9071ABB50FA00874073 /* WMFArticleParsing.m in Sources */,
 				BC0FED751AAA026C002488D7 /* NSArray+BKIndexTests.m in Sources */,
@@ -3438,12 +3370,9 @@
 				0487048119F8262600B7D307 /* ArticleFetcher.m in Sources */,
 				04142A8F184F974E006EF779 /* NSDate-Utilities.m in Sources */,
 				0487048C19F8262600B7D307 /* SearchResultFetcher.m in Sources */,
-<<<<<<< HEAD
 				0E366B471B2F614E00ABFB86 /* PromiseKit.m in Sources */,
 				0E869F121B56B83F002604C3 /* MWKList.m in Sources */,
 				BC23759A1AB78D8A00B0BAA8 /* NSParagraphStyle+WMFParagraphStyles.m in Sources */,
-=======
->>>>>>> fa08cf6b
 				04090A3B187FB7D000577EDF /* UIView+Debugging.m in Sources */,
 				BCC185D81A9E5628005378F8 /* UILabel+WMFStyling.m in Sources */,
 				BCBDC8841B38E441003A6D17 /* WMFImageController.swift in Sources */,
@@ -3565,11 +3494,8 @@
 				BCC185E01A9EC836005378F8 /* UIButton+FrameUtils.m in Sources */,
 				04C9509D19EF02980013F3C0 /* EventLogger.m in Sources */,
 				0EFB0F1B1B31EE2D00D05C08 /* ArticleDataContextSingleton.m in Sources */,
-<<<<<<< HEAD
 				BC6E8B981B5EB4B2003D9A39 /* UIImage+WMFNormalization.m in Sources */,
-=======
 				0E869F4B1B5FDD24002604C3 /* WMFHamburgerMenuFunnel.m in Sources */,
->>>>>>> fa08cf6b
 				04F39590186CF80100B0D6FC /* TOCViewController.m in Sources */,
 				BC505EF71B59643400537006 /* WMFPageCollectionViewController.m in Sources */,
 				BCE24FDF1B0CF0C7003F054B /* LegacyPhoneGapDataMigrator.m in Sources */,
@@ -3629,7 +3555,6 @@
 				D47BF5D4197870390067C3BC /* SavedPagesFunnel.m in Sources */,
 				04616DFC1AE706C600815BCE /* WMFLocalizationProtocol.m in Sources */,
 				04C43AC0183442FC006C643B /* NSString+Extras.m in Sources */,
-				BC725ECF1B628C0300E0A64C /* NSParagraphStyle+WMFParagraphStyles.m in Sources */,
 				04D686FE1AB2949C0009B44A /* WikiGlyphLabel.m in Sources */,
 				04A9C2931B4B51E0008B996F /* WMFArticleSectionHeaderCell.m in Sources */,
 				04CCCFEE1935093A00E3F60C /* SecondaryMenuRowView.m in Sources */,
@@ -3841,12 +3766,8 @@
 				CLANG_ENABLE_MODULES = YES;
 				CODE_SIGN_IDENTITY = "iPhone Distribution";
 				"CODE_SIGN_IDENTITY[sdk=iphoneos*]" = "iPhone Distribution";
-<<<<<<< HEAD
-				CURRENT_PROJECT_VERSION = 130;
+				CURRENT_PROJECT_VERSION = 168;
 				DEFINES_MODULE = YES;
-=======
-				CURRENT_PROJECT_VERSION = 168;
->>>>>>> fa08cf6b
 				FRAMEWORK_SEARCH_PATHS = "$(inherited)";
 				GCC_OPTIMIZATION_LEVEL = 3;
 				GCC_PRECOMPILE_PREFIX_HEADER = YES;
@@ -3895,11 +3816,7 @@
 					"$(SDKROOT)/Developer/Library/Frameworks",
 					"$(inherited)",
 				);
-<<<<<<< HEAD
-				GCC_PREFIX_HEADER = "wikipedia/Wikipedia-Prefix.pch";
-=======
 				GCC_PREFIX_HEADER = "WikipediaUnitTests/Supporting Files/WikipediaUnitTests-Prefix.pch";
->>>>>>> fa08cf6b
 				GCC_WARN_UNINITIALIZED_AUTOS = YES_AGGRESSIVE;
 				INFOPLIST_FILE = "WikipediaUnitTests/Supporting Files/Info.plist";
 				IPHONEOS_DEPLOYMENT_TARGET = 8.1;
@@ -3961,12 +3878,8 @@
 				CLANG_ENABLE_MODULES = YES;
 				CODE_SIGN_IDENTITY = "iPhone Distribution";
 				"CODE_SIGN_IDENTITY[sdk=iphoneos*]" = "iPhone Distribution";
-<<<<<<< HEAD
-				CURRENT_PROJECT_VERSION = 130;
+				CURRENT_PROJECT_VERSION = 168;
 				DEFINES_MODULE = YES;
-=======
-				CURRENT_PROJECT_VERSION = 168;
->>>>>>> fa08cf6b
 				FRAMEWORK_SEARCH_PATHS = "$(inherited)";
 				GCC_OPTIMIZATION_LEVEL = 3;
 				GCC_PRECOMPILE_PREFIX_HEADER = YES;
@@ -4015,11 +3928,7 @@
 					"$(SDKROOT)/Developer/Library/Frameworks",
 					"$(inherited)",
 				);
-<<<<<<< HEAD
-				GCC_PREFIX_HEADER = "wikipedia/Wikipedia-Prefix.pch";
-=======
 				GCC_PREFIX_HEADER = "WikipediaUnitTests/Supporting Files/WikipediaUnitTests-Prefix.pch";
->>>>>>> fa08cf6b
 				GCC_WARN_UNINITIALIZED_AUTOS = YES_AGGRESSIVE;
 				INFOPLIST_FILE = "WikipediaUnitTests/Supporting Files/Info.plist";
 				IPHONEOS_DEPLOYMENT_TARGET = 8.1;
@@ -4043,11 +3952,7 @@
 					"$(SDKROOT)/Developer/Library/Frameworks",
 					"$(inherited)",
 				);
-<<<<<<< HEAD
-				GCC_PREFIX_HEADER = "wikipedia/Wikipedia-Prefix.pch";
-=======
 				GCC_PREFIX_HEADER = "WikipediaUnitTests/Supporting Files/WikipediaUnitTests-Prefix.pch";
->>>>>>> fa08cf6b
 				GCC_PREPROCESSOR_DEFINITIONS = (
 					"$(inherited)",
 					"FB_REFERENCE_IMAGE_DIR=\"$(PROJECT_DIR)/WikipediaUnitTests/Reference Snapshots\"",
@@ -4078,11 +3983,7 @@
 					"$(SDKROOT)/Developer/Library/Frameworks",
 					"$(inherited)",
 				);
-<<<<<<< HEAD
-				GCC_PREFIX_HEADER = "wikipedia/Wikipedia-Prefix.pch";
-=======
 				GCC_PREFIX_HEADER = "WikipediaUnitTests/Supporting Files/WikipediaUnitTests-Prefix.pch";
->>>>>>> fa08cf6b
 				GCC_WARN_UNINITIALIZED_AUTOS = YES_AGGRESSIVE;
 				INFOPLIST_FILE = "WikipediaUnitTests/Supporting Files/Info.plist";
 				IPHONEOS_DEPLOYMENT_TARGET = 8.1;
@@ -4234,12 +4135,8 @@
 				CLANG_ENABLE_MODULES = YES;
 				CODE_SIGN_IDENTITY = "iPhone Distribution";
 				"CODE_SIGN_IDENTITY[sdk=iphoneos*]" = "iPhone Distribution";
-<<<<<<< HEAD
-				CURRENT_PROJECT_VERSION = 130;
+				CURRENT_PROJECT_VERSION = 168;
 				DEFINES_MODULE = YES;
-=======
-				CURRENT_PROJECT_VERSION = 168;
->>>>>>> fa08cf6b
 				FRAMEWORK_SEARCH_PATHS = "$(inherited)";
 				GCC_OPTIMIZATION_LEVEL = 3;
 				GCC_PRECOMPILE_PREFIX_HEADER = YES;
