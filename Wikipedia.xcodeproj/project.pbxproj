--- conflicted
+++ resolved
@@ -4163,11 +4163,7 @@
 				BCC185D81A9E5628005378F8 /* UILabel+WMFStyling.m in Sources */,
 				BCBDC8841B38E441003A6D17 /* WMFImageController.swift in Sources */,
 				0EFB0F241B31EE2D00D05C08 /* Saved.m in Sources */,
-<<<<<<< HEAD
-=======
 				BC7FA4C51BD712CF006CA1A3 /* TableOfContentsReadMoreItem.swift in Sources */,
-				BCB498821B8FA7D800BE4769 /* MWKRelatedSearchResult.m in Sources */,
->>>>>>> d03df6a9
 				0EB101C81B69C8E1001BE1FB /* MWKSectionMetaData.m in Sources */,
 				BCB669B11A83F6C400C7B1FE /* MWKRecentSearchList.m in Sources */,
 				04DD89B118BFE63A00DD5DAD /* PreviewAndSaveViewController.m in Sources */,
