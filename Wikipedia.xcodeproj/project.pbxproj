// !$*UTF8*$!
{
	archiveVersion = 1;
	classes = {
	};
	objectVersion = 46;
	objects = {

/* Begin PBXBuildFile section */
		04016E1A1B3264C700D732FE /* UIViewController+WMFStoryboardUtilities.m in Sources */ = {isa = PBXBuildFile; fileRef = 04016E191B3264C700D732FE /* UIViewController+WMFStoryboardUtilities.m */; };
		04016E1C1B3285B700D732FE /* AboutViewController.storyboard in Resources */ = {isa = PBXBuildFile; fileRef = 04016E1B1B3285B700D732FE /* AboutViewController.storyboard */; };
		04016E1E1B328E8B00D732FE /* OnboardingViewController.storyboard in Resources */ = {isa = PBXBuildFile; fileRef = 04016E1D1B328E8B00D732FE /* OnboardingViewController.storyboard */; };
		04016E201B329D4500D732FE /* PageHistoryViewController.storyboard in Resources */ = {isa = PBXBuildFile; fileRef = 04016E1F1B329D4500D732FE /* PageHistoryViewController.storyboard */; };
		04016E241B335F0200D732FE /* WMFArticlePresenter.m in Sources */ = {isa = PBXBuildFile; fileRef = 04016E231B335F0200D732FE /* WMFArticlePresenter.m */; };
		04090A3B187FB7D000577EDF /* UIView+Debugging.m in Sources */ = {isa = PBXBuildFile; fileRef = 04090A3A187FB7D000577EDF /* UIView+Debugging.m */; };
		040D83591AB0ECFD000896D5 /* WMFCenteredPathView.m in Sources */ = {isa = PBXBuildFile; fileRef = 040D83581AB0ECFD000896D5 /* WMFCenteredPathView.m */; };
		040D835E1AB0EE45000896D5 /* WMFGeometry.c in Sources */ = {isa = PBXBuildFile; fileRef = 040D835C1AB0EE45000896D5 /* WMFGeometry.c */; };
		04142A8F184F974E006EF779 /* NSDate-Utilities.m in Sources */ = {isa = PBXBuildFile; fileRef = 04142A8E184F974E006EF779 /* NSDate-Utilities.m */; };
		0415581C18ADFA5D00B81A59 /* UIImage+ColorMask.m in Sources */ = {isa = PBXBuildFile; fileRef = 0415581B18ADFA5C00B81A59 /* UIImage+ColorMask.m */; };
		041A3B5E18E11ED90079FF1C /* LanguageCell.m in Sources */ = {isa = PBXBuildFile; fileRef = 041A3B5918E11ED90079FF1C /* LanguageCell.m */; };
		041A3B6218E11ED90079FF1C /* LanguagesViewController.m in Sources */ = {isa = PBXBuildFile; fileRef = 041A3B5D18E11ED90079FF1C /* LanguagesViewController.m */; };
		041C55D21950B27D006CE0EF /* EditSummaryViewController.m in Sources */ = {isa = PBXBuildFile; fileRef = 041C55D11950B27D006CE0EF /* EditSummaryViewController.m */; };
		041C6206199ED2A20061516F /* MWKSection+TOC.m in Sources */ = {isa = PBXBuildFile; fileRef = 041C6205199ED2A20061516F /* MWKSection+TOC.m */; };
		041E32371B72AB9A001D0E28 /* WMFSectionHeadersViewController.m in Sources */ = {isa = PBXBuildFile; fileRef = 041E32311B72AB9A001D0E28 /* WMFSectionHeadersViewController.m */; };
		041E32381B72AB9A001D0E28 /* WMFSectionHeader.m in Sources */ = {isa = PBXBuildFile; fileRef = 041E32331B72AB9A001D0E28 /* WMFSectionHeader.m */; };
		041E32391B72AB9A001D0E28 /* WMFSectionHeader.xib in Resources */ = {isa = PBXBuildFile; fileRef = 041E32341B72AB9A001D0E28 /* WMFSectionHeader.xib */; };
		041E323A1B72AB9A001D0E28 /* WMFSectionHeaderModel.m in Sources */ = {isa = PBXBuildFile; fileRef = 041E32361B72AB9A001D0E28 /* WMFSectionHeaderModel.m */; };
		041E32401B736CCF001D0E28 /* UIWebView+WMFJavascriptContext.m in Sources */ = {isa = PBXBuildFile; fileRef = 041E323F1B736CCF001D0E28 /* UIWebView+WMFJavascriptContext.m */; };
		041EFC371996A1F800B2CB28 /* MapKit.framework in Frameworks */ = {isa = PBXBuildFile; fileRef = 041EFC361996A1F800B2CB28 /* MapKit.framework */; };
		04224500197F5E09005DD0BF /* AbuseFilterAlert.m in Sources */ = {isa = PBXBuildFile; fileRef = 042244FC197F5E09005DD0BF /* AbuseFilterAlert.m */; };
		04224501197F5E09005DD0BF /* BulletedLabel.m in Sources */ = {isa = PBXBuildFile; fileRef = 042244FE197F5E09005DD0BF /* BulletedLabel.m */; };
		04224502197F5E09005DD0BF /* BulletedLabel.xib in Resources */ = {isa = PBXBuildFile; fileRef = 042244FF197F5E09005DD0BF /* BulletedLabel.xib */; };
		042258521B33EAD400FDD0C6 /* ShareMenuSavePageActivity.m in Sources */ = {isa = PBXBuildFile; fileRef = 042258511B33EAD400FDD0C6 /* ShareMenuSavePageActivity.m */; };
		042258561B34A29800FDD0C6 /* PreviewAndSaveViewController.storyboard in Resources */ = {isa = PBXBuildFile; fileRef = 042258551B34A29800FDD0C6 /* PreviewAndSaveViewController.storyboard */; };
		042258581B34A2C100FDD0C6 /* EditSummaryViewController.storyboard in Resources */ = {isa = PBXBuildFile; fileRef = 042258571B34A2C100FDD0C6 /* EditSummaryViewController.storyboard */; };
		04272E7B1940EEBC00CC682F /* WMFAssetsFile.m in Sources */ = {isa = PBXBuildFile; fileRef = 04272E791940EEBC00CC682F /* WMFAssetsFile.m */; };
		042950D41A9D3BA7009BE784 /* UIColor+WMFHexColor.m in Sources */ = {isa = PBXBuildFile; fileRef = 042950D31A9D3BA7009BE784 /* UIColor+WMFHexColor.m */; };
		042BEAEF1A92EE66002CF320 /* UIWebView+WMFTrackingView.m in Sources */ = {isa = PBXBuildFile; fileRef = 042BEAEE1A92EE66002CF320 /* UIWebView+WMFTrackingView.m */; };
		042DA8531BB1F1F600FFE587 /* MWKSectionHasTextDataTests.m in Sources */ = {isa = PBXBuildFile; fileRef = 042DA8511BB1F1E900FFE587 /* MWKSectionHasTextDataTests.m */; settings = {ASSET_TAGS = (); }; };
		042E3B931AA16D6700BF8D66 /* UIViewController+WMFChildViewController.m in Sources */ = {isa = PBXBuildFile; fileRef = 042E3B921AA16D6700BF8D66 /* UIViewController+WMFChildViewController.m */; };
		0433263F1B0D3574009DB316 /* WMFArticleImageProtocol.m in Sources */ = {isa = PBXBuildFile; fileRef = 0433263E1B0D3574009DB316 /* WMFArticleImageProtocol.m */; };
		0433542218A023FE009305F0 /* UIViewController+WMFHideKeyboard.m in Sources */ = {isa = PBXBuildFile; fileRef = 0433542118A023FE009305F0 /* UIViewController+WMFHideKeyboard.m */; };
		0433542618A093C5009305F0 /* UIView+RemoveConstraints.m in Sources */ = {isa = PBXBuildFile; fileRef = 0433542518A093C5009305F0 /* UIView+RemoveConstraints.m */; };
		0436998E1B45B673002FD81D /* WMFArticleTableHeaderView.m in Sources */ = {isa = PBXBuildFile; fileRef = 0436998D1B45B673002FD81D /* WMFArticleTableHeaderView.m */; };
		043699911B45B68D002FD81D /* WMFArticleSectionCell.m in Sources */ = {isa = PBXBuildFile; fileRef = 043699901B45B68D002FD81D /* WMFArticleSectionCell.m */; };
		0439317619FB092600386E8F /* UIWebView+LoadAssetsHtml.m in Sources */ = {isa = PBXBuildFile; fileRef = 0439317519FB092600386E8F /* UIWebView+LoadAssetsHtml.m */; };
		043B6E8E1ACDE0CF0005C60B /* NSAttributedString+WMFSavedPagesAttributedStrings.m in Sources */ = {isa = PBXBuildFile; fileRef = 043B6E8D1ACDE0CF0005C60B /* NSAttributedString+WMFSavedPagesAttributedStrings.m */; };
		043B6E8F1ACDE0CF0005C60B /* NSAttributedString+WMFSavedPagesAttributedStrings.m in Sources */ = {isa = PBXBuildFile; fileRef = 043B6E8D1ACDE0CF0005C60B /* NSAttributedString+WMFSavedPagesAttributedStrings.m */; };
		043C69211B85689F00941051 /* NSAttributedString+WMFTrim.m in Sources */ = {isa = PBXBuildFile; fileRef = 043C69201B85689F00941051 /* NSAttributedString+WMFTrim.m */; };
		043C69231B8569FA00941051 /* NSAttributedString+WMFTrimTests.m in Sources */ = {isa = PBXBuildFile; fileRef = 043C69221B8569FA00941051 /* NSAttributedString+WMFTrimTests.m */; };
		043C69261B856C2A00941051 /* XCTestCase+WMFVisualTestConvenience.m in Sources */ = {isa = PBXBuildFile; fileRef = 043C69251B856C2A00941051 /* XCTestCase+WMFVisualTestConvenience.m */; };
		043C69291B86502F00941051 /* NSCharacterSet+WMFExtras.m in Sources */ = {isa = PBXBuildFile; fileRef = 043C69281B86502F00941051 /* NSCharacterSet+WMFExtras.m */; };
		043F18E118D9691D00D8489A /* TopActionSheetLabel.m in Sources */ = {isa = PBXBuildFile; fileRef = 043F18DC18D9691D00D8489A /* TopActionSheetLabel.m */; };
		043F18E518D9691D00D8489A /* UINavigationController+TopActionSheet.m in Sources */ = {isa = PBXBuildFile; fileRef = 043F18E018D9691D00D8489A /* UINavigationController+TopActionSheet.m */; };
		043F8BF21A11699A00D1AE44 /* UIView+WMFRoundCorners.m in Sources */ = {isa = PBXBuildFile; fileRef = 043F8BF11A11699A00D1AE44 /* UIView+WMFRoundCorners.m */; };
		04414DDF1A1420EB00A41B4E /* WikiDataShortDescriptionFetcher.m in Sources */ = {isa = PBXBuildFile; fileRef = 04414DDE1A1420EB00A41B4E /* WikiDataShortDescriptionFetcher.m */; };
		0442F57B19006DCC00F55DF9 /* PageHistoryLabel.m in Sources */ = {isa = PBXBuildFile; fileRef = 0442F57A19006DCC00F55DF9 /* PageHistoryLabel.m */; };
		044396231A3D33030081557D /* UICollectionViewCell+DynamicCellHeight.m in Sources */ = {isa = PBXBuildFile; fileRef = 044396221A3D33030081557D /* UICollectionViewCell+DynamicCellHeight.m */; };
		044687FF1BB358DF00B888CC /* UIView+IBExtras.swift in Sources */ = {isa = PBXBuildFile; fileRef = 044687FE1BB358DF00B888CC /* UIView+IBExtras.swift */; settings = {ASSET_TAGS = (); }; };
		0447862F185145090050563B /* HistoryResultCell.m in Sources */ = {isa = PBXBuildFile; fileRef = 04478621185145090050563B /* HistoryResultCell.m */; };
		04478631185145090050563B /* HistoryResultPrototypeView.xib in Resources */ = {isa = PBXBuildFile; fileRef = 04478622185145090050563B /* HistoryResultPrototypeView.xib */; };
		04478633185145090050563B /* HistoryViewController.m in Sources */ = {isa = PBXBuildFile; fileRef = 04478624185145090050563B /* HistoryViewController.m */; };
		0447863D185145090050563B /* WebViewController.m in Sources */ = {isa = PBXBuildFile; fileRef = 0447862E185145090050563B /* WebViewController.m */; };
		0447866F1852B5010050563B /* SessionSingleton.m in Sources */ = {isa = PBXBuildFile; fileRef = 0447866E1852B5010050563B /* SessionSingleton.m */; };
		04490FD51AF16A83009FAB52 /* WMFBundledImageProtocol.m in Sources */ = {isa = PBXBuildFile; fileRef = 04490FD41AF16A83009FAB52 /* WMFBundledImageProtocol.m */; };
		0449D1421B83D9370036A9C8 /* NSAttributedString+WMFModifyTests.m in Sources */ = {isa = PBXBuildFile; fileRef = 0449D1411B83D9370036A9C8 /* NSAttributedString+WMFModifyTests.m */; };
		0449E63518A9845C00D51524 /* LoginViewController.m in Sources */ = {isa = PBXBuildFile; fileRef = 0449E63418A9845C00D51524 /* LoginViewController.m */; };
		0449E63918AAA26A00D51524 /* NSHTTPCookieStorage+CloneCookie.m in Sources */ = {isa = PBXBuildFile; fileRef = 0449E63818AAA26A00D51524 /* NSHTTPCookieStorage+CloneCookie.m */; };
		044BD6B618849AD000FFE4BE /* SectionEditorViewController.m in Sources */ = {isa = PBXBuildFile; fileRef = 044BD6B418849AD000FFE4BE /* SectionEditorViewController.m */; };
		045AB8C31B1E15D9002839D7 /* NSURL+Extras.m in Sources */ = {isa = PBXBuildFile; fileRef = 045AB8C21B1E15D9002839D7 /* NSURL+Extras.m */; };
		045D872119FAD2FA0035C1F9 /* AboutViewController.m in Sources */ = {isa = PBXBuildFile; fileRef = 045D872019FAD2FA0035C1F9 /* AboutViewController.m */; };
		045DB3441B9930EB0095940D /* WMFArticleViewLoadingView.xib in Resources */ = {isa = PBXBuildFile; fileRef = 045DB3431B9930EB0095940D /* WMFArticleViewLoadingView.xib */; };
		04616DFC1AE706C600815BCE /* WMFLocalizationProtocol.m in Sources */ = {isa = PBXBuildFile; fileRef = 04616DFB1AE706C600815BCE /* WMFLocalizationProtocol.m */; };
		04627C981B91989200414AC6 /* WMFSaveButtonController.m in Sources */ = {isa = PBXBuildFile; fileRef = 04627C971B91989200414AC6 /* WMFSaveButtonController.m */; };
		04634FDD1BB47E950071626C /* UIViewController+WMFOpenExternalUrl.m in Sources */ = {isa = PBXBuildFile; fileRef = 04634FDC1BB47E950071626C /* UIViewController+WMFOpenExternalUrl.m */; settings = {ASSET_TAGS = (); }; };
		0463639818A844570049EE4F /* KeychainCredentials.m in Sources */ = {isa = PBXBuildFile; fileRef = 0463639718A844570049EE4F /* KeychainCredentials.m */; };
		04661DC81B4346C90045E970 /* WMFArticleViewController.storyboard in Resources */ = {isa = PBXBuildFile; fileRef = 04661DC71B4346C90045E970 /* WMFArticleViewController.storyboard */; };
		046A4B9D1B38DC5400440F67 /* UIView+WMFRTLMirroring.m in Sources */ = {isa = PBXBuildFile; fileRef = 046A4B9C1B38DC5400440F67 /* UIView+WMFRTLMirroring.m */; };
		046D3CA01B8BDFB3004F2B92 /* UIWebView+WMFJavascriptToXcodeConsoleLogging.m in Sources */ = {isa = PBXBuildFile; fileRef = 046D3C9F1B8BDFB3004F2B92 /* UIWebView+WMFJavascriptToXcodeConsoleLogging.m */; };
		046E2B6B1B31ED94008A99A6 /* UIButton+WMFButton.m in Sources */ = {isa = PBXBuildFile; fileRef = 046E2B6A1B31ED94008A99A6 /* UIButton+WMFButton.m */; };
		046E2B6F1B3213BE008A99A6 /* UIBarButtonItem+WMFButtonConvenience.m in Sources */ = {isa = PBXBuildFile; fileRef = 046E2B6E1B3213BE008A99A6 /* UIBarButtonItem+WMFButtonConvenience.m */; };
		04709B5E1B829E3C0086B978 /* NSAttributedString+WMFModify.m in Sources */ = {isa = PBXBuildFile; fileRef = 04709B5D1B829E3C0086B978 /* NSAttributedString+WMFModify.m */; };
		0472BC18193AD88C00C40BDA /* MWKSection+DisplayHtml.m in Sources */ = {isa = PBXBuildFile; fileRef = 0472BC17193AD88C00C40BDA /* MWKSection+DisplayHtml.m */; };
		047801BE18AE987900DBB747 /* UIButton+ColorMask.m in Sources */ = {isa = PBXBuildFile; fileRef = 047801BD18AE987900DBB747 /* UIButton+ColorMask.m */; };
		047ED63918C13E4900442BE3 /* PreviewWebView.m in Sources */ = {isa = PBXBuildFile; fileRef = 047ED63818C13E4900442BE3 /* PreviewWebView.m */; };
		0480AEA01AA4F4DA00A9950C /* WMFIntrinsicContentSizeAwareTableView.m in Sources */ = {isa = PBXBuildFile; fileRef = 0480AE9F1AA4F4DA00A9950C /* WMFIntrinsicContentSizeAwareTableView.m */; };
		04821CD119895EDC007558F6 /* ReferenceGradientView.m in Sources */ = {isa = PBXBuildFile; fileRef = 04821CD019895EDC007558F6 /* ReferenceGradientView.m */; };
		0484411E19FF15AF00FD26C5 /* AboutViewController.plist in Resources */ = {isa = PBXBuildFile; fileRef = 0484411D19FF15AF00FD26C5 /* AboutViewController.plist */; };
		0484B9061ABB50FA00874073 /* WMFArticleParsing.m in Sources */ = {isa = PBXBuildFile; fileRef = 0484B9051ABB50FA00874073 /* WMFArticleParsing.m */; };
		0484B9071ABB50FA00874073 /* WMFArticleParsing.m in Sources */ = {isa = PBXBuildFile; fileRef = 0484B9051ABB50FA00874073 /* WMFArticleParsing.m */; };
		0484E3DE19D9D19B0085D18D /* UIView+ConstraintsScale.m in Sources */ = {isa = PBXBuildFile; fileRef = 0484E3DD19D9D19B0085D18D /* UIView+ConstraintsScale.m */; };
		0487045519F824D700B7D307 /* QueuesSingleton.m in Sources */ = {isa = PBXBuildFile; fileRef = 0487044119F824D700B7D307 /* QueuesSingleton.m */; };
		0487047E19F8262600B7D307 /* AccountCreationTokenFetcher.m in Sources */ = {isa = PBXBuildFile; fileRef = 0487045819F8262600B7D307 /* AccountCreationTokenFetcher.m */; };
		0487047F19F8262600B7D307 /* AccountCreator.m in Sources */ = {isa = PBXBuildFile; fileRef = 0487045A19F8262600B7D307 /* AccountCreator.m */; };
		0487048019F8262600B7D307 /* AccountLogin.m in Sources */ = {isa = PBXBuildFile; fileRef = 0487045C19F8262600B7D307 /* AccountLogin.m */; };
		0487048219F8262600B7D307 /* AssetsFileFetcher.m in Sources */ = {isa = PBXBuildFile; fileRef = 0487046019F8262600B7D307 /* AssetsFileFetcher.m */; };
		0487048319F8262600B7D307 /* FetcherBase.m in Sources */ = {isa = PBXBuildFile; fileRef = 0487046319F8262600B7D307 /* FetcherBase.m */; };
		0487048419F8262600B7D307 /* CaptchaResetter.m in Sources */ = {isa = PBXBuildFile; fileRef = 0487046519F8262600B7D307 /* CaptchaResetter.m */; };
		0487048519F8262600B7D307 /* EditTokenFetcher.m in Sources */ = {isa = PBXBuildFile; fileRef = 0487046719F8262600B7D307 /* EditTokenFetcher.m */; };
		0487048619F8262600B7D307 /* MWKLanguageLinkFetcher.m in Sources */ = {isa = PBXBuildFile; fileRef = 0487046919F8262600B7D307 /* MWKLanguageLinkFetcher.m */; };
		0487048719F8262600B7D307 /* LoginTokenFetcher.m in Sources */ = {isa = PBXBuildFile; fileRef = 0487046B19F8262600B7D307 /* LoginTokenFetcher.m */; };
		0487048919F8262600B7D307 /* PageHistoryFetcher.m in Sources */ = {isa = PBXBuildFile; fileRef = 0487046F19F8262600B7D307 /* PageHistoryFetcher.m */; };
		0487048A19F8262600B7D307 /* PreviewHtmlFetcher.m in Sources */ = {isa = PBXBuildFile; fileRef = 0487047119F8262600B7D307 /* PreviewHtmlFetcher.m */; };
		0487048B19F8262600B7D307 /* RandomArticleFetcher.m in Sources */ = {isa = PBXBuildFile; fileRef = 0487047319F8262600B7D307 /* RandomArticleFetcher.m */; };
		0487048C19F8262600B7D307 /* SearchResultFetcher.m in Sources */ = {isa = PBXBuildFile; fileRef = 0487047519F8262600B7D307 /* SearchResultFetcher.m */; };
		0487048D19F8262600B7D307 /* ThumbnailFetcher.m in Sources */ = {isa = PBXBuildFile; fileRef = 0487047719F8262600B7D307 /* ThumbnailFetcher.m */; };
		0487048E19F8262600B7D307 /* WikipediaZeroMessageFetcher.m in Sources */ = {isa = PBXBuildFile; fileRef = 0487047919F8262600B7D307 /* WikipediaZeroMessageFetcher.m */; };
		0487048F19F8262600B7D307 /* WikiTextSectionFetcher.m in Sources */ = {isa = PBXBuildFile; fileRef = 0487047B19F8262600B7D307 /* WikiTextSectionFetcher.m */; };
		0487049019F8262600B7D307 /* WikiTextSectionUploader.m in Sources */ = {isa = PBXBuildFile; fileRef = 0487047D19F8262600B7D307 /* WikiTextSectionUploader.m */; };
		048830D21AB775E3005BF3A1 /* UIScrollView+WMFScrollsToTop.m in Sources */ = {isa = PBXBuildFile; fileRef = 048830D11AB775E3005BF3A1 /* UIScrollView+WMFScrollsToTop.m */; };
		048830D31AB775E3005BF3A1 /* UIScrollView+WMFScrollsToTop.m in Sources */ = {isa = PBXBuildFile; fileRef = 048830D11AB775E3005BF3A1 /* UIScrollView+WMFScrollsToTop.m */; };
		049289291B1FBC1800BE4B21 /* WMFURLCache.m in Sources */ = {isa = PBXBuildFile; fileRef = 049289281B1FBC1800BE4B21 /* WMFURLCache.m */; };
		0493C2CC1952373100EBB973 /* DataHousekeeping.m in Sources */ = {isa = PBXBuildFile; fileRef = 0493C2CB1952373100EBB973 /* DataHousekeeping.m */; };
		0493C2D419526A0100EBB973 /* WikiFont-Glyphs.ttf in Resources */ = {isa = PBXBuildFile; fileRef = 0493C2D319526A0100EBB973 /* WikiFont-Glyphs.ttf */; };
		049566C218F5F4CB0058EA12 /* ZeroConfigState.m in Sources */ = {isa = PBXBuildFile; fileRef = 049566C118F5F4CB0058EA12 /* ZeroConfigState.m */; };
		04A1C4FC1B94F10600B47788 /* WMFSaveButtonControllerTests.m in Sources */ = {isa = PBXBuildFile; fileRef = 04A1C4FB1B94F10600B47788 /* WMFSaveButtonControllerTests.m */; };
		04A807311B757880007F4EDD /* UIButton+WMFMultiLineHeight.swift in Sources */ = {isa = PBXBuildFile; fileRef = 04A807301B757880007F4EDD /* UIButton+WMFMultiLineHeight.swift */; };
		04A807331B76BF36007F4EDD /* NSArray+WMFPredicate.swift in Sources */ = {isa = PBXBuildFile; fileRef = 04A807321B76BF36007F4EDD /* NSArray+WMFPredicate.swift */; };
		04A807341B7738C6007F4EDD /* NSArray+PredicateTests.m in Sources */ = {isa = PBXBuildFile; fileRef = BCA6764A1AC05FAD00A16160 /* NSArray+PredicateTests.m */; };
		04A97E8718B81D5D0046B166 /* AccountCreationViewController.m in Sources */ = {isa = PBXBuildFile; fileRef = 04A97E8618B81D5D0046B166 /* AccountCreationViewController.m */; };
		04A9C2931B4B51E0008B996F /* WMFArticleSectionHeaderView.m in Sources */ = {isa = PBXBuildFile; fileRef = 04A9C2921B4B51E0008B996F /* WMFArticleSectionHeaderView.m */; };
		04A9C2A21B4F326D008B996F /* WMFArticleReadMoreCell.m in Sources */ = {isa = PBXBuildFile; fileRef = 04A9C2A11B4F326D008B996F /* WMFArticleReadMoreCell.m */; };
		04AE1C701891B302002D5487 /* NSObject+Extras.m in Sources */ = {isa = PBXBuildFile; fileRef = 04AE1C6F1891B302002D5487 /* NSObject+Extras.m */; };
		04AE520519DB5E0900F89B92 /* NSObject+ConstraintsScale.m in Sources */ = {isa = PBXBuildFile; fileRef = 04AE520419DB5E0900F89B92 /* NSObject+ConstraintsScale.m */; };
		04AEF0F01B2E87A800EFE858 /* WebViewController.storyboard in Resources */ = {isa = PBXBuildFile; fileRef = 04AEF0EF1B2E87A800EFE858 /* WebViewController.storyboard */; };
		04AEF0F41B2E8CA100EFE858 /* SectionEditorViewController.storyboard in Resources */ = {isa = PBXBuildFile; fileRef = 04AEF0F31B2E8CA100EFE858 /* SectionEditorViewController.storyboard */; };
		04AEF0F61B2E8F6300EFE858 /* ReferencesVC.storyboard in Resources */ = {isa = PBXBuildFile; fileRef = 04AEF0F51B2E8F6300EFE858 /* ReferencesVC.storyboard */; };
		04AEF0FB1B2F703700EFE858 /* PrimaryMenuViewController.storyboard in Resources */ = {isa = PBXBuildFile; fileRef = 04AEF0FA1B2F703700EFE858 /* PrimaryMenuViewController.storyboard */; };
		04B0E3EA1AE8252800379AE0 /* NSURL+WMFRest.m in Sources */ = {isa = PBXBuildFile; fileRef = 04B0E3E91AE8252800379AE0 /* NSURL+WMFRest.m */; };
		04B0EA47190B2319007458AF /* PreviewLicenseView.xib in Resources */ = {isa = PBXBuildFile; fileRef = 04B0EA46190B2319007458AF /* PreviewLicenseView.xib */; };
		04B0EA4A190B2348007458AF /* PreviewLicenseView.m in Sources */ = {isa = PBXBuildFile; fileRef = 04B0EA49190B2348007458AF /* PreviewLicenseView.m */; };
		04B501F81B7AEB03007BE332 /* NSArray+WMFExtensions.swift in Sources */ = {isa = PBXBuildFile; fileRef = 04B501F71B7AEB03007BE332 /* NSArray+WMFExtensions.swift */; };
		04B501FA1B7AF16C007BE332 /* NSArray+WMFExtensionsTests.m in Sources */ = {isa = PBXBuildFile; fileRef = 04B501F91B7AF16C007BE332 /* NSArray+WMFExtensionsTests.m */; };
		04B7B9BD18B5570E00A63551 /* CaptchaViewController.m in Sources */ = {isa = PBXBuildFile; fileRef = 04B7B9BC18B5570E00A63551 /* CaptchaViewController.m */; };
		04B91AA718E34BBC00FFAA1C /* UIView+TemporaryAnimatedXF.m in Sources */ = {isa = PBXBuildFile; fileRef = 04B91AA618E34BBC00FFAA1C /* UIView+TemporaryAnimatedXF.m */; };
		04B91AAB18E3D9E200FFAA1C /* NSString+FormattedAttributedString.m in Sources */ = {isa = PBXBuildFile; fileRef = 04B91AAA18E3D9E200FFAA1C /* NSString+FormattedAttributedString.m */; };
		04BA48A11A80062F00CB5CAE /* UIFont+WMFStyle.m in Sources */ = {isa = PBXBuildFile; fileRef = 04BA48A01A80062E00CB5CAE /* UIFont+WMFStyle.m */; };
		04C43AA4183440C1006C643B /* MWNetworkActivityIndicatorManager.m in Sources */ = {isa = PBXBuildFile; fileRef = 04C43AA1183440C1006C643B /* MWNetworkActivityIndicatorManager.m */; };
		04C43AAE18344131006C643B /* CommunicationBridge.m in Sources */ = {isa = PBXBuildFile; fileRef = 04C43AAB18344131006C643B /* CommunicationBridge.m */; };
		04C43AC0183442FC006C643B /* NSString+Extras.m in Sources */ = {isa = PBXBuildFile; fileRef = 04C43ABB183442FC006C643B /* NSString+Extras.m */; };
		04C695CE18ED08D900D9F2DA /* UIView+WMFSearchSubviews.m in Sources */ = {isa = PBXBuildFile; fileRef = 04C695CD18ED08D900D9F2DA /* UIView+WMFSearchSubviews.m */; };
		04C695D218ED213000D9F2DA /* UIScrollView+NoHorizontalScrolling.m in Sources */ = {isa = PBXBuildFile; fileRef = 04C695D118ED213000D9F2DA /* UIScrollView+NoHorizontalScrolling.m */; };
		04C7576E1A1AA2D00084AC39 /* RecentSearchCell.m in Sources */ = {isa = PBXBuildFile; fileRef = 04C7576C1A1AA2D00084AC39 /* RecentSearchCell.m */; };
		04C7576F1A1AA2D00084AC39 /* RecentSearchCell.xib in Resources */ = {isa = PBXBuildFile; fileRef = 04C7576D1A1AA2D00084AC39 /* RecentSearchCell.xib */; };
		04C91CEB195517250035ED1B /* OnboardingViewController.m in Sources */ = {isa = PBXBuildFile; fileRef = 04C91CEA195517250035ED1B /* OnboardingViewController.m */; };
		04C9509D19EF02980013F3C0 /* EventLogger.m in Sources */ = {isa = PBXBuildFile; fileRef = 04C9509C19EF02980013F3C0 /* EventLogger.m */; };
		04CB603D1B5053120052B6EF /* UITableViewCell+WMFEdgeToEdgeSeparator.m in Sources */ = {isa = PBXBuildFile; fileRef = 04CB603C1B5053120052B6EF /* UITableViewCell+WMFEdgeToEdgeSeparator.m */; };
		04CCA0C01983086D000E982A /* ReferencesVC.m in Sources */ = {isa = PBXBuildFile; fileRef = 04CCA0BF1983086D000E982A /* ReferencesVC.m */; };
		04CCA0C319830A44000E982A /* ReferenceVC.m in Sources */ = {isa = PBXBuildFile; fileRef = 04CCA0C219830A44000E982A /* ReferenceVC.m */; };
		04CCCFEE1935093A00E3F60C /* SecondaryMenuRowView.m in Sources */ = {isa = PBXBuildFile; fileRef = 04CCCFEA1935093A00E3F60C /* SecondaryMenuRowView.m */; };
		04CCCFEF1935093A00E3F60C /* SecondaryMenuRowView.xib in Resources */ = {isa = PBXBuildFile; fileRef = 04CCCFEB1935093A00E3F60C /* SecondaryMenuRowView.xib */; };
		04CCCFF01935093A00E3F60C /* WMFSettingsViewController.m in Sources */ = {isa = PBXBuildFile; fileRef = 04CCCFED1935093A00E3F60C /* WMFSettingsViewController.m */; };
		04CCCFF61935094000E3F60C /* PrimaryMenuViewController.m in Sources */ = {isa = PBXBuildFile; fileRef = 04CCCFF31935094000E3F60C /* PrimaryMenuViewController.m */; };
		04CCCFF71935094000E3F60C /* PrimaryMenuTableViewCell.m in Sources */ = {isa = PBXBuildFile; fileRef = 04CCCFF51935094000E3F60C /* PrimaryMenuTableViewCell.m */; };
		04D149DD18877343006B4104 /* AlertLabel.m in Sources */ = {isa = PBXBuildFile; fileRef = 04D149DA18877343006B4104 /* AlertLabel.m */; };
		04D149DF18877343006B4104 /* UIViewController+Alert.m in Sources */ = {isa = PBXBuildFile; fileRef = 04D149DC18877343006B4104 /* UIViewController+Alert.m */; };
		04D2F0D11B88330700E42A76 /* FBSnapshotTestCase+WMFConvenience.m in Sources */ = {isa = PBXBuildFile; fileRef = 04D2F0CF1B8832FB00E42A76 /* FBSnapshotTestCase+WMFConvenience.m */; };
		04D34DB21863D39000610A87 /* libxml2.dylib in Frameworks */ = {isa = PBXBuildFile; fileRef = 04D34DB11863D39000610A87 /* libxml2.dylib */; };
		04D686C91AB28FE40009B44A /* UIImage+WMFFocalImageDrawing.m in Sources */ = {isa = PBXBuildFile; fileRef = 04D686C81AB28FE40009B44A /* UIImage+WMFFocalImageDrawing.m */; };
		04D686F41AB2949C0009B44A /* MenuButton.m in Sources */ = {isa = PBXBuildFile; fileRef = 04D686E91AB2949C0009B44A /* MenuButton.m */; };
		04D686F61AB2949C0009B44A /* MenuLabel.m in Sources */ = {isa = PBXBuildFile; fileRef = 04D686EB1AB2949C0009B44A /* MenuLabel.m */; };
		04D686F81AB2949C0009B44A /* PaddedLabel.m in Sources */ = {isa = PBXBuildFile; fileRef = 04D686ED1AB2949C0009B44A /* PaddedLabel.m */; };
		04D686FA1AB2949C0009B44A /* TabularScrollView.m in Sources */ = {isa = PBXBuildFile; fileRef = 04D686EF1AB2949C0009B44A /* TabularScrollView.m */; };
		04D686FC1AB2949C0009B44A /* WikiGlyphButton.m in Sources */ = {isa = PBXBuildFile; fileRef = 04D686F11AB2949C0009B44A /* WikiGlyphButton.m */; };
		04D686FE1AB2949C0009B44A /* WikiGlyphLabel.m in Sources */ = {isa = PBXBuildFile; fileRef = 04D686F31AB2949C0009B44A /* WikiGlyphLabel.m */; };
		04DA87701B2FF5B200C948F8 /* WMFSettingsViewController.storyboard in Resources */ = {isa = PBXBuildFile; fileRef = 04DA876F1B2FF5B200C948F8 /* WMFSettingsViewController.storyboard */; };
		04DA87751B30A03600C948F8 /* LoginViewController.storyboard in Resources */ = {isa = PBXBuildFile; fileRef = 04DA87741B30A03600C948F8 /* LoginViewController.storyboard */; };
		04DA87771B30A9D600C948F8 /* AccountCreationViewController.storyboard in Resources */ = {isa = PBXBuildFile; fileRef = 04DA87761B30A9D600C948F8 /* AccountCreationViewController.storyboard */; };
		04DA87791B30B99300C948F8 /* CaptchaViewController.storyboard in Resources */ = {isa = PBXBuildFile; fileRef = 04DA87781B30B99300C948F8 /* CaptchaViewController.storyboard */; };
		04DA877F1B30D29800C948F8 /* SavedPagesViewController.storyboard in Resources */ = {isa = PBXBuildFile; fileRef = 04DA877C1B30D29800C948F8 /* SavedPagesViewController.storyboard */; };
		04DA87811B30E0C600C948F8 /* HistoryViewController.storyboard in Resources */ = {isa = PBXBuildFile; fileRef = 04DA87801B30E0C600C948F8 /* HistoryViewController.storyboard */; };
		04DA87861B310E7D00C948F8 /* RecentSearchesViewController.m in Sources */ = {isa = PBXBuildFile; fileRef = 04C757651A1A9E1B0084AC39 /* RecentSearchesViewController.m */; };
		04DB0BEA18BD37F900B4BCF3 /* UIScrollView+ScrollSubviewToLocation.m in Sources */ = {isa = PBXBuildFile; fileRef = 04DB0BE918BD37F900B4BCF3 /* UIScrollView+ScrollSubviewToLocation.m */; };
		04DD89B118BFE63A00DD5DAD /* PreviewAndSaveViewController.m in Sources */ = {isa = PBXBuildFile; fileRef = 04DD89B018BFE63A00DD5DAD /* PreviewAndSaveViewController.m */; };
		04EDEE2A1A215DBC00798076 /* UITableView+DynamicCellHeight.m in Sources */ = {isa = PBXBuildFile; fileRef = 04EDEE291A215DBC00798076 /* UITableView+DynamicCellHeight.m */; };
		04EDEE311A21CB4100798076 /* UIScreen+Extras.m in Sources */ = {isa = PBXBuildFile; fileRef = 04EDEE301A21CB4100798076 /* UIScreen+Extras.m */; };
		04F0E2EA186EDC1A00468738 /* UIWebView+ElementLocation.m in Sources */ = {isa = PBXBuildFile; fileRef = 04F0E2E9186EDC1A00468738 /* UIWebView+ElementLocation.m */; };
		04F122671ACB818F002FC3B5 /* NSString+FormattedAttributedString.m in Sources */ = {isa = PBXBuildFile; fileRef = 04B91AAA18E3D9E200FFAA1C /* NSString+FormattedAttributedString.m */; };
		04F1226A1ACB822D002FC3B5 /* NSString+FormattedAttributedStringTests.m in Sources */ = {isa = PBXBuildFile; fileRef = 04F122691ACB822D002FC3B5 /* NSString+FormattedAttributedStringTests.m */; };
		04F27B7518FE0F2E00EDD838 /* PageHistoryResultCell.m in Sources */ = {isa = PBXBuildFile; fileRef = 04F27B6F18FE0F2E00EDD838 /* PageHistoryResultCell.m */; };
		04F27B7618FE0F2E00EDD838 /* PageHistoryResultPrototypeView.xib in Resources */ = {isa = PBXBuildFile; fileRef = 04F27B7018FE0F2E00EDD838 /* PageHistoryResultPrototypeView.xib */; };
		04F27B7818FE0F2E00EDD838 /* PageHistoryViewController.m in Sources */ = {isa = PBXBuildFile; fileRef = 04F27B7418FE0F2E00EDD838 /* PageHistoryViewController.m */; };
		08D631F71A69B1AB00D87AD0 /* WMFImageGalleryViewController.m in Sources */ = {isa = PBXBuildFile; fileRef = 08D631F61A69B1AB00D87AD0 /* WMFImageGalleryViewController.m */; };
		0E03E28D1B83DA7300C1FBD7 /* WMFNearbySearchResultCell.m in Sources */ = {isa = PBXBuildFile; fileRef = 0E03E28B1B83DA7300C1FBD7 /* WMFNearbySearchResultCell.m */; };
		0E03E28E1B83DA7300C1FBD7 /* WMFNearbySearchResultCell.xib in Resources */ = {isa = PBXBuildFile; fileRef = 0E03E28C1B83DA7300C1FBD7 /* WMFNearbySearchResultCell.xib */; };
		0E03E2911B8430FE00C1FBD7 /* WMFNearbySectionController.m in Sources */ = {isa = PBXBuildFile; fileRef = 0E03E2901B8430FE00C1FBD7 /* WMFNearbySectionController.m */; };
		0E03E2991B845F2F00C1FBD7 /* SSSectionedDataSource+WMFSectionConvenience.m in Sources */ = {isa = PBXBuildFile; fileRef = 0E03E2981B845F2F00C1FBD7 /* SSSectionedDataSource+WMFSectionConvenience.m */; };
		0E03E29C1B84E88A00C1FBD7 /* WMFCompassView.m in Sources */ = {isa = PBXBuildFile; fileRef = 0E03E29B1B84E88A00C1FBD7 /* WMFCompassView.m */; };
		0E03E2A01B85310000C1FBD7 /* WMFNearbySectionEmptyCell.m in Sources */ = {isa = PBXBuildFile; fileRef = 0E03E29E1B85310000C1FBD7 /* WMFNearbySectionEmptyCell.m */; };
		0E03E2A11B85310000C1FBD7 /* WMFNearbySectionEmptyCell.xib in Resources */ = {isa = PBXBuildFile; fileRef = 0E03E29F1B85310000C1FBD7 /* WMFNearbySectionEmptyCell.xib */; };
		0E03E2A71B8574F800C1FBD7 /* WMFHomeSectionHeader.xib in Resources */ = {isa = PBXBuildFile; fileRef = 0E03E2A61B8574F800C1FBD7 /* WMFHomeSectionHeader.xib */; };
		0E03E2A91B85750C00C1FBD7 /* WMFHomeSectionFooter.xib in Resources */ = {isa = PBXBuildFile; fileRef = 0E03E2A81B85750C00C1FBD7 /* WMFHomeSectionFooter.xib */; };
		0E0A13141BB9E731003CF23F /* WMFFaceDetectionCache.m in Sources */ = {isa = PBXBuildFile; fileRef = 0E0A13131BB9E731003CF23F /* WMFFaceDetectionCache.m */; settings = {ASSET_TAGS = (); }; };
		0E1B04981BC56E6100506F7D /* NSUserDefaults+WMFExtensions.swift in Sources */ = {isa = PBXBuildFile; fileRef = 0E1B04971BC56E6100506F7D /* NSUserDefaults+WMFExtensions.swift */; settings = {ASSET_TAGS = (); }; };
		0E1B049B1BC59BDA00506F7D /* WMFContinueReadingSectionController.m in Sources */ = {isa = PBXBuildFile; fileRef = 0E1B049A1BC59BDA00506F7D /* WMFContinueReadingSectionController.m */; settings = {ASSET_TAGS = (); }; };
		0E1B049E1BC59DE300506F7D /* WMFContinueReadingCell.m in Sources */ = {isa = PBXBuildFile; fileRef = 0E1B049D1BC59DE300506F7D /* WMFContinueReadingCell.m */; settings = {ASSET_TAGS = (); }; };
		0E1B04A11BC59E8D00506F7D /* WMFContinueReadingCell.xib in Resources */ = {isa = PBXBuildFile; fileRef = 0E1B04A01BC59E8D00506F7D /* WMFContinueReadingCell.xib */; settings = {ASSET_TAGS = (); }; };
		0E2143051BBF178500609E5D /* WMFTableOfContentsPresentationController.swift in Sources */ = {isa = PBXBuildFile; fileRef = 0E2143041BBF178500609E5D /* WMFTableOfContentsPresentationController.swift */; settings = {ASSET_TAGS = (); }; };
		0E2143071BBF187300609E5D /* WMFTableOfContentsAnimator.swift in Sources */ = {isa = PBXBuildFile; fileRef = 0E2143061BBF187300609E5D /* WMFTableOfContentsAnimator.swift */; settings = {ASSET_TAGS = (); }; };
		0E2690F91B86A9DB009B8605 /* WMFRelatedSectionController.m in Sources */ = {isa = PBXBuildFile; fileRef = 0E2690F81B86A9DB009B8605 /* WMFRelatedSectionController.m */; };
		0E2690FC1B86AB9D009B8605 /* WMFRelatedSearchFetcher.m in Sources */ = {isa = PBXBuildFile; fileRef = 0E2690FB1B86AB9D009B8605 /* WMFRelatedSearchFetcher.m */; };
		0E2690FF1B86B002009B8605 /* WMFRelatedSearchResults.m in Sources */ = {isa = PBXBuildFile; fileRef = 0E2690FE1B86B002009B8605 /* WMFRelatedSearchResults.m */; };
		0E2691071B86C3FC009B8605 /* WMFArticlePreviewCell.xib in Resources */ = {isa = PBXBuildFile; fileRef = 0E2691061B86C3FC009B8605 /* WMFArticlePreviewCell.xib */; };
		0E2B06F61B2CE45800EA2F53 /* WMFSavedPagesDataSource.m in Sources */ = {isa = PBXBuildFile; fileRef = 0E2B06F51B2CE45800EA2F53 /* WMFSavedPagesDataSource.m */; };
		0E2B07021B2D1DE200EA2F53 /* WMFBottomStackLayout.m in Sources */ = {isa = PBXBuildFile; fileRef = 0E2B07011B2D1DE200EA2F53 /* WMFBottomStackLayout.m */; };
		0E34AC571B45DC9500475A1A /* WMFArticleFetcher.m in Sources */ = {isa = PBXBuildFile; fileRef = 0E34AC561B45DC9500475A1A /* WMFArticleFetcher.m */; };
		0E366B361B2F176700ABFB86 /* WMFOffScreenFlowLayout.m in Sources */ = {isa = PBXBuildFile; fileRef = 0E366B351B2F176700ABFB86 /* WMFOffScreenFlowLayout.m */; };
		0E366B3A1B2F33BC00ABFB86 /* WMFSearchResults.m in Sources */ = {isa = PBXBuildFile; fileRef = 0E366B391B2F33BC00ABFB86 /* WMFSearchResults.m */; };
		0E366B3F1B2F5C4500ABFB86 /* WMFSearchFetcher.m in Sources */ = {isa = PBXBuildFile; fileRef = 0E366B3E1B2F5C4500ABFB86 /* WMFSearchFetcher.m */; };
		0E366B4B1B308A2600ABFB86 /* UIStoryboard+WMFExtensions.m in Sources */ = {isa = PBXBuildFile; fileRef = 0E366B4A1B308A2600ABFB86 /* UIStoryboard+WMFExtensions.m */; };
		0E36C2271AE0B59D00C58CFF /* Images.xcassets in Resources */ = {isa = PBXBuildFile; fileRef = D4991453181D51DE00E6073C /* Images.xcassets */; };
		0E43C31B1B87830200C58861 /* MWKSearchResult.m in Sources */ = {isa = PBXBuildFile; fileRef = 0E43C31A1B87830200C58861 /* MWKSearchResult.m */; };
		0E43C31E1B87852C00C58861 /* WMFSearchResponseSerializer.m in Sources */ = {isa = PBXBuildFile; fileRef = 0E43C31D1B87852C00C58861 /* WMFSearchResponseSerializer.m */; };
		0E4500B51B979F7000A33B55 /* WMFSectionSchemaManager.m in Sources */ = {isa = PBXBuildFile; fileRef = 0E4500B41B979F7000A33B55 /* WMFSectionSchemaManager.m */; };
		0E4500B81B97A26400A33B55 /* WMFSectionSchemaItem.m in Sources */ = {isa = PBXBuildFile; fileRef = 0E4500B71B97A26400A33B55 /* WMFSectionSchemaItem.m */; };
		0E466E551B42D9DD00E91992 /* WMFScrollViewTopPanGestureRecognizer.m in Sources */ = {isa = PBXBuildFile; fileRef = 0E466E541B42D9DD00E91992 /* WMFScrollViewTopPanGestureRecognizer.m */; };
		0E4D1CF81BBD7F49009BEB64 /* WMFTableOfContentsViewController.swift in Sources */ = {isa = PBXBuildFile; fileRef = 0E4D1CF71BBD7F49009BEB64 /* WMFTableOfContentsViewController.swift */; settings = {ASSET_TAGS = (); }; };
		0E4D1CFA1BBD8A83009BEB64 /* WMFTableOfContentsCell.xib in Resources */ = {isa = PBXBuildFile; fileRef = 0E4D1CF91BBD8A83009BEB64 /* WMFTableOfContentsCell.xib */; settings = {ASSET_TAGS = (); }; };
		0E4D1CFF1BBDC857009BEB64 /* WMFTableOfContentsCell.swift in Sources */ = {isa = PBXBuildFile; fileRef = 0E4D1CFE1BBDC857009BEB64 /* WMFTableOfContentsCell.swift */; settings = {ASSET_TAGS = (); }; };
		0E582D351B82258300B2645B /* WMFArticlePreviewCell.m in Sources */ = {isa = PBXBuildFile; fileRef = 0E582D341B82258300B2645B /* WMFArticlePreviewCell.m */; };
		0E5F28601B6719AF008885A2 /* MWKArticlePreview.m in Sources */ = {isa = PBXBuildFile; fileRef = 0E5F285F1B6719AF008885A2 /* MWKArticlePreview.m */; };
		0E6FAFB51B7D5740000E5A46 /* WMFHomeViewController.m in Sources */ = {isa = PBXBuildFile; fileRef = 0E6FAFB41B7D5740000E5A46 /* WMFHomeViewController.m */; };
		0E7955C71B2B389800B055A2 /* TGLStackedLayout.m in Sources */ = {isa = PBXBuildFile; fileRef = 0E7955C31B2B389800B055A2 /* TGLStackedLayout.m */; };
		0E7955D01B2B659500B055A2 /* WMFArticleListTransition.m in Sources */ = {isa = PBXBuildFile; fileRef = 0E7955CD1B2B659500B055A2 /* WMFArticleListTransition.m */; };
		0E7E602D1B7CFA9500ED1C69 /* MWKTitle+WMFAnalyticsLogging.m in Sources */ = {isa = PBXBuildFile; fileRef = 0E7E602C1B7CFA9500ED1C69 /* MWKTitle+WMFAnalyticsLogging.m */; };
		0E7E60311B7CFAB900ED1C69 /* MWKArticle+WMFAnalyticsLogging.m in Sources */ = {isa = PBXBuildFile; fileRef = 0E7E60301B7CFAB900ED1C69 /* MWKArticle+WMFAnalyticsLogging.m */; };
		0E7E60341B7CFB1400ED1C69 /* MWKSite+WMFAnalyticsLogging.m in Sources */ = {isa = PBXBuildFile; fileRef = 0E7E60331B7CFB1400ED1C69 /* MWKSite+WMFAnalyticsLogging.m */; };
		0E869F121B56B83F002604C3 /* MWKList.m in Sources */ = {isa = PBXBuildFile; fileRef = 0E869F111B56B83F002604C3 /* MWKList.m */; };
		0E869F151B582297002604C3 /* MWKListTests.m in Sources */ = {isa = PBXBuildFile; fileRef = 0E869F131B58228D002604C3 /* MWKListTests.m */; };
		0E869F4B1B5FDD24002604C3 /* WMFHamburgerMenuFunnel.m in Sources */ = {isa = PBXBuildFile; fileRef = 0E869F4A1B5FDD24002604C3 /* WMFHamburgerMenuFunnel.m */; };
		0E87265B1B8CC9E7008EA2AC /* UIView+WMFShadow.m in Sources */ = {isa = PBXBuildFile; fileRef = 0E87265A1B8CC9E7008EA2AC /* UIView+WMFShadow.m */; };
		0E87265E1B8E22B3008EA2AC /* WMFPreviewController.m in Sources */ = {isa = PBXBuildFile; fileRef = 0E87265D1B8E22B3008EA2AC /* WMFPreviewController.m */; };
		0E9008E81B715E64001A600A /* WMFCollectionViewExtensionTests.m in Sources */ = {isa = PBXBuildFile; fileRef = 0E9008E61B715E2E001A600A /* WMFCollectionViewExtensionTests.m */; };
		0E9008E91B717A97001A600A /* WMFMinimalArticleContentCell.m in Sources */ = {isa = PBXBuildFile; fileRef = 04A9C2951B4B59E3008B996F /* WMFMinimalArticleContentCell.m */; };
		0E94AFEA1B209721000BC5EA /* iPhone_Root.storyboard in Resources */ = {isa = PBXBuildFile; fileRef = 0E94AFE91B209721000BC5EA /* iPhone_Root.storyboard */; };
		0E94AFED1B20976A000BC5EA /* WMFAppViewController.m in Sources */ = {isa = PBXBuildFile; fileRef = 0E94AFEC1B20976A000BC5EA /* WMFAppViewController.m */; };
		0E94AFF01B209792000BC5EA /* WMFArticleListCollectionViewController.m in Sources */ = {isa = PBXBuildFile; fileRef = 0E94AFEF1B209792000BC5EA /* WMFArticleListCollectionViewController.m */; };
		0E94AFF31B209857000BC5EA /* WMFSearchViewController.m in Sources */ = {isa = PBXBuildFile; fileRef = 0E94AFF21B209857000BC5EA /* WMFSearchViewController.m */; };
		0E94AFF61B209882000BC5EA /* WMFArticleViewController.m in Sources */ = {isa = PBXBuildFile; fileRef = 0E94AFF51B209882000BC5EA /* WMFArticleViewController.m */; };
		0E94AFFB1B20A22C000BC5EA /* WMFStyleManager.m in Sources */ = {isa = PBXBuildFile; fileRef = 0E94AFFA1B20A22C000BC5EA /* WMFStyleManager.m */; };
		0EA0BF3C1B8AAB6300BA423E /* WMFSaveableTitleCollectionViewCell.m in Sources */ = {isa = PBXBuildFile; fileRef = 0EA0BF3B1B8AAB6300BA423E /* WMFSaveableTitleCollectionViewCell.m */; };
		0EA35C4A1B6BB85100D9CFE6 /* WMFArticleContainerViewController.m in Sources */ = {isa = PBXBuildFile; fileRef = 0EA35C491B6BB85100D9CFE6 /* WMFArticleContainerViewController.m */; };
		0EA4402E1AA6281200B09DBA /* NSDateFormatter+WMFExtensions.m in Sources */ = {isa = PBXBuildFile; fileRef = 0EA4402D1AA6281200B09DBA /* NSDateFormatter+WMFExtensions.m */; };
		0EB101C81B69C8E1001BE1FB /* MWKSectionMetaData.m in Sources */ = {isa = PBXBuildFile; fileRef = 0EB101C71B69C8E1001BE1FB /* MWKSectionMetaData.m */; };
		0EBB287C1B70350C00D8E1D8 /* UIView+WMFSnapshotting.m in Sources */ = {isa = PBXBuildFile; fileRef = 0EBB287B1B70350C00D8E1D8 /* UIView+WMFSnapshotting.m */; };
		0EBC56681AD3656900E82CDD /* WMFAsyncTestCase.m in Sources */ = {isa = PBXBuildFile; fileRef = BC7ACB631AB34C9C00791497 /* WMFAsyncTestCase.m */; };
		0EBC567F1AD442CC00E82CDD /* BITHockeyManager+WMFExtensions.m in Sources */ = {isa = PBXBuildFile; fileRef = 0EBC567E1AD442CC00E82CDD /* BITHockeyManager+WMFExtensions.m */; };
		0ECC99EF1B67D43500004E47 /* WMFArticleRequestSerializer.m in Sources */ = {isa = PBXBuildFile; fileRef = 0ECC99EE1B67D43500004E47 /* WMFArticleRequestSerializer.m */; };
		0ECC99F21B67DDB600004E47 /* WMFArticleResponseSerializer.m in Sources */ = {isa = PBXBuildFile; fileRef = 0ECC99F11B67DDB600004E47 /* WMFArticleResponseSerializer.m */; };
		0ED44D781B28DA4D00F284BA /* UICollectionView+WMFExtensions.m in Sources */ = {isa = PBXBuildFile; fileRef = 0ED44D771B28DA4D00F284BA /* UICollectionView+WMFExtensions.m */; };
		0ED689721B822D3B00B30427 /* WMFHomeSectionFooter.m in Sources */ = {isa = PBXBuildFile; fileRef = 0ED689711B822D3B00B30427 /* WMFHomeSectionFooter.m */; };
		0ED689781B8234B000B30427 /* WMFLocationManager.m in Sources */ = {isa = PBXBuildFile; fileRef = 0ED689771B8234B000B30427 /* WMFLocationManager.m */; };
		0ED6897B1B82422C00B30427 /* MWKLocationSearchResult.m in Sources */ = {isa = PBXBuildFile; fileRef = 0ED6897A1B82422C00B30427 /* MWKLocationSearchResult.m */; };
		0ED6897F1B82470900B30427 /* WMFLocationSearchFetcher.m in Sources */ = {isa = PBXBuildFile; fileRef = 0ED6897E1B82470900B30427 /* WMFLocationSearchFetcher.m */; };
		0ED689881B82559E00B30427 /* WMFLocationSearchResults.m in Sources */ = {isa = PBXBuildFile; fileRef = 0ED689871B82559E00B30427 /* WMFLocationSearchResults.m */; };
		0EE7687B1AF982C100A5D046 /* WMFArticleProtocol.m in Sources */ = {isa = PBXBuildFile; fileRef = 0EE7687A1AF982C100A5D046 /* WMFArticleProtocol.m */; };
		0EE768811AFD25CC00A5D046 /* WMFSearchFunnel.m in Sources */ = {isa = PBXBuildFile; fileRef = 0EE768801AFD25CC00A5D046 /* WMFSearchFunnel.m */; };
		0EEAF0F51B8229D9000D4232 /* WMFHomeSectionHeader.m in Sources */ = {isa = PBXBuildFile; fileRef = 0EEAF0F41B8229D9000D4232 /* WMFHomeSectionHeader.m */; };
		0EF451F31B5458F700D621BD /* UITabBarController+WMFExtensions.m in Sources */ = {isa = PBXBuildFile; fileRef = 0EF451F21B5458F700D621BD /* UITabBarController+WMFExtensions.m */; };
		0EF451F61B545ED100D621BD /* WMFRecentPagesDataSource.m in Sources */ = {isa = PBXBuildFile; fileRef = 0EF451F51B545ED100D621BD /* WMFRecentPagesDataSource.m */; };
		0EFAF77D1BC2DE0200A76D34 /* WMFTableOfContentsHeader.swift in Sources */ = {isa = PBXBuildFile; fileRef = 0EFAF77C1BC2DE0200A76D34 /* WMFTableOfContentsHeader.swift */; settings = {ASSET_TAGS = (); }; };
		0EFAF77F1BC2DE1200A76D34 /* WMFTableOfContentsHeader.xib in Resources */ = {isa = PBXBuildFile; fileRef = 0EFAF77E1BC2DE1200A76D34 /* WMFTableOfContentsHeader.xib */; settings = {ASSET_TAGS = (); }; };
		0EFB0EF51B31DE7200D05C08 /* NSError+WMFExtensions.m in Sources */ = {isa = PBXBuildFile; fileRef = 0EFB0EF41B31DE7200D05C08 /* NSError+WMFExtensions.m */; };
		0EFB0F191B31EE2D00D05C08 /* Article.m in Sources */ = {isa = PBXBuildFile; fileRef = 0EFB0EFB1B31EE2D00D05C08 /* Article.m */; };
		0EFB0F1A1B31EE2D00D05C08 /* ArticleData.xcdatamodeld in Sources */ = {isa = PBXBuildFile; fileRef = 0EFB0EFD1B31EE2D00D05C08 /* ArticleData.xcdatamodeld */; };
		0EFB0F1B1B31EE2D00D05C08 /* ArticleDataContextSingleton.m in Sources */ = {isa = PBXBuildFile; fileRef = 0EFB0F011B31EE2D00D05C08 /* ArticleDataContextSingleton.m */; };
		0EFB0F1C1B31EE2D00D05C08 /* NSManagedObject+WMFModelFactory.m in Sources */ = {isa = PBXBuildFile; fileRef = 0EFB0F041B31EE2D00D05C08 /* NSManagedObject+WMFModelFactory.m */; };
		0EFB0F1D1B31EE2D00D05C08 /* NSManagedObjectContext+SimpleFetch.m in Sources */ = {isa = PBXBuildFile; fileRef = 0EFB0F061B31EE2D00D05C08 /* NSManagedObjectContext+SimpleFetch.m */; };
		0EFB0F1E1B31EE2D00D05C08 /* NSManagedObjectModel+LegacyCoreData.m in Sources */ = {isa = PBXBuildFile; fileRef = 0EFB0F081B31EE2D00D05C08 /* NSManagedObjectModel+LegacyCoreData.m */; };
		0EFB0F1F1B31EE2D00D05C08 /* DiscoveryContext.m in Sources */ = {isa = PBXBuildFile; fileRef = 0EFB0F0A1B31EE2D00D05C08 /* DiscoveryContext.m */; };
		0EFB0F201B31EE2D00D05C08 /* GalleryImage.m in Sources */ = {isa = PBXBuildFile; fileRef = 0EFB0F0C1B31EE2D00D05C08 /* GalleryImage.m */; };
		0EFB0F211B31EE2D00D05C08 /* History.m in Sources */ = {isa = PBXBuildFile; fileRef = 0EFB0F0E1B31EE2D00D05C08 /* History.m */; };
		0EFB0F221B31EE2D00D05C08 /* Image.m in Sources */ = {isa = PBXBuildFile; fileRef = 0EFB0F101B31EE2D00D05C08 /* Image.m */; };
		0EFB0F231B31EE2D00D05C08 /* ImageData.m in Sources */ = {isa = PBXBuildFile; fileRef = 0EFB0F121B31EE2D00D05C08 /* ImageData.m */; };
		0EFB0F241B31EE2D00D05C08 /* Saved.m in Sources */ = {isa = PBXBuildFile; fileRef = 0EFB0F141B31EE2D00D05C08 /* Saved.m */; };
		0EFB0F251B31EE2D00D05C08 /* Section.m in Sources */ = {isa = PBXBuildFile; fileRef = 0EFB0F161B31EE2D00D05C08 /* Section.m */; };
		0EFB0F261B31EE2D00D05C08 /* SectionImage.m in Sources */ = {isa = PBXBuildFile; fileRef = 0EFB0F181B31EE2D00D05C08 /* SectionImage.m */; };
		222B052ECD9AB4BCC885B932 /* Pods.framework in Frameworks */ = {isa = PBXBuildFile; fileRef = F8A04642A54B737002D28D70 /* Pods.framework */; };
		AA61D5DAA39C2A7CB97B4791 /* Pods_WikipediaUnitTests.framework in Frameworks */ = {isa = PBXBuildFile; fileRef = B8D04746551BF8DC9FF0160F /* Pods_WikipediaUnitTests.framework */; };
		BC060B3A1B456D030086EBFB /* AnyPromise+WMFExtensions.m in Sources */ = {isa = PBXBuildFile; fileRef = BC060B391B456D030086EBFB /* AnyPromise+WMFExtensions.m */; };
		BC092B961B18E89200093C59 /* NSString+WMFPageUtilities.m in Sources */ = {isa = PBXBuildFile; fileRef = BC092B951B18E89200093C59 /* NSString+WMFPageUtilities.m */; };
		BC092B9C1B18F8D700093C59 /* MWKSiteInfo.m in Sources */ = {isa = PBXBuildFile; fileRef = BC092B9B1B18F8D700093C59 /* MWKSiteInfo.m */; };
		BC092B9F1B1907FC00093C59 /* MWKSiteInfoFetcher.m in Sources */ = {isa = PBXBuildFile; fileRef = BC092B9E1B1907FC00093C59 /* MWKSiteInfoFetcher.m */; };
		BC092BA21B19135700093C59 /* WMFApiJsonResponseSerializer.m in Sources */ = {isa = PBXBuildFile; fileRef = BC092BA11B19135700093C59 /* WMFApiJsonResponseSerializer.m */; };
		BC092BA71B19189100093C59 /* MWKSiteInfoFetcherTests.m in Sources */ = {isa = PBXBuildFile; fileRef = BC092BA61B19189100093C59 /* MWKSiteInfoFetcherTests.m */; };
		BC0FED621AAA0263002488D7 /* WMFCodingStyle.m in Sources */ = {isa = PBXBuildFile; fileRef = BC6FEAE01A9B7EFD00A1D890 /* WMFCodingStyle.m */; };
		BC0FED631AAA0263002488D7 /* MWKTestCase.m in Sources */ = {isa = PBXBuildFile; fileRef = BCB669BB1A83F6D300C7B1FE /* MWKTestCase.m */; };
		BC0FED641AAA0263002488D7 /* MWKArticleStoreTestCase.m in Sources */ = {isa = PBXBuildFile; fileRef = BCB669BD1A83F6D300C7B1FE /* MWKArticleStoreTestCase.m */; };
		BC0FED661AAA0268002488D7 /* MWKSiteTests.m in Sources */ = {isa = PBXBuildFile; fileRef = BCB669C91A83F6D300C7B1FE /* MWKSiteTests.m */; };
		BC0FED671AAA0268002488D7 /* MWKTitleTests.m in Sources */ = {isa = PBXBuildFile; fileRef = BCB669CA1A83F6D300C7B1FE /* MWKTitleTests.m */; };
		BC0FED681AAA0268002488D7 /* MWKUserTests.m in Sources */ = {isa = PBXBuildFile; fileRef = BCB669CB1A83F6D300C7B1FE /* MWKUserTests.m */; };
		BC0FED691AAA0268002488D7 /* MWKProtectionStatusTests.m in Sources */ = {isa = PBXBuildFile; fileRef = BCB669CC1A83F6D300C7B1FE /* MWKProtectionStatusTests.m */; };
		BC0FED6A1AAA0268002488D7 /* MWKDataStorePathTests.m in Sources */ = {isa = PBXBuildFile; fileRef = BCB669CD1A83F6D300C7B1FE /* MWKDataStorePathTests.m */; };
		BC0FED6B1AAA0268002488D7 /* MWKDataStoreStorageTests.m in Sources */ = {isa = PBXBuildFile; fileRef = BCB669CE1A83F6D300C7B1FE /* MWKDataStoreStorageTests.m */; };
		BC0FED6C1AAA0268002488D7 /* MWKImageStorageTests.m in Sources */ = {isa = PBXBuildFile; fileRef = BCB669CF1A83F6D300C7B1FE /* MWKImageStorageTests.m */; };
		BC0FED6D1AAA0268002488D7 /* MWKHistoryListTests.m in Sources */ = {isa = PBXBuildFile; fileRef = BCB669D01A83F6D300C7B1FE /* MWKHistoryListTests.m */; };
		BC0FED6E1AAA0268002488D7 /* MWKImageListTests.m in Sources */ = {isa = PBXBuildFile; fileRef = BCB66A0F1A851C9B00C7B1FE /* MWKImageListTests.m */; };
		BC0FED6F1AAA0268002488D7 /* MWKImageInfo+MWKImageComparisonTests.m in Sources */ = {isa = PBXBuildFile; fileRef = BCB58F7D1A8D1B8400465627 /* MWKImageInfo+MWKImageComparisonTests.m */; };
		BC0FED711AAA026C002488D7 /* WMFJoinedPropertyParametersTests.m in Sources */ = {isa = PBXBuildFile; fileRef = BC50C3821A83C88F006DC7AF /* WMFJoinedPropertyParametersTests.m */; };
		BC0FED721AAA026C002488D7 /* WMFErrorForApiErrorObjectTests.m in Sources */ = {isa = PBXBuildFile; fileRef = BCB669601A83D7B300C7B1FE /* WMFErrorForApiErrorObjectTests.m */; };
		BC0FED731AAA026C002488D7 /* NSMutableDictionary+MaybeSetTests.m in Sources */ = {isa = PBXBuildFile; fileRef = BCB669751A83F59300C7B1FE /* NSMutableDictionary+MaybeSetTests.m */; };
		BC0FED741AAA026C002488D7 /* CircularBitwiseRotationTests.m in Sources */ = {isa = PBXBuildFile; fileRef = BCB669FC1A84158200C7B1FE /* CircularBitwiseRotationTests.m */; };
		BC0FED751AAA026C002488D7 /* NSArray+BKIndexTests.m in Sources */ = {isa = PBXBuildFile; fileRef = BCB58F7B1A8D0C8E00465627 /* NSArray+BKIndexTests.m */; };
		BC0FED761AAA026C002488D7 /* NSString+WMFHTMLParsingTests.m in Sources */ = {isa = PBXBuildFile; fileRef = C983151B1AA5205700E25EE1 /* NSString+WMFHTMLParsingTests.m */; };
		BC0FED771AAA026C002488D7 /* WMFImageURLParsingTests.m in Sources */ = {isa = PBXBuildFile; fileRef = BCBDE0AB1AA76EAC006BD29A /* WMFImageURLParsingTests.m */; };
		BC22F44B1BA33C3F00B64F4B /* WMFSearchResultDistanceProvider.m in Sources */ = {isa = PBXBuildFile; fileRef = BC22F44A1BA33C3F00B64F4B /* WMFSearchResultDistanceProvider.m */; };
		BC22F44F1BA33D0300B64F4B /* WMFSearchResultBearingProvider.m in Sources */ = {isa = PBXBuildFile; fileRef = BC22F44E1BA33D0300B64F4B /* WMFSearchResultBearingProvider.m */; };
		BC23759A1AB78D8A00B0BAA8 /* NSParagraphStyle+WMFParagraphStyles.m in Sources */ = {isa = PBXBuildFile; fileRef = BC2375991AB78D8A00B0BAA8 /* NSParagraphStyle+WMFParagraphStyles.m */; };
		BC23759E1AB8928600B0BAA8 /* WMFDateFormatterTests.m in Sources */ = {isa = PBXBuildFile; fileRef = BC23759D1AB8928600B0BAA8 /* WMFDateFormatterTests.m */; };
		BC2375C11ABB14CC00B0BAA8 /* WMFArticleImageInjectionTests.m in Sources */ = {isa = PBXBuildFile; fileRef = BC2375C01ABB14CC00B0BAA8 /* WMFArticleImageInjectionTests.m */; };
		BC2CBB8E1AA10F400079A313 /* UIView+WMFFrameUtils.m in Sources */ = {isa = PBXBuildFile; fileRef = BC2CBB8D1AA10F400079A313 /* UIView+WMFFrameUtils.m */; };
		BC3047C21B45E65400D7DF1A /* SDWebImageManager+WMFCacheRemoval.m in Sources */ = {isa = PBXBuildFile; fileRef = BC3047C11B45E65400D7DF1A /* SDWebImageManager+WMFCacheRemoval.m */; };
		BC3059B41B69416E00AA5703 /* MWKImageFaceDetectionTests.m in Sources */ = {isa = PBXBuildFile; fileRef = BC3059B31B69416E00AA5703 /* MWKImageFaceDetectionTests.m */; };
		BC3059B91B6948C800AA5703 /* XCTestCase+PromiseKit.m in Sources */ = {isa = PBXBuildFile; fileRef = BC3059B81B6948C800AA5703 /* XCTestCase+PromiseKit.m */; };
		BC305C2D1BA0842600E414B8 /* WMFNearbyTitleListDataSource.m in Sources */ = {isa = PBXBuildFile; fileRef = BC305C2C1BA0842600E414B8 /* WMFNearbyTitleListDataSource.m */; };
		BC305C321BA0C9D900E414B8 /* WMFNearbyViewModel.m in Sources */ = {isa = PBXBuildFile; fileRef = BC305C311BA0C9D900E414B8 /* WMFNearbyViewModel.m */; };
		BC305C351BA0E47F00E414B8 /* CLLocation+WMFApproximateEquality.m in Sources */ = {isa = PBXBuildFile; fileRef = BC305C341BA0E47F00E414B8 /* CLLocation+WMFApproximateEquality.m */; };
		BC305C381BA204EF00E414B8 /* NSString+WMFDistance.m in Sources */ = {isa = PBXBuildFile; fileRef = BC305C371BA204EF00E414B8 /* NSString+WMFDistance.m */; };
		BC3166B21B279AC30096EE8E /* WikipediaAppUtils.m in Sources */ = {isa = PBXBuildFile; fileRef = C9180EC318AED30C006C1DCA /* WikipediaAppUtils.m */; };
		BC31B2521AB1D9DC008138CA /* WMFImageInfoControllerTests.m in Sources */ = {isa = PBXBuildFile; fileRef = BC31B2511AB1D9DC008138CA /* WMFImageInfoControllerTests.m */; };
		BC32A1D71B4B14C000A286DE /* WMFBackgroundTaskManager.swift in Sources */ = {isa = PBXBuildFile; fileRef = BC32A1D61B4B14C000A286DE /* WMFBackgroundTaskManager.swift */; };
		BC32A1D91B4B1B8A00A286DE /* WMFLegacyImageDataMigration.swift in Sources */ = {isa = PBXBuildFile; fileRef = BC32A1D81B4B1B8A00A286DE /* WMFLegacyImageDataMigration.swift */; };
		BC32F6AC1BB5B35D007FDF65 /* WMFSearchViewController.storyboard in Resources */ = {isa = PBXBuildFile; fileRef = BC32F6AB1BB5B35D007FDF65 /* WMFSearchViewController.storyboard */; settings = {ASSET_TAGS = (); }; };
		BC34E46A1B31AD8B00258928 /* MWKLanguageLinkController.m in Sources */ = {isa = PBXBuildFile; fileRef = BC34E4691B31AD8B00258928 /* MWKLanguageLinkController.m */; };
		BC3863491B73E056003A2D38 /* NSURL+WMFLinkParsingTests.m in Sources */ = {isa = PBXBuildFile; fileRef = BC3863481B73E056003A2D38 /* NSURL+WMFLinkParsingTests.m */; };
		BC38634F1B7509E8003A2D38 /* WMFNavigationTransitionController.m in Sources */ = {isa = PBXBuildFile; fileRef = BC38634E1B7509E8003A2D38 /* WMFNavigationTransitionController.m */; };
		BC3863521B76A184003A2D38 /* UIScrollView+WMFContentOffsetUtils.m in Sources */ = {isa = PBXBuildFile; fileRef = BC3863511B76A184003A2D38 /* UIScrollView+WMFContentOffsetUtils.m */; };
		BC49B3641AEECFD8009F55BE /* ArticleLoadingTests.m in Sources */ = {isa = PBXBuildFile; fileRef = BC49B3631AEECFD8009F55BE /* ArticleLoadingTests.m */; };
		BC505EEB1B59461400537006 /* WMFCollectionViewPageLayout.m in Sources */ = {isa = PBXBuildFile; fileRef = BC505EEA1B59461400537006 /* WMFCollectionViewPageLayout.m */; };
		BC505EEE1B594B5700537006 /* WMFImageCollectionViewCell.m in Sources */ = {isa = PBXBuildFile; fileRef = BC505EED1B594B5700537006 /* WMFImageCollectionViewCell.m */; };
		BC505EF41B594E8E00537006 /* WMFArticleHeaderImageGalleryViewController.m in Sources */ = {isa = PBXBuildFile; fileRef = BC505EF31B594E8E00537006 /* WMFArticleHeaderImageGalleryViewController.m */; };
		BC505EF71B59643400537006 /* WMFPageCollectionViewController.m in Sources */ = {isa = PBXBuildFile; fileRef = BC505EF61B59643400537006 /* WMFPageCollectionViewController.m */; };
		BC505EFD1B5D462700537006 /* CIDetector+WMFFaceDetection.m in Sources */ = {isa = PBXBuildFile; fileRef = BC505EFC1B5D462700537006 /* CIDetector+WMFFaceDetection.m */; };
		BC505F031B5D4D9300537006 /* UIImageView+WMFContentOffset.m in Sources */ = {isa = PBXBuildFile; fileRef = BC505F021B5D4D9300537006 /* UIImageView+WMFContentOffset.m */; };
		BC505F061B5D683A00537006 /* NSArray+WMFLayoutDirectionUtilities.m in Sources */ = {isa = PBXBuildFile; fileRef = BC505F051B5D683A00537006 /* NSArray+WMFLayoutDirectionUtilities.m */; };
		BC50C37F1A83C784006DC7AF /* WMFNetworkUtilities.m in Sources */ = {isa = PBXBuildFile; fileRef = BC50C37E1A83C784006DC7AF /* WMFNetworkUtilities.m */; };
		BC50C3871A83CBDA006DC7AF /* MWKImageInfoResponseSerializer.m in Sources */ = {isa = PBXBuildFile; fileRef = BC50C3861A83CBDA006DC7AF /* MWKImageInfoResponseSerializer.m */; };
		BC550B071B97776D0082F298 /* DTCSSStylesheet+WMFStylesheets.m in Sources */ = {isa = PBXBuildFile; fileRef = BC550B061B97776D0082F298 /* DTCSSStylesheet+WMFStylesheets.m */; };
		BC550B0B1B977C9D0082F298 /* WMFSearchResultCell.m in Sources */ = {isa = PBXBuildFile; fileRef = BC550B0A1B977C9D0082F298 /* WMFSearchResultCell.m */; };
		BC550B101B97949E0082F298 /* WMFSearchResultCell.xib in Resources */ = {isa = PBXBuildFile; fileRef = BC550B0F1B97949E0082F298 /* WMFSearchResultCell.xib */; };
		BC550B121B98908E0082F298 /* WMFSearchResultCellVisualTests.m in Sources */ = {isa = PBXBuildFile; fileRef = BC550B111B98908E0082F298 /* WMFSearchResultCellVisualTests.m */; };
		BC550B151B98936F0082F298 /* UIView+VisualTestSizingUtils.m in Sources */ = {isa = PBXBuildFile; fileRef = BC550B141B98936F0082F298 /* UIView+VisualTestSizingUtils.m */; };
		BC550B181B9A75100082F298 /* WMFRelatedTitleListDataSource.m in Sources */ = {isa = PBXBuildFile; fileRef = BC550B171B9A75100082F298 /* WMFRelatedTitleListDataSource.m */; };
		BC5620931B6970EE0013FFB0 /* 640px-President_Barack_Obama.jpg in Resources */ = {isa = PBXBuildFile; fileRef = BC5620921B6970EE0013FFB0 /* 640px-President_Barack_Obama.jpg */; };
		BC56209D1B6BAB910013FFB0 /* Exoplanet.mobileview.json in Resources */ = {isa = PBXBuildFile; fileRef = BC56209C1B6BAB910013FFB0 /* Exoplanet.mobileview.json */; };
		BC5620A81B6BEDAD0013FFB0 /* UIColor+WMFStyle.m in Sources */ = {isa = PBXBuildFile; fileRef = BC5620A71B6BEDAD0013FFB0 /* UIColor+WMFStyle.m */; };
		BC5FA1771B72859B005BE5BA /* NSURL+WMFLinkParsing.m in Sources */ = {isa = PBXBuildFile; fileRef = BC5FA1761B72859B005BE5BA /* NSURL+WMFLinkParsing.m */; };
		BC5FA1821B738DFB005BE5BA /* MWKCitation.m in Sources */ = {isa = PBXBuildFile; fileRef = BC5FA1811B738DFB005BE5BA /* MWKCitation.m */; };
		BC5FE5701B1DF02900273BC0 /* ENWikiSiteInfo.json in Resources */ = {isa = PBXBuildFile; fileRef = BC5FE56F1B1DF02900273BC0 /* ENWikiSiteInfo.json */; };
		BC5FE5721B1DF38A00273BC0 /* NOWikiSiteInfo.json in Resources */ = {isa = PBXBuildFile; fileRef = BC5FE5711B1DF38A00273BC0 /* NOWikiSiteInfo.json */; };
		BC5FE5751B1DFF5400273BC0 /* ArticleFetcherTests.m in Sources */ = {isa = PBXBuildFile; fileRef = BC5FE5741B1DFF5400273BC0 /* ArticleFetcherTests.m */; };
		BC69C3141AB0C1FF0090B039 /* WMFImageInfoController.m in Sources */ = {isa = PBXBuildFile; fileRef = BC69C3131AB0C1FF0090B039 /* WMFImageInfoController.m */; };
		BC6BF4001B19213600362968 /* XCTestCase+WMFLocaleTesting.m in Sources */ = {isa = PBXBuildFile; fileRef = BC6BF3FE1B19209900362968 /* XCTestCase+WMFLocaleTesting.m */; };
		BC6BFC5F1B680A410074D0DA /* NSString+WMFGlyphs.m in Sources */ = {isa = PBXBuildFile; fileRef = BC6BFC5E1B680A410074D0DA /* NSString+WMFGlyphs.m */; };
		BC6BFC681B685CD50074D0DA /* NSAttributedString+WMFHTMLForSite.m in Sources */ = {isa = PBXBuildFile; fileRef = BC6BFC671B685CD50074D0DA /* NSAttributedString+WMFHTMLForSite.m */; };
		BC6E42881BA9CB930059FBF6 /* InfoPlist.strings in Resources */ = {isa = PBXBuildFile; fileRef = BC6E428A1BA9CB930059FBF6 /* InfoPlist.strings */; };
		BC6E8B921B5E8DB7003D9A39 /* CIContext+WMFImageProcessing.m in Sources */ = {isa = PBXBuildFile; fileRef = BC6E8B911B5E8DB7003D9A39 /* CIContext+WMFImageProcessing.m */; };
		BC6E8B951B5E90B1003D9A39 /* UIImage+WMFImageProcessing.m in Sources */ = {isa = PBXBuildFile; fileRef = BC6E8B941B5E90B1003D9A39 /* UIImage+WMFImageProcessing.m */; };
		BC6E8B981B5EB4B2003D9A39 /* UIImage+WMFNormalization.m in Sources */ = {isa = PBXBuildFile; fileRef = BC6E8B971B5EB4B2003D9A39 /* UIImage+WMFNormalization.m */; };
		BC6E8B9A1B5ED0F6003D9A39 /* WMFGeometryTests.m in Sources */ = {isa = PBXBuildFile; fileRef = BC6E8B991B5ED0F6003D9A39 /* WMFGeometryTests.m */; };
		BC6E8B9F1B5FE0C9003D9A39 /* UICollectionView+WMFKVOUpdatableList.m in Sources */ = {isa = PBXBuildFile; fileRef = BC6E8B9E1B5FE0C9003D9A39 /* UICollectionView+WMFKVOUpdatableList.m */; };
		BC725ECA1B617E1A00E0A64C /* WMFSafeAssignTests.m in Sources */ = {isa = PBXBuildFile; fileRef = BC725EC91B617E1A00E0A64C /* WMFSafeAssignTests.m */; };
		BC725ECC1B6182C800E0A64C /* MWKSavedPageListTests.m in Sources */ = {isa = PBXBuildFile; fileRef = BC725ECB1B6182C800E0A64C /* MWKSavedPageListTests.m */; };
		BC725ED21B62DADD00E0A64C /* MWKLanguageLinkResponseSerializerTests.m in Sources */ = {isa = PBXBuildFile; fileRef = BC725ED11B62DADD00E0A64C /* MWKLanguageLinkResponseSerializerTests.m */; };
		BC7925F41B9F2C55003C9522 /* CLLocation+WMFBearing.m in Sources */ = {isa = PBXBuildFile; fileRef = BC7925F31B9F2C55003C9522 /* CLLocation+WMFBearing.m */; };
		BC7925F61B9F31A9003C9522 /* CLLocation+WMFBearingTests.m in Sources */ = {isa = PBXBuildFile; fileRef = BC7925F51B9F31A9003C9522 /* CLLocation+WMFBearingTests.m */; };
		BC79E8E51BC83210008BF0B2 /* WMFLegacyImageDataMigrationTests.swift in Sources */ = {isa = PBXBuildFile; fileRef = BCF1E2111B4C780C00B10877 /* WMFLegacyImageDataMigrationTests.swift */; settings = {ASSET_TAGS = (); }; };
		BC7B769E1B84CD2A00774FBC /* UIImageView+MWKImageTests.m in Sources */ = {isa = PBXBuildFile; fileRef = BC7B769D1B84CD2A00774FBC /* UIImageView+MWKImageTests.m */; };
		BC7B76A01B861F7100774FBC /* MWKSectionListHierarchyTests.m in Sources */ = {isa = PBXBuildFile; fileRef = BC7B769F1B861F7100774FBC /* MWKSectionListHierarchyTests.m */; };
		BC7DFCD61AA4E5FE000035C3 /* WMFImageURLParsing.m in Sources */ = {isa = PBXBuildFile; fileRef = BC7DFCD51AA4E5FE000035C3 /* WMFImageURLParsing.m */; };
		BC7E4A441B33812700EECD8B /* LanguagesViewController.storyboard in Resources */ = {isa = PBXBuildFile; fileRef = BC7E4A431B33812700EECD8B /* LanguagesViewController.storyboard */; };
		BC7E4A521B34B53E00EECD8B /* MWKLanguageLinkControllerTests.m in Sources */ = {isa = PBXBuildFile; fileRef = BC7E4A511B34B53E00EECD8B /* MWKLanguageLinkControllerTests.m */; };
		BC8210CC1B4EB2390010BF7B /* NSURLExtrasTests.m in Sources */ = {isa = PBXBuildFile; fileRef = BC8210CB1B4EB2390010BF7B /* NSURLExtrasTests.m */; };
		BC8210D01B4EE3FA0010BF7B /* ArticleWithoutImages.dataexport.json in Resources */ = {isa = PBXBuildFile; fileRef = BC8210CE1B4EE3F30010BF7B /* ArticleWithoutImages.dataexport.json */; };
		BC8210D31B4EEA190010BF7B /* SDImageCache+WMFPersistentCache.m in Sources */ = {isa = PBXBuildFile; fileRef = BC8210D21B4EEA190010BF7B /* SDImageCache+WMFPersistentCache.m */; };
		BC8210D71B4F048F0010BF7B /* Barack_Obama in Resources */ = {isa = PBXBuildFile; fileRef = BC8210D61B4F048F0010BF7B /* Barack_Obama */; };
		BC86B9361A92966B00B4C039 /* AFHTTPRequestOperationManager+UniqueRequests.m in Sources */ = {isa = PBXBuildFile; fileRef = BC86B9351A92966B00B4C039 /* AFHTTPRequestOperationManager+UniqueRequests.m */; };
		BC86B93D1A929CC500B4C039 /* UICollectionViewFlowLayout+NSCopying.m in Sources */ = {isa = PBXBuildFile; fileRef = BC86B93C1A929CC500B4C039 /* UICollectionViewFlowLayout+NSCopying.m */; };
		BC86B9401A929D7900B4C039 /* UICollectionViewFlowLayout+WMFItemSizeThatFits.m in Sources */ = {isa = PBXBuildFile; fileRef = BC86B93F1A929D7900B4C039 /* UICollectionViewFlowLayout+WMFItemSizeThatFits.m */; };
		BC905A111B447A8300523DFE /* NSURLRequest+WMFUtilities.m in Sources */ = {isa = PBXBuildFile; fileRef = BC905A101B447A8300523DFE /* NSURLRequest+WMFUtilities.m */; };
		BC905A131B44815900523DFE /* SDImageCache+PromiseKit.swift in Sources */ = {isa = PBXBuildFile; fileRef = BC905A121B44815900523DFE /* SDImageCache+PromiseKit.swift */; };
		BC92A7731AFA88D3003C4212 /* MWKSection+WMFSharingTests.m in Sources */ = {isa = PBXBuildFile; fileRef = BC92A7721AFA88D3003C4212 /* MWKSection+WMFSharingTests.m */; };
		BC955BC71A82BEFD000EF9E4 /* MWKImageInfoFetcher.m in Sources */ = {isa = PBXBuildFile; fileRef = BC955BC61A82BEFD000EF9E4 /* MWKImageInfoFetcher.m */; };
		BC955BCF1A82C2FA000EF9E4 /* AFHTTPRequestOperationManager+WMFConfig.m in Sources */ = {isa = PBXBuildFile; fileRef = BC955BCE1A82C2FA000EF9E4 /* AFHTTPRequestOperationManager+WMFConfig.m */; };
		BCA3F04F1BBC6D53004CDFF2 /* UIViewController+WMFSearchButton.m in Sources */ = {isa = PBXBuildFile; fileRef = BCA3F04E1BBC6D53004CDFF2 /* UIViewController+WMFSearchButton.m */; settings = {ASSET_TAGS = (); }; };
		BCA676561AC05FE200A16160 /* NSBundle+TestAssets.m in Sources */ = {isa = PBXBuildFile; fileRef = BCA676521AC05FE200A16160 /* NSBundle+TestAssets.m */; };
		BCA676571AC05FE200A16160 /* XCTestCase+WMFBundleConvenience.m in Sources */ = {isa = PBXBuildFile; fileRef = BCA676541AC05FE200A16160 /* XCTestCase+WMFBundleConvenience.m */; };
		BCA6765A1AC0600500A16160 /* MWKDataStore+TemporaryDataStore.m in Sources */ = {isa = PBXBuildFile; fileRef = BCA676591AC0600500A16160 /* MWKDataStore+TemporaryDataStore.m */; };
		BCA6765D1AC0686600A16160 /* Article+ConvenienceAccessors.m in Sources */ = {isa = PBXBuildFile; fileRef = BCA6765C1AC0686600A16160 /* Article+ConvenienceAccessors.m */; };
		BCA9575D1ABE473800B62AE8 /* LegacyCoreDataMigratorTests.m in Sources */ = {isa = PBXBuildFile; fileRef = BCA9575C1ABE473800B62AE8 /* LegacyCoreDataMigratorTests.m */; };
		BCA96E731AAA354D009A61FA /* WMFGradientView.m in Sources */ = {isa = PBXBuildFile; fileRef = BCA96E721AAA354D009A61FA /* WMFGradientView.m */; };
		BCA96E771AAA35EE009A61FA /* UIView+WMFDefaultNib.m in Sources */ = {isa = PBXBuildFile; fileRef = BCA96E761AAA35EE009A61FA /* UIView+WMFDefaultNib.m */; };
		BCA9AEAB1B82942000B49320 /* UIImageView+WMFImageFetching.m in Sources */ = {isa = PBXBuildFile; fileRef = BCA9AEAA1B82942000B49320 /* UIImageView+WMFImageFetching.m */; };
		BCAC50C11AF3F7460015936C /* NSBundle+WMFInfoUtils.m in Sources */ = {isa = PBXBuildFile; fileRef = BCAC50C01AF3F7460015936C /* NSBundle+WMFInfoUtils.m */; };
		BCAFC5D01AFD5E7D004615BA /* MWKArticleExtractionTests.m in Sources */ = {isa = PBXBuildFile; fileRef = BCAFC5CF1AFD5E7D004615BA /* MWKArticleExtractionTests.m */; };
		BCAFC5D31AFD5F7E004615BA /* MWKArticle+WMFSharing.m in Sources */ = {isa = PBXBuildFile; fileRef = BCAFC5D11AFD5F7E004615BA /* MWKArticle+WMFSharing.m */; };
		BCAFC5ED1B02490A004615BA /* WMFRandomFileUtilities.m in Sources */ = {isa = PBXBuildFile; fileRef = BCAFC5EC1B02490A004615BA /* WMFRandomFileUtilities.m */; };
		BCB3AE861AC11320004AD205 /* NSPersistentStoreCoordinator+WMFTempCoordinator.m in Sources */ = {isa = PBXBuildFile; fileRef = BCB3AE851AC11320004AD205 /* NSPersistentStoreCoordinator+WMFTempCoordinator.m */; };
		BCB3AE8A1AC11458004AD205 /* NSManagedObjectContext+WMFTempContext.m in Sources */ = {isa = PBXBuildFile; fileRef = BCB3AE891AC11458004AD205 /* NSManagedObjectContext+WMFTempContext.m */; };
		BCB4987F1B8FA47200BE4769 /* WMFMantleJSONResponseSerializer.m in Sources */ = {isa = PBXBuildFile; fileRef = BCB4987E1B8FA47200BE4769 /* WMFMantleJSONResponseSerializer.m */; };
		BCB498821B8FA7D800BE4769 /* MWKRelatedSearchResult.m in Sources */ = {isa = PBXBuildFile; fileRef = BCB498811B8FA7D800BE4769 /* MWKRelatedSearchResult.m */; };
		BCB58F441A890D9700465627 /* MWKImageInfo+MWKImageComparison.m in Sources */ = {isa = PBXBuildFile; fileRef = BCB58F431A890D9700465627 /* MWKImageInfo+MWKImageComparison.m */; };
		BCB58F481A891FDB00465627 /* WebViewController+ImageGalleryPresentation.m in Sources */ = {isa = PBXBuildFile; fileRef = BCB58F471A891FDB00465627 /* WebViewController+ImageGalleryPresentation.m */; };
		BCB58F541A894D3E00465627 /* WMFImageGalleryDetailOverlayView.m in Sources */ = {isa = PBXBuildFile; fileRef = BCB58F531A894D3E00465627 /* WMFImageGalleryDetailOverlayView.m */; };
		BCB58F591A89747400465627 /* WMFImageGalleryDetailOverlayView.xib in Resources */ = {isa = PBXBuildFile; fileRef = BCB58F581A89747400465627 /* WMFImageGalleryDetailOverlayView.xib */; };
		BCB58F631A8A9F1000465627 /* MWKLicense.m in Sources */ = {isa = PBXBuildFile; fileRef = BCB58F621A8A9F1000465627 /* MWKLicense.m */; };
		BCB58F671A8AA22200465627 /* MWKLicense+ToGlyph.m in Sources */ = {isa = PBXBuildFile; fileRef = BCB58F661A8AA22200465627 /* MWKLicense+ToGlyph.m */; };
		BCB58F781A8D081E00465627 /* NSArray+BKIndex.m in Sources */ = {isa = PBXBuildFile; fileRef = BCB58F771A8D081E00465627 /* NSArray+BKIndex.m */; };
		BCB6081C1BC80DE00088086A /* Spider-Man_actors.jpg in Resources */ = {isa = PBXBuildFile; fileRef = BCB6081B1BC80DE00088086A /* Spider-Man_actors.jpg */; settings = {ASSET_TAGS = (); }; };
		BCB608201BC8110B0088086A /* UIImageView+WMFImageFetchingInternal.m in Sources */ = {isa = PBXBuildFile; fileRef = BCB6081F1BC8110B0088086A /* UIImageView+WMFImageFetchingInternal.m */; settings = {ASSET_TAGS = (); }; };
		BCB608221BC814170088086A /* UIImageView+WMFImageFetchingVisualTests.m in Sources */ = {isa = PBXBuildFile; fileRef = BCB608211BC814170088086A /* UIImageView+WMFImageFetchingVisualTests.m */; settings = {ASSET_TAGS = (); }; };
		BCB608261BC81E970088086A /* WMFImageController+Testing.m in Sources */ = {isa = PBXBuildFile; fileRef = BCB608241BC81D830088086A /* WMFImageController+Testing.m */; settings = {ASSET_TAGS = (); }; };
		BCB669731A83F58600C7B1FE /* NSMutableDictionary+WMFMaybeSet.m in Sources */ = {isa = PBXBuildFile; fileRef = BCB669721A83F58600C7B1FE /* NSMutableDictionary+WMFMaybeSet.m */; };
		BCB669A41A83F6C400C7B1FE /* MWKSite.m in Sources */ = {isa = PBXBuildFile; fileRef = BCB669791A83F6C300C7B1FE /* MWKSite.m */; };
		BCB669A51A83F6C400C7B1FE /* MWKTitle.m in Sources */ = {isa = PBXBuildFile; fileRef = BCB6697B1A83F6C300C7B1FE /* MWKTitle.m */; };
		BCB669A61A83F6C400C7B1FE /* MWKDataObject.m in Sources */ = {isa = PBXBuildFile; fileRef = BCB6697E1A83F6C300C7B1FE /* MWKDataObject.m */; };
		BCB669A71A83F6C400C7B1FE /* MWKSiteDataObject.m in Sources */ = {isa = PBXBuildFile; fileRef = BCB669801A83F6C300C7B1FE /* MWKSiteDataObject.m */; };
		BCB669A81A83F6C400C7B1FE /* MWKUser.m in Sources */ = {isa = PBXBuildFile; fileRef = BCB669821A83F6C300C7B1FE /* MWKUser.m */; };
		BCB669A91A83F6C400C7B1FE /* MWKSection.m in Sources */ = {isa = PBXBuildFile; fileRef = BCB669841A83F6C300C7B1FE /* MWKSection.m */; };
		BCB669AA1A83F6C400C7B1FE /* MWKImage.m in Sources */ = {isa = PBXBuildFile; fileRef = BCB669861A83F6C300C7B1FE /* MWKImage.m */; };
		BCB669AB1A83F6C400C7B1FE /* MWKProtectionStatus.m in Sources */ = {isa = PBXBuildFile; fileRef = BCB669881A83F6C300C7B1FE /* MWKProtectionStatus.m */; };
		BCB669AC1A83F6C400C7B1FE /* MWKSavedPageEntry.m in Sources */ = {isa = PBXBuildFile; fileRef = BCB6698A1A83F6C300C7B1FE /* MWKSavedPageEntry.m */; };
		BCB669AD1A83F6C400C7B1FE /* MWKSavedPageList.m in Sources */ = {isa = PBXBuildFile; fileRef = BCB6698C1A83F6C300C7B1FE /* MWKSavedPageList.m */; };
		BCB669AE1A83F6C400C7B1FE /* MWKHistoryEntry.m in Sources */ = {isa = PBXBuildFile; fileRef = BCB6698E1A83F6C300C7B1FE /* MWKHistoryEntry.m */; };
		BCB669AF1A83F6C400C7B1FE /* MWKHistoryList.m in Sources */ = {isa = PBXBuildFile; fileRef = BCB669901A83F6C300C7B1FE /* MWKHistoryList.m */; };
		BCB669B01A83F6C400C7B1FE /* MWKRecentSearchEntry.m in Sources */ = {isa = PBXBuildFile; fileRef = BCB669921A83F6C300C7B1FE /* MWKRecentSearchEntry.m */; };
		BCB669B11A83F6C400C7B1FE /* MWKRecentSearchList.m in Sources */ = {isa = PBXBuildFile; fileRef = BCB669941A83F6C300C7B1FE /* MWKRecentSearchList.m */; };
		BCB669B21A83F6C400C7B1FE /* MWKImageInfo.m in Sources */ = {isa = PBXBuildFile; fileRef = BCB669971A83F6C300C7B1FE /* MWKImageInfo.m */; };
		BCB669B31A83F6C400C7B1FE /* MWKDataStore.m in Sources */ = {isa = PBXBuildFile; fileRef = BCB669991A83F6C300C7B1FE /* MWKDataStore.m */; };
		BCB669B41A83F6C400C7B1FE /* MWKArticle.m in Sources */ = {isa = PBXBuildFile; fileRef = BCB6699B1A83F6C300C7B1FE /* MWKArticle.m */; };
		BCB669B51A83F6C400C7B1FE /* MWKUserDataStore.m in Sources */ = {isa = PBXBuildFile; fileRef = BCB6699D1A83F6C300C7B1FE /* MWKUserDataStore.m */; };
		BCB669B61A83F6C400C7B1FE /* MWKImageList.m in Sources */ = {isa = PBXBuildFile; fileRef = BCB6699F1A83F6C300C7B1FE /* MWKImageList.m */; };
		BCB669B71A83F6C400C7B1FE /* MWKSectionList.m in Sources */ = {isa = PBXBuildFile; fileRef = BCB669A11A83F6C300C7B1FE /* MWKSectionList.m */; };
		BCB66A0C1A85183000C7B1FE /* NSString+WMFHTMLParsing.m in Sources */ = {isa = PBXBuildFile; fileRef = BCB66A0B1A85183000C7B1FE /* NSString+WMFHTMLParsing.m */; };
		BCB848781AAAABF80077EC24 /* WMFMath.m in Sources */ = {isa = PBXBuildFile; fileRef = BCB848771AAAABF80077EC24 /* WMFMath.m */; };
		BCB8487B1AAAADF90077EC24 /* WMFMathTests.m in Sources */ = {isa = PBXBuildFile; fileRef = BCB8487A1AAAADF90077EC24 /* WMFMathTests.m */; };
		BCB848831AAE0C5C0077EC24 /* WMFImageGalleryCollectionViewCell.m in Sources */ = {isa = PBXBuildFile; fileRef = 08D631F91A69B8CD00D87AD0 /* WMFImageGalleryCollectionViewCell.m */; };
		BCBDC8821B38E414003A6D17 /* SDWebImageManager+PromiseKit.swift in Sources */ = {isa = PBXBuildFile; fileRef = BCBDC8811B38E414003A6D17 /* SDWebImageManager+PromiseKit.swift */; };
		BCBDC8841B38E441003A6D17 /* WMFImageController.swift in Sources */ = {isa = PBXBuildFile; fileRef = BCBDC8831B38E441003A6D17 /* WMFImageController.swift */; };
		BCBDC88C1B3A0715003A6D17 /* Cancellable.swift in Sources */ = {isa = PBXBuildFile; fileRef = BCBDC88B1B3A0715003A6D17 /* Cancellable.swift */; };
		BCC138C21BC58999006741D0 /* UIViewController+WMFArticlePresentation.m in Sources */ = {isa = PBXBuildFile; fileRef = BCC138C11BC58999006741D0 /* UIViewController+WMFArticlePresentation.m */; settings = {ASSET_TAGS = (); }; };
		BCC185D81A9E5628005378F8 /* UILabel+WMFStyling.m in Sources */ = {isa = PBXBuildFile; fileRef = BCC185D71A9E5628005378F8 /* UILabel+WMFStyling.m */; };
		BCC185E01A9EC836005378F8 /* UIButton+FrameUtils.m in Sources */ = {isa = PBXBuildFile; fileRef = BCC185DF1A9EC836005378F8 /* UIButton+FrameUtils.m */; };
		BCC185E81A9FA498005378F8 /* UICollectionViewLayout+AttributeUtils.m in Sources */ = {isa = PBXBuildFile; fileRef = BCC185E71A9FA498005378F8 /* UICollectionViewLayout+AttributeUtils.m */; };
		BCCE8EBA1B4D5DD90009FBBC /* XCTestCase+PromiseKit.swift in Sources */ = {isa = PBXBuildFile; fileRef = BCCE8EB91B4D5DD90009FBBC /* XCTestCase+PromiseKit.swift */; };
		BCCE8EBC1B4D7F590009FBBC /* XCTestCase+SwiftDefaults.swift in Sources */ = {isa = PBXBuildFile; fileRef = BCCE8EBB1B4D7F590009FBBC /* XCTestCase+SwiftDefaults.swift */; };
		BCCEC1211B1F68CF00A8B522 /* golden-gate.jpg in Resources */ = {isa = PBXBuildFile; fileRef = BCD41DDE1B11CC5800231BB1 /* golden-gate.jpg */; };
		BCCEC1221B1F68CF00A8B522 /* MainPageMobileView.json in Resources */ = {isa = PBXBuildFile; fileRef = BCD41DDF1B11CC5800231BB1 /* MainPageMobileView.json */; };
		BCCEC1231B1F68CF00A8B522 /* Obama.json in Resources */ = {isa = PBXBuildFile; fileRef = BCD41DE01B11CC5800231BB1 /* Obama.json */; };
		BCCEC1241B1F68CF00A8B522 /* organization-anon.json in Resources */ = {isa = PBXBuildFile; fileRef = BCD41DE11B11CC5800231BB1 /* organization-anon.json */; };
		BCCEC1251B1F68CF00A8B522 /* protection-empty.json in Resources */ = {isa = PBXBuildFile; fileRef = BCD41DE21B11CC5800231BB1 /* protection-empty.json */; };
		BCCEC1261B1F68CF00A8B522 /* protection-obama.json in Resources */ = {isa = PBXBuildFile; fileRef = BCD41DE31B11CC5800231BB1 /* protection-obama.json */; };
		BCCEC1271B1F68CF00A8B522 /* section0.json in Resources */ = {isa = PBXBuildFile; fileRef = BCD41DE41B11CC5800231BB1 /* section0.json */; };
		BCCEC1281B1F68CF00A8B522 /* section1-end.json in Resources */ = {isa = PBXBuildFile; fileRef = BCD41DE51B11CC5800231BB1 /* section1-end.json */; };
		BCCEC1291B1F68CF00A8B522 /* TemplateIcon2x.png in Resources */ = {isa = PBXBuildFile; fileRef = BCD41DE61B11CC5800231BB1 /* TemplateIcon2x.png */; };
		BCCEC12A1B1F68CF00A8B522 /* test-notes.txt in Resources */ = {isa = PBXBuildFile; fileRef = BCD41DE71B11CC5800231BB1 /* test-notes.txt */; };
		BCCEC12B1B1F68CF00A8B522 /* user-anon.json in Resources */ = {isa = PBXBuildFile; fileRef = BCD41DE81B11CC5800231BB1 /* user-anon.json */; };
		BCCED2D01AE03BE20094EB7E /* MWKSectionListTests.m in Sources */ = {isa = PBXBuildFile; fileRef = BCCED2CF1AE03BE20094EB7E /* MWKSectionListTests.m */; };
		BCD41DF61B11CC5E00231BB1 /* user-loggedin.json in Resources */ = {isa = PBXBuildFile; fileRef = BCD41DE91B11CC5800231BB1 /* user-loggedin.json */; };
		BCD41E001B11D1B200231BB1 /* XCTestCase+MWKFixtures.m in Sources */ = {isa = PBXBuildFile; fileRef = BCD41DFE1B11D17100231BB1 /* XCTestCase+MWKFixtures.m */; };
		BCDB75C41AB0E8300005593F /* WMFSubstringUtilsTests.m in Sources */ = {isa = PBXBuildFile; fileRef = BCDB75C31AB0E8300005593F /* WMFSubstringUtilsTests.m */; };
		BCDD703A1BB09E8200D5BDC7 /* SavedArticlesFetcherTests.m in Sources */ = {isa = PBXBuildFile; fileRef = BCDD70391BB09E8200D5BDC7 /* SavedArticlesFetcherTests.m */; settings = {ASSET_TAGS = (); }; };
		BCE24FDD1B0CF0C7003F054B /* LegacyCoreDataMigrator.m in Sources */ = {isa = PBXBuildFile; fileRef = BCE24FD51B0CF0C7003F054B /* LegacyCoreDataMigrator.m */; };
		BCE24FDE1B0CF0C7003F054B /* LegacyDataMigrator.m in Sources */ = {isa = PBXBuildFile; fileRef = BCE24FD81B0CF0C7003F054B /* LegacyDataMigrator.m */; };
		BCE24FDF1B0CF0C7003F054B /* LegacyPhoneGapDataMigrator.m in Sources */ = {isa = PBXBuildFile; fileRef = BCE24FDA1B0CF0C7003F054B /* LegacyPhoneGapDataMigrator.m */; };
		BCE24FE01B0CF0C7003F054B /* SQLiteHelper.m in Sources */ = {isa = PBXBuildFile; fileRef = BCE24FDC1B0CF0C7003F054B /* SQLiteHelper.m */; };
		BCE6EE101B2619E900AF603B /* MWKLanguageLink.m in Sources */ = {isa = PBXBuildFile; fileRef = BCE6EE0F1B2619E900AF603B /* MWKLanguageLink.m */; };
		BCE6EE131B2629ED00AF603B /* MWKLanguageLinkResponseSerializer.m in Sources */ = {isa = PBXBuildFile; fileRef = BCE6EE121B2629ED00AF603B /* MWKLanguageLinkResponseSerializer.m */; };
		BCE912BA1ACC5E6900B74B42 /* NSIndexSet+BKReduce.m in Sources */ = {isa = PBXBuildFile; fileRef = BCE912B91ACC5E6900B74B42 /* NSIndexSet+BKReduce.m */; };
		BCE912BD1ACC629B00B74B42 /* NSIndexSet+BKReduceTests.m in Sources */ = {isa = PBXBuildFile; fileRef = BCE912BC1ACC629B00B74B42 /* NSIndexSet+BKReduceTests.m */; };
		BCEC778F1AC9AEC800D9DDA5 /* MWKImage+AssociationTestUtils.m in Sources */ = {isa = PBXBuildFile; fileRef = BCEC778E1AC9AEC800D9DDA5 /* MWKImage+AssociationTestUtils.m */; };
		BCEC77921AC9B6AD00D9DDA5 /* HCIsCollectionContainingInAnyOrder+WMFCollectionMatcherUtils.m in Sources */ = {isa = PBXBuildFile; fileRef = BCEC77911AC9B6AD00D9DDA5 /* HCIsCollectionContainingInAnyOrder+WMFCollectionMatcherUtils.m */; };
		BCEC77951AC9C74700D9DDA5 /* NSArray+WMFShuffle.m in Sources */ = {isa = PBXBuildFile; fileRef = BCEC77941AC9C74700D9DDA5 /* NSArray+WMFShuffle.m */; };
		BCF012331AD2FA38008D3675 /* assets in Resources */ = {isa = PBXBuildFile; fileRef = BCF012321AD2FA38008D3675 /* assets */; };
		BCF1E20D1B4C5C7300B10877 /* WMFBackgroundTestManagerTests.swift in Sources */ = {isa = PBXBuildFile; fileRef = BCF1E20B1B4C590F00B10877 /* WMFBackgroundTestManagerTests.swift */; };
		BCF455321BCC6C2F007C748A /* MTLValueTransformer+WMFNumericValueTransformer.m in Sources */ = {isa = PBXBuildFile; fileRef = BCF455311BCC6C2F007C748A /* MTLValueTransformer+WMFNumericValueTransformer.m */; settings = {ASSET_TAGS = (); }; };
		BCF4553A1BCC7128007C748A /* MWKArticlePreviewSerializationTests.m in Sources */ = {isa = PBXBuildFile; fileRef = BCF455391BCC7128007C748A /* MWKArticlePreviewSerializationTests.m */; settings = {ASSET_TAGS = (); }; };
		BCF4553E1BCC73DB007C748A /* mobileview-preview.json in Resources */ = {isa = PBXBuildFile; fileRef = BCF4553C1BCC73BB007C748A /* mobileview-preview.json */; settings = {ASSET_TAGS = (); }; };
		BCF7FC9B1B7B9ADE00CDFB8C /* WMFLogFormatter.m in Sources */ = {isa = PBXBuildFile; fileRef = BCF7FC9A1B7B9ADE00CDFB8C /* WMFLogFormatter.m */; };
		BCF7FCA01B7BDA4800CDFB8C /* MWKArticleEqualityCheckTests.m in Sources */ = {isa = PBXBuildFile; fileRef = BCF7FC9F1B7BDA4800CDFB8C /* MWKArticleEqualityCheckTests.m */; };
		BCF8DCA61B70055F00149C26 /* WMFFixtureRecording.m in Sources */ = {isa = PBXBuildFile; fileRef = BCF8DCA51B70055F00149C26 /* WMFFixtureRecording.m */; };
		BCF8DCA81B7009B100149C26 /* MobileView in Resources */ = {isa = PBXBuildFile; fileRef = BCF8DCA71B7009B100149C26 /* MobileView */; };
		BCFB090D1B445A720077955B /* UIImage+WMFSerialization.m in Sources */ = {isa = PBXBuildFile; fileRef = BCFB090C1B445A720077955B /* UIImage+WMFSerialization.m */; };
		BCFDB1401B3F3D9700F0C9F4 /* WMFImageDownload.swift in Sources */ = {isa = PBXBuildFile; fileRef = BCFDB13F1B3F3D9700F0C9F4 /* WMFImageDownload.swift */; };
		BCFDB1421B3F3F7E00F0C9F4 /* WMFImageController+Debug.swift in Sources */ = {isa = PBXBuildFile; fileRef = BCFDB1411B3F3F7E00F0C9F4 /* WMFImageController+Debug.swift */; };
		BCFDB1441B3F3FCB00F0C9F4 /* UIImage+Debug.swift in Sources */ = {isa = PBXBuildFile; fileRef = BCFDB1431B3F3FCB00F0C9F4 /* UIImage+Debug.swift */; };
		BCFE026A1B41ABB5003752B7 /* MWKHistoryListCorruptDataTests.m in Sources */ = {isa = PBXBuildFile; fileRef = BCFE02691B41ABB5003752B7 /* MWKHistoryListCorruptDataTests.m */; };
		BCFE026F1B41B482003752B7 /* MWKSavedPageListCorruptDataTests.m in Sources */ = {isa = PBXBuildFile; fileRef = BCFE026E1B41B482003752B7 /* MWKSavedPageListCorruptDataTests.m */; };
		BCFE02781B41FA12003752B7 /* MWKHistoryListPerformanceTests.m in Sources */ = {isa = PBXBuildFile; fileRef = BCFE02771B41FA12003752B7 /* MWKHistoryListPerformanceTests.m */; };
		C42D947E1A937DAC00A4871A /* SavedArticlesFetcher.m in Sources */ = {isa = PBXBuildFile; fileRef = C42D947D1A937DAC00A4871A /* SavedArticlesFetcher.m */; };
		C42D94861A937DE000A4871A /* WMFBorderButton.m in Sources */ = {isa = PBXBuildFile; fileRef = C42D94831A937DE000A4871A /* WMFBorderButton.m */; };
		C42D94871A937DE000A4871A /* WMFProgressLineView.m in Sources */ = {isa = PBXBuildFile; fileRef = C42D94851A937DE000A4871A /* WMFProgressLineView.m */; };
		C46FBA4B1A8530EE00C5730F /* Pods-acknowledgements.plist in Resources */ = {isa = PBXBuildFile; fileRef = C46FBA4A1A8530EE00C5730F /* Pods-acknowledgements.plist */; };
		C90799BA1A8564C60044E13C /* WMFShareOptionsController.m in Sources */ = {isa = PBXBuildFile; fileRef = C90799B91A8564C60044E13C /* WMFShareOptionsController.m */; };
		C913C89C1A94019A00BEEAF0 /* WMFSuggestedPagesFunnel.m in Sources */ = {isa = PBXBuildFile; fileRef = C913C89B1A94019A00BEEAF0 /* WMFSuggestedPagesFunnel.m */; };
		C91A86F41A8BCB680088A801 /* WMFShareCardImageContainer.m in Sources */ = {isa = PBXBuildFile; fileRef = C91A86F31A8BCB680088A801 /* WMFShareCardImageContainer.m */; };
		C94BE3EE1A8169ED00F2105B /* WMFShareFunnel.m in Sources */ = {isa = PBXBuildFile; fileRef = C94BE3ED1A8169ED00F2105B /* WMFShareFunnel.m */; };
		C96335911AA92AAC00A1EB2C /* WMFCrashAlertView.m in Sources */ = {isa = PBXBuildFile; fileRef = C96335901AA92AAC00A1EB2C /* WMFCrashAlertView.m */; };
		C979727A1A731EAA00C6ED7A /* ShareOptions.xib in Resources */ = {isa = PBXBuildFile; fileRef = C97972791A731EAA00C6ED7A /* ShareOptions.xib */; };
		C979727D1A731F2D00C6ED7A /* WMFShareOptionsView.m in Sources */ = {isa = PBXBuildFile; fileRef = C979727C1A731F2D00C6ED7A /* WMFShareOptionsView.m */; };
		C98990341A699DE000AF44FC /* WMFShareCardViewController.m in Sources */ = {isa = PBXBuildFile; fileRef = C98990331A699DE000AF44FC /* WMFShareCardViewController.m */; };
		C98990361A699DFB00AF44FC /* ShareCard.xib in Resources */ = {isa = PBXBuildFile; fileRef = C98990351A699DFB00AF44FC /* ShareCard.xib */; };
		C99844571A8C1F23001D58FD /* UIWebView+WMFSuppressSelection.m in Sources */ = {isa = PBXBuildFile; fileRef = C99844561A8C1F23001D58FD /* UIWebView+WMFSuppressSelection.m */; };
		D401C2C01A659E5000D4D127 /* DataMigrationProgressViewController.m in Sources */ = {isa = PBXBuildFile; fileRef = D401C2BE1A659E5000D4D127 /* DataMigrationProgressViewController.m */; };
		D401C2C11A659E5000D4D127 /* DataMigrationProgressViewController.xib in Resources */ = {isa = PBXBuildFile; fileRef = D401C2BF1A659E5000D4D127 /* DataMigrationProgressViewController.xib */; };
		D42E75EB18D11237002EA7E5 /* MWLanguageInfo.m in Sources */ = {isa = PBXBuildFile; fileRef = D42E75EA18D11237002EA7E5 /* MWLanguageInfo.m */; };
		D46CD8C518A1AC4F0042959E /* Localizable.strings in Resources */ = {isa = PBXBuildFile; fileRef = D46CD8C218A1AC4F0042959E /* Localizable.strings */; };
		D47BF5D4197870390067C3BC /* SavedPagesFunnel.m in Sources */ = {isa = PBXBuildFile; fileRef = D47BF5D3197870390067C3BC /* SavedPagesFunnel.m */; };
		D4991439181D51DE00E6073C /* Foundation.framework in Frameworks */ = {isa = PBXBuildFile; fileRef = D4991438181D51DE00E6073C /* Foundation.framework */; };
		D499143B181D51DE00E6073C /* CoreGraphics.framework in Frameworks */ = {isa = PBXBuildFile; fileRef = D499143A181D51DE00E6073C /* CoreGraphics.framework */; };
		D499143D181D51DE00E6073C /* UIKit.framework in Frameworks */ = {isa = PBXBuildFile; fileRef = D499143C181D51DE00E6073C /* UIKit.framework */; };
		D4991445181D51DE00E6073C /* main.m in Sources */ = {isa = PBXBuildFile; fileRef = D4991444181D51DE00E6073C /* main.m */; };
		D4991449181D51DE00E6073C /* AppDelegate.m in Sources */ = {isa = PBXBuildFile; fileRef = D4991448181D51DE00E6073C /* AppDelegate.m */; };
		D49B2ED2196C687C002F035D /* PullToRefreshViewController.m in Sources */ = {isa = PBXBuildFile; fileRef = D49B2ED1196C687C002F035D /* PullToRefreshViewController.m */; };
		D4B0AE0219365F7C00F0AC90 /* EventLoggingFunnel.m in Sources */ = {isa = PBXBuildFile; fileRef = D4B0AE0119365F7C00F0AC90 /* EventLoggingFunnel.m */; };
		D4B0AE051936604700F0AC90 /* EditFunnel.m in Sources */ = {isa = PBXBuildFile; fileRef = D4B0AE041936604700F0AC90 /* EditFunnel.m */; };
		D4B0AE0819366A0A00F0AC90 /* CreateAccountFunnel.m in Sources */ = {isa = PBXBuildFile; fileRef = D4B0AE0719366A0A00F0AC90 /* CreateAccountFunnel.m */; };
		D4B0AE0B19366A2C00F0AC90 /* ReadingActionFunnel.m in Sources */ = {isa = PBXBuildFile; fileRef = D4B0AE0A19366A2C00F0AC90 /* ReadingActionFunnel.m */; };
		D4B0AE0E19366A5400F0AC90 /* LoginFunnel.m in Sources */ = {isa = PBXBuildFile; fileRef = D4B0AE0D19366A5400F0AC90 /* LoginFunnel.m */; };
		D4BC22B4181E9E6300CAC673 /* empty.png in Resources */ = {isa = PBXBuildFile; fileRef = D4BC22B3181E9E6300CAC673 /* empty.png */; };
		D4E6D9121A5C65F9004916C1 /* CoreData.framework in Frameworks */ = {isa = PBXBuildFile; fileRef = 040E5C4E184566F4007AFE6F /* CoreData.framework */; };
		D4E8A8A919085CEA00DA4765 /* libsqlite3.dylib in Frameworks */ = {isa = PBXBuildFile; fileRef = D4E8A8A819085CEA00DA4765 /* libsqlite3.dylib */; };
		D4F277FB194235A00032BA38 /* ProtectedEditAttemptFunnel.m in Sources */ = {isa = PBXBuildFile; fileRef = D4F277FA194235A00032BA38 /* ProtectedEditAttemptFunnel.m */; };
		D4F277FE194235B50032BA38 /* ToCInteractionFunnel.m in Sources */ = {isa = PBXBuildFile; fileRef = D4F277FD194235B50032BA38 /* ToCInteractionFunnel.m */; };
/* End PBXBuildFile section */

/* Begin PBXContainerItemProxy section */
		BCBDE0AD1AA76F19006BD29A /* PBXContainerItemProxy */ = {
			isa = PBXContainerItemProxy;
			containerPortal = D499142D181D51DE00E6073C /* Project object */;
			proxyType = 1;
			remoteGlobalIDString = D4991434181D51DE00E6073C;
			remoteInfo = Wikipedia;
		};
/* End PBXContainerItemProxy section */

/* Begin PBXFileReference section */
		04016E181B3264C700D732FE /* UIViewController+WMFStoryboardUtilities.h */ = {isa = PBXFileReference; fileEncoding = 4; lastKnownFileType = sourcecode.c.h; path = "UIViewController+WMFStoryboardUtilities.h"; sourceTree = "<group>"; };
		04016E191B3264C700D732FE /* UIViewController+WMFStoryboardUtilities.m */ = {isa = PBXFileReference; fileEncoding = 4; lastKnownFileType = sourcecode.c.objc; path = "UIViewController+WMFStoryboardUtilities.m"; sourceTree = "<group>"; };
		04016E1B1B3285B700D732FE /* AboutViewController.storyboard */ = {isa = PBXFileReference; fileEncoding = 4; lastKnownFileType = file.storyboard; path = AboutViewController.storyboard; sourceTree = "<group>"; };
		04016E1D1B328E8B00D732FE /* OnboardingViewController.storyboard */ = {isa = PBXFileReference; fileEncoding = 4; lastKnownFileType = file.storyboard; path = OnboardingViewController.storyboard; sourceTree = "<group>"; };
		04016E1F1B329D4500D732FE /* PageHistoryViewController.storyboard */ = {isa = PBXFileReference; fileEncoding = 4; lastKnownFileType = file.storyboard; path = PageHistoryViewController.storyboard; sourceTree = "<group>"; };
		04016E221B335F0200D732FE /* WMFArticlePresenter.h */ = {isa = PBXFileReference; fileEncoding = 4; lastKnownFileType = sourcecode.c.h; path = WMFArticlePresenter.h; sourceTree = "<group>"; };
		04016E231B335F0200D732FE /* WMFArticlePresenter.m */ = {isa = PBXFileReference; fileEncoding = 4; lastKnownFileType = sourcecode.c.objc; path = WMFArticlePresenter.m; sourceTree = "<group>"; };
		04090A39187FB7D000577EDF /* UIView+Debugging.h */ = {isa = PBXFileReference; fileEncoding = 4; lastKnownFileType = sourcecode.c.h; path = "UIView+Debugging.h"; sourceTree = "<group>"; };
		04090A3A187FB7D000577EDF /* UIView+Debugging.m */ = {isa = PBXFileReference; fileEncoding = 4; lastKnownFileType = sourcecode.c.objc; path = "UIView+Debugging.m"; sourceTree = "<group>"; };
		0409F9CF1BBCA22B00FE140A /* UIViewController+WMFOpenExternalUrl.h */ = {isa = PBXFileReference; fileEncoding = 4; lastKnownFileType = sourcecode.c.h; path = "UIViewController+WMFOpenExternalUrl.h"; sourceTree = "<group>"; };
		040D83571AB0ECFD000896D5 /* WMFCenteredPathView.h */ = {isa = PBXFileReference; fileEncoding = 4; lastKnownFileType = sourcecode.c.h; path = WMFCenteredPathView.h; sourceTree = "<group>"; };
		040D83581AB0ECFD000896D5 /* WMFCenteredPathView.m */ = {isa = PBXFileReference; fileEncoding = 4; lastKnownFileType = sourcecode.c.objc; path = WMFCenteredPathView.m; sourceTree = "<group>"; };
		040D835C1AB0EE45000896D5 /* WMFGeometry.c */ = {isa = PBXFileReference; fileEncoding = 4; lastKnownFileType = sourcecode.c.c; path = WMFGeometry.c; sourceTree = "<group>"; };
		040D835D1AB0EE45000896D5 /* WMFGeometry.h */ = {isa = PBXFileReference; fileEncoding = 4; lastKnownFileType = sourcecode.c.h; path = WMFGeometry.h; sourceTree = "<group>"; };
		040E5C4E184566F4007AFE6F /* CoreData.framework */ = {isa = PBXFileReference; lastKnownFileType = wrapper.framework; name = CoreData.framework; path = System/Library/Frameworks/CoreData.framework; sourceTree = SDKROOT; };
		04142A8D184F974E006EF779 /* NSDate-Utilities.h */ = {isa = PBXFileReference; fileEncoding = 4; lastKnownFileType = sourcecode.c.h; path = "NSDate-Utilities.h"; sourceTree = "<group>"; };
		04142A8E184F974E006EF779 /* NSDate-Utilities.m */ = {isa = PBXFileReference; fileEncoding = 4; lastKnownFileType = sourcecode.c.objc; path = "NSDate-Utilities.m"; sourceTree = "<group>"; };
		0415581A18ADFA5C00B81A59 /* UIImage+ColorMask.h */ = {isa = PBXFileReference; fileEncoding = 4; lastKnownFileType = sourcecode.c.h; path = "UIImage+ColorMask.h"; sourceTree = "<group>"; };
		0415581B18ADFA5C00B81A59 /* UIImage+ColorMask.m */ = {isa = PBXFileReference; fileEncoding = 4; lastKnownFileType = sourcecode.c.objc; path = "UIImage+ColorMask.m"; sourceTree = "<group>"; };
		041A3B5818E11ED90079FF1C /* LanguageCell.h */ = {isa = PBXFileReference; fileEncoding = 4; lastKnownFileType = sourcecode.c.h; path = LanguageCell.h; sourceTree = "<group>"; };
		041A3B5918E11ED90079FF1C /* LanguageCell.m */ = {isa = PBXFileReference; fileEncoding = 4; lastKnownFileType = sourcecode.c.objc; lineEnding = 0; path = LanguageCell.m; sourceTree = "<group>"; xcLanguageSpecificationIdentifier = xcode.lang.objc; };
		041A3B5C18E11ED90079FF1C /* LanguagesViewController.h */ = {isa = PBXFileReference; fileEncoding = 4; lastKnownFileType = sourcecode.c.h; path = LanguagesViewController.h; sourceTree = "<group>"; };
		041A3B5D18E11ED90079FF1C /* LanguagesViewController.m */ = {isa = PBXFileReference; fileEncoding = 4; lastKnownFileType = sourcecode.c.objc; path = LanguagesViewController.m; sourceTree = "<group>"; };
		041C55D01950B27D006CE0EF /* EditSummaryViewController.h */ = {isa = PBXFileReference; fileEncoding = 4; lastKnownFileType = sourcecode.c.h; path = EditSummaryViewController.h; sourceTree = "<group>"; };
		041C55D11950B27D006CE0EF /* EditSummaryViewController.m */ = {isa = PBXFileReference; fileEncoding = 4; lastKnownFileType = sourcecode.c.objc; lineEnding = 0; path = EditSummaryViewController.m; sourceTree = "<group>"; xcLanguageSpecificationIdentifier = xcode.lang.objc; };
		041C6204199ED2A20061516F /* MWKSection+TOC.h */ = {isa = PBXFileReference; fileEncoding = 4; lastKnownFileType = sourcecode.c.h; path = "MWKSection+TOC.h"; sourceTree = "<group>"; };
		041C6205199ED2A20061516F /* MWKSection+TOC.m */ = {isa = PBXFileReference; fileEncoding = 4; lastKnownFileType = sourcecode.c.objc; path = "MWKSection+TOC.m"; sourceTree = "<group>"; };
		041E322F1B72AB9A001D0E28 /* WMFSectionHeaderEditProtocol.h */ = {isa = PBXFileReference; fileEncoding = 4; lastKnownFileType = sourcecode.c.h; path = WMFSectionHeaderEditProtocol.h; sourceTree = "<group>"; };
		041E32301B72AB9A001D0E28 /* WMFSectionHeadersViewController.h */ = {isa = PBXFileReference; fileEncoding = 4; lastKnownFileType = sourcecode.c.h; path = WMFSectionHeadersViewController.h; sourceTree = "<group>"; };
		041E32311B72AB9A001D0E28 /* WMFSectionHeadersViewController.m */ = {isa = PBXFileReference; fileEncoding = 4; lastKnownFileType = sourcecode.c.objc; path = WMFSectionHeadersViewController.m; sourceTree = "<group>"; };
		041E32321B72AB9A001D0E28 /* WMFSectionHeader.h */ = {isa = PBXFileReference; fileEncoding = 4; lastKnownFileType = sourcecode.c.h; path = WMFSectionHeader.h; sourceTree = "<group>"; };
		041E32331B72AB9A001D0E28 /* WMFSectionHeader.m */ = {isa = PBXFileReference; fileEncoding = 4; lastKnownFileType = sourcecode.c.objc; path = WMFSectionHeader.m; sourceTree = "<group>"; };
		041E32341B72AB9A001D0E28 /* WMFSectionHeader.xib */ = {isa = PBXFileReference; fileEncoding = 4; lastKnownFileType = file.xib; path = WMFSectionHeader.xib; sourceTree = "<group>"; };
		041E32351B72AB9A001D0E28 /* WMFSectionHeaderModel.h */ = {isa = PBXFileReference; fileEncoding = 4; lastKnownFileType = sourcecode.c.h; path = WMFSectionHeaderModel.h; sourceTree = "<group>"; };
		041E32361B72AB9A001D0E28 /* WMFSectionHeaderModel.m */ = {isa = PBXFileReference; fileEncoding = 4; lastKnownFileType = sourcecode.c.objc; path = WMFSectionHeaderModel.m; sourceTree = "<group>"; };
		041E323E1B736CCF001D0E28 /* UIWebView+WMFJavascriptContext.h */ = {isa = PBXFileReference; fileEncoding = 4; lastKnownFileType = sourcecode.c.h; path = "UIWebView+WMFJavascriptContext.h"; sourceTree = "<group>"; };
		041E323F1B736CCF001D0E28 /* UIWebView+WMFJavascriptContext.m */ = {isa = PBXFileReference; fileEncoding = 4; lastKnownFileType = sourcecode.c.objc; path = "UIWebView+WMFJavascriptContext.m"; sourceTree = "<group>"; };
		041EFC361996A1F800B2CB28 /* MapKit.framework */ = {isa = PBXFileReference; lastKnownFileType = wrapper.framework; name = MapKit.framework; path = System/Library/Frameworks/MapKit.framework; sourceTree = SDKROOT; };
		042244FB197F5E09005DD0BF /* AbuseFilterAlert.h */ = {isa = PBXFileReference; fileEncoding = 4; lastKnownFileType = sourcecode.c.h; path = AbuseFilterAlert.h; sourceTree = "<group>"; };
		042244FC197F5E09005DD0BF /* AbuseFilterAlert.m */ = {isa = PBXFileReference; fileEncoding = 4; lastKnownFileType = sourcecode.c.objc; path = AbuseFilterAlert.m; sourceTree = "<group>"; };
		042244FD197F5E09005DD0BF /* BulletedLabel.h */ = {isa = PBXFileReference; fileEncoding = 4; lastKnownFileType = sourcecode.c.h; path = BulletedLabel.h; sourceTree = "<group>"; };
		042244FE197F5E09005DD0BF /* BulletedLabel.m */ = {isa = PBXFileReference; fileEncoding = 4; lastKnownFileType = sourcecode.c.objc; path = BulletedLabel.m; sourceTree = "<group>"; };
		042244FF197F5E09005DD0BF /* BulletedLabel.xib */ = {isa = PBXFileReference; fileEncoding = 4; lastKnownFileType = file.xib; path = BulletedLabel.xib; sourceTree = "<group>"; };
		042258501B33EAD400FDD0C6 /* ShareMenuSavePageActivity.h */ = {isa = PBXFileReference; fileEncoding = 4; lastKnownFileType = sourcecode.c.h; name = ShareMenuSavePageActivity.h; path = ShareCard/ShareMenuSavePageActivity.h; sourceTree = "<group>"; };
		042258511B33EAD400FDD0C6 /* ShareMenuSavePageActivity.m */ = {isa = PBXFileReference; fileEncoding = 4; lastKnownFileType = sourcecode.c.objc; name = ShareMenuSavePageActivity.m; path = ShareCard/ShareMenuSavePageActivity.m; sourceTree = "<group>"; };
		042258551B34A29800FDD0C6 /* PreviewAndSaveViewController.storyboard */ = {isa = PBXFileReference; fileEncoding = 4; lastKnownFileType = file.storyboard; path = PreviewAndSaveViewController.storyboard; sourceTree = "<group>"; };
		042258571B34A2C100FDD0C6 /* EditSummaryViewController.storyboard */ = {isa = PBXFileReference; fileEncoding = 4; lastKnownFileType = file.storyboard; path = EditSummaryViewController.storyboard; sourceTree = "<group>"; };
		04272E781940EEBC00CC682F /* WMFAssetsFile.h */ = {isa = PBXFileReference; fileEncoding = 4; lastKnownFileType = sourcecode.c.h; lineEnding = 0; path = WMFAssetsFile.h; sourceTree = "<group>"; xcLanguageSpecificationIdentifier = xcode.lang.objcpp; };
		04272E791940EEBC00CC682F /* WMFAssetsFile.m */ = {isa = PBXFileReference; fileEncoding = 4; lastKnownFileType = sourcecode.c.objc; lineEnding = 0; path = WMFAssetsFile.m; sourceTree = "<group>"; xcLanguageSpecificationIdentifier = xcode.lang.objc; };
		04292FFC185FC026002A13FC /* Defines.h */ = {isa = PBXFileReference; fileEncoding = 4; lastKnownFileType = sourcecode.c.h; path = Defines.h; sourceTree = "<group>"; };
		042950D21A9D3BA7009BE784 /* UIColor+WMFHexColor.h */ = {isa = PBXFileReference; fileEncoding = 4; lastKnownFileType = sourcecode.c.h; path = "UIColor+WMFHexColor.h"; sourceTree = "<group>"; };
		042950D31A9D3BA7009BE784 /* UIColor+WMFHexColor.m */ = {isa = PBXFileReference; fileEncoding = 4; lastKnownFileType = sourcecode.c.objc; path = "UIColor+WMFHexColor.m"; sourceTree = "<group>"; };
		042BEAED1A92EE66002CF320 /* UIWebView+WMFTrackingView.h */ = {isa = PBXFileReference; fileEncoding = 4; lastKnownFileType = sourcecode.c.h; path = "UIWebView+WMFTrackingView.h"; sourceTree = "<group>"; };
		042BEAEE1A92EE66002CF320 /* UIWebView+WMFTrackingView.m */ = {isa = PBXFileReference; fileEncoding = 4; lastKnownFileType = sourcecode.c.objc; path = "UIWebView+WMFTrackingView.m"; sourceTree = "<group>"; };
		042DA8511BB1F1E900FFE587 /* MWKSectionHasTextDataTests.m */ = {isa = PBXFileReference; fileEncoding = 4; lastKnownFileType = sourcecode.c.objc; path = MWKSectionHasTextDataTests.m; sourceTree = "<group>"; };
		042E3B911AA16D6700BF8D66 /* UIViewController+WMFChildViewController.h */ = {isa = PBXFileReference; fileEncoding = 4; lastKnownFileType = sourcecode.c.h; path = "UIViewController+WMFChildViewController.h"; sourceTree = "<group>"; };
		042E3B921AA16D6700BF8D66 /* UIViewController+WMFChildViewController.m */ = {isa = PBXFileReference; fileEncoding = 4; lastKnownFileType = sourcecode.c.objc; path = "UIViewController+WMFChildViewController.m"; sourceTree = "<group>"; };
		0433263D1B0D3574009DB316 /* WMFArticleImageProtocol.h */ = {isa = PBXFileReference; fileEncoding = 4; lastKnownFileType = sourcecode.c.h; name = WMFArticleImageProtocol.h; path = Wikipedia/Protocols/WMFArticleImageProtocol.h; sourceTree = SOURCE_ROOT; };
		0433263E1B0D3574009DB316 /* WMFArticleImageProtocol.m */ = {isa = PBXFileReference; fileEncoding = 4; lastKnownFileType = sourcecode.c.objc; name = WMFArticleImageProtocol.m; path = Wikipedia/Protocols/WMFArticleImageProtocol.m; sourceTree = SOURCE_ROOT; };
		0433542018A023FE009305F0 /* UIViewController+WMFHideKeyboard.h */ = {isa = PBXFileReference; fileEncoding = 4; lastKnownFileType = sourcecode.c.h; path = "UIViewController+WMFHideKeyboard.h"; sourceTree = "<group>"; };
		0433542118A023FE009305F0 /* UIViewController+WMFHideKeyboard.m */ = {isa = PBXFileReference; fileEncoding = 4; lastKnownFileType = sourcecode.c.objc; path = "UIViewController+WMFHideKeyboard.m"; sourceTree = "<group>"; };
		0433542418A093C5009305F0 /* UIView+RemoveConstraints.h */ = {isa = PBXFileReference; fileEncoding = 4; lastKnownFileType = sourcecode.c.h; path = "UIView+RemoveConstraints.h"; sourceTree = "<group>"; };
		0433542518A093C5009305F0 /* UIView+RemoveConstraints.m */ = {isa = PBXFileReference; fileEncoding = 4; lastKnownFileType = sourcecode.c.objc; path = "UIView+RemoveConstraints.m"; sourceTree = "<group>"; };
		0436998C1B45B673002FD81D /* WMFArticleTableHeaderView.h */ = {isa = PBXFileReference; fileEncoding = 4; lastKnownFileType = sourcecode.c.h; path = WMFArticleTableHeaderView.h; sourceTree = "<group>"; };
		0436998D1B45B673002FD81D /* WMFArticleTableHeaderView.m */ = {isa = PBXFileReference; fileEncoding = 4; lastKnownFileType = sourcecode.c.objc; path = WMFArticleTableHeaderView.m; sourceTree = "<group>"; };
		0436998F1B45B68D002FD81D /* WMFArticleSectionCell.h */ = {isa = PBXFileReference; fileEncoding = 4; lastKnownFileType = sourcecode.c.h; path = WMFArticleSectionCell.h; sourceTree = "<group>"; };
		043699901B45B68D002FD81D /* WMFArticleSectionCell.m */ = {isa = PBXFileReference; fileEncoding = 4; lastKnownFileType = sourcecode.c.objc; path = WMFArticleSectionCell.m; sourceTree = "<group>"; };
		0439317419FB092600386E8F /* UIWebView+LoadAssetsHtml.h */ = {isa = PBXFileReference; fileEncoding = 4; lastKnownFileType = sourcecode.c.h; path = "UIWebView+LoadAssetsHtml.h"; sourceTree = "<group>"; };
		0439317519FB092600386E8F /* UIWebView+LoadAssetsHtml.m */ = {isa = PBXFileReference; fileEncoding = 4; lastKnownFileType = sourcecode.c.objc; path = "UIWebView+LoadAssetsHtml.m"; sourceTree = "<group>"; };
		043B6E8C1ACDE0CF0005C60B /* NSAttributedString+WMFSavedPagesAttributedStrings.h */ = {isa = PBXFileReference; fileEncoding = 4; lastKnownFileType = sourcecode.c.h; path = "NSAttributedString+WMFSavedPagesAttributedStrings.h"; sourceTree = "<group>"; };
		043B6E8D1ACDE0CF0005C60B /* NSAttributedString+WMFSavedPagesAttributedStrings.m */ = {isa = PBXFileReference; fileEncoding = 4; lastKnownFileType = sourcecode.c.objc; path = "NSAttributedString+WMFSavedPagesAttributedStrings.m"; sourceTree = "<group>"; };
		043C691F1B85689F00941051 /* NSAttributedString+WMFTrim.h */ = {isa = PBXFileReference; fileEncoding = 4; lastKnownFileType = sourcecode.c.h; path = "NSAttributedString+WMFTrim.h"; sourceTree = "<group>"; };
		043C69201B85689F00941051 /* NSAttributedString+WMFTrim.m */ = {isa = PBXFileReference; fileEncoding = 4; lastKnownFileType = sourcecode.c.objc; path = "NSAttributedString+WMFTrim.m"; sourceTree = "<group>"; };
		043C69221B8569FA00941051 /* NSAttributedString+WMFTrimTests.m */ = {isa = PBXFileReference; fileEncoding = 4; lastKnownFileType = sourcecode.c.objc; path = "NSAttributedString+WMFTrimTests.m"; sourceTree = "<group>"; };
		043C69241B856C2A00941051 /* XCTestCase+WMFVisualTestConvenience.h */ = {isa = PBXFileReference; fileEncoding = 4; lastKnownFileType = sourcecode.c.h; path = "XCTestCase+WMFVisualTestConvenience.h"; sourceTree = "<group>"; };
		043C69251B856C2A00941051 /* XCTestCase+WMFVisualTestConvenience.m */ = {isa = PBXFileReference; fileEncoding = 4; lastKnownFileType = sourcecode.c.objc; path = "XCTestCase+WMFVisualTestConvenience.m"; sourceTree = "<group>"; };
		043C69271B86502F00941051 /* NSCharacterSet+WMFExtras.h */ = {isa = PBXFileReference; fileEncoding = 4; lastKnownFileType = sourcecode.c.h; path = "NSCharacterSet+WMFExtras.h"; sourceTree = "<group>"; };
		043C69281B86502F00941051 /* NSCharacterSet+WMFExtras.m */ = {isa = PBXFileReference; fileEncoding = 4; lastKnownFileType = sourcecode.c.objc; path = "NSCharacterSet+WMFExtras.m"; sourceTree = "<group>"; };
		043F18DB18D9691D00D8489A /* TopActionSheetLabel.h */ = {isa = PBXFileReference; fileEncoding = 4; lastKnownFileType = sourcecode.c.h; path = TopActionSheetLabel.h; sourceTree = "<group>"; };
		043F18DC18D9691D00D8489A /* TopActionSheetLabel.m */ = {isa = PBXFileReference; fileEncoding = 4; lastKnownFileType = sourcecode.c.objc; path = TopActionSheetLabel.m; sourceTree = "<group>"; };
		043F18DF18D9691D00D8489A /* UINavigationController+TopActionSheet.h */ = {isa = PBXFileReference; fileEncoding = 4; lastKnownFileType = sourcecode.c.h; path = "UINavigationController+TopActionSheet.h"; sourceTree = "<group>"; };
		043F18E018D9691D00D8489A /* UINavigationController+TopActionSheet.m */ = {isa = PBXFileReference; fileEncoding = 4; lastKnownFileType = sourcecode.c.objc; path = "UINavigationController+TopActionSheet.m"; sourceTree = "<group>"; };
		043F18F118DCDD3A00D8489A /* WMF_Colors.h */ = {isa = PBXFileReference; fileEncoding = 4; lastKnownFileType = sourcecode.c.h; path = WMF_Colors.h; sourceTree = "<group>"; };
		043F8BF01A11699A00D1AE44 /* UIView+WMFRoundCorners.h */ = {isa = PBXFileReference; fileEncoding = 4; lastKnownFileType = sourcecode.c.h; path = "UIView+WMFRoundCorners.h"; sourceTree = "<group>"; };
		043F8BF11A11699A00D1AE44 /* UIView+WMFRoundCorners.m */ = {isa = PBXFileReference; fileEncoding = 4; lastKnownFileType = sourcecode.c.objc; path = "UIView+WMFRoundCorners.m"; sourceTree = "<group>"; };
		04414DDD1A1420EB00A41B4E /* WikiDataShortDescriptionFetcher.h */ = {isa = PBXFileReference; fileEncoding = 4; lastKnownFileType = sourcecode.c.h; path = WikiDataShortDescriptionFetcher.h; sourceTree = "<group>"; };
		04414DDE1A1420EB00A41B4E /* WikiDataShortDescriptionFetcher.m */ = {isa = PBXFileReference; fileEncoding = 4; lastKnownFileType = sourcecode.c.objc; path = WikiDataShortDescriptionFetcher.m; sourceTree = "<group>"; };
		0442F57919006DCC00F55DF9 /* PageHistoryLabel.h */ = {isa = PBXFileReference; fileEncoding = 4; lastKnownFileType = sourcecode.c.h; path = PageHistoryLabel.h; sourceTree = "<group>"; };
		0442F57A19006DCC00F55DF9 /* PageHistoryLabel.m */ = {isa = PBXFileReference; fileEncoding = 4; lastKnownFileType = sourcecode.c.objc; path = PageHistoryLabel.m; sourceTree = "<group>"; };
		044396211A3D33030081557D /* UICollectionViewCell+DynamicCellHeight.h */ = {isa = PBXFileReference; fileEncoding = 4; lastKnownFileType = sourcecode.c.h; path = "UICollectionViewCell+DynamicCellHeight.h"; sourceTree = "<group>"; };
		044396221A3D33030081557D /* UICollectionViewCell+DynamicCellHeight.m */ = {isa = PBXFileReference; fileEncoding = 4; lastKnownFileType = sourcecode.c.objc; path = "UICollectionViewCell+DynamicCellHeight.m"; sourceTree = "<group>"; };
		044687FE1BB358DF00B888CC /* UIView+IBExtras.swift */ = {isa = PBXFileReference; fileEncoding = 4; lastKnownFileType = sourcecode.swift; path = "UIView+IBExtras.swift"; sourceTree = "<group>"; };
		04478620185145090050563B /* HistoryResultCell.h */ = {isa = PBXFileReference; fileEncoding = 4; lastKnownFileType = sourcecode.c.h; path = HistoryResultCell.h; sourceTree = "<group>"; };
		04478621185145090050563B /* HistoryResultCell.m */ = {isa = PBXFileReference; fileEncoding = 4; lastKnownFileType = sourcecode.c.objc; path = HistoryResultCell.m; sourceTree = "<group>"; };
		04478622185145090050563B /* HistoryResultPrototypeView.xib */ = {isa = PBXFileReference; fileEncoding = 4; lastKnownFileType = file.xib; path = HistoryResultPrototypeView.xib; sourceTree = "<group>"; };
		04478623185145090050563B /* HistoryViewController.h */ = {isa = PBXFileReference; fileEncoding = 4; lastKnownFileType = sourcecode.c.h; path = HistoryViewController.h; sourceTree = "<group>"; };
		04478624185145090050563B /* HistoryViewController.m */ = {isa = PBXFileReference; fileEncoding = 4; lastKnownFileType = sourcecode.c.objc; lineEnding = 0; path = HistoryViewController.m; sourceTree = "<group>"; xcLanguageSpecificationIdentifier = xcode.lang.objc; };
		0447862D185145090050563B /* WebViewController.h */ = {isa = PBXFileReference; fileEncoding = 4; lastKnownFileType = sourcecode.c.h; path = WebViewController.h; sourceTree = "<group>"; };
		0447862E185145090050563B /* WebViewController.m */ = {isa = PBXFileReference; fileEncoding = 4; lastKnownFileType = sourcecode.c.objc; lineEnding = 0; path = WebViewController.m; sourceTree = "<group>"; xcLanguageSpecificationIdentifier = xcode.lang.objc; };
		0447866D1852B5010050563B /* SessionSingleton.h */ = {isa = PBXFileReference; fileEncoding = 4; lastKnownFileType = sourcecode.c.h; path = SessionSingleton.h; sourceTree = "<group>"; };
		0447866E1852B5010050563B /* SessionSingleton.m */ = {isa = PBXFileReference; fileEncoding = 4; lastKnownFileType = sourcecode.c.objc; path = SessionSingleton.m; sourceTree = "<group>"; };
		04490FD31AF16A83009FAB52 /* WMFBundledImageProtocol.h */ = {isa = PBXFileReference; fileEncoding = 4; lastKnownFileType = sourcecode.c.h; name = WMFBundledImageProtocol.h; path = Wikipedia/Protocols/WMFBundledImageProtocol.h; sourceTree = SOURCE_ROOT; };
		04490FD41AF16A83009FAB52 /* WMFBundledImageProtocol.m */ = {isa = PBXFileReference; fileEncoding = 4; lastKnownFileType = sourcecode.c.objc; name = WMFBundledImageProtocol.m; path = Wikipedia/Protocols/WMFBundledImageProtocol.m; sourceTree = SOURCE_ROOT; };
		0449D1411B83D9370036A9C8 /* NSAttributedString+WMFModifyTests.m */ = {isa = PBXFileReference; fileEncoding = 4; lastKnownFileType = sourcecode.c.objc; path = "NSAttributedString+WMFModifyTests.m"; sourceTree = "<group>"; };
		0449E63318A9845C00D51524 /* LoginViewController.h */ = {isa = PBXFileReference; fileEncoding = 4; lastKnownFileType = sourcecode.c.h; path = LoginViewController.h; sourceTree = "<group>"; };
		0449E63418A9845C00D51524 /* LoginViewController.m */ = {isa = PBXFileReference; fileEncoding = 4; lastKnownFileType = sourcecode.c.objc; lineEnding = 0; path = LoginViewController.m; sourceTree = "<group>"; xcLanguageSpecificationIdentifier = xcode.lang.objc; };
		0449E63718AAA26A00D51524 /* NSHTTPCookieStorage+CloneCookie.h */ = {isa = PBXFileReference; fileEncoding = 4; lastKnownFileType = sourcecode.c.h; path = "NSHTTPCookieStorage+CloneCookie.h"; sourceTree = "<group>"; };
		0449E63818AAA26A00D51524 /* NSHTTPCookieStorage+CloneCookie.m */ = {isa = PBXFileReference; fileEncoding = 4; lastKnownFileType = sourcecode.c.objc; path = "NSHTTPCookieStorage+CloneCookie.m"; sourceTree = "<group>"; };
		044BD6B318849AD000FFE4BE /* SectionEditorViewController.h */ = {isa = PBXFileReference; fileEncoding = 4; lastKnownFileType = sourcecode.c.h; path = SectionEditorViewController.h; sourceTree = "<group>"; };
		044BD6B418849AD000FFE4BE /* SectionEditorViewController.m */ = {isa = PBXFileReference; fileEncoding = 4; lastKnownFileType = sourcecode.c.objc; path = SectionEditorViewController.m; sourceTree = "<group>"; };
		0450DD5E1BB4B7060009CB13 /* WMFOpenExternalLinkDelegateProtocol.h */ = {isa = PBXFileReference; fileEncoding = 4; lastKnownFileType = sourcecode.c.h; path = WMFOpenExternalLinkDelegateProtocol.h; sourceTree = "<group>"; };
		045AB8C11B1E15D9002839D7 /* NSURL+Extras.h */ = {isa = PBXFileReference; fileEncoding = 4; lastKnownFileType = sourcecode.c.h; path = "NSURL+Extras.h"; sourceTree = "<group>"; };
		045AB8C21B1E15D9002839D7 /* NSURL+Extras.m */ = {isa = PBXFileReference; fileEncoding = 4; lastKnownFileType = sourcecode.c.objc; path = "NSURL+Extras.m"; sourceTree = "<group>"; };
		045D871F19FAD2FA0035C1F9 /* AboutViewController.h */ = {isa = PBXFileReference; fileEncoding = 4; lastKnownFileType = sourcecode.c.h; path = AboutViewController.h; sourceTree = "<group>"; };
		045D872019FAD2FA0035C1F9 /* AboutViewController.m */ = {isa = PBXFileReference; fileEncoding = 4; lastKnownFileType = sourcecode.c.objc; path = AboutViewController.m; sourceTree = "<group>"; };
		045DB3431B9930EB0095940D /* WMFArticleViewLoadingView.xib */ = {isa = PBXFileReference; fileEncoding = 4; lastKnownFileType = file.xib; path = WMFArticleViewLoadingView.xib; sourceTree = "<group>"; };
		04616DFA1AE706C600815BCE /* WMFLocalizationProtocol.h */ = {isa = PBXFileReference; fileEncoding = 4; lastKnownFileType = sourcecode.c.h; path = WMFLocalizationProtocol.h; sourceTree = "<group>"; };
		04616DFB1AE706C600815BCE /* WMFLocalizationProtocol.m */ = {isa = PBXFileReference; fileEncoding = 4; lastKnownFileType = sourcecode.c.objc; path = WMFLocalizationProtocol.m; sourceTree = "<group>"; };
		04627C961B91989200414AC6 /* WMFSaveButtonController.h */ = {isa = PBXFileReference; fileEncoding = 4; lastKnownFileType = sourcecode.c.h; path = WMFSaveButtonController.h; sourceTree = "<group>"; };
		04627C971B91989200414AC6 /* WMFSaveButtonController.m */ = {isa = PBXFileReference; fileEncoding = 4; lastKnownFileType = sourcecode.c.objc; path = WMFSaveButtonController.m; sourceTree = "<group>"; };
		04634FDC1BB47E950071626C /* UIViewController+WMFOpenExternalUrl.m */ = {isa = PBXFileReference; fileEncoding = 4; lastKnownFileType = sourcecode.c.objc; path = "UIViewController+WMFOpenExternalUrl.m"; sourceTree = "<group>"; };
		0463639618A844570049EE4F /* KeychainCredentials.h */ = {isa = PBXFileReference; fileEncoding = 4; lastKnownFileType = sourcecode.c.h; path = KeychainCredentials.h; sourceTree = "<group>"; };
		0463639718A844570049EE4F /* KeychainCredentials.m */ = {isa = PBXFileReference; fileEncoding = 4; lastKnownFileType = sourcecode.c.objc; path = KeychainCredentials.m; sourceTree = "<group>"; };
		04649CA619F72B360071E8FA /* libPods.a */ = {isa = PBXFileReference; lastKnownFileType = archive.ar; name = libPods.a; path = "Pods/build/Debug-iphoneos/libPods.a"; sourceTree = "<group>"; };
		04661DC71B4346C90045E970 /* WMFArticleViewController.storyboard */ = {isa = PBXFileReference; fileEncoding = 4; lastKnownFileType = file.storyboard; path = WMFArticleViewController.storyboard; sourceTree = "<group>"; };
		046A4B9B1B38DC5400440F67 /* UIView+WMFRTLMirroring.h */ = {isa = PBXFileReference; fileEncoding = 4; lastKnownFileType = sourcecode.c.h; path = "UIView+WMFRTLMirroring.h"; sourceTree = "<group>"; };
		046A4B9C1B38DC5400440F67 /* UIView+WMFRTLMirroring.m */ = {isa = PBXFileReference; fileEncoding = 4; lastKnownFileType = sourcecode.c.objc; path = "UIView+WMFRTLMirroring.m"; sourceTree = "<group>"; };
		046D3C9E1B8BDFB3004F2B92 /* UIWebView+WMFJavascriptToXcodeConsoleLogging.h */ = {isa = PBXFileReference; fileEncoding = 4; lastKnownFileType = sourcecode.c.h; path = "UIWebView+WMFJavascriptToXcodeConsoleLogging.h"; sourceTree = "<group>"; };
		046D3C9F1B8BDFB3004F2B92 /* UIWebView+WMFJavascriptToXcodeConsoleLogging.m */ = {isa = PBXFileReference; fileEncoding = 4; lastKnownFileType = sourcecode.c.objc; path = "UIWebView+WMFJavascriptToXcodeConsoleLogging.m"; sourceTree = "<group>"; };
		046E2B691B31ED94008A99A6 /* UIButton+WMFButton.h */ = {isa = PBXFileReference; fileEncoding = 4; lastKnownFileType = sourcecode.c.h; lineEnding = 0; path = "UIButton+WMFButton.h"; sourceTree = "<group>"; xcLanguageSpecificationIdentifier = xcode.lang.objcpp; };
		046E2B6A1B31ED94008A99A6 /* UIButton+WMFButton.m */ = {isa = PBXFileReference; fileEncoding = 4; lastKnownFileType = sourcecode.c.objc; lineEnding = 0; path = "UIButton+WMFButton.m"; sourceTree = "<group>"; xcLanguageSpecificationIdentifier = xcode.lang.objc; };
		046E2B6D1B3213BE008A99A6 /* UIBarButtonItem+WMFButtonConvenience.h */ = {isa = PBXFileReference; fileEncoding = 4; lastKnownFileType = sourcecode.c.h; path = "UIBarButtonItem+WMFButtonConvenience.h"; sourceTree = "<group>"; };
		046E2B6E1B3213BE008A99A6 /* UIBarButtonItem+WMFButtonConvenience.m */ = {isa = PBXFileReference; fileEncoding = 4; lastKnownFileType = sourcecode.c.objc; path = "UIBarButtonItem+WMFButtonConvenience.m"; sourceTree = "<group>"; };
		04709B5C1B829E3C0086B978 /* NSAttributedString+WMFModify.h */ = {isa = PBXFileReference; fileEncoding = 4; lastKnownFileType = sourcecode.c.h; path = "NSAttributedString+WMFModify.h"; sourceTree = "<group>"; };
		04709B5D1B829E3C0086B978 /* NSAttributedString+WMFModify.m */ = {isa = PBXFileReference; fileEncoding = 4; lastKnownFileType = sourcecode.c.objc; path = "NSAttributedString+WMFModify.m"; sourceTree = "<group>"; };
		0472BC16193AD88C00C40BDA /* MWKSection+DisplayHtml.h */ = {isa = PBXFileReference; fileEncoding = 4; lastKnownFileType = sourcecode.c.h; path = "MWKSection+DisplayHtml.h"; sourceTree = "<group>"; };
		0472BC17193AD88C00C40BDA /* MWKSection+DisplayHtml.m */ = {isa = PBXFileReference; fileEncoding = 4; lastKnownFileType = sourcecode.c.objc; path = "MWKSection+DisplayHtml.m"; sourceTree = "<group>"; };
		047528A3190F0C2900F2CDA8 /* WikiGlyph_Chars.h */ = {isa = PBXFileReference; fileEncoding = 4; lastKnownFileType = sourcecode.c.h; path = WikiGlyph_Chars.h; sourceTree = "<group>"; };
		047801BC18AE987900DBB747 /* UIButton+ColorMask.h */ = {isa = PBXFileReference; fileEncoding = 4; lastKnownFileType = sourcecode.c.h; path = "UIButton+ColorMask.h"; sourceTree = "<group>"; };
		047801BD18AE987900DBB747 /* UIButton+ColorMask.m */ = {isa = PBXFileReference; fileEncoding = 4; lastKnownFileType = sourcecode.c.objc; path = "UIButton+ColorMask.m"; sourceTree = "<group>"; };
		047ED63718C13E4900442BE3 /* PreviewWebView.h */ = {isa = PBXFileReference; fileEncoding = 4; lastKnownFileType = sourcecode.c.h; path = PreviewWebView.h; sourceTree = "<group>"; };
		047ED63818C13E4900442BE3 /* PreviewWebView.m */ = {isa = PBXFileReference; fileEncoding = 4; lastKnownFileType = sourcecode.c.objc; path = PreviewWebView.m; sourceTree = "<group>"; };
		0480AE9E1AA4F4DA00A9950C /* WMFIntrinsicContentSizeAwareTableView.h */ = {isa = PBXFileReference; fileEncoding = 4; lastKnownFileType = sourcecode.c.h; path = WMFIntrinsicContentSizeAwareTableView.h; sourceTree = "<group>"; };
		0480AE9F1AA4F4DA00A9950C /* WMFIntrinsicContentSizeAwareTableView.m */ = {isa = PBXFileReference; fileEncoding = 4; lastKnownFileType = sourcecode.c.objc; path = WMFIntrinsicContentSizeAwareTableView.m; sourceTree = "<group>"; };
		04821CCF19895EDC007558F6 /* ReferenceGradientView.h */ = {isa = PBXFileReference; fileEncoding = 4; lastKnownFileType = sourcecode.c.h; path = ReferenceGradientView.h; sourceTree = "<group>"; };
		04821CD019895EDC007558F6 /* ReferenceGradientView.m */ = {isa = PBXFileReference; fileEncoding = 4; lastKnownFileType = sourcecode.c.objc; path = ReferenceGradientView.m; sourceTree = "<group>"; };
		0484411D19FF15AF00FD26C5 /* AboutViewController.plist */ = {isa = PBXFileReference; fileEncoding = 4; lastKnownFileType = text.plist.xml; path = AboutViewController.plist; sourceTree = "<group>"; };
		0484B9041ABB50FA00874073 /* WMFArticleParsing.h */ = {isa = PBXFileReference; fileEncoding = 4; lastKnownFileType = sourcecode.c.h; path = WMFArticleParsing.h; sourceTree = "<group>"; };
		0484B9051ABB50FA00874073 /* WMFArticleParsing.m */ = {isa = PBXFileReference; fileEncoding = 4; lastKnownFileType = sourcecode.c.objc; path = WMFArticleParsing.m; sourceTree = "<group>"; };
		0484E3DC19D9D19B0085D18D /* UIView+ConstraintsScale.h */ = {isa = PBXFileReference; fileEncoding = 4; lastKnownFileType = sourcecode.c.h; path = "UIView+ConstraintsScale.h"; sourceTree = "<group>"; };
		0484E3DD19D9D19B0085D18D /* UIView+ConstraintsScale.m */ = {isa = PBXFileReference; fileEncoding = 4; lastKnownFileType = sourcecode.c.objc; path = "UIView+ConstraintsScale.m"; sourceTree = "<group>"; };
		0487044019F824D700B7D307 /* QueuesSingleton.h */ = {isa = PBXFileReference; fileEncoding = 4; lastKnownFileType = sourcecode.c.h; path = QueuesSingleton.h; sourceTree = "<group>"; };
		0487044119F824D700B7D307 /* QueuesSingleton.m */ = {isa = PBXFileReference; fileEncoding = 4; lastKnownFileType = sourcecode.c.objc; path = QueuesSingleton.m; sourceTree = "<group>"; };
		0487045719F8262600B7D307 /* AccountCreationTokenFetcher.h */ = {isa = PBXFileReference; fileEncoding = 4; lastKnownFileType = sourcecode.c.h; path = AccountCreationTokenFetcher.h; sourceTree = "<group>"; };
		0487045819F8262600B7D307 /* AccountCreationTokenFetcher.m */ = {isa = PBXFileReference; fileEncoding = 4; lastKnownFileType = sourcecode.c.objc; path = AccountCreationTokenFetcher.m; sourceTree = "<group>"; };
		0487045919F8262600B7D307 /* AccountCreator.h */ = {isa = PBXFileReference; fileEncoding = 4; lastKnownFileType = sourcecode.c.h; path = AccountCreator.h; sourceTree = "<group>"; };
		0487045A19F8262600B7D307 /* AccountCreator.m */ = {isa = PBXFileReference; fileEncoding = 4; lastKnownFileType = sourcecode.c.objc; path = AccountCreator.m; sourceTree = "<group>"; };
		0487045B19F8262600B7D307 /* AccountLogin.h */ = {isa = PBXFileReference; fileEncoding = 4; lastKnownFileType = sourcecode.c.h; path = AccountLogin.h; sourceTree = "<group>"; };
		0487045C19F8262600B7D307 /* AccountLogin.m */ = {isa = PBXFileReference; fileEncoding = 4; lastKnownFileType = sourcecode.c.objc; path = AccountLogin.m; sourceTree = "<group>"; };
		0487045F19F8262600B7D307 /* AssetsFileFetcher.h */ = {isa = PBXFileReference; fileEncoding = 4; lastKnownFileType = sourcecode.c.h; path = AssetsFileFetcher.h; sourceTree = "<group>"; };
		0487046019F8262600B7D307 /* AssetsFileFetcher.m */ = {isa = PBXFileReference; fileEncoding = 4; lastKnownFileType = sourcecode.c.objc; path = AssetsFileFetcher.m; sourceTree = "<group>"; };
		0487046219F8262600B7D307 /* FetcherBase.h */ = {isa = PBXFileReference; fileEncoding = 4; lastKnownFileType = sourcecode.c.h; path = FetcherBase.h; sourceTree = "<group>"; };
		0487046319F8262600B7D307 /* FetcherBase.m */ = {isa = PBXFileReference; fileEncoding = 4; lastKnownFileType = sourcecode.c.objc; path = FetcherBase.m; sourceTree = "<group>"; };
		0487046419F8262600B7D307 /* CaptchaResetter.h */ = {isa = PBXFileReference; fileEncoding = 4; lastKnownFileType = sourcecode.c.h; path = CaptchaResetter.h; sourceTree = "<group>"; };
		0487046519F8262600B7D307 /* CaptchaResetter.m */ = {isa = PBXFileReference; fileEncoding = 4; lastKnownFileType = sourcecode.c.objc; path = CaptchaResetter.m; sourceTree = "<group>"; };
		0487046619F8262600B7D307 /* EditTokenFetcher.h */ = {isa = PBXFileReference; fileEncoding = 4; lastKnownFileType = sourcecode.c.h; path = EditTokenFetcher.h; sourceTree = "<group>"; };
		0487046719F8262600B7D307 /* EditTokenFetcher.m */ = {isa = PBXFileReference; fileEncoding = 4; lastKnownFileType = sourcecode.c.objc; path = EditTokenFetcher.m; sourceTree = "<group>"; };
		0487046819F8262600B7D307 /* MWKLanguageLinkFetcher.h */ = {isa = PBXFileReference; fileEncoding = 4; lastKnownFileType = sourcecode.c.h; path = MWKLanguageLinkFetcher.h; sourceTree = "<group>"; };
		0487046919F8262600B7D307 /* MWKLanguageLinkFetcher.m */ = {isa = PBXFileReference; fileEncoding = 4; lastKnownFileType = sourcecode.c.objc; path = MWKLanguageLinkFetcher.m; sourceTree = "<group>"; };
		0487046A19F8262600B7D307 /* LoginTokenFetcher.h */ = {isa = PBXFileReference; fileEncoding = 4; lastKnownFileType = sourcecode.c.h; path = LoginTokenFetcher.h; sourceTree = "<group>"; };
		0487046B19F8262600B7D307 /* LoginTokenFetcher.m */ = {isa = PBXFileReference; fileEncoding = 4; lastKnownFileType = sourcecode.c.objc; path = LoginTokenFetcher.m; sourceTree = "<group>"; };
		0487046E19F8262600B7D307 /* PageHistoryFetcher.h */ = {isa = PBXFileReference; fileEncoding = 4; lastKnownFileType = sourcecode.c.h; path = PageHistoryFetcher.h; sourceTree = "<group>"; };
		0487046F19F8262600B7D307 /* PageHistoryFetcher.m */ = {isa = PBXFileReference; fileEncoding = 4; lastKnownFileType = sourcecode.c.objc; path = PageHistoryFetcher.m; sourceTree = "<group>"; };
		0487047019F8262600B7D307 /* PreviewHtmlFetcher.h */ = {isa = PBXFileReference; fileEncoding = 4; lastKnownFileType = sourcecode.c.h; path = PreviewHtmlFetcher.h; sourceTree = "<group>"; };
		0487047119F8262600B7D307 /* PreviewHtmlFetcher.m */ = {isa = PBXFileReference; fileEncoding = 4; lastKnownFileType = sourcecode.c.objc; path = PreviewHtmlFetcher.m; sourceTree = "<group>"; };
		0487047219F8262600B7D307 /* RandomArticleFetcher.h */ = {isa = PBXFileReference; fileEncoding = 4; lastKnownFileType = sourcecode.c.h; path = RandomArticleFetcher.h; sourceTree = "<group>"; };
		0487047319F8262600B7D307 /* RandomArticleFetcher.m */ = {isa = PBXFileReference; fileEncoding = 4; lastKnownFileType = sourcecode.c.objc; path = RandomArticleFetcher.m; sourceTree = "<group>"; };
		0487047419F8262600B7D307 /* SearchResultFetcher.h */ = {isa = PBXFileReference; fileEncoding = 4; lastKnownFileType = sourcecode.c.h; path = SearchResultFetcher.h; sourceTree = "<group>"; };
		0487047519F8262600B7D307 /* SearchResultFetcher.m */ = {isa = PBXFileReference; fileEncoding = 4; lastKnownFileType = sourcecode.c.objc; path = SearchResultFetcher.m; sourceTree = "<group>"; };
		0487047619F8262600B7D307 /* ThumbnailFetcher.h */ = {isa = PBXFileReference; fileEncoding = 4; lastKnownFileType = sourcecode.c.h; path = ThumbnailFetcher.h; sourceTree = "<group>"; };
		0487047719F8262600B7D307 /* ThumbnailFetcher.m */ = {isa = PBXFileReference; fileEncoding = 4; lastKnownFileType = sourcecode.c.objc; path = ThumbnailFetcher.m; sourceTree = "<group>"; };
		0487047819F8262600B7D307 /* WikipediaZeroMessageFetcher.h */ = {isa = PBXFileReference; fileEncoding = 4; lastKnownFileType = sourcecode.c.h; path = WikipediaZeroMessageFetcher.h; sourceTree = "<group>"; };
		0487047919F8262600B7D307 /* WikipediaZeroMessageFetcher.m */ = {isa = PBXFileReference; fileEncoding = 4; lastKnownFileType = sourcecode.c.objc; path = WikipediaZeroMessageFetcher.m; sourceTree = "<group>"; };
		0487047A19F8262600B7D307 /* WikiTextSectionFetcher.h */ = {isa = PBXFileReference; fileEncoding = 4; lastKnownFileType = sourcecode.c.h; path = WikiTextSectionFetcher.h; sourceTree = "<group>"; };
		0487047B19F8262600B7D307 /* WikiTextSectionFetcher.m */ = {isa = PBXFileReference; fileEncoding = 4; lastKnownFileType = sourcecode.c.objc; path = WikiTextSectionFetcher.m; sourceTree = "<group>"; };
		0487047C19F8262600B7D307 /* WikiTextSectionUploader.h */ = {isa = PBXFileReference; fileEncoding = 4; lastKnownFileType = sourcecode.c.h; path = WikiTextSectionUploader.h; sourceTree = "<group>"; };
		0487047D19F8262600B7D307 /* WikiTextSectionUploader.m */ = {isa = PBXFileReference; fileEncoding = 4; lastKnownFileType = sourcecode.c.objc; path = WikiTextSectionUploader.m; sourceTree = "<group>"; };
		048830D01AB775E3005BF3A1 /* UIScrollView+WMFScrollsToTop.h */ = {isa = PBXFileReference; fileEncoding = 4; lastKnownFileType = sourcecode.c.h; path = "UIScrollView+WMFScrollsToTop.h"; sourceTree = "<group>"; };
		048830D11AB775E3005BF3A1 /* UIScrollView+WMFScrollsToTop.m */ = {isa = PBXFileReference; fileEncoding = 4; lastKnownFileType = sourcecode.c.objc; path = "UIScrollView+WMFScrollsToTop.m"; sourceTree = "<group>"; };
		049289271B1FBC1800BE4B21 /* WMFURLCache.h */ = {isa = PBXFileReference; fileEncoding = 4; lastKnownFileType = sourcecode.c.h; path = WMFURLCache.h; sourceTree = "<group>"; };
		049289281B1FBC1800BE4B21 /* WMFURLCache.m */ = {isa = PBXFileReference; fileEncoding = 4; lastKnownFileType = sourcecode.c.objc; path = WMFURLCache.m; sourceTree = "<group>"; };
		0493C2CA1952373100EBB973 /* DataHousekeeping.h */ = {isa = PBXFileReference; fileEncoding = 4; lastKnownFileType = sourcecode.c.h; path = DataHousekeeping.h; sourceTree = "<group>"; };
		0493C2CB1952373100EBB973 /* DataHousekeeping.m */ = {isa = PBXFileReference; fileEncoding = 4; lastKnownFileType = sourcecode.c.objc; path = DataHousekeeping.m; sourceTree = "<group>"; };
		0493C2D319526A0100EBB973 /* WikiFont-Glyphs.ttf */ = {isa = PBXFileReference; lastKnownFileType = file; path = "WikiFont-Glyphs.ttf"; sourceTree = "<group>"; };
		049566C018F5F4CB0058EA12 /* ZeroConfigState.h */ = {isa = PBXFileReference; fileEncoding = 4; lastKnownFileType = sourcecode.c.h; path = ZeroConfigState.h; sourceTree = "<group>"; };
		049566C118F5F4CB0058EA12 /* ZeroConfigState.m */ = {isa = PBXFileReference; fileEncoding = 4; lastKnownFileType = sourcecode.c.objc; path = ZeroConfigState.m; sourceTree = "<group>"; };
		04A1C4FB1B94F10600B47788 /* WMFSaveButtonControllerTests.m */ = {isa = PBXFileReference; fileEncoding = 4; lastKnownFileType = sourcecode.c.objc; path = WMFSaveButtonControllerTests.m; sourceTree = "<group>"; };
		04A807301B757880007F4EDD /* UIButton+WMFMultiLineHeight.swift */ = {isa = PBXFileReference; fileEncoding = 4; lastKnownFileType = sourcecode.swift; path = "UIButton+WMFMultiLineHeight.swift"; sourceTree = "<group>"; };
		04A807321B76BF36007F4EDD /* NSArray+WMFPredicate.swift */ = {isa = PBXFileReference; fileEncoding = 4; lastKnownFileType = sourcecode.swift; path = "NSArray+WMFPredicate.swift"; sourceTree = "<group>"; };
		04A97E8518B81D5D0046B166 /* AccountCreationViewController.h */ = {isa = PBXFileReference; fileEncoding = 4; lastKnownFileType = sourcecode.c.h; path = AccountCreationViewController.h; sourceTree = "<group>"; };
		04A97E8618B81D5D0046B166 /* AccountCreationViewController.m */ = {isa = PBXFileReference; fileEncoding = 4; lastKnownFileType = sourcecode.c.objc; lineEnding = 0; path = AccountCreationViewController.m; sourceTree = "<group>"; xcLanguageSpecificationIdentifier = xcode.lang.objc; };
		04A9C2911B4B51E0008B996F /* WMFArticleSectionHeaderView.h */ = {isa = PBXFileReference; fileEncoding = 4; lastKnownFileType = sourcecode.c.h; path = WMFArticleSectionHeaderView.h; sourceTree = "<group>"; };
		04A9C2921B4B51E0008B996F /* WMFArticleSectionHeaderView.m */ = {isa = PBXFileReference; fileEncoding = 4; lastKnownFileType = sourcecode.c.objc; path = WMFArticleSectionHeaderView.m; sourceTree = "<group>"; };
		04A9C2941B4B59E3008B996F /* WMFMinimalArticleContentCell.h */ = {isa = PBXFileReference; fileEncoding = 4; lastKnownFileType = sourcecode.c.h; path = WMFMinimalArticleContentCell.h; sourceTree = "<group>"; };
		04A9C2951B4B59E3008B996F /* WMFMinimalArticleContentCell.m */ = {isa = PBXFileReference; fileEncoding = 4; lastKnownFileType = sourcecode.c.objc; path = WMFMinimalArticleContentCell.m; sourceTree = "<group>"; };
		04A9C2A01B4F326D008B996F /* WMFArticleReadMoreCell.h */ = {isa = PBXFileReference; fileEncoding = 4; lastKnownFileType = sourcecode.c.h; path = WMFArticleReadMoreCell.h; sourceTree = "<group>"; };
		04A9C2A11B4F326D008B996F /* WMFArticleReadMoreCell.m */ = {isa = PBXFileReference; fileEncoding = 4; lastKnownFileType = sourcecode.c.objc; path = WMFArticleReadMoreCell.m; sourceTree = "<group>"; };
		04AE1C6E1891B302002D5487 /* NSObject+Extras.h */ = {isa = PBXFileReference; fileEncoding = 4; lastKnownFileType = sourcecode.c.h; path = "NSObject+Extras.h"; sourceTree = "<group>"; };
		04AE1C6F1891B302002D5487 /* NSObject+Extras.m */ = {isa = PBXFileReference; fileEncoding = 4; lastKnownFileType = sourcecode.c.objc; path = "NSObject+Extras.m"; sourceTree = "<group>"; };
		04AE520319DB5E0900F89B92 /* NSObject+ConstraintsScale.h */ = {isa = PBXFileReference; fileEncoding = 4; lastKnownFileType = sourcecode.c.h; path = "NSObject+ConstraintsScale.h"; sourceTree = "<group>"; };
		04AE520419DB5E0900F89B92 /* NSObject+ConstraintsScale.m */ = {isa = PBXFileReference; fileEncoding = 4; lastKnownFileType = sourcecode.c.objc; path = "NSObject+ConstraintsScale.m"; sourceTree = "<group>"; };
		04AEF0EF1B2E87A800EFE858 /* WebViewController.storyboard */ = {isa = PBXFileReference; fileEncoding = 4; lastKnownFileType = file.storyboard; path = WebViewController.storyboard; sourceTree = "<group>"; };
		04AEF0F31B2E8CA100EFE858 /* SectionEditorViewController.storyboard */ = {isa = PBXFileReference; fileEncoding = 4; lastKnownFileType = file.storyboard; path = SectionEditorViewController.storyboard; sourceTree = "<group>"; };
		04AEF0F51B2E8F6300EFE858 /* ReferencesVC.storyboard */ = {isa = PBXFileReference; fileEncoding = 4; lastKnownFileType = file.storyboard; path = ReferencesVC.storyboard; sourceTree = "<group>"; };
		04AEF0FA1B2F703700EFE858 /* PrimaryMenuViewController.storyboard */ = {isa = PBXFileReference; fileEncoding = 4; lastKnownFileType = file.storyboard; path = PrimaryMenuViewController.storyboard; sourceTree = "<group>"; };
		04B0E3E81AE8252800379AE0 /* NSURL+WMFRest.h */ = {isa = PBXFileReference; fileEncoding = 4; lastKnownFileType = sourcecode.c.h; name = "NSURL+WMFRest.h"; path = "wikipedia/Categories/NSURL+WMFRest.h"; sourceTree = SOURCE_ROOT; };
		04B0E3E91AE8252800379AE0 /* NSURL+WMFRest.m */ = {isa = PBXFileReference; fileEncoding = 4; lastKnownFileType = sourcecode.c.objc; name = "NSURL+WMFRest.m"; path = "wikipedia/Categories/NSURL+WMFRest.m"; sourceTree = SOURCE_ROOT; };
		04B0EA46190B2319007458AF /* PreviewLicenseView.xib */ = {isa = PBXFileReference; fileEncoding = 4; lastKnownFileType = file.xib; path = PreviewLicenseView.xib; sourceTree = "<group>"; };
		04B0EA48190B2348007458AF /* PreviewLicenseView.h */ = {isa = PBXFileReference; fileEncoding = 4; lastKnownFileType = sourcecode.c.h; path = PreviewLicenseView.h; sourceTree = "<group>"; };
		04B0EA49190B2348007458AF /* PreviewLicenseView.m */ = {isa = PBXFileReference; fileEncoding = 4; lastKnownFileType = sourcecode.c.objc; path = PreviewLicenseView.m; sourceTree = "<group>"; };
		04B501F71B7AEB03007BE332 /* NSArray+WMFExtensions.swift */ = {isa = PBXFileReference; fileEncoding = 4; lastKnownFileType = sourcecode.swift; path = "NSArray+WMFExtensions.swift"; sourceTree = "<group>"; };
		04B501F91B7AF16C007BE332 /* NSArray+WMFExtensionsTests.m */ = {isa = PBXFileReference; fileEncoding = 4; lastKnownFileType = sourcecode.c.objc; path = "NSArray+WMFExtensionsTests.m"; sourceTree = "<group>"; };
		04B7B9BB18B5570E00A63551 /* CaptchaViewController.h */ = {isa = PBXFileReference; fileEncoding = 4; lastKnownFileType = sourcecode.c.h; path = CaptchaViewController.h; sourceTree = "<group>"; };
		04B7B9BC18B5570E00A63551 /* CaptchaViewController.m */ = {isa = PBXFileReference; fileEncoding = 4; lastKnownFileType = sourcecode.c.objc; lineEnding = 0; path = CaptchaViewController.m; sourceTree = "<group>"; xcLanguageSpecificationIdentifier = xcode.lang.objc; };
		04B91AA518E34BBC00FFAA1C /* UIView+TemporaryAnimatedXF.h */ = {isa = PBXFileReference; fileEncoding = 4; lastKnownFileType = sourcecode.c.h; path = "UIView+TemporaryAnimatedXF.h"; sourceTree = "<group>"; };
		04B91AA618E34BBC00FFAA1C /* UIView+TemporaryAnimatedXF.m */ = {isa = PBXFileReference; fileEncoding = 4; lastKnownFileType = sourcecode.c.objc; path = "UIView+TemporaryAnimatedXF.m"; sourceTree = "<group>"; };
		04B91AA918E3D9E200FFAA1C /* NSString+FormattedAttributedString.h */ = {isa = PBXFileReference; fileEncoding = 4; lastKnownFileType = sourcecode.c.h; path = "NSString+FormattedAttributedString.h"; sourceTree = "<group>"; };
		04B91AAA18E3D9E200FFAA1C /* NSString+FormattedAttributedString.m */ = {isa = PBXFileReference; fileEncoding = 4; lastKnownFileType = sourcecode.c.objc; path = "NSString+FormattedAttributedString.m"; sourceTree = "<group>"; };
		04BA489F1A80062E00CB5CAE /* UIFont+WMFStyle.h */ = {isa = PBXFileReference; fileEncoding = 4; lastKnownFileType = sourcecode.c.h; path = "UIFont+WMFStyle.h"; sourceTree = "<group>"; };
		04BA48A01A80062E00CB5CAE /* UIFont+WMFStyle.m */ = {isa = PBXFileReference; fileEncoding = 4; lastKnownFileType = sourcecode.c.objc; path = "UIFont+WMFStyle.m"; sourceTree = "<group>"; };
		04C43AA0183440C1006C643B /* MWNetworkActivityIndicatorManager.h */ = {isa = PBXFileReference; fileEncoding = 4; lastKnownFileType = sourcecode.c.h; path = MWNetworkActivityIndicatorManager.h; sourceTree = "<group>"; };
		04C43AA1183440C1006C643B /* MWNetworkActivityIndicatorManager.m */ = {isa = PBXFileReference; fileEncoding = 4; lastKnownFileType = sourcecode.c.objc; path = MWNetworkActivityIndicatorManager.m; sourceTree = "<group>"; };
		04C43AAA18344131006C643B /* CommunicationBridge.h */ = {isa = PBXFileReference; fileEncoding = 4; lastKnownFileType = sourcecode.c.h; path = CommunicationBridge.h; sourceTree = "<group>"; };
		04C43AAB18344131006C643B /* CommunicationBridge.m */ = {isa = PBXFileReference; fileEncoding = 4; lastKnownFileType = sourcecode.c.objc; path = CommunicationBridge.m; sourceTree = "<group>"; };
		04C43ABA183442FC006C643B /* NSString+Extras.h */ = {isa = PBXFileReference; fileEncoding = 4; lastKnownFileType = sourcecode.c.h; path = "NSString+Extras.h"; sourceTree = "<group>"; };
		04C43ABB183442FC006C643B /* NSString+Extras.m */ = {isa = PBXFileReference; fileEncoding = 4; lastKnownFileType = sourcecode.c.objc; path = "NSString+Extras.m"; sourceTree = "<group>"; };
		04C695CC18ED08D900D9F2DA /* UIView+WMFSearchSubviews.h */ = {isa = PBXFileReference; fileEncoding = 4; lastKnownFileType = sourcecode.c.h; path = "UIView+WMFSearchSubviews.h"; sourceTree = "<group>"; };
		04C695CD18ED08D900D9F2DA /* UIView+WMFSearchSubviews.m */ = {isa = PBXFileReference; fileEncoding = 4; lastKnownFileType = sourcecode.c.objc; path = "UIView+WMFSearchSubviews.m"; sourceTree = "<group>"; };
		04C695D018ED213000D9F2DA /* UIScrollView+NoHorizontalScrolling.h */ = {isa = PBXFileReference; fileEncoding = 4; lastKnownFileType = sourcecode.c.h; path = "UIScrollView+NoHorizontalScrolling.h"; sourceTree = "<group>"; };
		04C695D118ED213000D9F2DA /* UIScrollView+NoHorizontalScrolling.m */ = {isa = PBXFileReference; fileEncoding = 4; lastKnownFileType = sourcecode.c.objc; path = "UIScrollView+NoHorizontalScrolling.m"; sourceTree = "<group>"; };
		04C757641A1A9E1B0084AC39 /* RecentSearchesViewController.h */ = {isa = PBXFileReference; fileEncoding = 4; lastKnownFileType = sourcecode.c.h; path = RecentSearchesViewController.h; sourceTree = "<group>"; };
		04C757651A1A9E1B0084AC39 /* RecentSearchesViewController.m */ = {isa = PBXFileReference; fileEncoding = 4; lastKnownFileType = sourcecode.c.objc; path = RecentSearchesViewController.m; sourceTree = "<group>"; };
		04C7576B1A1AA2D00084AC39 /* RecentSearchCell.h */ = {isa = PBXFileReference; fileEncoding = 4; lastKnownFileType = sourcecode.c.h; path = RecentSearchCell.h; sourceTree = "<group>"; };
		04C7576C1A1AA2D00084AC39 /* RecentSearchCell.m */ = {isa = PBXFileReference; fileEncoding = 4; lastKnownFileType = sourcecode.c.objc; path = RecentSearchCell.m; sourceTree = "<group>"; };
		04C7576D1A1AA2D00084AC39 /* RecentSearchCell.xib */ = {isa = PBXFileReference; fileEncoding = 4; lastKnownFileType = file.xib; path = RecentSearchCell.xib; sourceTree = "<group>"; };
		04C91CE9195517250035ED1B /* OnboardingViewController.h */ = {isa = PBXFileReference; fileEncoding = 4; lastKnownFileType = sourcecode.c.h; path = OnboardingViewController.h; sourceTree = "<group>"; };
		04C91CEA195517250035ED1B /* OnboardingViewController.m */ = {isa = PBXFileReference; fileEncoding = 4; lastKnownFileType = sourcecode.c.objc; path = OnboardingViewController.m; sourceTree = "<group>"; };
		04C9509B19EF02980013F3C0 /* EventLogger.h */ = {isa = PBXFileReference; fileEncoding = 4; lastKnownFileType = sourcecode.c.h; name = EventLogger.h; path = EventLogging/EventLogger.h; sourceTree = "<group>"; };
		04C9509C19EF02980013F3C0 /* EventLogger.m */ = {isa = PBXFileReference; fileEncoding = 4; lastKnownFileType = sourcecode.c.objc; name = EventLogger.m; path = EventLogging/EventLogger.m; sourceTree = "<group>"; };
		04CB603B1B5053120052B6EF /* UITableViewCell+WMFEdgeToEdgeSeparator.h */ = {isa = PBXFileReference; fileEncoding = 4; lastKnownFileType = sourcecode.c.h; path = "UITableViewCell+WMFEdgeToEdgeSeparator.h"; sourceTree = "<group>"; };
		04CB603C1B5053120052B6EF /* UITableViewCell+WMFEdgeToEdgeSeparator.m */ = {isa = PBXFileReference; fileEncoding = 4; lastKnownFileType = sourcecode.c.objc; path = "UITableViewCell+WMFEdgeToEdgeSeparator.m"; sourceTree = "<group>"; };
		04CCA0BE1983086D000E982A /* ReferencesVC.h */ = {isa = PBXFileReference; fileEncoding = 4; lastKnownFileType = sourcecode.c.h; path = ReferencesVC.h; sourceTree = "<group>"; };
		04CCA0BF1983086D000E982A /* ReferencesVC.m */ = {isa = PBXFileReference; fileEncoding = 4; lastKnownFileType = sourcecode.c.objc; path = ReferencesVC.m; sourceTree = "<group>"; };
		04CCA0C119830A44000E982A /* ReferenceVC.h */ = {isa = PBXFileReference; fileEncoding = 4; lastKnownFileType = sourcecode.c.h; path = ReferenceVC.h; sourceTree = "<group>"; };
		04CCA0C219830A44000E982A /* ReferenceVC.m */ = {isa = PBXFileReference; fileEncoding = 4; lastKnownFileType = sourcecode.c.objc; path = ReferenceVC.m; sourceTree = "<group>"; };
		04CCCFE91935093A00E3F60C /* SecondaryMenuRowView.h */ = {isa = PBXFileReference; fileEncoding = 4; lastKnownFileType = sourcecode.c.h; path = SecondaryMenuRowView.h; sourceTree = "<group>"; };
		04CCCFEA1935093A00E3F60C /* SecondaryMenuRowView.m */ = {isa = PBXFileReference; fileEncoding = 4; lastKnownFileType = sourcecode.c.objc; path = SecondaryMenuRowView.m; sourceTree = "<group>"; };
		04CCCFEB1935093A00E3F60C /* SecondaryMenuRowView.xib */ = {isa = PBXFileReference; fileEncoding = 4; lastKnownFileType = file.xib; path = SecondaryMenuRowView.xib; sourceTree = "<group>"; };
		04CCCFEC1935093A00E3F60C /* WMFSettingsViewController.h */ = {isa = PBXFileReference; fileEncoding = 4; lastKnownFileType = sourcecode.c.h; path = WMFSettingsViewController.h; sourceTree = "<group>"; };
		04CCCFED1935093A00E3F60C /* WMFSettingsViewController.m */ = {isa = PBXFileReference; fileEncoding = 4; lastKnownFileType = sourcecode.c.objc; path = WMFSettingsViewController.m; sourceTree = "<group>"; };
		04CCCFF21935094000E3F60C /* PrimaryMenuViewController.h */ = {isa = PBXFileReference; fileEncoding = 4; lastKnownFileType = sourcecode.c.h; path = PrimaryMenuViewController.h; sourceTree = "<group>"; };
		04CCCFF31935094000E3F60C /* PrimaryMenuViewController.m */ = {isa = PBXFileReference; fileEncoding = 4; lastKnownFileType = sourcecode.c.objc; lineEnding = 0; path = PrimaryMenuViewController.m; sourceTree = "<group>"; xcLanguageSpecificationIdentifier = xcode.lang.objc; };
		04CCCFF41935094000E3F60C /* PrimaryMenuTableViewCell.h */ = {isa = PBXFileReference; fileEncoding = 4; lastKnownFileType = sourcecode.c.h; path = PrimaryMenuTableViewCell.h; sourceTree = "<group>"; };
		04CCCFF51935094000E3F60C /* PrimaryMenuTableViewCell.m */ = {isa = PBXFileReference; fileEncoding = 4; lastKnownFileType = sourcecode.c.objc; path = PrimaryMenuTableViewCell.m; sourceTree = "<group>"; };
		04D149D918877343006B4104 /* AlertLabel.h */ = {isa = PBXFileReference; fileEncoding = 4; lastKnownFileType = sourcecode.c.h; path = AlertLabel.h; sourceTree = "<group>"; };
		04D149DA18877343006B4104 /* AlertLabel.m */ = {isa = PBXFileReference; fileEncoding = 4; lastKnownFileType = sourcecode.c.objc; path = AlertLabel.m; sourceTree = "<group>"; };
		04D149DB18877343006B4104 /* UIViewController+Alert.h */ = {isa = PBXFileReference; fileEncoding = 4; lastKnownFileType = sourcecode.c.h; path = "UIViewController+Alert.h"; sourceTree = "<group>"; };
		04D149DC18877343006B4104 /* UIViewController+Alert.m */ = {isa = PBXFileReference; fileEncoding = 4; lastKnownFileType = sourcecode.c.objc; path = "UIViewController+Alert.m"; sourceTree = "<group>"; };
		04D2F0CE1B8832FB00E42A76 /* FBSnapshotTestCase+WMFConvenience.h */ = {isa = PBXFileReference; fileEncoding = 4; lastKnownFileType = sourcecode.c.h; path = "FBSnapshotTestCase+WMFConvenience.h"; sourceTree = "<group>"; };
		04D2F0CF1B8832FB00E42A76 /* FBSnapshotTestCase+WMFConvenience.m */ = {isa = PBXFileReference; fileEncoding = 4; lastKnownFileType = sourcecode.c.objc; path = "FBSnapshotTestCase+WMFConvenience.m"; sourceTree = "<group>"; };
		04D34DB11863D39000610A87 /* libxml2.dylib */ = {isa = PBXFileReference; lastKnownFileType = "compiled.mach-o.dylib"; name = libxml2.dylib; path = usr/lib/libxml2.dylib; sourceTree = SDKROOT; };
		04D686C71AB28FE40009B44A /* UIImage+WMFFocalImageDrawing.h */ = {isa = PBXFileReference; fileEncoding = 4; lastKnownFileType = sourcecode.c.h; path = "UIImage+WMFFocalImageDrawing.h"; sourceTree = "<group>"; };
		04D686C81AB28FE40009B44A /* UIImage+WMFFocalImageDrawing.m */ = {isa = PBXFileReference; fileEncoding = 4; lastKnownFileType = sourcecode.c.objc; path = "UIImage+WMFFocalImageDrawing.m"; sourceTree = "<group>"; };
		04D686E81AB2949C0009B44A /* MenuButton.h */ = {isa = PBXFileReference; fileEncoding = 4; lastKnownFileType = sourcecode.c.h; path = MenuButton.h; sourceTree = "<group>"; };
		04D686E91AB2949C0009B44A /* MenuButton.m */ = {isa = PBXFileReference; fileEncoding = 4; lastKnownFileType = sourcecode.c.objc; path = MenuButton.m; sourceTree = "<group>"; };
		04D686EA1AB2949C0009B44A /* MenuLabel.h */ = {isa = PBXFileReference; fileEncoding = 4; lastKnownFileType = sourcecode.c.h; path = MenuLabel.h; sourceTree = "<group>"; };
		04D686EB1AB2949C0009B44A /* MenuLabel.m */ = {isa = PBXFileReference; fileEncoding = 4; lastKnownFileType = sourcecode.c.objc; path = MenuLabel.m; sourceTree = "<group>"; };
		04D686EC1AB2949C0009B44A /* PaddedLabel.h */ = {isa = PBXFileReference; fileEncoding = 4; lastKnownFileType = sourcecode.c.h; path = PaddedLabel.h; sourceTree = "<group>"; };
		04D686ED1AB2949C0009B44A /* PaddedLabel.m */ = {isa = PBXFileReference; fileEncoding = 4; lastKnownFileType = sourcecode.c.objc; path = PaddedLabel.m; sourceTree = "<group>"; };
		04D686EE1AB2949C0009B44A /* TabularScrollView.h */ = {isa = PBXFileReference; fileEncoding = 4; lastKnownFileType = sourcecode.c.h; path = TabularScrollView.h; sourceTree = "<group>"; };
		04D686EF1AB2949C0009B44A /* TabularScrollView.m */ = {isa = PBXFileReference; fileEncoding = 4; lastKnownFileType = sourcecode.c.objc; path = TabularScrollView.m; sourceTree = "<group>"; };
		04D686F01AB2949C0009B44A /* WikiGlyphButton.h */ = {isa = PBXFileReference; fileEncoding = 4; lastKnownFileType = sourcecode.c.h; path = WikiGlyphButton.h; sourceTree = "<group>"; };
		04D686F11AB2949C0009B44A /* WikiGlyphButton.m */ = {isa = PBXFileReference; fileEncoding = 4; lastKnownFileType = sourcecode.c.objc; path = WikiGlyphButton.m; sourceTree = "<group>"; };
		04D686F21AB2949C0009B44A /* WikiGlyphLabel.h */ = {isa = PBXFileReference; fileEncoding = 4; lastKnownFileType = sourcecode.c.h; path = WikiGlyphLabel.h; sourceTree = "<group>"; };
		04D686F31AB2949C0009B44A /* WikiGlyphLabel.m */ = {isa = PBXFileReference; fileEncoding = 4; lastKnownFileType = sourcecode.c.objc; path = WikiGlyphLabel.m; sourceTree = "<group>"; };
		04DA876F1B2FF5B200C948F8 /* WMFSettingsViewController.storyboard */ = {isa = PBXFileReference; fileEncoding = 4; lastKnownFileType = file.storyboard; path = WMFSettingsViewController.storyboard; sourceTree = "<group>"; };
		04DA87741B30A03600C948F8 /* LoginViewController.storyboard */ = {isa = PBXFileReference; fileEncoding = 4; lastKnownFileType = file.storyboard; path = LoginViewController.storyboard; sourceTree = "<group>"; };
		04DA87761B30A9D600C948F8 /* AccountCreationViewController.storyboard */ = {isa = PBXFileReference; fileEncoding = 4; lastKnownFileType = file.storyboard; path = AccountCreationViewController.storyboard; sourceTree = "<group>"; };
		04DA87781B30B99300C948F8 /* CaptchaViewController.storyboard */ = {isa = PBXFileReference; fileEncoding = 4; lastKnownFileType = file.storyboard; path = CaptchaViewController.storyboard; sourceTree = "<group>"; };
		04DA877C1B30D29800C948F8 /* SavedPagesViewController.storyboard */ = {isa = PBXFileReference; fileEncoding = 4; lastKnownFileType = file.storyboard; path = SavedPagesViewController.storyboard; sourceTree = "<group>"; };
		04DA87801B30E0C600C948F8 /* HistoryViewController.storyboard */ = {isa = PBXFileReference; fileEncoding = 4; lastKnownFileType = file.storyboard; path = HistoryViewController.storyboard; sourceTree = "<group>"; };
		04DB0BE818BD37F900B4BCF3 /* UIScrollView+ScrollSubviewToLocation.h */ = {isa = PBXFileReference; fileEncoding = 4; lastKnownFileType = sourcecode.c.h; path = "UIScrollView+ScrollSubviewToLocation.h"; sourceTree = "<group>"; };
		04DB0BE918BD37F900B4BCF3 /* UIScrollView+ScrollSubviewToLocation.m */ = {isa = PBXFileReference; fileEncoding = 4; lastKnownFileType = sourcecode.c.objc; path = "UIScrollView+ScrollSubviewToLocation.m"; sourceTree = "<group>"; };
		04DD89AF18BFE63A00DD5DAD /* PreviewAndSaveViewController.h */ = {isa = PBXFileReference; fileEncoding = 4; lastKnownFileType = sourcecode.c.h; path = PreviewAndSaveViewController.h; sourceTree = "<group>"; };
		04DD89B018BFE63A00DD5DAD /* PreviewAndSaveViewController.m */ = {isa = PBXFileReference; fileEncoding = 4; lastKnownFileType = sourcecode.c.objc; lineEnding = 0; path = PreviewAndSaveViewController.m; sourceTree = "<group>"; xcLanguageSpecificationIdentifier = xcode.lang.objc; };
		04E9A78218F73C7200F7ECF7 /* www */ = {isa = PBXFileReference; lastKnownFileType = folder; path = www; sourceTree = "<group>"; };
		04EDEE281A215DBC00798076 /* UITableView+DynamicCellHeight.h */ = {isa = PBXFileReference; fileEncoding = 4; lastKnownFileType = sourcecode.c.h; path = "UITableView+DynamicCellHeight.h"; sourceTree = "<group>"; };
		04EDEE291A215DBC00798076 /* UITableView+DynamicCellHeight.m */ = {isa = PBXFileReference; fileEncoding = 4; lastKnownFileType = sourcecode.c.objc; path = "UITableView+DynamicCellHeight.m"; sourceTree = "<group>"; };
		04EDEE2F1A21CB4100798076 /* UIScreen+Extras.h */ = {isa = PBXFileReference; fileEncoding = 4; lastKnownFileType = sourcecode.c.h; path = "UIScreen+Extras.h"; sourceTree = "<group>"; };
		04EDEE301A21CB4100798076 /* UIScreen+Extras.m */ = {isa = PBXFileReference; fileEncoding = 4; lastKnownFileType = sourcecode.c.objc; path = "UIScreen+Extras.m"; sourceTree = "<group>"; };
		04F0E2E8186EDC1A00468738 /* UIWebView+ElementLocation.h */ = {isa = PBXFileReference; fileEncoding = 4; lastKnownFileType = sourcecode.c.h; path = "UIWebView+ElementLocation.h"; sourceTree = "<group>"; };
		04F0E2E9186EDC1A00468738 /* UIWebView+ElementLocation.m */ = {isa = PBXFileReference; fileEncoding = 4; lastKnownFileType = sourcecode.c.objc; path = "UIWebView+ElementLocation.m"; sourceTree = "<group>"; };
		04F122691ACB822D002FC3B5 /* NSString+FormattedAttributedStringTests.m */ = {isa = PBXFileReference; fileEncoding = 4; lastKnownFileType = sourcecode.c.objc; path = "NSString+FormattedAttributedStringTests.m"; sourceTree = "<group>"; };
		04F27B6E18FE0F2E00EDD838 /* PageHistoryResultCell.h */ = {isa = PBXFileReference; fileEncoding = 4; lastKnownFileType = sourcecode.c.h; path = PageHistoryResultCell.h; sourceTree = "<group>"; };
		04F27B6F18FE0F2E00EDD838 /* PageHistoryResultCell.m */ = {isa = PBXFileReference; fileEncoding = 4; lastKnownFileType = sourcecode.c.objc; lineEnding = 0; path = PageHistoryResultCell.m; sourceTree = "<group>"; xcLanguageSpecificationIdentifier = xcode.lang.objc; };
		04F27B7018FE0F2E00EDD838 /* PageHistoryResultPrototypeView.xib */ = {isa = PBXFileReference; fileEncoding = 4; lastKnownFileType = file.xib; path = PageHistoryResultPrototypeView.xib; sourceTree = "<group>"; };
		04F27B7318FE0F2E00EDD838 /* PageHistoryViewController.h */ = {isa = PBXFileReference; fileEncoding = 4; lastKnownFileType = sourcecode.c.h; path = PageHistoryViewController.h; sourceTree = "<group>"; };
		04F27B7418FE0F2E00EDD838 /* PageHistoryViewController.m */ = {isa = PBXFileReference; fileEncoding = 4; lastKnownFileType = sourcecode.c.objc; lineEnding = 0; path = PageHistoryViewController.m; sourceTree = "<group>"; xcLanguageSpecificationIdentifier = xcode.lang.objc; };
		08D631F51A69B1AB00D87AD0 /* WMFImageGalleryViewController.h */ = {isa = PBXFileReference; fileEncoding = 4; lastKnownFileType = sourcecode.c.h; name = WMFImageGalleryViewController.h; path = "Image Gallery/WMFImageGalleryViewController.h"; sourceTree = "<group>"; };
		08D631F61A69B1AB00D87AD0 /* WMFImageGalleryViewController.m */ = {isa = PBXFileReference; fileEncoding = 4; lastKnownFileType = sourcecode.c.objc; name = WMFImageGalleryViewController.m; path = "Image Gallery/WMFImageGalleryViewController.m"; sourceTree = "<group>"; };
		08D631F81A69B8CD00D87AD0 /* WMFImageGalleryCollectionViewCell.h */ = {isa = PBXFileReference; fileEncoding = 4; lastKnownFileType = sourcecode.c.h; name = WMFImageGalleryCollectionViewCell.h; path = "Image Gallery/WMFImageGalleryCollectionViewCell.h"; sourceTree = "<group>"; };
		08D631F91A69B8CD00D87AD0 /* WMFImageGalleryCollectionViewCell.m */ = {isa = PBXFileReference; fileEncoding = 4; lastKnownFileType = sourcecode.c.objc; name = WMFImageGalleryCollectionViewCell.m; path = "Image Gallery/WMFImageGalleryCollectionViewCell.m"; sourceTree = "<group>"; };
		08F646F7D0488CE3C6D6A763 /* Pods.beta.xcconfig */ = {isa = PBXFileReference; includeInIndex = 1; lastKnownFileType = text.xcconfig; name = Pods.beta.xcconfig; path = "Pods/Target Support Files/Pods/Pods.beta.xcconfig"; sourceTree = "<group>"; };
		0E03E28A1B83DA7300C1FBD7 /* WMFNearbySearchResultCell.h */ = {isa = PBXFileReference; fileEncoding = 4; lastKnownFileType = sourcecode.c.h; path = WMFNearbySearchResultCell.h; sourceTree = "<group>"; };
		0E03E28B1B83DA7300C1FBD7 /* WMFNearbySearchResultCell.m */ = {isa = PBXFileReference; fileEncoding = 4; lastKnownFileType = sourcecode.c.objc; path = WMFNearbySearchResultCell.m; sourceTree = "<group>"; };
		0E03E28C1B83DA7300C1FBD7 /* WMFNearbySearchResultCell.xib */ = {isa = PBXFileReference; fileEncoding = 4; lastKnownFileType = file.xib; path = WMFNearbySearchResultCell.xib; sourceTree = "<group>"; };
		0E03E28F1B8430FE00C1FBD7 /* WMFNearbySectionController.h */ = {isa = PBXFileReference; fileEncoding = 4; lastKnownFileType = sourcecode.c.h; path = WMFNearbySectionController.h; sourceTree = "<group>"; };
		0E03E2901B8430FE00C1FBD7 /* WMFNearbySectionController.m */ = {isa = PBXFileReference; fileEncoding = 4; lastKnownFileType = sourcecode.c.objc; path = WMFNearbySectionController.m; sourceTree = "<group>"; };
		0E03E2921B84392100C1FBD7 /* WMFHomeSectionController.h */ = {isa = PBXFileReference; fileEncoding = 4; lastKnownFileType = sourcecode.c.h; path = WMFHomeSectionController.h; sourceTree = "<group>"; };
		0E03E2971B845F2F00C1FBD7 /* SSSectionedDataSource+WMFSectionConvenience.h */ = {isa = PBXFileReference; fileEncoding = 4; lastKnownFileType = sourcecode.c.h; path = "SSSectionedDataSource+WMFSectionConvenience.h"; sourceTree = "<group>"; };
		0E03E2981B845F2F00C1FBD7 /* SSSectionedDataSource+WMFSectionConvenience.m */ = {isa = PBXFileReference; fileEncoding = 4; lastKnownFileType = sourcecode.c.objc; path = "SSSectionedDataSource+WMFSectionConvenience.m"; sourceTree = "<group>"; };
		0E03E29A1B84E88A00C1FBD7 /* WMFCompassView.h */ = {isa = PBXFileReference; fileEncoding = 4; lastKnownFileType = sourcecode.c.h; path = WMFCompassView.h; sourceTree = "<group>"; };
		0E03E29B1B84E88A00C1FBD7 /* WMFCompassView.m */ = {isa = PBXFileReference; fileEncoding = 4; lastKnownFileType = sourcecode.c.objc; path = WMFCompassView.m; sourceTree = "<group>"; };
		0E03E29D1B85310000C1FBD7 /* WMFNearbySectionEmptyCell.h */ = {isa = PBXFileReference; fileEncoding = 4; lastKnownFileType = sourcecode.c.h; path = WMFNearbySectionEmptyCell.h; sourceTree = "<group>"; };
		0E03E29E1B85310000C1FBD7 /* WMFNearbySectionEmptyCell.m */ = {isa = PBXFileReference; fileEncoding = 4; lastKnownFileType = sourcecode.c.objc; path = WMFNearbySectionEmptyCell.m; sourceTree = "<group>"; };
		0E03E29F1B85310000C1FBD7 /* WMFNearbySectionEmptyCell.xib */ = {isa = PBXFileReference; fileEncoding = 4; lastKnownFileType = file.xib; path = WMFNearbySectionEmptyCell.xib; sourceTree = "<group>"; };
		0E03E2A61B8574F800C1FBD7 /* WMFHomeSectionHeader.xib */ = {isa = PBXFileReference; fileEncoding = 4; lastKnownFileType = file.xib; path = WMFHomeSectionHeader.xib; sourceTree = "<group>"; };
		0E03E2A81B85750C00C1FBD7 /* WMFHomeSectionFooter.xib */ = {isa = PBXFileReference; fileEncoding = 4; lastKnownFileType = file.xib; path = WMFHomeSectionFooter.xib; sourceTree = "<group>"; };
		0E0A13121BB9E731003CF23F /* WMFFaceDetectionCache.h */ = {isa = PBXFileReference; fileEncoding = 4; lastKnownFileType = sourcecode.c.h; path = WMFFaceDetectionCache.h; sourceTree = "<group>"; };
		0E0A13131BB9E731003CF23F /* WMFFaceDetectionCache.m */ = {isa = PBXFileReference; fileEncoding = 4; lastKnownFileType = sourcecode.c.objc; path = WMFFaceDetectionCache.m; sourceTree = "<group>"; };
		0E1B04971BC56E6100506F7D /* NSUserDefaults+WMFExtensions.swift */ = {isa = PBXFileReference; fileEncoding = 4; lastKnownFileType = sourcecode.swift; path = "NSUserDefaults+WMFExtensions.swift"; sourceTree = "<group>"; };
		0E1B04991BC59BDA00506F7D /* WMFContinueReadingSectionController.h */ = {isa = PBXFileReference; fileEncoding = 4; lastKnownFileType = sourcecode.c.h; path = WMFContinueReadingSectionController.h; sourceTree = "<group>"; };
		0E1B049A1BC59BDA00506F7D /* WMFContinueReadingSectionController.m */ = {isa = PBXFileReference; fileEncoding = 4; lastKnownFileType = sourcecode.c.objc; path = WMFContinueReadingSectionController.m; sourceTree = "<group>"; };
		0E1B049C1BC59DE300506F7D /* WMFContinueReadingCell.h */ = {isa = PBXFileReference; fileEncoding = 4; lastKnownFileType = sourcecode.c.h; path = WMFContinueReadingCell.h; sourceTree = "<group>"; };
		0E1B049D1BC59DE300506F7D /* WMFContinueReadingCell.m */ = {isa = PBXFileReference; fileEncoding = 4; lastKnownFileType = sourcecode.c.objc; path = WMFContinueReadingCell.m; sourceTree = "<group>"; };
		0E1B04A01BC59E8D00506F7D /* WMFContinueReadingCell.xib */ = {isa = PBXFileReference; fileEncoding = 4; lastKnownFileType = file.xib; path = WMFContinueReadingCell.xib; sourceTree = "<group>"; };
		0E2143041BBF178500609E5D /* WMFTableOfContentsPresentationController.swift */ = {isa = PBXFileReference; fileEncoding = 4; lastKnownFileType = sourcecode.swift; path = WMFTableOfContentsPresentationController.swift; sourceTree = "<group>"; };
		0E2143061BBF187300609E5D /* WMFTableOfContentsAnimator.swift */ = {isa = PBXFileReference; fileEncoding = 4; lastKnownFileType = sourcecode.swift; path = WMFTableOfContentsAnimator.swift; sourceTree = "<group>"; };
		0E2690F71B86A9DB009B8605 /* WMFRelatedSectionController.h */ = {isa = PBXFileReference; fileEncoding = 4; lastKnownFileType = sourcecode.c.h; path = WMFRelatedSectionController.h; sourceTree = "<group>"; };
		0E2690F81B86A9DB009B8605 /* WMFRelatedSectionController.m */ = {isa = PBXFileReference; fileEncoding = 4; lastKnownFileType = sourcecode.c.objc; path = WMFRelatedSectionController.m; sourceTree = "<group>"; };
		0E2690FA1B86AB9D009B8605 /* WMFRelatedSearchFetcher.h */ = {isa = PBXFileReference; fileEncoding = 4; lastKnownFileType = sourcecode.c.h; path = WMFRelatedSearchFetcher.h; sourceTree = "<group>"; };
		0E2690FB1B86AB9D009B8605 /* WMFRelatedSearchFetcher.m */ = {isa = PBXFileReference; fileEncoding = 4; lastKnownFileType = sourcecode.c.objc; path = WMFRelatedSearchFetcher.m; sourceTree = "<group>"; };
		0E2690FD1B86B002009B8605 /* WMFRelatedSearchResults.h */ = {isa = PBXFileReference; fileEncoding = 4; lastKnownFileType = sourcecode.c.h; path = WMFRelatedSearchResults.h; sourceTree = "<group>"; };
		0E2690FE1B86B002009B8605 /* WMFRelatedSearchResults.m */ = {isa = PBXFileReference; fileEncoding = 4; lastKnownFileType = sourcecode.c.objc; path = WMFRelatedSearchResults.m; sourceTree = "<group>"; };
		0E2691061B86C3FC009B8605 /* WMFArticlePreviewCell.xib */ = {isa = PBXFileReference; fileEncoding = 4; lastKnownFileType = file.xib; path = WMFArticlePreviewCell.xib; sourceTree = "<group>"; };
		0E2B06F41B2CE45800EA2F53 /* WMFSavedPagesDataSource.h */ = {isa = PBXFileReference; fileEncoding = 4; lastKnownFileType = sourcecode.c.h; path = WMFSavedPagesDataSource.h; sourceTree = "<group>"; };
		0E2B06F51B2CE45800EA2F53 /* WMFSavedPagesDataSource.m */ = {isa = PBXFileReference; fileEncoding = 4; lastKnownFileType = sourcecode.c.objc; path = WMFSavedPagesDataSource.m; sourceTree = "<group>"; };
		0E2B07001B2D1DE200EA2F53 /* WMFBottomStackLayout.h */ = {isa = PBXFileReference; fileEncoding = 4; lastKnownFileType = sourcecode.c.h; path = WMFBottomStackLayout.h; sourceTree = "<group>"; };
		0E2B07011B2D1DE200EA2F53 /* WMFBottomStackLayout.m */ = {isa = PBXFileReference; fileEncoding = 4; lastKnownFileType = sourcecode.c.objc; path = WMFBottomStackLayout.m; sourceTree = "<group>"; };
		0E34AC551B45DC9500475A1A /* WMFArticleFetcher.h */ = {isa = PBXFileReference; fileEncoding = 4; lastKnownFileType = sourcecode.c.h; path = WMFArticleFetcher.h; sourceTree = "<group>"; };
		0E34AC561B45DC9500475A1A /* WMFArticleFetcher.m */ = {isa = PBXFileReference; fileEncoding = 4; lastKnownFileType = sourcecode.c.objc; path = WMFArticleFetcher.m; sourceTree = "<group>"; };
		0E366B341B2F176700ABFB86 /* WMFOffScreenFlowLayout.h */ = {isa = PBXFileReference; fileEncoding = 4; lastKnownFileType = sourcecode.c.h; path = WMFOffScreenFlowLayout.h; sourceTree = "<group>"; };
		0E366B351B2F176700ABFB86 /* WMFOffScreenFlowLayout.m */ = {isa = PBXFileReference; fileEncoding = 4; lastKnownFileType = sourcecode.c.objc; path = WMFOffScreenFlowLayout.m; sourceTree = "<group>"; };
		0E366B381B2F33BC00ABFB86 /* WMFSearchResults.h */ = {isa = PBXFileReference; fileEncoding = 4; lastKnownFileType = sourcecode.c.h; path = WMFSearchResults.h; sourceTree = "<group>"; };
		0E366B391B2F33BC00ABFB86 /* WMFSearchResults.m */ = {isa = PBXFileReference; fileEncoding = 4; lastKnownFileType = sourcecode.c.objc; path = WMFSearchResults.m; sourceTree = "<group>"; };
		0E366B3D1B2F5C4500ABFB86 /* WMFSearchFetcher.h */ = {isa = PBXFileReference; fileEncoding = 4; lastKnownFileType = sourcecode.c.h; path = WMFSearchFetcher.h; sourceTree = "<group>"; };
		0E366B3E1B2F5C4500ABFB86 /* WMFSearchFetcher.m */ = {isa = PBXFileReference; fileEncoding = 4; lastKnownFileType = sourcecode.c.objc; path = WMFSearchFetcher.m; sourceTree = "<group>"; };
		0E366B491B308A2600ABFB86 /* UIStoryboard+WMFExtensions.h */ = {isa = PBXFileReference; fileEncoding = 4; lastKnownFileType = sourcecode.c.h; path = "UIStoryboard+WMFExtensions.h"; sourceTree = "<group>"; };
		0E366B4A1B308A2600ABFB86 /* UIStoryboard+WMFExtensions.m */ = {isa = PBXFileReference; fileEncoding = 4; lastKnownFileType = sourcecode.c.objc; path = "UIStoryboard+WMFExtensions.m"; sourceTree = "<group>"; };
		0E36C2281AE0B5BD00C58CFF /* SourceIcons.xcassets */ = {isa = PBXFileReference; lastKnownFileType = folder.assetcatalog; name = SourceIcons.xcassets; path = Wikipedia/SourceIcons.xcassets; sourceTree = "<group>"; };
		0E43C3191B87830200C58861 /* MWKSearchResult.h */ = {isa = PBXFileReference; fileEncoding = 4; lastKnownFileType = sourcecode.c.h; path = MWKSearchResult.h; sourceTree = "<group>"; };
		0E43C31A1B87830200C58861 /* MWKSearchResult.m */ = {isa = PBXFileReference; fileEncoding = 4; lastKnownFileType = sourcecode.c.objc; path = MWKSearchResult.m; sourceTree = "<group>"; };
		0E43C31C1B87851600C58861 /* WMFSearchResponseSerializer.h */ = {isa = PBXFileReference; lastKnownFileType = sourcecode.c.h; path = WMFSearchResponseSerializer.h; sourceTree = "<group>"; };
		0E43C31D1B87852C00C58861 /* WMFSearchResponseSerializer.m */ = {isa = PBXFileReference; fileEncoding = 4; lastKnownFileType = sourcecode.c.objc; path = WMFSearchResponseSerializer.m; sourceTree = "<group>"; };
		0E4500B31B979F7000A33B55 /* WMFSectionSchemaManager.h */ = {isa = PBXFileReference; fileEncoding = 4; lastKnownFileType = sourcecode.c.h; path = WMFSectionSchemaManager.h; sourceTree = "<group>"; };
		0E4500B41B979F7000A33B55 /* WMFSectionSchemaManager.m */ = {isa = PBXFileReference; fileEncoding = 4; lastKnownFileType = sourcecode.c.objc; path = WMFSectionSchemaManager.m; sourceTree = "<group>"; };
		0E4500B61B97A26400A33B55 /* WMFSectionSchemaItem.h */ = {isa = PBXFileReference; fileEncoding = 4; lastKnownFileType = sourcecode.c.h; path = WMFSectionSchemaItem.h; sourceTree = "<group>"; };
		0E4500B71B97A26400A33B55 /* WMFSectionSchemaItem.m */ = {isa = PBXFileReference; fileEncoding = 4; lastKnownFileType = sourcecode.c.objc; path = WMFSectionSchemaItem.m; sourceTree = "<group>"; };
		0E466E531B42D9DD00E91992 /* WMFScrollViewTopPanGestureRecognizer.h */ = {isa = PBXFileReference; fileEncoding = 4; lastKnownFileType = sourcecode.c.h; path = WMFScrollViewTopPanGestureRecognizer.h; sourceTree = "<group>"; };
		0E466E541B42D9DD00E91992 /* WMFScrollViewTopPanGestureRecognizer.m */ = {isa = PBXFileReference; fileEncoding = 4; lastKnownFileType = sourcecode.c.objc; path = WMFScrollViewTopPanGestureRecognizer.m; sourceTree = "<group>"; };
		0E4D1CF71BBD7F49009BEB64 /* WMFTableOfContentsViewController.swift */ = {isa = PBXFileReference; fileEncoding = 4; lastKnownFileType = sourcecode.swift; path = WMFTableOfContentsViewController.swift; sourceTree = "<group>"; };
		0E4D1CF91BBD8A83009BEB64 /* WMFTableOfContentsCell.xib */ = {isa = PBXFileReference; fileEncoding = 4; lastKnownFileType = file.xib; path = WMFTableOfContentsCell.xib; sourceTree = "<group>"; };
		0E4D1CFE1BBDC857009BEB64 /* WMFTableOfContentsCell.swift */ = {isa = PBXFileReference; fileEncoding = 4; lastKnownFileType = sourcecode.swift; path = WMFTableOfContentsCell.swift; sourceTree = "<group>"; };
		0E582D331B82258300B2645B /* WMFArticlePreviewCell.h */ = {isa = PBXFileReference; fileEncoding = 4; lastKnownFileType = sourcecode.c.h; path = WMFArticlePreviewCell.h; sourceTree = "<group>"; };
		0E582D341B82258300B2645B /* WMFArticlePreviewCell.m */ = {isa = PBXFileReference; fileEncoding = 4; lastKnownFileType = sourcecode.c.objc; path = WMFArticlePreviewCell.m; sourceTree = "<group>"; };
		0E5F285E1B6719AF008885A2 /* MWKArticlePreview.h */ = {isa = PBXFileReference; fileEncoding = 4; lastKnownFileType = sourcecode.c.h; path = MWKArticlePreview.h; sourceTree = "<group>"; };
		0E5F285F1B6719AF008885A2 /* MWKArticlePreview.m */ = {isa = PBXFileReference; fileEncoding = 4; lastKnownFileType = sourcecode.c.objc; path = MWKArticlePreview.m; sourceTree = "<group>"; };
		0E6FAFB31B7D5740000E5A46 /* WMFHomeViewController.h */ = {isa = PBXFileReference; fileEncoding = 4; lastKnownFileType = sourcecode.c.h; path = WMFHomeViewController.h; sourceTree = "<group>"; };
		0E6FAFB41B7D5740000E5A46 /* WMFHomeViewController.m */ = {isa = PBXFileReference; fileEncoding = 4; lastKnownFileType = sourcecode.c.objc; path = WMFHomeViewController.m; sourceTree = "<group>"; };
		0E7955C21B2B389800B055A2 /* TGLStackedLayout.h */ = {isa = PBXFileReference; fileEncoding = 4; lastKnownFileType = sourcecode.c.h; path = TGLStackedLayout.h; sourceTree = "<group>"; };
		0E7955C31B2B389800B055A2 /* TGLStackedLayout.m */ = {isa = PBXFileReference; fileEncoding = 4; lastKnownFileType = sourcecode.c.objc; path = TGLStackedLayout.m; sourceTree = "<group>"; };
		0E7955CC1B2B659500B055A2 /* WMFArticleListTransition.h */ = {isa = PBXFileReference; fileEncoding = 4; lastKnownFileType = sourcecode.c.h; path = WMFArticleListTransition.h; sourceTree = "<group>"; };
		0E7955CD1B2B659500B055A2 /* WMFArticleListTransition.m */ = {isa = PBXFileReference; fileEncoding = 4; lastKnownFileType = sourcecode.c.objc; path = WMFArticleListTransition.m; sourceTree = "<group>"; };
		0E7C6D4C1B3106A800F1F985 /* WMFArticleListDataSource.h */ = {isa = PBXFileReference; lastKnownFileType = sourcecode.c.h; path = WMFArticleListDataSource.h; sourceTree = "<group>"; };
		0E7E602A1B7CFA1E00ED1C69 /* WMFAnalyticsLogging.h */ = {isa = PBXFileReference; fileEncoding = 4; lastKnownFileType = sourcecode.c.h; path = WMFAnalyticsLogging.h; sourceTree = "<group>"; };
		0E7E602B1B7CFA9500ED1C69 /* MWKTitle+WMFAnalyticsLogging.h */ = {isa = PBXFileReference; fileEncoding = 4; lastKnownFileType = sourcecode.c.h; path = "MWKTitle+WMFAnalyticsLogging.h"; sourceTree = "<group>"; };
		0E7E602C1B7CFA9500ED1C69 /* MWKTitle+WMFAnalyticsLogging.m */ = {isa = PBXFileReference; fileEncoding = 4; lastKnownFileType = sourcecode.c.objc; path = "MWKTitle+WMFAnalyticsLogging.m"; sourceTree = "<group>"; };
		0E7E602F1B7CFAB900ED1C69 /* MWKArticle+WMFAnalyticsLogging.h */ = {isa = PBXFileReference; fileEncoding = 4; lastKnownFileType = sourcecode.c.h; path = "MWKArticle+WMFAnalyticsLogging.h"; sourceTree = "<group>"; };
		0E7E60301B7CFAB900ED1C69 /* MWKArticle+WMFAnalyticsLogging.m */ = {isa = PBXFileReference; fileEncoding = 4; lastKnownFileType = sourcecode.c.objc; path = "MWKArticle+WMFAnalyticsLogging.m"; sourceTree = "<group>"; };
		0E7E60321B7CFB1400ED1C69 /* MWKSite+WMFAnalyticsLogging.h */ = {isa = PBXFileReference; fileEncoding = 4; lastKnownFileType = sourcecode.c.h; path = "MWKSite+WMFAnalyticsLogging.h"; sourceTree = "<group>"; };
		0E7E60331B7CFB1400ED1C69 /* MWKSite+WMFAnalyticsLogging.m */ = {isa = PBXFileReference; fileEncoding = 4; lastKnownFileType = sourcecode.c.objc; path = "MWKSite+WMFAnalyticsLogging.m"; sourceTree = "<group>"; };
		0E869F101B56B83F002604C3 /* MWKList.h */ = {isa = PBXFileReference; fileEncoding = 4; lastKnownFileType = sourcecode.c.h; path = MWKList.h; sourceTree = "<group>"; };
		0E869F111B56B83F002604C3 /* MWKList.m */ = {isa = PBXFileReference; fileEncoding = 4; lastKnownFileType = sourcecode.c.objc; path = MWKList.m; sourceTree = "<group>"; };
		0E869F131B58228D002604C3 /* MWKListTests.m */ = {isa = PBXFileReference; fileEncoding = 4; lastKnownFileType = sourcecode.c.objc; path = MWKListTests.m; sourceTree = "<group>"; };
		0E869F491B5FDD24002604C3 /* WMFHamburgerMenuFunnel.h */ = {isa = PBXFileReference; fileEncoding = 4; lastKnownFileType = sourcecode.c.h; name = WMFHamburgerMenuFunnel.h; path = EventLogging/WMFHamburgerMenuFunnel.h; sourceTree = "<group>"; };
		0E869F4A1B5FDD24002604C3 /* WMFHamburgerMenuFunnel.m */ = {isa = PBXFileReference; fileEncoding = 4; lastKnownFileType = sourcecode.c.objc; name = WMFHamburgerMenuFunnel.m; path = EventLogging/WMFHamburgerMenuFunnel.m; sourceTree = "<group>"; };
		0E8726591B8CC9E7008EA2AC /* UIView+WMFShadow.h */ = {isa = PBXFileReference; fileEncoding = 4; lastKnownFileType = sourcecode.c.h; path = "UIView+WMFShadow.h"; sourceTree = "<group>"; };
		0E87265A1B8CC9E7008EA2AC /* UIView+WMFShadow.m */ = {isa = PBXFileReference; fileEncoding = 4; lastKnownFileType = sourcecode.c.objc; path = "UIView+WMFShadow.m"; sourceTree = "<group>"; };
		0E87265C1B8E22B3008EA2AC /* WMFPreviewController.h */ = {isa = PBXFileReference; fileEncoding = 4; lastKnownFileType = sourcecode.c.h; path = WMFPreviewController.h; sourceTree = "<group>"; };
		0E87265D1B8E22B3008EA2AC /* WMFPreviewController.m */ = {isa = PBXFileReference; fileEncoding = 4; lastKnownFileType = sourcecode.c.objc; path = WMFPreviewController.m; sourceTree = "<group>"; };
		0E88F9211B4ED2AB00205C99 /* WMFBlockDefinitions.h */ = {isa = PBXFileReference; lastKnownFileType = sourcecode.c.h; name = WMFBlockDefinitions.h; path = "UI-V5/WMFBlockDefinitions.h"; sourceTree = "<group>"; };
		0E9008E61B715E2E001A600A /* WMFCollectionViewExtensionTests.m */ = {isa = PBXFileReference; fileEncoding = 4; lastKnownFileType = sourcecode.c.objc; path = WMFCollectionViewExtensionTests.m; sourceTree = "<group>"; };
		0E94AFE91B209721000BC5EA /* iPhone_Root.storyboard */ = {isa = PBXFileReference; fileEncoding = 4; lastKnownFileType = file.storyboard; path = iPhone_Root.storyboard; sourceTree = "<group>"; };
		0E94AFEB1B20976A000BC5EA /* WMFAppViewController.h */ = {isa = PBXFileReference; fileEncoding = 4; lastKnownFileType = sourcecode.c.h; path = WMFAppViewController.h; sourceTree = "<group>"; };
		0E94AFEC1B20976A000BC5EA /* WMFAppViewController.m */ = {isa = PBXFileReference; fileEncoding = 4; lastKnownFileType = sourcecode.c.objc; path = WMFAppViewController.m; sourceTree = "<group>"; };
		0E94AFEE1B209792000BC5EA /* WMFArticleListCollectionViewController.h */ = {isa = PBXFileReference; fileEncoding = 4; lastKnownFileType = sourcecode.c.h; path = WMFArticleListCollectionViewController.h; sourceTree = "<group>"; };
		0E94AFEF1B209792000BC5EA /* WMFArticleListCollectionViewController.m */ = {isa = PBXFileReference; fileEncoding = 4; lastKnownFileType = sourcecode.c.objc; path = WMFArticleListCollectionViewController.m; sourceTree = "<group>"; };
		0E94AFF11B209857000BC5EA /* WMFSearchViewController.h */ = {isa = PBXFileReference; fileEncoding = 4; lastKnownFileType = sourcecode.c.h; path = WMFSearchViewController.h; sourceTree = "<group>"; };
		0E94AFF21B209857000BC5EA /* WMFSearchViewController.m */ = {isa = PBXFileReference; fileEncoding = 4; lastKnownFileType = sourcecode.c.objc; path = WMFSearchViewController.m; sourceTree = "<group>"; };
		0E94AFF41B209882000BC5EA /* WMFArticleViewController.h */ = {isa = PBXFileReference; fileEncoding = 4; lastKnownFileType = sourcecode.c.h; path = WMFArticleViewController.h; sourceTree = "<group>"; };
		0E94AFF51B209882000BC5EA /* WMFArticleViewController.m */ = {isa = PBXFileReference; fileEncoding = 4; lastKnownFileType = sourcecode.c.objc; path = WMFArticleViewController.m; sourceTree = "<group>"; };
		0E94AFF91B20A22C000BC5EA /* WMFStyleManager.h */ = {isa = PBXFileReference; fileEncoding = 4; lastKnownFileType = sourcecode.c.h; path = WMFStyleManager.h; sourceTree = "<group>"; };
		0E94AFFA1B20A22C000BC5EA /* WMFStyleManager.m */ = {isa = PBXFileReference; fileEncoding = 4; lastKnownFileType = sourcecode.c.objc; path = WMFStyleManager.m; sourceTree = "<group>"; };
		0EA0BF3A1B8AAB6300BA423E /* WMFSaveableTitleCollectionViewCell.h */ = {isa = PBXFileReference; fileEncoding = 4; lastKnownFileType = sourcecode.c.h; path = WMFSaveableTitleCollectionViewCell.h; sourceTree = "<group>"; };
		0EA0BF3B1B8AAB6300BA423E /* WMFSaveableTitleCollectionViewCell.m */ = {isa = PBXFileReference; fileEncoding = 4; lastKnownFileType = sourcecode.c.objc; path = WMFSaveableTitleCollectionViewCell.m; sourceTree = "<group>"; };
		0EA35C481B6BB85100D9CFE6 /* WMFArticleContainerViewController.h */ = {isa = PBXFileReference; fileEncoding = 4; lastKnownFileType = sourcecode.c.h; path = WMFArticleContainerViewController.h; sourceTree = "<group>"; };
		0EA35C491B6BB85100D9CFE6 /* WMFArticleContainerViewController.m */ = {isa = PBXFileReference; fileEncoding = 4; lastKnownFileType = sourcecode.c.objc; path = WMFArticleContainerViewController.m; sourceTree = "<group>"; };
		0EA4402C1AA6281200B09DBA /* NSDateFormatter+WMFExtensions.h */ = {isa = PBXFileReference; fileEncoding = 4; lastKnownFileType = sourcecode.c.h; name = "NSDateFormatter+WMFExtensions.h"; path = "Wikipedia/Categories/NSDateFormatter+WMFExtensions.h"; sourceTree = SOURCE_ROOT; };
		0EA4402D1AA6281200B09DBA /* NSDateFormatter+WMFExtensions.m */ = {isa = PBXFileReference; fileEncoding = 4; lastKnownFileType = sourcecode.c.objc; name = "NSDateFormatter+WMFExtensions.m"; path = "Wikipedia/Categories/NSDateFormatter+WMFExtensions.m"; sourceTree = SOURCE_ROOT; };
		0EB101C61B69C8E1001BE1FB /* MWKSectionMetaData.h */ = {isa = PBXFileReference; fileEncoding = 4; lastKnownFileType = sourcecode.c.h; path = MWKSectionMetaData.h; sourceTree = "<group>"; };
		0EB101C71B69C8E1001BE1FB /* MWKSectionMetaData.m */ = {isa = PBXFileReference; fileEncoding = 4; lastKnownFileType = sourcecode.c.objc; path = MWKSectionMetaData.m; sourceTree = "<group>"; };
		0EBB287A1B70350C00D8E1D8 /* UIView+WMFSnapshotting.h */ = {isa = PBXFileReference; fileEncoding = 4; lastKnownFileType = sourcecode.c.h; path = "UIView+WMFSnapshotting.h"; sourceTree = "<group>"; };
		0EBB287B1B70350C00D8E1D8 /* UIView+WMFSnapshotting.m */ = {isa = PBXFileReference; fileEncoding = 4; lastKnownFileType = sourcecode.c.objc; path = "UIView+WMFSnapshotting.m"; sourceTree = "<group>"; };
		0EBC567D1AD442CC00E82CDD /* BITHockeyManager+WMFExtensions.h */ = {isa = PBXFileReference; fileEncoding = 4; lastKnownFileType = sourcecode.c.h; name = "BITHockeyManager+WMFExtensions.h"; path = "Wikipedia/Categories/BITHockeyManager+WMFExtensions.h"; sourceTree = SOURCE_ROOT; };
		0EBC567E1AD442CC00E82CDD /* BITHockeyManager+WMFExtensions.m */ = {isa = PBXFileReference; fileEncoding = 4; lastKnownFileType = sourcecode.c.objc; name = "BITHockeyManager+WMFExtensions.m"; path = "Wikipedia/Categories/BITHockeyManager+WMFExtensions.m"; sourceTree = SOURCE_ROOT; };
		0ECC99EE1B67D43500004E47 /* WMFArticleRequestSerializer.m */ = {isa = PBXFileReference; fileEncoding = 4; lastKnownFileType = sourcecode.c.objc; path = WMFArticleRequestSerializer.m; sourceTree = "<group>"; };
		0ECC99F01B67DDB600004E47 /* WMFArticleResponseSerializer.h */ = {isa = PBXFileReference; fileEncoding = 4; lastKnownFileType = sourcecode.c.h; path = WMFArticleResponseSerializer.h; sourceTree = "<group>"; };
		0ECC99F11B67DDB600004E47 /* WMFArticleResponseSerializer.m */ = {isa = PBXFileReference; fileEncoding = 4; lastKnownFileType = sourcecode.c.objc; path = WMFArticleResponseSerializer.m; sourceTree = "<group>"; };
		0ECC99F61B68025900004E47 /* WMFArticleRequestSerializer.h */ = {isa = PBXFileReference; fileEncoding = 4; lastKnownFileType = sourcecode.c.h; path = WMFArticleRequestSerializer.h; sourceTree = "<group>"; };
		0ED44D761B28DA4D00F284BA /* UICollectionView+WMFExtensions.h */ = {isa = PBXFileReference; fileEncoding = 4; lastKnownFileType = sourcecode.c.h; path = "UICollectionView+WMFExtensions.h"; sourceTree = "<group>"; };
		0ED44D771B28DA4D00F284BA /* UICollectionView+WMFExtensions.m */ = {isa = PBXFileReference; fileEncoding = 4; lastKnownFileType = sourcecode.c.objc; path = "UICollectionView+WMFExtensions.m"; sourceTree = "<group>"; };
		0ED689701B822D3B00B30427 /* WMFHomeSectionFooter.h */ = {isa = PBXFileReference; fileEncoding = 4; lastKnownFileType = sourcecode.c.h; path = WMFHomeSectionFooter.h; sourceTree = "<group>"; };
		0ED689711B822D3B00B30427 /* WMFHomeSectionFooter.m */ = {isa = PBXFileReference; fileEncoding = 4; lastKnownFileType = sourcecode.c.objc; path = WMFHomeSectionFooter.m; sourceTree = "<group>"; };
		0ED689761B8234B000B30427 /* WMFLocationManager.h */ = {isa = PBXFileReference; fileEncoding = 4; lastKnownFileType = sourcecode.c.h; path = WMFLocationManager.h; sourceTree = "<group>"; };
		0ED689771B8234B000B30427 /* WMFLocationManager.m */ = {isa = PBXFileReference; fileEncoding = 4; lastKnownFileType = sourcecode.c.objc; path = WMFLocationManager.m; sourceTree = "<group>"; };
		0ED689791B82422C00B30427 /* MWKLocationSearchResult.h */ = {isa = PBXFileReference; fileEncoding = 4; lastKnownFileType = sourcecode.c.h; path = MWKLocationSearchResult.h; sourceTree = "<group>"; };
		0ED6897A1B82422C00B30427 /* MWKLocationSearchResult.m */ = {isa = PBXFileReference; fileEncoding = 4; lastKnownFileType = sourcecode.c.objc; path = MWKLocationSearchResult.m; sourceTree = "<group>"; };
		0ED6897D1B82470900B30427 /* WMFLocationSearchFetcher.h */ = {isa = PBXFileReference; fileEncoding = 4; lastKnownFileType = sourcecode.c.h; path = WMFLocationSearchFetcher.h; sourceTree = "<group>"; };
		0ED6897E1B82470900B30427 /* WMFLocationSearchFetcher.m */ = {isa = PBXFileReference; fileEncoding = 4; lastKnownFileType = sourcecode.c.objc; path = WMFLocationSearchFetcher.m; sourceTree = "<group>"; };
		0ED689861B82559E00B30427 /* WMFLocationSearchResults.h */ = {isa = PBXFileReference; fileEncoding = 4; lastKnownFileType = sourcecode.c.h; path = WMFLocationSearchResults.h; sourceTree = "<group>"; };
		0ED689871B82559E00B30427 /* WMFLocationSearchResults.m */ = {isa = PBXFileReference; fileEncoding = 4; lastKnownFileType = sourcecode.c.objc; path = WMFLocationSearchResults.m; sourceTree = "<group>"; };
		0EE768791AF982C100A5D046 /* WMFArticleProtocol.h */ = {isa = PBXFileReference; fileEncoding = 4; lastKnownFileType = sourcecode.c.h; name = WMFArticleProtocol.h; path = Wikipedia/Protocols/WMFArticleProtocol.h; sourceTree = SOURCE_ROOT; };
		0EE7687A1AF982C100A5D046 /* WMFArticleProtocol.m */ = {isa = PBXFileReference; fileEncoding = 4; lastKnownFileType = sourcecode.c.objc; name = WMFArticleProtocol.m; path = Wikipedia/Protocols/WMFArticleProtocol.m; sourceTree = SOURCE_ROOT; };
		0EE7687F1AFD25CC00A5D046 /* WMFSearchFunnel.h */ = {isa = PBXFileReference; fileEncoding = 4; lastKnownFileType = sourcecode.c.h; path = WMFSearchFunnel.h; sourceTree = "<group>"; };
		0EE768801AFD25CC00A5D046 /* WMFSearchFunnel.m */ = {isa = PBXFileReference; fileEncoding = 4; lastKnownFileType = sourcecode.c.objc; path = WMFSearchFunnel.m; sourceTree = "<group>"; };
		0EEAF0F31B8229D9000D4232 /* WMFHomeSectionHeader.h */ = {isa = PBXFileReference; fileEncoding = 4; lastKnownFileType = sourcecode.c.h; path = WMFHomeSectionHeader.h; sourceTree = "<group>"; };
		0EEAF0F41B8229D9000D4232 /* WMFHomeSectionHeader.m */ = {isa = PBXFileReference; fileEncoding = 4; lastKnownFileType = sourcecode.c.objc; path = WMFHomeSectionHeader.m; sourceTree = "<group>"; };
		0EF451F11B5458F700D621BD /* UITabBarController+WMFExtensions.h */ = {isa = PBXFileReference; fileEncoding = 4; lastKnownFileType = sourcecode.c.h; path = "UITabBarController+WMFExtensions.h"; sourceTree = "<group>"; };
		0EF451F21B5458F700D621BD /* UITabBarController+WMFExtensions.m */ = {isa = PBXFileReference; fileEncoding = 4; lastKnownFileType = sourcecode.c.objc; path = "UITabBarController+WMFExtensions.m"; sourceTree = "<group>"; };
		0EF451F41B545ED100D621BD /* WMFRecentPagesDataSource.h */ = {isa = PBXFileReference; fileEncoding = 4; lastKnownFileType = sourcecode.c.h; path = WMFRecentPagesDataSource.h; sourceTree = "<group>"; };
		0EF451F51B545ED100D621BD /* WMFRecentPagesDataSource.m */ = {isa = PBXFileReference; fileEncoding = 4; lastKnownFileType = sourcecode.c.objc; path = WMFRecentPagesDataSource.m; sourceTree = "<group>"; };
		0EFAF77C1BC2DE0200A76D34 /* WMFTableOfContentsHeader.swift */ = {isa = PBXFileReference; fileEncoding = 4; lastKnownFileType = sourcecode.swift; path = WMFTableOfContentsHeader.swift; sourceTree = "<group>"; };
		0EFAF77E1BC2DE1200A76D34 /* WMFTableOfContentsHeader.xib */ = {isa = PBXFileReference; fileEncoding = 4; lastKnownFileType = file.xib; path = WMFTableOfContentsHeader.xib; sourceTree = "<group>"; };
		0EFB0EF31B31DE7200D05C08 /* NSError+WMFExtensions.h */ = {isa = PBXFileReference; fileEncoding = 4; lastKnownFileType = sourcecode.c.h; path = "NSError+WMFExtensions.h"; sourceTree = "<group>"; };
		0EFB0EF41B31DE7200D05C08 /* NSError+WMFExtensions.m */ = {isa = PBXFileReference; fileEncoding = 4; lastKnownFileType = sourcecode.c.objc; path = "NSError+WMFExtensions.m"; sourceTree = "<group>"; };
		0EFB0EF71B31ECCB00D05C08 /* Global.h */ = {isa = PBXFileReference; fileEncoding = 4; lastKnownFileType = sourcecode.c.h; path = Global.h; sourceTree = "<group>"; };
		0EFB0EF81B31ECCB00D05C08 /* WMFGCDHelpers.h */ = {isa = PBXFileReference; fileEncoding = 4; lastKnownFileType = sourcecode.c.h; path = WMFGCDHelpers.h; sourceTree = "<group>"; };
		0EFB0EFA1B31EE2D00D05C08 /* Article.h */ = {isa = PBXFileReference; fileEncoding = 4; lastKnownFileType = sourcecode.c.h; path = Article.h; sourceTree = "<group>"; };
		0EFB0EFB1B31EE2D00D05C08 /* Article.m */ = {isa = PBXFileReference; fileEncoding = 4; lastKnownFileType = sourcecode.c.objc; path = Article.m; sourceTree = "<group>"; };
		0EFB0EFC1B31EE2D00D05C08 /* ArticleCoreDataObjects.h */ = {isa = PBXFileReference; fileEncoding = 4; lastKnownFileType = sourcecode.c.h; path = ArticleCoreDataObjects.h; sourceTree = "<group>"; };
		0EFB0EFE1B31EE2D00D05C08 /* ArticleData 2.xcdatamodel */ = {isa = PBXFileReference; lastKnownFileType = wrapper.xcdatamodel; path = "ArticleData 2.xcdatamodel"; sourceTree = "<group>"; };
		0EFB0EFF1B31EE2D00D05C08 /* ArticleData.xcdatamodel */ = {isa = PBXFileReference; lastKnownFileType = wrapper.xcdatamodel; path = ArticleData.xcdatamodel; sourceTree = "<group>"; };
		0EFB0F001B31EE2D00D05C08 /* ArticleDataContextSingleton.h */ = {isa = PBXFileReference; fileEncoding = 4; lastKnownFileType = sourcecode.c.h; path = ArticleDataContextSingleton.h; sourceTree = "<group>"; };
		0EFB0F011B31EE2D00D05C08 /* ArticleDataContextSingleton.m */ = {isa = PBXFileReference; fileEncoding = 4; lastKnownFileType = sourcecode.c.objc; path = ArticleDataContextSingleton.m; sourceTree = "<group>"; };
		0EFB0F031B31EE2D00D05C08 /* NSManagedObject+WMFModelFactory.h */ = {isa = PBXFileReference; fileEncoding = 4; lastKnownFileType = sourcecode.c.h; path = "NSManagedObject+WMFModelFactory.h"; sourceTree = "<group>"; };
		0EFB0F041B31EE2D00D05C08 /* NSManagedObject+WMFModelFactory.m */ = {isa = PBXFileReference; fileEncoding = 4; lastKnownFileType = sourcecode.c.objc; path = "NSManagedObject+WMFModelFactory.m"; sourceTree = "<group>"; };
		0EFB0F051B31EE2D00D05C08 /* NSManagedObjectContext+SimpleFetch.h */ = {isa = PBXFileReference; fileEncoding = 4; lastKnownFileType = sourcecode.c.h; path = "NSManagedObjectContext+SimpleFetch.h"; sourceTree = "<group>"; };
		0EFB0F061B31EE2D00D05C08 /* NSManagedObjectContext+SimpleFetch.m */ = {isa = PBXFileReference; fileEncoding = 4; lastKnownFileType = sourcecode.c.objc; path = "NSManagedObjectContext+SimpleFetch.m"; sourceTree = "<group>"; };
		0EFB0F071B31EE2D00D05C08 /* NSManagedObjectModel+LegacyCoreData.h */ = {isa = PBXFileReference; fileEncoding = 4; lastKnownFileType = sourcecode.c.h; path = "NSManagedObjectModel+LegacyCoreData.h"; sourceTree = "<group>"; };
		0EFB0F081B31EE2D00D05C08 /* NSManagedObjectModel+LegacyCoreData.m */ = {isa = PBXFileReference; fileEncoding = 4; lastKnownFileType = sourcecode.c.objc; path = "NSManagedObjectModel+LegacyCoreData.m"; sourceTree = "<group>"; };
		0EFB0F091B31EE2D00D05C08 /* DiscoveryContext.h */ = {isa = PBXFileReference; fileEncoding = 4; lastKnownFileType = sourcecode.c.h; path = DiscoveryContext.h; sourceTree = "<group>"; };
		0EFB0F0A1B31EE2D00D05C08 /* DiscoveryContext.m */ = {isa = PBXFileReference; fileEncoding = 4; lastKnownFileType = sourcecode.c.objc; path = DiscoveryContext.m; sourceTree = "<group>"; };
		0EFB0F0B1B31EE2D00D05C08 /* GalleryImage.h */ = {isa = PBXFileReference; fileEncoding = 4; lastKnownFileType = sourcecode.c.h; path = GalleryImage.h; sourceTree = "<group>"; };
		0EFB0F0C1B31EE2D00D05C08 /* GalleryImage.m */ = {isa = PBXFileReference; fileEncoding = 4; lastKnownFileType = sourcecode.c.objc; path = GalleryImage.m; sourceTree = "<group>"; };
		0EFB0F0D1B31EE2D00D05C08 /* History.h */ = {isa = PBXFileReference; fileEncoding = 4; lastKnownFileType = sourcecode.c.h; path = History.h; sourceTree = "<group>"; };
		0EFB0F0E1B31EE2D00D05C08 /* History.m */ = {isa = PBXFileReference; fileEncoding = 4; lastKnownFileType = sourcecode.c.objc; path = History.m; sourceTree = "<group>"; };
		0EFB0F0F1B31EE2D00D05C08 /* Image.h */ = {isa = PBXFileReference; fileEncoding = 4; lastKnownFileType = sourcecode.c.h; path = Image.h; sourceTree = "<group>"; };
		0EFB0F101B31EE2D00D05C08 /* Image.m */ = {isa = PBXFileReference; fileEncoding = 4; lastKnownFileType = sourcecode.c.objc; path = Image.m; sourceTree = "<group>"; };
		0EFB0F111B31EE2D00D05C08 /* ImageData.h */ = {isa = PBXFileReference; fileEncoding = 4; lastKnownFileType = sourcecode.c.h; path = ImageData.h; sourceTree = "<group>"; };
		0EFB0F121B31EE2D00D05C08 /* ImageData.m */ = {isa = PBXFileReference; fileEncoding = 4; lastKnownFileType = sourcecode.c.objc; path = ImageData.m; sourceTree = "<group>"; };
		0EFB0F131B31EE2D00D05C08 /* Saved.h */ = {isa = PBXFileReference; fileEncoding = 4; lastKnownFileType = sourcecode.c.h; path = Saved.h; sourceTree = "<group>"; };
		0EFB0F141B31EE2D00D05C08 /* Saved.m */ = {isa = PBXFileReference; fileEncoding = 4; lastKnownFileType = sourcecode.c.objc; path = Saved.m; sourceTree = "<group>"; };
		0EFB0F151B31EE2D00D05C08 /* Section.h */ = {isa = PBXFileReference; fileEncoding = 4; lastKnownFileType = sourcecode.c.h; path = Section.h; sourceTree = "<group>"; };
		0EFB0F161B31EE2D00D05C08 /* Section.m */ = {isa = PBXFileReference; fileEncoding = 4; lastKnownFileType = sourcecode.c.objc; path = Section.m; sourceTree = "<group>"; };
		0EFB0F171B31EE2D00D05C08 /* SectionImage.h */ = {isa = PBXFileReference; fileEncoding = 4; lastKnownFileType = sourcecode.c.h; path = SectionImage.h; sourceTree = "<group>"; };
		0EFB0F181B31EE2D00D05C08 /* SectionImage.m */ = {isa = PBXFileReference; fileEncoding = 4; lastKnownFileType = sourcecode.c.objc; path = SectionImage.m; sourceTree = "<group>"; };
		17A2F22335C5256576CEDBDD /* Pods-WikipediaUnitTests.release.xcconfig */ = {isa = PBXFileReference; includeInIndex = 1; lastKnownFileType = text.xcconfig; name = "Pods-WikipediaUnitTests.release.xcconfig"; path = "Pods/Target Support Files/Pods-WikipediaUnitTests/Pods-WikipediaUnitTests.release.xcconfig"; sourceTree = "<group>"; };
		1BC5FB470144D2C10C55A037 /* Pods-WikipediaUnitTests.alpha.xcconfig */ = {isa = PBXFileReference; includeInIndex = 1; lastKnownFileType = text.xcconfig; name = "Pods-WikipediaUnitTests.alpha.xcconfig"; path = "Pods/Target Support Files/Pods-WikipediaUnitTests/Pods-WikipediaUnitTests.alpha.xcconfig"; sourceTree = "<group>"; };
		357504E50DA104E39C6ACFEB /* Pods.release.xcconfig */ = {isa = PBXFileReference; includeInIndex = 1; lastKnownFileType = text.xcconfig; name = Pods.release.xcconfig; path = "Pods/Target Support Files/Pods/Pods.release.xcconfig"; sourceTree = "<group>"; };
		429C152FC8B093B59D18CAD3 /* Pods-WikipediaUnitTests.beta.xcconfig */ = {isa = PBXFileReference; includeInIndex = 1; lastKnownFileType = text.xcconfig; name = "Pods-WikipediaUnitTests.beta.xcconfig"; path = "Pods/Target Support Files/Pods-WikipediaUnitTests/Pods-WikipediaUnitTests.beta.xcconfig"; sourceTree = "<group>"; };
		59CB2F41D52F438BED356EF4 /* Pods-WikipediaUnitTests.adhoc.xcconfig */ = {isa = PBXFileReference; includeInIndex = 1; lastKnownFileType = text.xcconfig; name = "Pods-WikipediaUnitTests.adhoc.xcconfig"; path = "Pods/Target Support Files/Pods-WikipediaUnitTests/Pods-WikipediaUnitTests.adhoc.xcconfig"; sourceTree = "<group>"; };
		644C62F6A8B8E2ED7DFA53D5 /* Pods.adhoc.xcconfig */ = {isa = PBXFileReference; includeInIndex = 1; lastKnownFileType = text.xcconfig; name = Pods.adhoc.xcconfig; path = "Pods/Target Support Files/Pods/Pods.adhoc.xcconfig"; sourceTree = "<group>"; };
		B0F711021BCC68560040BB42 /* WMFNumberOfExtractCharacters.h */ = {isa = PBXFileReference; fileEncoding = 4; lastKnownFileType = sourcecode.c.h; path = WMFNumberOfExtractCharacters.h; sourceTree = "<group>"; };
		B8D04746551BF8DC9FF0160F /* Pods_WikipediaUnitTests.framework */ = {isa = PBXFileReference; explicitFileType = wrapper.framework; includeInIndex = 0; path = Pods_WikipediaUnitTests.framework; sourceTree = BUILT_PRODUCTS_DIR; };
		BC060B381B456D030086EBFB /* AnyPromise+WMFExtensions.h */ = {isa = PBXFileReference; fileEncoding = 4; lastKnownFileType = sourcecode.c.h; path = "AnyPromise+WMFExtensions.h"; sourceTree = "<group>"; };
		BC060B391B456D030086EBFB /* AnyPromise+WMFExtensions.m */ = {isa = PBXFileReference; fileEncoding = 4; lastKnownFileType = sourcecode.c.objc; path = "AnyPromise+WMFExtensions.m"; sourceTree = "<group>"; };
		BC092B951B18E89200093C59 /* NSString+WMFPageUtilities.m */ = {isa = PBXFileReference; fileEncoding = 4; lastKnownFileType = sourcecode.c.objc; path = "NSString+WMFPageUtilities.m"; sourceTree = "<group>"; };
		BC092B971B18E8AF00093C59 /* NSString+WMFPageUtilities.h */ = {isa = PBXFileReference; lastKnownFileType = sourcecode.c.h; path = "NSString+WMFPageUtilities.h"; sourceTree = "<group>"; };
		BC092B9A1B18F8D700093C59 /* MWKSiteInfo.h */ = {isa = PBXFileReference; fileEncoding = 4; lastKnownFileType = sourcecode.c.h; path = MWKSiteInfo.h; sourceTree = "<group>"; };
		BC092B9B1B18F8D700093C59 /* MWKSiteInfo.m */ = {isa = PBXFileReference; fileEncoding = 4; lastKnownFileType = sourcecode.c.objc; path = MWKSiteInfo.m; sourceTree = "<group>"; };
		BC092B9D1B1907FC00093C59 /* MWKSiteInfoFetcher.h */ = {isa = PBXFileReference; fileEncoding = 4; lastKnownFileType = sourcecode.c.h; path = MWKSiteInfoFetcher.h; sourceTree = "<group>"; };
		BC092B9E1B1907FC00093C59 /* MWKSiteInfoFetcher.m */ = {isa = PBXFileReference; fileEncoding = 4; lastKnownFileType = sourcecode.c.objc; path = MWKSiteInfoFetcher.m; sourceTree = "<group>"; };
		BC092BA01B19135700093C59 /* WMFApiJsonResponseSerializer.h */ = {isa = PBXFileReference; fileEncoding = 4; lastKnownFileType = sourcecode.c.h; name = WMFApiJsonResponseSerializer.h; path = Serializers/WMFApiJsonResponseSerializer.h; sourceTree = "<group>"; };
		BC092BA11B19135700093C59 /* WMFApiJsonResponseSerializer.m */ = {isa = PBXFileReference; fileEncoding = 4; lastKnownFileType = sourcecode.c.objc; name = WMFApiJsonResponseSerializer.m; path = Serializers/WMFApiJsonResponseSerializer.m; sourceTree = "<group>"; };
		BC092BA61B19189100093C59 /* MWKSiteInfoFetcherTests.m */ = {isa = PBXFileReference; fileEncoding = 4; lastKnownFileType = sourcecode.c.objc; path = MWKSiteInfoFetcherTests.m; sourceTree = "<group>"; };
		BC12F2451B7A8EEB0042DB3C /* WMFImageControllerTests.swift */ = {isa = PBXFileReference; fileEncoding = 4; lastKnownFileType = sourcecode.swift; path = WMFImageControllerTests.swift; sourceTree = "<group>"; };
		BC14F89F1B34B72500860018 /* WikipediaUnitTests-Prefix.pch */ = {isa = PBXFileReference; lastKnownFileType = sourcecode.c.h; path = "WikipediaUnitTests-Prefix.pch"; sourceTree = "<group>"; };
		BC22F4491BA33C3F00B64F4B /* WMFSearchResultDistanceProvider.h */ = {isa = PBXFileReference; fileEncoding = 4; lastKnownFileType = sourcecode.c.h; path = WMFSearchResultDistanceProvider.h; sourceTree = "<group>"; };
		BC22F44A1BA33C3F00B64F4B /* WMFSearchResultDistanceProvider.m */ = {isa = PBXFileReference; fileEncoding = 4; lastKnownFileType = sourcecode.c.objc; path = WMFSearchResultDistanceProvider.m; sourceTree = "<group>"; };
		BC22F44D1BA33D0300B64F4B /* WMFSearchResultBearingProvider.h */ = {isa = PBXFileReference; fileEncoding = 4; lastKnownFileType = sourcecode.c.h; path = WMFSearchResultBearingProvider.h; sourceTree = "<group>"; };
		BC22F44E1BA33D0300B64F4B /* WMFSearchResultBearingProvider.m */ = {isa = PBXFileReference; fileEncoding = 4; lastKnownFileType = sourcecode.c.objc; path = WMFSearchResultBearingProvider.m; sourceTree = "<group>"; };
		BC2375981AB78D8A00B0BAA8 /* NSParagraphStyle+WMFParagraphStyles.h */ = {isa = PBXFileReference; fileEncoding = 4; lastKnownFileType = sourcecode.c.h; path = "NSParagraphStyle+WMFParagraphStyles.h"; sourceTree = "<group>"; };
		BC2375991AB78D8A00B0BAA8 /* NSParagraphStyle+WMFParagraphStyles.m */ = {isa = PBXFileReference; fileEncoding = 4; lastKnownFileType = sourcecode.c.objc; path = "NSParagraphStyle+WMFParagraphStyles.m"; sourceTree = "<group>"; };
		BC23759D1AB8928600B0BAA8 /* WMFDateFormatterTests.m */ = {isa = PBXFileReference; fileEncoding = 4; lastKnownFileType = sourcecode.c.objc; path = WMFDateFormatterTests.m; sourceTree = "<group>"; };
		BC2375C01ABB14CC00B0BAA8 /* WMFArticleImageInjectionTests.m */ = {isa = PBXFileReference; fileEncoding = 4; lastKnownFileType = sourcecode.c.objc; path = WMFArticleImageInjectionTests.m; sourceTree = "<group>"; };
		BC282E271AE7FBB1005A5277 /* WMFTestFixtureUtilities.h */ = {isa = PBXFileReference; lastKnownFileType = sourcecode.c.h; path = WMFTestFixtureUtilities.h; sourceTree = "<group>"; };
		BC2CBB8C1AA10F400079A313 /* UIView+WMFFrameUtils.h */ = {isa = PBXFileReference; fileEncoding = 4; lastKnownFileType = sourcecode.c.h; path = "UIView+WMFFrameUtils.h"; sourceTree = "<group>"; };
		BC2CBB8D1AA10F400079A313 /* UIView+WMFFrameUtils.m */ = {isa = PBXFileReference; fileEncoding = 4; lastKnownFileType = sourcecode.c.objc; path = "UIView+WMFFrameUtils.m"; sourceTree = "<group>"; };
		BC3047C01B45E65400D7DF1A /* SDWebImageManager+WMFCacheRemoval.h */ = {isa = PBXFileReference; fileEncoding = 4; lastKnownFileType = sourcecode.c.h; path = "SDWebImageManager+WMFCacheRemoval.h"; sourceTree = "<group>"; };
		BC3047C11B45E65400D7DF1A /* SDWebImageManager+WMFCacheRemoval.m */ = {isa = PBXFileReference; fileEncoding = 4; lastKnownFileType = sourcecode.c.objc; path = "SDWebImageManager+WMFCacheRemoval.m"; sourceTree = "<group>"; };
		BC3059B31B69416E00AA5703 /* MWKImageFaceDetectionTests.m */ = {isa = PBXFileReference; fileEncoding = 4; lastKnownFileType = sourcecode.c.objc; path = MWKImageFaceDetectionTests.m; sourceTree = "<group>"; };
		BC3059B71B6948C800AA5703 /* XCTestCase+PromiseKit.h */ = {isa = PBXFileReference; fileEncoding = 4; lastKnownFileType = sourcecode.c.h; path = "XCTestCase+PromiseKit.h"; sourceTree = "<group>"; };
		BC3059B81B6948C800AA5703 /* XCTestCase+PromiseKit.m */ = {isa = PBXFileReference; fileEncoding = 4; lastKnownFileType = sourcecode.c.objc; path = "XCTestCase+PromiseKit.m"; sourceTree = "<group>"; };
		BC305C2B1BA0842600E414B8 /* WMFNearbyTitleListDataSource.h */ = {isa = PBXFileReference; fileEncoding = 4; lastKnownFileType = sourcecode.c.h; path = WMFNearbyTitleListDataSource.h; sourceTree = "<group>"; };
		BC305C2C1BA0842600E414B8 /* WMFNearbyTitleListDataSource.m */ = {isa = PBXFileReference; fileEncoding = 4; lastKnownFileType = sourcecode.c.objc; path = WMFNearbyTitleListDataSource.m; sourceTree = "<group>"; };
		BC305C301BA0C9D900E414B8 /* WMFNearbyViewModel.h */ = {isa = PBXFileReference; fileEncoding = 4; lastKnownFileType = sourcecode.c.h; path = WMFNearbyViewModel.h; sourceTree = "<group>"; };
		BC305C311BA0C9D900E414B8 /* WMFNearbyViewModel.m */ = {isa = PBXFileReference; fileEncoding = 4; lastKnownFileType = sourcecode.c.objc; path = WMFNearbyViewModel.m; sourceTree = "<group>"; };
		BC305C331BA0E47F00E414B8 /* CLLocation+WMFApproximateEquality.h */ = {isa = PBXFileReference; fileEncoding = 4; lastKnownFileType = sourcecode.c.h; path = "CLLocation+WMFApproximateEquality.h"; sourceTree = "<group>"; };
		BC305C341BA0E47F00E414B8 /* CLLocation+WMFApproximateEquality.m */ = {isa = PBXFileReference; fileEncoding = 4; lastKnownFileType = sourcecode.c.objc; path = "CLLocation+WMFApproximateEquality.m"; sourceTree = "<group>"; };
		BC305C361BA204EF00E414B8 /* NSString+WMFDistance.h */ = {isa = PBXFileReference; fileEncoding = 4; lastKnownFileType = sourcecode.c.h; path = "NSString+WMFDistance.h"; sourceTree = "<group>"; };
		BC305C371BA204EF00E414B8 /* NSString+WMFDistance.m */ = {isa = PBXFileReference; fileEncoding = 4; lastKnownFileType = sourcecode.c.objc; path = "NSString+WMFDistance.m"; sourceTree = "<group>"; };
		BC31B2511AB1D9DC008138CA /* WMFImageInfoControllerTests.m */ = {isa = PBXFileReference; fileEncoding = 4; lastKnownFileType = sourcecode.c.objc; path = WMFImageInfoControllerTests.m; sourceTree = "<group>"; };
		BC32A1D61B4B14C000A286DE /* WMFBackgroundTaskManager.swift */ = {isa = PBXFileReference; fileEncoding = 4; lastKnownFileType = sourcecode.swift; path = WMFBackgroundTaskManager.swift; sourceTree = "<group>"; };
		BC32A1D81B4B1B8A00A286DE /* WMFLegacyImageDataMigration.swift */ = {isa = PBXFileReference; fileEncoding = 4; lastKnownFileType = sourcecode.swift; path = WMFLegacyImageDataMigration.swift; sourceTree = "<group>"; };
		BC32F6AB1BB5B35D007FDF65 /* WMFSearchViewController.storyboard */ = {isa = PBXFileReference; fileEncoding = 4; lastKnownFileType = file.storyboard; path = WMFSearchViewController.storyboard; sourceTree = "<group>"; };
		BC3331F11BBF167000D5C4ED /* WMFArticleSelectionDelegate.h */ = {isa = PBXFileReference; fileEncoding = 4; lastKnownFileType = sourcecode.c.h; path = WMFArticleSelectionDelegate.h; sourceTree = "<group>"; };
		BC34E4681B31AD8B00258928 /* MWKLanguageLinkController.h */ = {isa = PBXFileReference; fileEncoding = 4; lastKnownFileType = sourcecode.c.h; path = MWKLanguageLinkController.h; sourceTree = "<group>"; };
		BC34E4691B31AD8B00258928 /* MWKLanguageLinkController.m */ = {isa = PBXFileReference; fileEncoding = 4; lastKnownFileType = sourcecode.c.objc; path = MWKLanguageLinkController.m; sourceTree = "<group>"; };
		BC34E4721B31D92100258928 /* LangaugeSelectionDelegate.h */ = {isa = PBXFileReference; fileEncoding = 4; lastKnownFileType = sourcecode.c.h; path = LangaugeSelectionDelegate.h; sourceTree = "<group>"; };
		BC3863481B73E056003A2D38 /* NSURL+WMFLinkParsingTests.m */ = {isa = PBXFileReference; fileEncoding = 4; lastKnownFileType = sourcecode.c.objc; path = "NSURL+WMFLinkParsingTests.m"; sourceTree = "<group>"; };
		BC38634A1B73EEA4003A2D38 /* WMFArticleContentController.h */ = {isa = PBXFileReference; fileEncoding = 4; lastKnownFileType = sourcecode.c.h; path = WMFArticleContentController.h; sourceTree = "<group>"; };
		BC38634B1B7400E7003A2D38 /* WMFArticleListItemController.h */ = {isa = PBXFileReference; fileEncoding = 4; lastKnownFileType = sourcecode.c.h; path = WMFArticleListItemController.h; sourceTree = "<group>"; };
		BC38634D1B7509E8003A2D38 /* WMFNavigationTransitionController.h */ = {isa = PBXFileReference; fileEncoding = 4; lastKnownFileType = sourcecode.c.h; path = WMFNavigationTransitionController.h; sourceTree = "<group>"; };
		BC38634E1B7509E8003A2D38 /* WMFNavigationTransitionController.m */ = {isa = PBXFileReference; fileEncoding = 4; lastKnownFileType = sourcecode.c.objc; path = WMFNavigationTransitionController.m; sourceTree = "<group>"; };
		BC3863501B76A184003A2D38 /* UIScrollView+WMFContentOffsetUtils.h */ = {isa = PBXFileReference; fileEncoding = 4; lastKnownFileType = sourcecode.c.h; path = "UIScrollView+WMFContentOffsetUtils.h"; sourceTree = "<group>"; };
		BC3863511B76A184003A2D38 /* UIScrollView+WMFContentOffsetUtils.m */ = {isa = PBXFileReference; fileEncoding = 4; lastKnownFileType = sourcecode.c.objc; path = "UIScrollView+WMFContentOffsetUtils.m"; sourceTree = "<group>"; };
		BC3863581B77EAC1003A2D38 /* WMFLogFormatter.h */ = {isa = PBXFileReference; fileEncoding = 4; lastKnownFileType = sourcecode.c.h; path = WMFLogFormatter.h; sourceTree = "<group>"; };
		BC4273521A7C736800068882 /* WikipediaUnitTests.xctest */ = {isa = PBXFileReference; explicitFileType = wrapper.cfbundle; includeInIndex = 0; path = WikipediaUnitTests.xctest; sourceTree = BUILT_PRODUCTS_DIR; };
		BC49B3631AEECFD8009F55BE /* ArticleLoadingTests.m */ = {isa = PBXFileReference; fileEncoding = 4; lastKnownFileType = sourcecode.c.objc; path = ArticleLoadingTests.m; sourceTree = "<group>"; };
		BC505EE91B59461400537006 /* WMFCollectionViewPageLayout.h */ = {isa = PBXFileReference; fileEncoding = 4; lastKnownFileType = sourcecode.c.h; path = WMFCollectionViewPageLayout.h; sourceTree = "<group>"; };
		BC505EEA1B59461400537006 /* WMFCollectionViewPageLayout.m */ = {isa = PBXFileReference; fileEncoding = 4; lastKnownFileType = sourcecode.c.objc; path = WMFCollectionViewPageLayout.m; sourceTree = "<group>"; };
		BC505EEC1B594B5700537006 /* WMFImageCollectionViewCell.h */ = {isa = PBXFileReference; fileEncoding = 4; lastKnownFileType = sourcecode.c.h; path = WMFImageCollectionViewCell.h; sourceTree = "<group>"; };
		BC505EED1B594B5700537006 /* WMFImageCollectionViewCell.m */ = {isa = PBXFileReference; fileEncoding = 4; lastKnownFileType = sourcecode.c.objc; path = WMFImageCollectionViewCell.m; sourceTree = "<group>"; };
		BC505EF21B594E8E00537006 /* WMFArticleHeaderImageGalleryViewController.h */ = {isa = PBXFileReference; fileEncoding = 4; lastKnownFileType = sourcecode.c.h; path = WMFArticleHeaderImageGalleryViewController.h; sourceTree = "<group>"; };
		BC505EF31B594E8E00537006 /* WMFArticleHeaderImageGalleryViewController.m */ = {isa = PBXFileReference; fileEncoding = 4; lastKnownFileType = sourcecode.c.objc; path = WMFArticleHeaderImageGalleryViewController.m; sourceTree = "<group>"; };
		BC505EF51B59643400537006 /* WMFPageCollectionViewController.h */ = {isa = PBXFileReference; fileEncoding = 4; lastKnownFileType = sourcecode.c.h; path = WMFPageCollectionViewController.h; sourceTree = "<group>"; };
		BC505EF61B59643400537006 /* WMFPageCollectionViewController.m */ = {isa = PBXFileReference; fileEncoding = 4; lastKnownFileType = sourcecode.c.objc; path = WMFPageCollectionViewController.m; sourceTree = "<group>"; };
		BC505EFB1B5D462700537006 /* CIDetector+WMFFaceDetection.h */ = {isa = PBXFileReference; fileEncoding = 4; lastKnownFileType = sourcecode.c.h; path = "CIDetector+WMFFaceDetection.h"; sourceTree = "<group>"; };
		BC505EFC1B5D462700537006 /* CIDetector+WMFFaceDetection.m */ = {isa = PBXFileReference; fileEncoding = 4; lastKnownFileType = sourcecode.c.objc; path = "CIDetector+WMFFaceDetection.m"; sourceTree = "<group>"; };
		BC505F011B5D4D9300537006 /* UIImageView+WMFContentOffset.h */ = {isa = PBXFileReference; fileEncoding = 4; lastKnownFileType = sourcecode.c.h; path = "UIImageView+WMFContentOffset.h"; sourceTree = "<group>"; };
		BC505F021B5D4D9300537006 /* UIImageView+WMFContentOffset.m */ = {isa = PBXFileReference; fileEncoding = 4; lastKnownFileType = sourcecode.c.objc; path = "UIImageView+WMFContentOffset.m"; sourceTree = "<group>"; };
		BC505F041B5D683A00537006 /* NSArray+WMFLayoutDirectionUtilities.h */ = {isa = PBXFileReference; fileEncoding = 4; lastKnownFileType = sourcecode.c.h; path = "NSArray+WMFLayoutDirectionUtilities.h"; sourceTree = "<group>"; };
		BC505F051B5D683A00537006 /* NSArray+WMFLayoutDirectionUtilities.m */ = {isa = PBXFileReference; fileEncoding = 4; lastKnownFileType = sourcecode.c.objc; path = "NSArray+WMFLayoutDirectionUtilities.m"; sourceTree = "<group>"; };
		BC50C37D1A83C784006DC7AF /* WMFNetworkUtilities.h */ = {isa = PBXFileReference; fileEncoding = 4; lastKnownFileType = sourcecode.c.h; path = WMFNetworkUtilities.h; sourceTree = "<group>"; };
		BC50C37E1A83C784006DC7AF /* WMFNetworkUtilities.m */ = {isa = PBXFileReference; fileEncoding = 4; lastKnownFileType = sourcecode.c.objc; path = WMFNetworkUtilities.m; sourceTree = "<group>"; };
		BC50C3821A83C88F006DC7AF /* WMFJoinedPropertyParametersTests.m */ = {isa = PBXFileReference; fileEncoding = 4; lastKnownFileType = sourcecode.c.objc; path = WMFJoinedPropertyParametersTests.m; sourceTree = "<group>"; };
		BC50C3851A83CBDA006DC7AF /* MWKImageInfoResponseSerializer.h */ = {isa = PBXFileReference; fileEncoding = 4; lastKnownFileType = sourcecode.c.h; name = MWKImageInfoResponseSerializer.h; path = Serializers/MWKImageInfoResponseSerializer.h; sourceTree = "<group>"; };
		BC50C3861A83CBDA006DC7AF /* MWKImageInfoResponseSerializer.m */ = {isa = PBXFileReference; fileEncoding = 4; lastKnownFileType = sourcecode.c.objc; name = MWKImageInfoResponseSerializer.m; path = Serializers/MWKImageInfoResponseSerializer.m; sourceTree = "<group>"; };
		BC550B051B97776D0082F298 /* DTCSSStylesheet+WMFStylesheets.h */ = {isa = PBXFileReference; fileEncoding = 4; lastKnownFileType = sourcecode.c.h; path = "DTCSSStylesheet+WMFStylesheets.h"; sourceTree = "<group>"; };
		BC550B061B97776D0082F298 /* DTCSSStylesheet+WMFStylesheets.m */ = {isa = PBXFileReference; fileEncoding = 4; lastKnownFileType = sourcecode.c.objc; path = "DTCSSStylesheet+WMFStylesheets.m"; sourceTree = "<group>"; };
		BC550B091B977C9C0082F298 /* WMFSearchResultCell.h */ = {isa = PBXFileReference; fileEncoding = 4; lastKnownFileType = sourcecode.c.h; path = WMFSearchResultCell.h; sourceTree = "<group>"; };
		BC550B0A1B977C9D0082F298 /* WMFSearchResultCell.m */ = {isa = PBXFileReference; fileEncoding = 4; lastKnownFileType = sourcecode.c.objc; path = WMFSearchResultCell.m; sourceTree = "<group>"; };
		BC550B0C1B9782C50082F298 /* WMFSaveableTitleCollectionViewCell+Subclass.h */ = {isa = PBXFileReference; fileEncoding = 4; lastKnownFileType = sourcecode.c.h; path = "WMFSaveableTitleCollectionViewCell+Subclass.h"; sourceTree = "<group>"; };
		BC550B0F1B97949E0082F298 /* WMFSearchResultCell.xib */ = {isa = PBXFileReference; fileEncoding = 4; lastKnownFileType = file.xib; path = WMFSearchResultCell.xib; sourceTree = "<group>"; };
		BC550B111B98908E0082F298 /* WMFSearchResultCellVisualTests.m */ = {isa = PBXFileReference; fileEncoding = 4; lastKnownFileType = sourcecode.c.objc; path = WMFSearchResultCellVisualTests.m; sourceTree = "<group>"; };
		BC550B131B98936F0082F298 /* UIView+VisualTestSizingUtils.h */ = {isa = PBXFileReference; fileEncoding = 4; lastKnownFileType = sourcecode.c.h; path = "UIView+VisualTestSizingUtils.h"; sourceTree = "<group>"; };
		BC550B141B98936F0082F298 /* UIView+VisualTestSizingUtils.m */ = {isa = PBXFileReference; fileEncoding = 4; lastKnownFileType = sourcecode.c.objc; path = "UIView+VisualTestSizingUtils.m"; sourceTree = "<group>"; };
		BC550B161B9A75100082F298 /* WMFRelatedTitleListDataSource.h */ = {isa = PBXFileReference; fileEncoding = 4; lastKnownFileType = sourcecode.c.h; path = WMFRelatedTitleListDataSource.h; sourceTree = "<group>"; };
		BC550B171B9A75100082F298 /* WMFRelatedTitleListDataSource.m */ = {isa = PBXFileReference; fileEncoding = 4; lastKnownFileType = sourcecode.c.objc; path = WMFRelatedTitleListDataSource.m; sourceTree = "<group>"; };
		BC5620921B6970EE0013FFB0 /* 640px-President_Barack_Obama.jpg */ = {isa = PBXFileReference; lastKnownFileType = image.jpeg; path = "640px-President_Barack_Obama.jpg"; sourceTree = "<group>"; };
		BC5620951B6B854E0013FFB0 /* WMFArticleNavigationDelegate.h */ = {isa = PBXFileReference; fileEncoding = 4; lastKnownFileType = sourcecode.c.h; path = WMFArticleNavigationDelegate.h; sourceTree = "<group>"; };
		BC5620971B6B87BF0013FFB0 /* WMFArticleNavigation.h */ = {isa = PBXFileReference; fileEncoding = 4; lastKnownFileType = sourcecode.c.h; path = WMFArticleNavigation.h; sourceTree = "<group>"; };
		BC56209B1B6BA9110013FFB0 /* ReferenceImages_64 */ = {isa = PBXFileReference; lastKnownFileType = folder; path = ReferenceImages_64; sourceTree = "<group>"; };
		BC56209C1B6BAB910013FFB0 /* Exoplanet.mobileview.json */ = {isa = PBXFileReference; fileEncoding = 4; lastKnownFileType = text.json; path = Exoplanet.mobileview.json; sourceTree = "<group>"; };
		BC5620A61B6BEDAD0013FFB0 /* UIColor+WMFStyle.h */ = {isa = PBXFileReference; fileEncoding = 4; lastKnownFileType = sourcecode.c.h; path = "UIColor+WMFStyle.h"; sourceTree = "<group>"; };
		BC5620A71B6BEDAD0013FFB0 /* UIColor+WMFStyle.m */ = {isa = PBXFileReference; fileEncoding = 4; lastKnownFileType = sourcecode.c.objc; path = "UIColor+WMFStyle.m"; sourceTree = "<group>"; };
		BC5EA3AB1BB1BAE100AA196A /* SavedArticlesFetcherTests.h */ = {isa = PBXFileReference; fileEncoding = 4; lastKnownFileType = sourcecode.c.h; path = SavedArticlesFetcherTests.h; sourceTree = "<group>"; };
		BC5FA1751B72859B005BE5BA /* NSURL+WMFLinkParsing.h */ = {isa = PBXFileReference; fileEncoding = 4; lastKnownFileType = sourcecode.c.h; path = "NSURL+WMFLinkParsing.h"; sourceTree = "<group>"; };
		BC5FA1761B72859B005BE5BA /* NSURL+WMFLinkParsing.m */ = {isa = PBXFileReference; fileEncoding = 4; lastKnownFileType = sourcecode.c.objc; path = "NSURL+WMFLinkParsing.m"; sourceTree = "<group>"; };
		BC5FA1801B738DFB005BE5BA /* MWKCitation.h */ = {isa = PBXFileReference; fileEncoding = 4; lastKnownFileType = sourcecode.c.h; path = MWKCitation.h; sourceTree = "<group>"; };
		BC5FA1811B738DFB005BE5BA /* MWKCitation.m */ = {isa = PBXFileReference; fileEncoding = 4; lastKnownFileType = sourcecode.c.objc; path = MWKCitation.m; sourceTree = "<group>"; };
		BC5FE56F1B1DF02900273BC0 /* ENWikiSiteInfo.json */ = {isa = PBXFileReference; fileEncoding = 4; lastKnownFileType = text.json; path = ENWikiSiteInfo.json; sourceTree = "<group>"; };
		BC5FE5711B1DF38A00273BC0 /* NOWikiSiteInfo.json */ = {isa = PBXFileReference; fileEncoding = 4; lastKnownFileType = text.json; path = NOWikiSiteInfo.json; sourceTree = "<group>"; };
		BC5FE5741B1DFF5400273BC0 /* ArticleFetcherTests.m */ = {isa = PBXFileReference; fileEncoding = 4; lastKnownFileType = sourcecode.c.objc; path = ArticleFetcherTests.m; sourceTree = "<group>"; };
		BC69C3121AB0C1FF0090B039 /* WMFImageInfoController.h */ = {isa = PBXFileReference; fileEncoding = 4; lastKnownFileType = sourcecode.c.h; name = WMFImageInfoController.h; path = "Image Gallery/WMFImageInfoController.h"; sourceTree = "<group>"; };
		BC69C3131AB0C1FF0090B039 /* WMFImageInfoController.m */ = {isa = PBXFileReference; fileEncoding = 4; lastKnownFileType = sourcecode.c.objc; name = WMFImageInfoController.m; path = "Image Gallery/WMFImageInfoController.m"; sourceTree = "<group>"; };
		BC6BF3FD1B19209900362968 /* XCTestCase+WMFLocaleTesting.h */ = {isa = PBXFileReference; fileEncoding = 4; lastKnownFileType = sourcecode.c.h; path = "XCTestCase+WMFLocaleTesting.h"; sourceTree = "<group>"; };
		BC6BF3FE1B19209900362968 /* XCTestCase+WMFLocaleTesting.m */ = {isa = PBXFileReference; fileEncoding = 4; lastKnownFileType = sourcecode.c.objc; path = "XCTestCase+WMFLocaleTesting.m"; sourceTree = "<group>"; };
		BC6BFC5D1B680A410074D0DA /* NSString+WMFGlyphs.h */ = {isa = PBXFileReference; fileEncoding = 4; lastKnownFileType = sourcecode.c.h; path = "NSString+WMFGlyphs.h"; sourceTree = "<group>"; };
		BC6BFC5E1B680A410074D0DA /* NSString+WMFGlyphs.m */ = {isa = PBXFileReference; fileEncoding = 4; lastKnownFileType = sourcecode.c.objc; path = "NSString+WMFGlyphs.m"; sourceTree = "<group>"; };
		BC6BFC651B6858250074D0DA /* WMFArticleViewController_Private.h */ = {isa = PBXFileReference; fileEncoding = 4; lastKnownFileType = sourcecode.c.h; path = WMFArticleViewController_Private.h; sourceTree = "<group>"; };
		BC6BFC661B685CD50074D0DA /* NSAttributedString+WMFHTMLForSite.h */ = {isa = PBXFileReference; fileEncoding = 4; lastKnownFileType = sourcecode.c.h; path = "NSAttributedString+WMFHTMLForSite.h"; sourceTree = "<group>"; };
		BC6BFC671B685CD50074D0DA /* NSAttributedString+WMFHTMLForSite.m */ = {isa = PBXFileReference; fileEncoding = 4; lastKnownFileType = sourcecode.c.objc; path = "NSAttributedString+WMFHTMLForSite.m"; sourceTree = "<group>"; };
		BC6E42891BA9CB930059FBF6 /* Base */ = {isa = PBXFileReference; lastKnownFileType = text.plist.strings; name = Base; path = Base.lproj/InfoPlist.strings; sourceTree = "<group>"; };
		BC6E428B1BA9CBEF0059FBF6 /* en */ = {isa = PBXFileReference; lastKnownFileType = text.plist.strings; name = en; path = en.lproj/InfoPlist.strings; sourceTree = "<group>"; };
		BC6E428C1BA9CC130059FBF6 /* frp */ = {isa = PBXFileReference; lastKnownFileType = text.plist.strings; name = frp; path = frp.lproj/InfoPlist.strings; sourceTree = "<group>"; };
		BC6E428D1BA9CC4A0059FBF6 /* ar */ = {isa = PBXFileReference; lastKnownFileType = text.plist.strings; name = ar; path = ar.lproj/InfoPlist.strings; sourceTree = "<group>"; };
		BC6E428E1BA9CC6A0059FBF6 /* hrx */ = {isa = PBXFileReference; lastKnownFileType = text.plist.strings; name = hrx; path = hrx.lproj/InfoPlist.strings; sourceTree = "<group>"; };
		BC6E42901BA9CCF00059FBF6 /* bto */ = {isa = PBXFileReference; lastKnownFileType = text.plist.strings; name = bto; path = bto.lproj/InfoPlist.strings; sourceTree = "<group>"; };
		BC6E42911BA9CD0B0059FBF6 /* fr */ = {isa = PBXFileReference; lastKnownFileType = text.plist.strings; name = fr; path = fr.lproj/InfoPlist.strings; sourceTree = "<group>"; };
		BC6E42921BA9CD0E0059FBF6 /* ru */ = {isa = PBXFileReference; lastKnownFileType = text.plist.strings; name = ru; path = ru.lproj/InfoPlist.strings; sourceTree = "<group>"; };
		BC6E42931BA9CD100059FBF6 /* fi */ = {isa = PBXFileReference; lastKnownFileType = text.plist.strings; name = fi; path = fi.lproj/InfoPlist.strings; sourceTree = "<group>"; };
		BC6E42951BA9CF100059FBF6 /* ast */ = {isa = PBXFileReference; lastKnownFileType = text.plist.strings; name = ast; path = ast.lproj/InfoPlist.strings; sourceTree = "<group>"; };
		BC6E42961BA9CF160059FBF6 /* az */ = {isa = PBXFileReference; lastKnownFileType = text.plist.strings; name = az; path = az.lproj/InfoPlist.strings; sourceTree = "<group>"; };
		BC6E42981BA9CF420059FBF6 /* bn */ = {isa = PBXFileReference; lastKnownFileType = text.plist.strings; name = bn; path = bn.lproj/InfoPlist.strings; sourceTree = "<group>"; };
		BC6E42991BA9CF490059FBF6 /* br */ = {isa = PBXFileReference; lastKnownFileType = text.plist.strings; name = br; path = br.lproj/InfoPlist.strings; sourceTree = "<group>"; };
		BC6E429A1BA9CF4F0059FBF6 /* ca */ = {isa = PBXFileReference; lastKnownFileType = text.plist.strings; name = ca; path = ca.lproj/InfoPlist.strings; sourceTree = "<group>"; };
		BC6E429B1BA9CF550059FBF6 /* ce */ = {isa = PBXFileReference; lastKnownFileType = text.plist.strings; name = ce; path = ce.lproj/InfoPlist.strings; sourceTree = "<group>"; };
		BC6E429C1BA9D0170059FBF6 /* de */ = {isa = PBXFileReference; lastKnownFileType = text.plist.strings; name = de; path = de.lproj/InfoPlist.strings; sourceTree = "<group>"; };
		BC6E429D1BA9D01B0059FBF6 /* dsb */ = {isa = PBXFileReference; lastKnownFileType = text.plist.strings; name = dsb; path = dsb.lproj/InfoPlist.strings; sourceTree = "<group>"; };
		BC6E429E1BA9D01F0059FBF6 /* en-GB */ = {isa = PBXFileReference; lastKnownFileType = text.plist.strings; name = "en-GB"; path = "en-GB.lproj/InfoPlist.strings"; sourceTree = "<group>"; };
		BC6E429F1BA9D0340059FBF6 /* eo */ = {isa = PBXFileReference; lastKnownFileType = text.plist.strings; name = eo; path = eo.lproj/InfoPlist.strings; sourceTree = "<group>"; };
		BC6E42A01BA9D0370059FBF6 /* es */ = {isa = PBXFileReference; lastKnownFileType = text.plist.strings; name = es; path = es.lproj/InfoPlist.strings; sourceTree = "<group>"; };
		BC6E42A11BA9D03A0059FBF6 /* fa */ = {isa = PBXFileReference; lastKnownFileType = text.plist.strings; name = fa; path = fa.lproj/InfoPlist.strings; sourceTree = "<group>"; };
		BC6E42A21BA9D03D0059FBF6 /* gl */ = {isa = PBXFileReference; lastKnownFileType = text.plist.strings; name = gl; path = gl.lproj/InfoPlist.strings; sourceTree = "<group>"; };
		BC6E42A31BA9D0400059FBF6 /* gu */ = {isa = PBXFileReference; lastKnownFileType = text.plist.strings; name = gu; path = gu.lproj/InfoPlist.strings; sourceTree = "<group>"; };
		BC6E42A41BA9D0600059FBF6 /* haw */ = {isa = PBXFileReference; lastKnownFileType = text.plist.strings; name = haw; path = haw.lproj/InfoPlist.strings; sourceTree = "<group>"; };
		BC6E42A51BA9D0630059FBF6 /* he */ = {isa = PBXFileReference; lastKnownFileType = text.plist.strings; name = he; path = he.lproj/InfoPlist.strings; sourceTree = "<group>"; };
		BC6E42A61BA9D0660059FBF6 /* hi */ = {isa = PBXFileReference; lastKnownFileType = text.plist.strings; name = hi; path = hi.lproj/InfoPlist.strings; sourceTree = "<group>"; };
		BC6E42A71BA9D06A0059FBF6 /* hsb */ = {isa = PBXFileReference; lastKnownFileType = text.plist.strings; name = hsb; path = hsb.lproj/InfoPlist.strings; sourceTree = "<group>"; };
		BC6E42A81BA9D06E0059FBF6 /* hu */ = {isa = PBXFileReference; lastKnownFileType = text.plist.strings; name = hu; path = hu.lproj/InfoPlist.strings; sourceTree = "<group>"; };
		BC6E42A91BA9D0710059FBF6 /* hy */ = {isa = PBXFileReference; lastKnownFileType = text.plist.strings; name = hy; path = hy.lproj/InfoPlist.strings; sourceTree = "<group>"; };
		BC6E42AA1BA9D0740059FBF6 /* it */ = {isa = PBXFileReference; lastKnownFileType = text.plist.strings; name = it; path = it.lproj/InfoPlist.strings; sourceTree = "<group>"; };
		BC6E42AB1BA9D0780059FBF6 /* ja */ = {isa = PBXFileReference; lastKnownFileType = text.plist.strings; name = ja; path = ja.lproj/InfoPlist.strings; sourceTree = "<group>"; };
		BC6E42AC1BA9D07A0059FBF6 /* ko */ = {isa = PBXFileReference; lastKnownFileType = text.plist.strings; name = ko; path = ko.lproj/InfoPlist.strings; sourceTree = "<group>"; };
		BC6E42AD1BA9D07F0059FBF6 /* krc */ = {isa = PBXFileReference; lastKnownFileType = text.plist.strings; name = krc; path = krc.lproj/InfoPlist.strings; sourceTree = "<group>"; };
		BC6E42AE1BA9D0830059FBF6 /* lb */ = {isa = PBXFileReference; lastKnownFileType = text.plist.strings; name = lb; path = lb.lproj/InfoPlist.strings; sourceTree = "<group>"; };
		BC6E42AF1BA9D0860059FBF6 /* lt */ = {isa = PBXFileReference; lastKnownFileType = text.plist.strings; name = lt; path = lt.lproj/InfoPlist.strings; sourceTree = "<group>"; };
		BC6E42B01BA9D0FD0059FBF6 /* mg */ = {isa = PBXFileReference; lastKnownFileType = text.plist.strings; name = mg; path = mg.lproj/InfoPlist.strings; sourceTree = "<group>"; };
		BC6E42B11BA9D1020059FBF6 /* mk */ = {isa = PBXFileReference; lastKnownFileType = text.plist.strings; name = mk; path = mk.lproj/InfoPlist.strings; sourceTree = "<group>"; };
		BC6E8B901B5E8DB7003D9A39 /* CIContext+WMFImageProcessing.h */ = {isa = PBXFileReference; fileEncoding = 4; lastKnownFileType = sourcecode.c.h; path = "CIContext+WMFImageProcessing.h"; sourceTree = "<group>"; };
		BC6E8B911B5E8DB7003D9A39 /* CIContext+WMFImageProcessing.m */ = {isa = PBXFileReference; fileEncoding = 4; lastKnownFileType = sourcecode.c.objc; path = "CIContext+WMFImageProcessing.m"; sourceTree = "<group>"; };
		BC6E8B931B5E90B1003D9A39 /* UIImage+WMFImageProcessing.h */ = {isa = PBXFileReference; fileEncoding = 4; lastKnownFileType = sourcecode.c.h; path = "UIImage+WMFImageProcessing.h"; sourceTree = "<group>"; };
		BC6E8B941B5E90B1003D9A39 /* UIImage+WMFImageProcessing.m */ = {isa = PBXFileReference; fileEncoding = 4; lastKnownFileType = sourcecode.c.objc; path = "UIImage+WMFImageProcessing.m"; sourceTree = "<group>"; };
		BC6E8B961B5EB4B2003D9A39 /* UIImage+WMFNormalization.h */ = {isa = PBXFileReference; fileEncoding = 4; lastKnownFileType = sourcecode.c.h; path = "UIImage+WMFNormalization.h"; sourceTree = "<group>"; };
		BC6E8B971B5EB4B2003D9A39 /* UIImage+WMFNormalization.m */ = {isa = PBXFileReference; fileEncoding = 4; lastKnownFileType = sourcecode.c.objc; path = "UIImage+WMFNormalization.m"; sourceTree = "<group>"; };
		BC6E8B991B5ED0F6003D9A39 /* WMFGeometryTests.m */ = {isa = PBXFileReference; fileEncoding = 4; lastKnownFileType = sourcecode.c.objc; path = WMFGeometryTests.m; sourceTree = "<group>"; };
		BC6E8B9B1B5ED19A003D9A39 /* XCTAssert+CGGeometry.h */ = {isa = PBXFileReference; lastKnownFileType = sourcecode.c.h; path = "XCTAssert+CGGeometry.h"; sourceTree = "<group>"; };
		BC6E8B9C1B5FE06C003D9A39 /* WMFKVOUpdatableList.h */ = {isa = PBXFileReference; fileEncoding = 4; lastKnownFileType = sourcecode.c.h; path = WMFKVOUpdatableList.h; sourceTree = "<group>"; };
		BC6E8B9D1B5FE0C9003D9A39 /* UICollectionView+WMFKVOUpdatableList.h */ = {isa = PBXFileReference; fileEncoding = 4; lastKnownFileType = sourcecode.c.h; path = "UICollectionView+WMFKVOUpdatableList.h"; sourceTree = "<group>"; };
		BC6E8B9E1B5FE0C9003D9A39 /* UICollectionView+WMFKVOUpdatableList.m */ = {isa = PBXFileReference; fileEncoding = 4; lastKnownFileType = sourcecode.c.objc; path = "UICollectionView+WMFKVOUpdatableList.m"; sourceTree = "<group>"; };
		BC6FEAE01A9B7EFD00A1D890 /* WMFCodingStyle.m */ = {isa = PBXFileReference; fileEncoding = 4; lastKnownFileType = sourcecode.c.objc; path = WMFCodingStyle.m; sourceTree = "<group>"; };
		BC725EC81B61255400E0A64C /* WMFOutParamUtils.h */ = {isa = PBXFileReference; lastKnownFileType = sourcecode.c.h; path = WMFOutParamUtils.h; sourceTree = "<group>"; };
		BC725EC91B617E1A00E0A64C /* WMFSafeAssignTests.m */ = {isa = PBXFileReference; fileEncoding = 4; lastKnownFileType = sourcecode.c.objc; path = WMFSafeAssignTests.m; sourceTree = "<group>"; };
		BC725ECB1B6182C800E0A64C /* MWKSavedPageListTests.m */ = {isa = PBXFileReference; fileEncoding = 4; lastKnownFileType = sourcecode.c.objc; path = MWKSavedPageListTests.m; sourceTree = "<group>"; };
		BC725ED11B62DADD00E0A64C /* MWKLanguageLinkResponseSerializerTests.m */ = {isa = PBXFileReference; fileEncoding = 4; lastKnownFileType = sourcecode.c.objc; path = MWKLanguageLinkResponseSerializerTests.m; sourceTree = "<group>"; };
		BC7925F21B9F2C55003C9522 /* CLLocation+WMFBearing.h */ = {isa = PBXFileReference; fileEncoding = 4; lastKnownFileType = sourcecode.c.h; path = "CLLocation+WMFBearing.h"; sourceTree = "<group>"; };
		BC7925F31B9F2C55003C9522 /* CLLocation+WMFBearing.m */ = {isa = PBXFileReference; fileEncoding = 4; lastKnownFileType = sourcecode.c.objc; path = "CLLocation+WMFBearing.m"; sourceTree = "<group>"; };
		BC7925F51B9F31A9003C9522 /* CLLocation+WMFBearingTests.m */ = {isa = PBXFileReference; fileEncoding = 4; lastKnownFileType = sourcecode.c.objc; path = "CLLocation+WMFBearingTests.m"; sourceTree = "<group>"; };
		BC7A4A231B17B3510003E73E /* NSObjectUtilities.h */ = {isa = PBXFileReference; lastKnownFileType = sourcecode.c.h; path = NSObjectUtilities.h; sourceTree = "<group>"; };
		BC7ACB621AB34C9C00791497 /* WMFAsyncTestCase.h */ = {isa = PBXFileReference; fileEncoding = 4; lastKnownFileType = sourcecode.c.h; name = WMFAsyncTestCase.h; path = ../WMFAsyncTestCase.h; sourceTree = "<group>"; };
		BC7ACB631AB34C9C00791497 /* WMFAsyncTestCase.m */ = {isa = PBXFileReference; fileEncoding = 4; lastKnownFileType = sourcecode.c.objc; name = WMFAsyncTestCase.m; path = ../WMFAsyncTestCase.m; sourceTree = "<group>"; };
		BC7B769A1B83D8F300774FBC /* UIImageView+WMFImageFetchingInternal.h */ = {isa = PBXFileReference; fileEncoding = 4; lastKnownFileType = sourcecode.c.h; path = "UIImageView+WMFImageFetchingInternal.h"; sourceTree = "<group>"; };
		BC7B769D1B84CD2A00774FBC /* UIImageView+MWKImageTests.m */ = {isa = PBXFileReference; fileEncoding = 4; lastKnownFileType = sourcecode.c.objc; path = "UIImageView+MWKImageTests.m"; sourceTree = "<group>"; };
		BC7B769F1B861F7100774FBC /* MWKSectionListHierarchyTests.m */ = {isa = PBXFileReference; fileEncoding = 4; lastKnownFileType = sourcecode.c.objc; path = MWKSectionListHierarchyTests.m; sourceTree = "<group>"; };
		BC7DFCCB1AA4BA8A000035C3 /* WMFCodingStyle.h */ = {isa = PBXFileReference; lastKnownFileType = sourcecode.c.h; path = WMFCodingStyle.h; sourceTree = "<group>"; };
		BC7DFCD41AA4E5FE000035C3 /* WMFImageURLParsing.h */ = {isa = PBXFileReference; fileEncoding = 4; lastKnownFileType = sourcecode.c.h; path = WMFImageURLParsing.h; sourceTree = "<group>"; };
		BC7DFCD51AA4E5FE000035C3 /* WMFImageURLParsing.m */ = {isa = PBXFileReference; fileEncoding = 4; lastKnownFileType = sourcecode.c.objc; path = WMFImageURLParsing.m; sourceTree = "<group>"; };
		BC7E4A431B33812700EECD8B /* LanguagesViewController.storyboard */ = {isa = PBXFileReference; fileEncoding = 4; lastKnownFileType = file.storyboard; path = LanguagesViewController.storyboard; sourceTree = "<group>"; };
		BC7E4A491B34A26A00EECD8B /* WMFLogging.h */ = {isa = PBXFileReference; lastKnownFileType = sourcecode.c.h; path = WMFLogging.h; sourceTree = "<group>"; };
		BC7E4A501B34B4B900EECD8B /* MWKLanguageLinkController_Private.h */ = {isa = PBXFileReference; fileEncoding = 4; lastKnownFileType = sourcecode.c.h; path = MWKLanguageLinkController_Private.h; sourceTree = "<group>"; };
		BC7E4A511B34B53E00EECD8B /* MWKLanguageLinkControllerTests.m */ = {isa = PBXFileReference; fileEncoding = 4; lastKnownFileType = sourcecode.c.objc; path = MWKLanguageLinkControllerTests.m; sourceTree = "<group>"; };
		BC8210CB1B4EB2390010BF7B /* NSURLExtrasTests.m */ = {isa = PBXFileReference; fileEncoding = 4; lastKnownFileType = sourcecode.c.objc; path = NSURLExtrasTests.m; sourceTree = "<group>"; };
		BC8210CE1B4EE3F30010BF7B /* ArticleWithoutImages.dataexport.json */ = {isa = PBXFileReference; fileEncoding = 4; lastKnownFileType = text.json; path = ArticleWithoutImages.dataexport.json; sourceTree = "<group>"; };
		BC8210D11B4EEA190010BF7B /* SDImageCache+WMFPersistentCache.h */ = {isa = PBXFileReference; fileEncoding = 4; lastKnownFileType = sourcecode.c.h; name = "SDImageCache+WMFPersistentCache.h"; path = "Images/SDImageCache+WMFPersistentCache.h"; sourceTree = "<group>"; };
		BC8210D21B4EEA190010BF7B /* SDImageCache+WMFPersistentCache.m */ = {isa = PBXFileReference; fileEncoding = 4; lastKnownFileType = sourcecode.c.objc; name = "SDImageCache+WMFPersistentCache.m"; path = "Images/SDImageCache+WMFPersistentCache.m"; sourceTree = "<group>"; };
		BC8210D61B4F048F0010BF7B /* Barack_Obama */ = {isa = PBXFileReference; lastKnownFileType = folder; path = Barack_Obama; sourceTree = "<group>"; };
		BC86B9341A92966B00B4C039 /* AFHTTPRequestOperationManager+UniqueRequests.h */ = {isa = PBXFileReference; fileEncoding = 4; lastKnownFileType = sourcecode.c.h; path = "AFHTTPRequestOperationManager+UniqueRequests.h"; sourceTree = "<group>"; };
		BC86B9351A92966B00B4C039 /* AFHTTPRequestOperationManager+UniqueRequests.m */ = {isa = PBXFileReference; fileEncoding = 4; lastKnownFileType = sourcecode.c.objc; path = "AFHTTPRequestOperationManager+UniqueRequests.m"; sourceTree = "<group>"; };
		BC86B93B1A929CC500B4C039 /* UICollectionViewFlowLayout+NSCopying.h */ = {isa = PBXFileReference; fileEncoding = 4; lastKnownFileType = sourcecode.c.h; path = "UICollectionViewFlowLayout+NSCopying.h"; sourceTree = "<group>"; };
		BC86B93C1A929CC500B4C039 /* UICollectionViewFlowLayout+NSCopying.m */ = {isa = PBXFileReference; fileEncoding = 4; lastKnownFileType = sourcecode.c.objc; path = "UICollectionViewFlowLayout+NSCopying.m"; sourceTree = "<group>"; };
		BC86B93E1A929D7900B4C039 /* UICollectionViewFlowLayout+WMFItemSizeThatFits.h */ = {isa = PBXFileReference; fileEncoding = 4; lastKnownFileType = sourcecode.c.h; path = "UICollectionViewFlowLayout+WMFItemSizeThatFits.h"; sourceTree = "<group>"; };
		BC86B93F1A929D7900B4C039 /* UICollectionViewFlowLayout+WMFItemSizeThatFits.m */ = {isa = PBXFileReference; fileEncoding = 4; lastKnownFileType = sourcecode.c.objc; path = "UICollectionViewFlowLayout+WMFItemSizeThatFits.m"; sourceTree = "<group>"; };
		BC905A0F1B447A8300523DFE /* NSURLRequest+WMFUtilities.h */ = {isa = PBXFileReference; fileEncoding = 4; lastKnownFileType = sourcecode.c.h; path = "NSURLRequest+WMFUtilities.h"; sourceTree = "<group>"; };
		BC905A101B447A8300523DFE /* NSURLRequest+WMFUtilities.m */ = {isa = PBXFileReference; fileEncoding = 4; lastKnownFileType = sourcecode.c.objc; path = "NSURLRequest+WMFUtilities.m"; sourceTree = "<group>"; };
		BC905A121B44815900523DFE /* SDImageCache+PromiseKit.swift */ = {isa = PBXFileReference; fileEncoding = 4; lastKnownFileType = sourcecode.swift; path = "SDImageCache+PromiseKit.swift"; sourceTree = "<group>"; };
		BC905BCF1B60391F0010227E /* MWKLanguageLinkFetcherTests.m */ = {isa = PBXFileReference; fileEncoding = 4; lastKnownFileType = sourcecode.c.objc; path = MWKLanguageLinkFetcherTests.m; sourceTree = "<group>"; };
		BC92A76E1AFA83D2003C4212 /* WMFSharing.h */ = {isa = PBXFileReference; fileEncoding = 4; lastKnownFileType = sourcecode.c.h; name = WMFSharing.h; path = ShareCard/WMFSharing.h; sourceTree = "<group>"; };
		BC92A7721AFA88D3003C4212 /* MWKSection+WMFSharingTests.m */ = {isa = PBXFileReference; fileEncoding = 4; lastKnownFileType = sourcecode.c.objc; path = "MWKSection+WMFSharingTests.m"; sourceTree = "<group>"; };
		BC955BC51A82BEFD000EF9E4 /* MWKImageInfoFetcher.h */ = {isa = PBXFileReference; fileEncoding = 4; lastKnownFileType = sourcecode.c.h; path = MWKImageInfoFetcher.h; sourceTree = "<group>"; };
		BC955BC61A82BEFD000EF9E4 /* MWKImageInfoFetcher.m */ = {isa = PBXFileReference; fileEncoding = 4; lastKnownFileType = sourcecode.c.objc; path = MWKImageInfoFetcher.m; sourceTree = "<group>"; };
		BC955BCD1A82C2FA000EF9E4 /* AFHTTPRequestOperationManager+WMFConfig.h */ = {isa = PBXFileReference; fileEncoding = 4; lastKnownFileType = sourcecode.c.h; name = "AFHTTPRequestOperationManager+WMFConfig.h"; path = "Queues/AFHTTPRequestOperationManager+WMFConfig.h"; sourceTree = "<group>"; };
		BC955BCE1A82C2FA000EF9E4 /* AFHTTPRequestOperationManager+WMFConfig.m */ = {isa = PBXFileReference; fileEncoding = 4; lastKnownFileType = sourcecode.c.objc; name = "AFHTTPRequestOperationManager+WMFConfig.m"; path = "Queues/AFHTTPRequestOperationManager+WMFConfig.m"; sourceTree = "<group>"; };
		BCA3F04D1BBC6D53004CDFF2 /* UIViewController+WMFSearchButton.h */ = {isa = PBXFileReference; fileEncoding = 4; lastKnownFileType = sourcecode.c.h; path = "UIViewController+WMFSearchButton.h"; sourceTree = "<group>"; };
		BCA3F04E1BBC6D53004CDFF2 /* UIViewController+WMFSearchButton.m */ = {isa = PBXFileReference; fileEncoding = 4; lastKnownFileType = sourcecode.c.objc; path = "UIViewController+WMFSearchButton.m"; sourceTree = "<group>"; };
		BCA6764A1AC05FAD00A16160 /* NSArray+PredicateTests.m */ = {isa = PBXFileReference; fileEncoding = 4; lastKnownFileType = sourcecode.c.objc; path = "NSArray+PredicateTests.m"; sourceTree = "<group>"; };
		BCA6764D1AC05FD600A16160 /* Info.plist */ = {isa = PBXFileReference; fileEncoding = 4; lastKnownFileType = text.plist.xml; path = Info.plist; sourceTree = "<group>"; };
		BCA676511AC05FE200A16160 /* NSBundle+TestAssets.h */ = {isa = PBXFileReference; fileEncoding = 4; lastKnownFileType = sourcecode.c.h; path = "NSBundle+TestAssets.h"; sourceTree = "<group>"; };
		BCA676521AC05FE200A16160 /* NSBundle+TestAssets.m */ = {isa = PBXFileReference; fileEncoding = 4; lastKnownFileType = sourcecode.c.objc; path = "NSBundle+TestAssets.m"; sourceTree = "<group>"; };
		BCA676531AC05FE200A16160 /* XCTestCase+WMFBundleConvenience.h */ = {isa = PBXFileReference; fileEncoding = 4; lastKnownFileType = sourcecode.c.h; path = "XCTestCase+WMFBundleConvenience.h"; sourceTree = "<group>"; };
		BCA676541AC05FE200A16160 /* XCTestCase+WMFBundleConvenience.m */ = {isa = PBXFileReference; fileEncoding = 4; lastKnownFileType = sourcecode.c.objc; path = "XCTestCase+WMFBundleConvenience.m"; sourceTree = "<group>"; };
		BCA676581AC0600500A16160 /* MWKDataStore+TemporaryDataStore.h */ = {isa = PBXFileReference; fileEncoding = 4; lastKnownFileType = sourcecode.c.h; path = "MWKDataStore+TemporaryDataStore.h"; sourceTree = "<group>"; };
		BCA676591AC0600500A16160 /* MWKDataStore+TemporaryDataStore.m */ = {isa = PBXFileReference; fileEncoding = 4; lastKnownFileType = sourcecode.c.objc; path = "MWKDataStore+TemporaryDataStore.m"; sourceTree = "<group>"; };
		BCA6765B1AC0686600A16160 /* Article+ConvenienceAccessors.h */ = {isa = PBXFileReference; fileEncoding = 4; lastKnownFileType = sourcecode.c.h; path = "Article+ConvenienceAccessors.h"; sourceTree = "<group>"; };
		BCA6765C1AC0686600A16160 /* Article+ConvenienceAccessors.m */ = {isa = PBXFileReference; fileEncoding = 4; lastKnownFileType = sourcecode.c.objc; path = "Article+ConvenienceAccessors.m"; sourceTree = "<group>"; };
		BCA9575C1ABE473800B62AE8 /* LegacyCoreDataMigratorTests.m */ = {isa = PBXFileReference; fileEncoding = 4; lastKnownFileType = sourcecode.c.objc; path = LegacyCoreDataMigratorTests.m; sourceTree = "<group>"; };
		BCA96E711AAA354D009A61FA /* WMFGradientView.h */ = {isa = PBXFileReference; fileEncoding = 4; lastKnownFileType = sourcecode.c.h; path = WMFGradientView.h; sourceTree = "<group>"; };
		BCA96E721AAA354D009A61FA /* WMFGradientView.m */ = {isa = PBXFileReference; fileEncoding = 4; lastKnownFileType = sourcecode.c.objc; path = WMFGradientView.m; sourceTree = "<group>"; };
		BCA96E751AAA35EE009A61FA /* UIView+WMFDefaultNib.h */ = {isa = PBXFileReference; fileEncoding = 4; lastKnownFileType = sourcecode.c.h; path = "UIView+WMFDefaultNib.h"; sourceTree = "<group>"; };
		BCA96E761AAA35EE009A61FA /* UIView+WMFDefaultNib.m */ = {isa = PBXFileReference; fileEncoding = 4; lastKnownFileType = sourcecode.c.objc; path = "UIView+WMFDefaultNib.m"; sourceTree = "<group>"; };
		BCA9AEA91B82942000B49320 /* UIImageView+WMFImageFetching.h */ = {isa = PBXFileReference; fileEncoding = 4; lastKnownFileType = sourcecode.c.h; name = "UIImageView+WMFImageFetching.h"; path = "../../Wikipedia/Images/UIImageView+WMFImageFetching.h"; sourceTree = "<group>"; };
		BCA9AEAA1B82942000B49320 /* UIImageView+WMFImageFetching.m */ = {isa = PBXFileReference; fileEncoding = 4; lastKnownFileType = sourcecode.c.objc; name = "UIImageView+WMFImageFetching.m"; path = "../../Wikipedia/Images/UIImageView+WMFImageFetching.m"; sourceTree = "<group>"; };
		BCAC50BF1AF3F7460015936C /* NSBundle+WMFInfoUtils.h */ = {isa = PBXFileReference; fileEncoding = 4; lastKnownFileType = sourcecode.c.h; path = "NSBundle+WMFInfoUtils.h"; sourceTree = "<group>"; };
		BCAC50C01AF3F7460015936C /* NSBundle+WMFInfoUtils.m */ = {isa = PBXFileReference; fileEncoding = 4; lastKnownFileType = sourcecode.c.objc; path = "NSBundle+WMFInfoUtils.m"; sourceTree = "<group>"; };
		BCAFC5CF1AFD5E7D004615BA /* MWKArticleExtractionTests.m */ = {isa = PBXFileReference; fileEncoding = 4; lastKnownFileType = sourcecode.c.objc; path = MWKArticleExtractionTests.m; sourceTree = "<group>"; };
		BCAFC5D11AFD5F7E004615BA /* MWKArticle+WMFSharing.m */ = {isa = PBXFileReference; fileEncoding = 4; lastKnownFileType = sourcecode.c.objc; path = "MWKArticle+WMFSharing.m"; sourceTree = "<group>"; };
		BCAFC5D21AFD5F7E004615BA /* MWKArticle+WMFSharing.h */ = {isa = PBXFileReference; fileEncoding = 4; lastKnownFileType = sourcecode.c.h; path = "MWKArticle+WMFSharing.h"; sourceTree = "<group>"; };
		BCAFC5EB1B02490A004615BA /* WMFRandomFileUtilities.h */ = {isa = PBXFileReference; fileEncoding = 4; lastKnownFileType = sourcecode.c.h; path = WMFRandomFileUtilities.h; sourceTree = "<group>"; };
		BCAFC5EC1B02490A004615BA /* WMFRandomFileUtilities.m */ = {isa = PBXFileReference; fileEncoding = 4; lastKnownFileType = sourcecode.c.objc; path = WMFRandomFileUtilities.m; sourceTree = "<group>"; };
		BCB3AE841AC11320004AD205 /* NSPersistentStoreCoordinator+WMFTempCoordinator.h */ = {isa = PBXFileReference; fileEncoding = 4; lastKnownFileType = sourcecode.c.h; path = "NSPersistentStoreCoordinator+WMFTempCoordinator.h"; sourceTree = "<group>"; };
		BCB3AE851AC11320004AD205 /* NSPersistentStoreCoordinator+WMFTempCoordinator.m */ = {isa = PBXFileReference; fileEncoding = 4; lastKnownFileType = sourcecode.c.objc; path = "NSPersistentStoreCoordinator+WMFTempCoordinator.m"; sourceTree = "<group>"; };
		BCB3AE881AC11458004AD205 /* NSManagedObjectContext+WMFTempContext.h */ = {isa = PBXFileReference; fileEncoding = 4; lastKnownFileType = sourcecode.c.h; path = "NSManagedObjectContext+WMFTempContext.h"; sourceTree = "<group>"; };
		BCB3AE891AC11458004AD205 /* NSManagedObjectContext+WMFTempContext.m */ = {isa = PBXFileReference; fileEncoding = 4; lastKnownFileType = sourcecode.c.objc; path = "NSManagedObjectContext+WMFTempContext.m"; sourceTree = "<group>"; };
		BCB4987D1B8FA47200BE4769 /* WMFMantleJSONResponseSerializer.h */ = {isa = PBXFileReference; fileEncoding = 4; lastKnownFileType = sourcecode.c.h; name = WMFMantleJSONResponseSerializer.h; path = Serializers/WMFMantleJSONResponseSerializer.h; sourceTree = "<group>"; };
		BCB4987E1B8FA47200BE4769 /* WMFMantleJSONResponseSerializer.m */ = {isa = PBXFileReference; fileEncoding = 4; lastKnownFileType = sourcecode.c.objc; name = WMFMantleJSONResponseSerializer.m; path = Serializers/WMFMantleJSONResponseSerializer.m; sourceTree = "<group>"; };
		BCB498801B8FA7D800BE4769 /* MWKRelatedSearchResult.h */ = {isa = PBXFileReference; fileEncoding = 4; lastKnownFileType = sourcecode.c.h; path = MWKRelatedSearchResult.h; sourceTree = "<group>"; };
		BCB498811B8FA7D800BE4769 /* MWKRelatedSearchResult.m */ = {isa = PBXFileReference; fileEncoding = 4; lastKnownFileType = sourcecode.c.objc; path = MWKRelatedSearchResult.m; sourceTree = "<group>"; };
		BCB58F421A890D9700465627 /* MWKImageInfo+MWKImageComparison.h */ = {isa = PBXFileReference; fileEncoding = 4; lastKnownFileType = sourcecode.c.h; path = "MWKImageInfo+MWKImageComparison.h"; sourceTree = "<group>"; };
		BCB58F431A890D9700465627 /* MWKImageInfo+MWKImageComparison.m */ = {isa = PBXFileReference; fileEncoding = 4; lastKnownFileType = sourcecode.c.objc; path = "MWKImageInfo+MWKImageComparison.m"; sourceTree = "<group>"; };
		BCB58F461A891FDB00465627 /* WebViewController+ImageGalleryPresentation.h */ = {isa = PBXFileReference; fileEncoding = 4; lastKnownFileType = sourcecode.c.h; path = "WebViewController+ImageGalleryPresentation.h"; sourceTree = "<group>"; };
		BCB58F471A891FDB00465627 /* WebViewController+ImageGalleryPresentation.m */ = {isa = PBXFileReference; fileEncoding = 4; lastKnownFileType = sourcecode.c.objc; path = "WebViewController+ImageGalleryPresentation.m"; sourceTree = "<group>"; };
		BCB58F491A89202F00465627 /* WebViewController_Private.h */ = {isa = PBXFileReference; fileEncoding = 4; lastKnownFileType = sourcecode.c.h; path = WebViewController_Private.h; sourceTree = "<group>"; };
		BCB58F521A894D3E00465627 /* WMFImageGalleryDetailOverlayView.h */ = {isa = PBXFileReference; fileEncoding = 4; lastKnownFileType = sourcecode.c.h; name = WMFImageGalleryDetailOverlayView.h; path = "Image Gallery/WMFImageGalleryDetailOverlayView.h"; sourceTree = "<group>"; };
		BCB58F531A894D3E00465627 /* WMFImageGalleryDetailOverlayView.m */ = {isa = PBXFileReference; fileEncoding = 4; lastKnownFileType = sourcecode.c.objc; name = WMFImageGalleryDetailOverlayView.m; path = "Image Gallery/WMFImageGalleryDetailOverlayView.m"; sourceTree = "<group>"; };
		BCB58F581A89747400465627 /* WMFImageGalleryDetailOverlayView.xib */ = {isa = PBXFileReference; fileEncoding = 4; lastKnownFileType = file.xib; name = WMFImageGalleryDetailOverlayView.xib; path = "Image Gallery/WMFImageGalleryDetailOverlayView.xib"; sourceTree = "<group>"; };
		BCB58F611A8A9F1000465627 /* MWKLicense.h */ = {isa = PBXFileReference; fileEncoding = 4; lastKnownFileType = sourcecode.c.h; path = MWKLicense.h; sourceTree = "<group>"; };
		BCB58F621A8A9F1000465627 /* MWKLicense.m */ = {isa = PBXFileReference; fileEncoding = 4; lastKnownFileType = sourcecode.c.objc; path = MWKLicense.m; sourceTree = "<group>"; };
		BCB58F651A8AA22200465627 /* MWKLicense+ToGlyph.h */ = {isa = PBXFileReference; fileEncoding = 4; lastKnownFileType = sourcecode.c.h; path = "MWKLicense+ToGlyph.h"; sourceTree = "<group>"; };
		BCB58F661A8AA22200465627 /* MWKLicense+ToGlyph.m */ = {isa = PBXFileReference; fileEncoding = 4; lastKnownFileType = sourcecode.c.objc; path = "MWKLicense+ToGlyph.m"; sourceTree = "<group>"; };
		BCB58F761A8D081E00465627 /* NSArray+BKIndex.h */ = {isa = PBXFileReference; fileEncoding = 4; lastKnownFileType = sourcecode.c.h; path = "NSArray+BKIndex.h"; sourceTree = "<group>"; };
		BCB58F771A8D081E00465627 /* NSArray+BKIndex.m */ = {isa = PBXFileReference; fileEncoding = 4; lastKnownFileType = sourcecode.c.objc; path = "NSArray+BKIndex.m"; sourceTree = "<group>"; };
		BCB58F7B1A8D0C8E00465627 /* NSArray+BKIndexTests.m */ = {isa = PBXFileReference; fileEncoding = 4; lastKnownFileType = sourcecode.c.objc; path = "NSArray+BKIndexTests.m"; sourceTree = "<group>"; };
		BCB58F7D1A8D1B8400465627 /* MWKImageInfo+MWKImageComparisonTests.m */ = {isa = PBXFileReference; fileEncoding = 4; lastKnownFileType = sourcecode.c.objc; path = "MWKImageInfo+MWKImageComparisonTests.m"; sourceTree = "<group>"; };
		BCB6081B1BC80DE00088086A /* Spider-Man_actors.jpg */ = {isa = PBXFileReference; lastKnownFileType = image.jpeg; path = "Spider-Man_actors.jpg"; sourceTree = "<group>"; };
		BCB6081F1BC8110B0088086A /* UIImageView+WMFImageFetchingInternal.m */ = {isa = PBXFileReference; fileEncoding = 4; lastKnownFileType = sourcecode.c.objc; path = "UIImageView+WMFImageFetchingInternal.m"; sourceTree = "<group>"; };
		BCB608211BC814170088086A /* UIImageView+WMFImageFetchingVisualTests.m */ = {isa = PBXFileReference; fileEncoding = 4; lastKnownFileType = sourcecode.c.objc; path = "UIImageView+WMFImageFetchingVisualTests.m"; sourceTree = "<group>"; };
		BCB608231BC81D830088086A /* WMFImageController+Testing.h */ = {isa = PBXFileReference; fileEncoding = 4; lastKnownFileType = sourcecode.c.h; path = "WMFImageController+Testing.h"; sourceTree = "<group>"; };
		BCB608241BC81D830088086A /* WMFImageController+Testing.m */ = {isa = PBXFileReference; fileEncoding = 4; lastKnownFileType = sourcecode.c.objc; path = "WMFImageController+Testing.m"; sourceTree = "<group>"; };
		BCB669601A83D7B300C7B1FE /* WMFErrorForApiErrorObjectTests.m */ = {isa = PBXFileReference; fileEncoding = 4; lastKnownFileType = sourcecode.c.objc; path = WMFErrorForApiErrorObjectTests.m; sourceTree = "<group>"; };
		BCB669711A83F58600C7B1FE /* NSMutableDictionary+WMFMaybeSet.h */ = {isa = PBXFileReference; fileEncoding = 4; lastKnownFileType = sourcecode.c.h; path = "NSMutableDictionary+WMFMaybeSet.h"; sourceTree = "<group>"; };
		BCB669721A83F58600C7B1FE /* NSMutableDictionary+WMFMaybeSet.m */ = {isa = PBXFileReference; fileEncoding = 4; lastKnownFileType = sourcecode.c.objc; path = "NSMutableDictionary+WMFMaybeSet.m"; sourceTree = "<group>"; };
		BCB669751A83F59300C7B1FE /* NSMutableDictionary+MaybeSetTests.m */ = {isa = PBXFileReference; fileEncoding = 4; lastKnownFileType = sourcecode.c.objc; path = "NSMutableDictionary+MaybeSetTests.m"; sourceTree = "<group>"; };
		BCB669771A83F6C300C7B1FE /* MediaWikiKit.h */ = {isa = PBXFileReference; fileEncoding = 4; lastKnownFileType = sourcecode.c.h; path = MediaWikiKit.h; sourceTree = "<group>"; };
		BCB669781A83F6C300C7B1FE /* MWKSite.h */ = {isa = PBXFileReference; fileEncoding = 4; lastKnownFileType = sourcecode.c.h; path = MWKSite.h; sourceTree = "<group>"; };
		BCB669791A83F6C300C7B1FE /* MWKSite.m */ = {isa = PBXFileReference; fileEncoding = 4; lastKnownFileType = sourcecode.c.objc; path = MWKSite.m; sourceTree = "<group>"; };
		BCB6697A1A83F6C300C7B1FE /* MWKTitle.h */ = {isa = PBXFileReference; fileEncoding = 4; lastKnownFileType = sourcecode.c.h; path = MWKTitle.h; sourceTree = "<group>"; };
		BCB6697B1A83F6C300C7B1FE /* MWKTitle.m */ = {isa = PBXFileReference; fileEncoding = 4; lastKnownFileType = sourcecode.c.objc; path = MWKTitle.m; sourceTree = "<group>"; };
		BCB6697D1A83F6C300C7B1FE /* MWKDataObject.h */ = {isa = PBXFileReference; fileEncoding = 4; lastKnownFileType = sourcecode.c.h; path = MWKDataObject.h; sourceTree = "<group>"; };
		BCB6697E1A83F6C300C7B1FE /* MWKDataObject.m */ = {isa = PBXFileReference; fileEncoding = 4; lastKnownFileType = sourcecode.c.objc; path = MWKDataObject.m; sourceTree = "<group>"; };
		BCB6697F1A83F6C300C7B1FE /* MWKSiteDataObject.h */ = {isa = PBXFileReference; fileEncoding = 4; lastKnownFileType = sourcecode.c.h; path = MWKSiteDataObject.h; sourceTree = "<group>"; };
		BCB669801A83F6C300C7B1FE /* MWKSiteDataObject.m */ = {isa = PBXFileReference; fileEncoding = 4; lastKnownFileType = sourcecode.c.objc; path = MWKSiteDataObject.m; sourceTree = "<group>"; };
		BCB669811A83F6C300C7B1FE /* MWKUser.h */ = {isa = PBXFileReference; fileEncoding = 4; lastKnownFileType = sourcecode.c.h; path = MWKUser.h; sourceTree = "<group>"; };
		BCB669821A83F6C300C7B1FE /* MWKUser.m */ = {isa = PBXFileReference; fileEncoding = 4; lastKnownFileType = sourcecode.c.objc; path = MWKUser.m; sourceTree = "<group>"; };
		BCB669831A83F6C300C7B1FE /* MWKSection.h */ = {isa = PBXFileReference; fileEncoding = 4; lastKnownFileType = sourcecode.c.h; path = MWKSection.h; sourceTree = "<group>"; };
		BCB669841A83F6C300C7B1FE /* MWKSection.m */ = {isa = PBXFileReference; fileEncoding = 4; lastKnownFileType = sourcecode.c.objc; path = MWKSection.m; sourceTree = "<group>"; };
		BCB669851A83F6C300C7B1FE /* MWKImage.h */ = {isa = PBXFileReference; fileEncoding = 4; lastKnownFileType = sourcecode.c.h; path = MWKImage.h; sourceTree = "<group>"; };
		BCB669861A83F6C300C7B1FE /* MWKImage.m */ = {isa = PBXFileReference; fileEncoding = 4; lastKnownFileType = sourcecode.c.objc; path = MWKImage.m; sourceTree = "<group>"; };
		BCB669871A83F6C300C7B1FE /* MWKProtectionStatus.h */ = {isa = PBXFileReference; fileEncoding = 4; lastKnownFileType = sourcecode.c.h; path = MWKProtectionStatus.h; sourceTree = "<group>"; };
		BCB669881A83F6C300C7B1FE /* MWKProtectionStatus.m */ = {isa = PBXFileReference; fileEncoding = 4; lastKnownFileType = sourcecode.c.objc; path = MWKProtectionStatus.m; sourceTree = "<group>"; };
		BCB669891A83F6C300C7B1FE /* MWKSavedPageEntry.h */ = {isa = PBXFileReference; fileEncoding = 4; lastKnownFileType = sourcecode.c.h; path = MWKSavedPageEntry.h; sourceTree = "<group>"; };
		BCB6698A1A83F6C300C7B1FE /* MWKSavedPageEntry.m */ = {isa = PBXFileReference; fileEncoding = 4; lastKnownFileType = sourcecode.c.objc; path = MWKSavedPageEntry.m; sourceTree = "<group>"; };
		BCB6698B1A83F6C300C7B1FE /* MWKSavedPageList.h */ = {isa = PBXFileReference; fileEncoding = 4; lastKnownFileType = sourcecode.c.h; path = MWKSavedPageList.h; sourceTree = "<group>"; };
		BCB6698C1A83F6C300C7B1FE /* MWKSavedPageList.m */ = {isa = PBXFileReference; fileEncoding = 4; lastKnownFileType = sourcecode.c.objc; path = MWKSavedPageList.m; sourceTree = "<group>"; };
		BCB6698D1A83F6C300C7B1FE /* MWKHistoryEntry.h */ = {isa = PBXFileReference; fileEncoding = 4; lastKnownFileType = sourcecode.c.h; path = MWKHistoryEntry.h; sourceTree = "<group>"; };
		BCB6698E1A83F6C300C7B1FE /* MWKHistoryEntry.m */ = {isa = PBXFileReference; fileEncoding = 4; lastKnownFileType = sourcecode.c.objc; path = MWKHistoryEntry.m; sourceTree = "<group>"; };
		BCB6698F1A83F6C300C7B1FE /* MWKHistoryList.h */ = {isa = PBXFileReference; fileEncoding = 4; lastKnownFileType = sourcecode.c.h; path = MWKHistoryList.h; sourceTree = "<group>"; };
		BCB669901A83F6C300C7B1FE /* MWKHistoryList.m */ = {isa = PBXFileReference; fileEncoding = 4; lastKnownFileType = sourcecode.c.objc; path = MWKHistoryList.m; sourceTree = "<group>"; };
		BCB669911A83F6C300C7B1FE /* MWKRecentSearchEntry.h */ = {isa = PBXFileReference; fileEncoding = 4; lastKnownFileType = sourcecode.c.h; path = MWKRecentSearchEntry.h; sourceTree = "<group>"; };
		BCB669921A83F6C300C7B1FE /* MWKRecentSearchEntry.m */ = {isa = PBXFileReference; fileEncoding = 4; lastKnownFileType = sourcecode.c.objc; path = MWKRecentSearchEntry.m; sourceTree = "<group>"; };
		BCB669931A83F6C300C7B1FE /* MWKRecentSearchList.h */ = {isa = PBXFileReference; fileEncoding = 4; lastKnownFileType = sourcecode.c.h; path = MWKRecentSearchList.h; sourceTree = "<group>"; };
		BCB669941A83F6C300C7B1FE /* MWKRecentSearchList.m */ = {isa = PBXFileReference; fileEncoding = 4; lastKnownFileType = sourcecode.c.objc; path = MWKRecentSearchList.m; sourceTree = "<group>"; };
		BCB669961A83F6C300C7B1FE /* MWKImageInfo.h */ = {isa = PBXFileReference; fileEncoding = 4; lastKnownFileType = sourcecode.c.h; path = MWKImageInfo.h; sourceTree = "<group>"; };
		BCB669971A83F6C300C7B1FE /* MWKImageInfo.m */ = {isa = PBXFileReference; fileEncoding = 4; lastKnownFileType = sourcecode.c.objc; path = MWKImageInfo.m; sourceTree = "<group>"; };
		BCB669981A83F6C300C7B1FE /* MWKDataStore.h */ = {isa = PBXFileReference; fileEncoding = 4; lastKnownFileType = sourcecode.c.h; path = MWKDataStore.h; sourceTree = "<group>"; };
		BCB669991A83F6C300C7B1FE /* MWKDataStore.m */ = {isa = PBXFileReference; fileEncoding = 4; lastKnownFileType = sourcecode.c.objc; path = MWKDataStore.m; sourceTree = "<group>"; };
		BCB6699A1A83F6C300C7B1FE /* MWKArticle.h */ = {isa = PBXFileReference; fileEncoding = 4; lastKnownFileType = sourcecode.c.h; path = MWKArticle.h; sourceTree = "<group>"; };
		BCB6699B1A83F6C300C7B1FE /* MWKArticle.m */ = {isa = PBXFileReference; fileEncoding = 4; lastKnownFileType = sourcecode.c.objc; path = MWKArticle.m; sourceTree = "<group>"; };
		BCB6699C1A83F6C300C7B1FE /* MWKUserDataStore.h */ = {isa = PBXFileReference; fileEncoding = 4; lastKnownFileType = sourcecode.c.h; path = MWKUserDataStore.h; sourceTree = "<group>"; };
		BCB6699D1A83F6C300C7B1FE /* MWKUserDataStore.m */ = {isa = PBXFileReference; fileEncoding = 4; lastKnownFileType = sourcecode.c.objc; path = MWKUserDataStore.m; sourceTree = "<group>"; };
		BCB6699E1A83F6C300C7B1FE /* MWKImageList.h */ = {isa = PBXFileReference; fileEncoding = 4; lastKnownFileType = sourcecode.c.h; path = MWKImageList.h; sourceTree = "<group>"; };
		BCB6699F1A83F6C300C7B1FE /* MWKImageList.m */ = {isa = PBXFileReference; fileEncoding = 4; lastKnownFileType = sourcecode.c.objc; path = MWKImageList.m; sourceTree = "<group>"; };
		BCB669A01A83F6C300C7B1FE /* MWKSectionList.h */ = {isa = PBXFileReference; fileEncoding = 4; lastKnownFileType = sourcecode.c.h; path = MWKSectionList.h; sourceTree = "<group>"; };
		BCB669A11A83F6C300C7B1FE /* MWKSectionList.m */ = {isa = PBXFileReference; fileEncoding = 4; lastKnownFileType = sourcecode.c.objc; path = MWKSectionList.m; sourceTree = "<group>"; };
		BCB669BA1A83F6D300C7B1FE /* MWKTestCase.h */ = {isa = PBXFileReference; fileEncoding = 4; lastKnownFileType = sourcecode.c.h; path = MWKTestCase.h; sourceTree = "<group>"; };
		BCB669BB1A83F6D300C7B1FE /* MWKTestCase.m */ = {isa = PBXFileReference; fileEncoding = 4; lastKnownFileType = sourcecode.c.objc; path = MWKTestCase.m; sourceTree = "<group>"; };
		BCB669BC1A83F6D300C7B1FE /* MWKArticleStoreTestCase.h */ = {isa = PBXFileReference; fileEncoding = 4; lastKnownFileType = sourcecode.c.h; path = MWKArticleStoreTestCase.h; sourceTree = "<group>"; };
		BCB669BD1A83F6D300C7B1FE /* MWKArticleStoreTestCase.m */ = {isa = PBXFileReference; fileEncoding = 4; lastKnownFileType = sourcecode.c.objc; path = MWKArticleStoreTestCase.m; sourceTree = "<group>"; };
		BCB669C91A83F6D300C7B1FE /* MWKSiteTests.m */ = {isa = PBXFileReference; fileEncoding = 4; lastKnownFileType = sourcecode.c.objc; path = MWKSiteTests.m; sourceTree = "<group>"; };
		BCB669CA1A83F6D300C7B1FE /* MWKTitleTests.m */ = {isa = PBXFileReference; fileEncoding = 4; lastKnownFileType = sourcecode.c.objc; path = MWKTitleTests.m; sourceTree = "<group>"; };
		BCB669CB1A83F6D300C7B1FE /* MWKUserTests.m */ = {isa = PBXFileReference; fileEncoding = 4; lastKnownFileType = sourcecode.c.objc; path = MWKUserTests.m; sourceTree = "<group>"; };
		BCB669CC1A83F6D300C7B1FE /* MWKProtectionStatusTests.m */ = {isa = PBXFileReference; fileEncoding = 4; lastKnownFileType = sourcecode.c.objc; path = MWKProtectionStatusTests.m; sourceTree = "<group>"; };
		BCB669CD1A83F6D300C7B1FE /* MWKDataStorePathTests.m */ = {isa = PBXFileReference; fileEncoding = 4; lastKnownFileType = sourcecode.c.objc; path = MWKDataStorePathTests.m; sourceTree = "<group>"; };
		BCB669CE1A83F6D300C7B1FE /* MWKDataStoreStorageTests.m */ = {isa = PBXFileReference; fileEncoding = 4; lastKnownFileType = sourcecode.c.objc; path = MWKDataStoreStorageTests.m; sourceTree = "<group>"; };
		BCB669CF1A83F6D300C7B1FE /* MWKImageStorageTests.m */ = {isa = PBXFileReference; fileEncoding = 4; lastKnownFileType = sourcecode.c.objc; path = MWKImageStorageTests.m; sourceTree = "<group>"; };
		BCB669D01A83F6D300C7B1FE /* MWKHistoryListTests.m */ = {isa = PBXFileReference; fileEncoding = 4; lastKnownFileType = sourcecode.c.objc; path = MWKHistoryListTests.m; sourceTree = "<group>"; };
		BCB669FC1A84158200C7B1FE /* CircularBitwiseRotationTests.m */ = {isa = PBXFileReference; fileEncoding = 4; lastKnownFileType = sourcecode.c.objc; path = CircularBitwiseRotationTests.m; sourceTree = "<group>"; };
		BCB66A0A1A85183000C7B1FE /* NSString+WMFHTMLParsing.h */ = {isa = PBXFileReference; fileEncoding = 4; lastKnownFileType = sourcecode.c.h; path = "NSString+WMFHTMLParsing.h"; sourceTree = "<group>"; };
		BCB66A0B1A85183000C7B1FE /* NSString+WMFHTMLParsing.m */ = {isa = PBXFileReference; fileEncoding = 4; lastKnownFileType = sourcecode.c.objc; path = "NSString+WMFHTMLParsing.m"; sourceTree = "<group>"; };
		BCB66A0F1A851C9B00C7B1FE /* MWKImageListTests.m */ = {isa = PBXFileReference; fileEncoding = 4; lastKnownFileType = sourcecode.c.objc; path = MWKImageListTests.m; sourceTree = "<group>"; };
		BCB848761AAAABF80077EC24 /* WMFMath.h */ = {isa = PBXFileReference; fileEncoding = 4; lastKnownFileType = sourcecode.c.h; path = WMFMath.h; sourceTree = "<group>"; };
		BCB848771AAAABF80077EC24 /* WMFMath.m */ = {isa = PBXFileReference; fileEncoding = 4; lastKnownFileType = sourcecode.c.objc; path = WMFMath.m; sourceTree = "<group>"; };
		BCB8487A1AAAADF90077EC24 /* WMFMathTests.m */ = {isa = PBXFileReference; fileEncoding = 4; lastKnownFileType = sourcecode.c.objc; path = WMFMathTests.m; sourceTree = "<group>"; };
		BCB848811AAE06420077EC24 /* ImageGallerySpecs */ = {isa = PBXFileReference; explicitFileType = text.script.sh; fileEncoding = 4; name = ImageGallerySpecs; path = "Image Gallery/ImageGallerySpecs"; sourceTree = "<group>"; };
		BCBDC8811B38E414003A6D17 /* SDWebImageManager+PromiseKit.swift */ = {isa = PBXFileReference; fileEncoding = 4; lastKnownFileType = sourcecode.swift; name = "SDWebImageManager+PromiseKit.swift"; path = "Images/SDWebImageManager+PromiseKit.swift"; sourceTree = "<group>"; };
		BCBDC8831B38E441003A6D17 /* WMFImageController.swift */ = {isa = PBXFileReference; fileEncoding = 4; lastKnownFileType = sourcecode.swift; name = WMFImageController.swift; path = Images/WMFImageController.swift; sourceTree = "<group>"; };
		BCBDC88B1B3A0715003A6D17 /* Cancellable.swift */ = {isa = PBXFileReference; fileEncoding = 4; lastKnownFileType = sourcecode.swift; path = Cancellable.swift; sourceTree = "<group>"; };
		BCBDE0AB1AA76EAC006BD29A /* WMFImageURLParsingTests.m */ = {isa = PBXFileReference; fileEncoding = 4; lastKnownFileType = sourcecode.c.objc; path = WMFImageURLParsingTests.m; sourceTree = "<group>"; };
		BCC138C01BC58999006741D0 /* UIViewController+WMFArticlePresentation.h */ = {isa = PBXFileReference; fileEncoding = 4; lastKnownFileType = sourcecode.c.h; path = "UIViewController+WMFArticlePresentation.h"; sourceTree = "<group>"; };
		BCC138C11BC58999006741D0 /* UIViewController+WMFArticlePresentation.m */ = {isa = PBXFileReference; fileEncoding = 4; lastKnownFileType = sourcecode.c.objc; path = "UIViewController+WMFArticlePresentation.m"; sourceTree = "<group>"; };
		BCC185D61A9E5628005378F8 /* UILabel+WMFStyling.h */ = {isa = PBXFileReference; fileEncoding = 4; lastKnownFileType = sourcecode.c.h; path = "UILabel+WMFStyling.h"; sourceTree = "<group>"; };
		BCC185D71A9E5628005378F8 /* UILabel+WMFStyling.m */ = {isa = PBXFileReference; fileEncoding = 4; lastKnownFileType = sourcecode.c.objc; path = "UILabel+WMFStyling.m"; sourceTree = "<group>"; };
		BCC185DE1A9EC836005378F8 /* UIButton+FrameUtils.h */ = {isa = PBXFileReference; fileEncoding = 4; lastKnownFileType = sourcecode.c.h; path = "UIButton+FrameUtils.h"; sourceTree = "<group>"; };
		BCC185DF1A9EC836005378F8 /* UIButton+FrameUtils.m */ = {isa = PBXFileReference; fileEncoding = 4; lastKnownFileType = sourcecode.c.objc; path = "UIButton+FrameUtils.m"; sourceTree = "<group>"; };
		BCC185E61A9FA498005378F8 /* UICollectionViewLayout+AttributeUtils.h */ = {isa = PBXFileReference; fileEncoding = 4; lastKnownFileType = sourcecode.c.h; path = "UICollectionViewLayout+AttributeUtils.h"; sourceTree = "<group>"; };
		BCC185E71A9FA498005378F8 /* UICollectionViewLayout+AttributeUtils.m */ = {isa = PBXFileReference; fileEncoding = 4; lastKnownFileType = sourcecode.c.objc; path = "UICollectionViewLayout+AttributeUtils.m"; sourceTree = "<group>"; };
		BCCC67A91BA9FB850017E311 /* fo */ = {isa = PBXFileReference; lastKnownFileType = text.plist.strings; name = fo; path = fo.lproj/InfoPlist.strings; sourceTree = "<group>"; };
		BCCC67AB1BA9FBE60017E311 /* id */ = {isa = PBXFileReference; lastKnownFileType = text.plist.strings; name = id; path = id.lproj/InfoPlist.strings; sourceTree = "<group>"; };
		BCCC67AC1BA9FBE80017E311 /* kn */ = {isa = PBXFileReference; lastKnownFileType = text.plist.strings; name = kn; path = kn.lproj/InfoPlist.strings; sourceTree = "<group>"; };
		BCCC67AD1BA9FC0D0017E311 /* ne */ = {isa = PBXFileReference; lastKnownFileType = text.plist.strings; name = ne; path = ne.lproj/InfoPlist.strings; sourceTree = "<group>"; };
		BCCC67AE1BA9FC110017E311 /* or */ = {isa = PBXFileReference; lastKnownFileType = text.plist.strings; name = or; path = or.lproj/InfoPlist.strings; sourceTree = "<group>"; };
		BCCC67AF1BA9FC140017E311 /* pt-BR */ = {isa = PBXFileReference; lastKnownFileType = text.plist.strings; name = "pt-BR"; path = "pt-BR.lproj/InfoPlist.strings"; sourceTree = "<group>"; };
		BCCC67B11BA9FC3A0017E311 /* th */ = {isa = PBXFileReference; lastKnownFileType = text.plist.strings; name = th; path = th.lproj/InfoPlist.strings; sourceTree = "<group>"; };
		BCCC67B71BA9FCDA0017E311 /* cs */ = {isa = PBXFileReference; lastKnownFileType = text.plist.strings; name = cs; path = cs.lproj/InfoPlist.strings; sourceTree = "<group>"; };
		BCCE8EB91B4D5DD90009FBBC /* XCTestCase+PromiseKit.swift */ = {isa = PBXFileReference; fileEncoding = 4; lastKnownFileType = sourcecode.swift; path = "XCTestCase+PromiseKit.swift"; sourceTree = "<group>"; };
		BCCE8EBB1B4D7F590009FBBC /* XCTestCase+SwiftDefaults.swift */ = {isa = PBXFileReference; fileEncoding = 4; lastKnownFileType = sourcecode.swift; path = "XCTestCase+SwiftDefaults.swift"; sourceTree = "<group>"; };
		BCCED2CF1AE03BE20094EB7E /* MWKSectionListTests.m */ = {isa = PBXFileReference; fileEncoding = 4; lastKnownFileType = sourcecode.c.objc; path = MWKSectionListTests.m; sourceTree = "<group>"; };
		BCCED2D21AE041BD0094EB7E /* MWKSectionList_Private.h */ = {isa = PBXFileReference; fileEncoding = 4; lastKnownFileType = sourcecode.c.h; path = MWKSectionList_Private.h; sourceTree = "<group>"; };
		BCD41DD41B1079A600231BB1 /* Wikipedia-Bridging-Header.h */ = {isa = PBXFileReference; lastKnownFileType = sourcecode.c.h; path = "Wikipedia-Bridging-Header.h"; sourceTree = "<group>"; };
		BCD41DDE1B11CC5800231BB1 /* golden-gate.jpg */ = {isa = PBXFileReference; lastKnownFileType = image.jpeg; path = "golden-gate.jpg"; sourceTree = "<group>"; };
		BCD41DDF1B11CC5800231BB1 /* MainPageMobileView.json */ = {isa = PBXFileReference; fileEncoding = 4; lastKnownFileType = text.json; path = MainPageMobileView.json; sourceTree = "<group>"; };
		BCD41DE01B11CC5800231BB1 /* Obama.json */ = {isa = PBXFileReference; fileEncoding = 4; lastKnownFileType = text.json; path = Obama.json; sourceTree = "<group>"; };
		BCD41DE11B11CC5800231BB1 /* organization-anon.json */ = {isa = PBXFileReference; fileEncoding = 4; lastKnownFileType = text.json; path = "organization-anon.json"; sourceTree = "<group>"; };
		BCD41DE21B11CC5800231BB1 /* protection-empty.json */ = {isa = PBXFileReference; fileEncoding = 4; lastKnownFileType = text.json; path = "protection-empty.json"; sourceTree = "<group>"; };
		BCD41DE31B11CC5800231BB1 /* protection-obama.json */ = {isa = PBXFileReference; fileEncoding = 4; lastKnownFileType = text.json; path = "protection-obama.json"; sourceTree = "<group>"; };
		BCD41DE41B11CC5800231BB1 /* section0.json */ = {isa = PBXFileReference; fileEncoding = 4; lastKnownFileType = text.json; path = section0.json; sourceTree = "<group>"; };
		BCD41DE51B11CC5800231BB1 /* section1-end.json */ = {isa = PBXFileReference; fileEncoding = 4; lastKnownFileType = text.json; path = "section1-end.json"; sourceTree = "<group>"; };
		BCD41DE61B11CC5800231BB1 /* TemplateIcon2x.png */ = {isa = PBXFileReference; lastKnownFileType = image.png; path = TemplateIcon2x.png; sourceTree = "<group>"; };
		BCD41DE71B11CC5800231BB1 /* test-notes.txt */ = {isa = PBXFileReference; fileEncoding = 4; lastKnownFileType = text; path = "test-notes.txt"; sourceTree = "<group>"; };
		BCD41DE81B11CC5800231BB1 /* user-anon.json */ = {isa = PBXFileReference; fileEncoding = 4; lastKnownFileType = text.json; path = "user-anon.json"; sourceTree = "<group>"; };
		BCD41DE91B11CC5800231BB1 /* user-loggedin.json */ = {isa = PBXFileReference; fileEncoding = 4; lastKnownFileType = text.json; path = "user-loggedin.json"; sourceTree = "<group>"; };
		BCD41DFD1B11D17100231BB1 /* XCTestCase+MWKFixtures.h */ = {isa = PBXFileReference; fileEncoding = 4; lastKnownFileType = sourcecode.c.h; path = "XCTestCase+MWKFixtures.h"; sourceTree = "<group>"; };
		BCD41DFE1B11D17100231BB1 /* XCTestCase+MWKFixtures.m */ = {isa = PBXFileReference; fileEncoding = 4; lastKnownFileType = sourcecode.c.objc; path = "XCTestCase+MWKFixtures.m"; sourceTree = "<group>"; };
		BCDA2F411B17A02A002FEB6A /* WMFComparison.h */ = {isa = PBXFileReference; lastKnownFileType = sourcecode.c.h; path = WMFComparison.h; sourceTree = "<group>"; };
		BCDA2F421B17A056002FEB6A /* WMFHashing.h */ = {isa = PBXFileReference; lastKnownFileType = sourcecode.c.h; path = WMFHashing.h; sourceTree = "<group>"; };
		BCDB75BC1AB0D3DE0005593F /* WMFImageInfoController_Private.h */ = {isa = PBXFileReference; fileEncoding = 4; lastKnownFileType = sourcecode.c.h; name = WMFImageInfoController_Private.h; path = "Image Gallery/WMFImageInfoController_Private.h"; sourceTree = "<group>"; };
		BCDB75BD1AB0DFC40005593F /* WMFRangeUtils.h */ = {isa = PBXFileReference; fileEncoding = 4; lastKnownFileType = sourcecode.c.h; path = WMFRangeUtils.h; sourceTree = "<group>"; };
		BCDB75C31AB0E8300005593F /* WMFSubstringUtilsTests.m */ = {isa = PBXFileReference; fileEncoding = 4; lastKnownFileType = sourcecode.c.objc; path = WMFSubstringUtilsTests.m; sourceTree = "<group>"; };
		BCDBEBE81BB32E7600841C20 /* SavedArticlesFetcher_Testing.h */ = {isa = PBXFileReference; fileEncoding = 4; lastKnownFileType = sourcecode.c.h; path = SavedArticlesFetcher_Testing.h; sourceTree = "<group>"; };
		BCDD70391BB09E8200D5BDC7 /* SavedArticlesFetcherTests.m */ = {isa = PBXFileReference; fileEncoding = 4; lastKnownFileType = sourcecode.c.objc; path = SavedArticlesFetcherTests.m; sourceTree = "<group>"; };
		BCE24FD41B0CF0C7003F054B /* LegacyCoreDataMigrator.h */ = {isa = PBXFileReference; fileEncoding = 4; lastKnownFileType = sourcecode.c.h; path = LegacyCoreDataMigrator.h; sourceTree = "<group>"; };
		BCE24FD51B0CF0C7003F054B /* LegacyCoreDataMigrator.m */ = {isa = PBXFileReference; fileEncoding = 4; lastKnownFileType = sourcecode.c.objc; path = LegacyCoreDataMigrator.m; sourceTree = "<group>"; };
		BCE24FD61B0CF0C7003F054B /* LegacyCoreDataMigrator_Private.h */ = {isa = PBXFileReference; fileEncoding = 4; lastKnownFileType = sourcecode.c.h; path = LegacyCoreDataMigrator_Private.h; sourceTree = "<group>"; };
		BCE24FD71B0CF0C7003F054B /* LegacyDataMigrator.h */ = {isa = PBXFileReference; fileEncoding = 4; lastKnownFileType = sourcecode.c.h; path = LegacyDataMigrator.h; sourceTree = "<group>"; };
		BCE24FD81B0CF0C7003F054B /* LegacyDataMigrator.m */ = {isa = PBXFileReference; fileEncoding = 4; lastKnownFileType = sourcecode.c.objc; path = LegacyDataMigrator.m; sourceTree = "<group>"; };
		BCE24FD91B0CF0C7003F054B /* LegacyPhoneGapDataMigrator.h */ = {isa = PBXFileReference; fileEncoding = 4; lastKnownFileType = sourcecode.c.h; path = LegacyPhoneGapDataMigrator.h; sourceTree = "<group>"; };
		BCE24FDA1B0CF0C7003F054B /* LegacyPhoneGapDataMigrator.m */ = {isa = PBXFileReference; fileEncoding = 4; lastKnownFileType = sourcecode.c.objc; path = LegacyPhoneGapDataMigrator.m; sourceTree = "<group>"; };
		BCE24FDB1B0CF0C7003F054B /* SQLiteHelper.h */ = {isa = PBXFileReference; fileEncoding = 4; lastKnownFileType = sourcecode.c.h; path = SQLiteHelper.h; sourceTree = "<group>"; };
		BCE24FDC1B0CF0C7003F054B /* SQLiteHelper.m */ = {isa = PBXFileReference; fileEncoding = 4; lastKnownFileType = sourcecode.c.objc; path = SQLiteHelper.m; sourceTree = "<group>"; };
		BCE6EE0E1B2619E900AF603B /* MWKLanguageLink.h */ = {isa = PBXFileReference; fileEncoding = 4; lastKnownFileType = sourcecode.c.h; path = MWKLanguageLink.h; sourceTree = "<group>"; };
		BCE6EE0F1B2619E900AF603B /* MWKLanguageLink.m */ = {isa = PBXFileReference; fileEncoding = 4; lastKnownFileType = sourcecode.c.objc; path = MWKLanguageLink.m; sourceTree = "<group>"; };
		BCE6EE111B2629ED00AF603B /* MWKLanguageLinkResponseSerializer.h */ = {isa = PBXFileReference; fileEncoding = 4; lastKnownFileType = sourcecode.c.h; name = MWKLanguageLinkResponseSerializer.h; path = Serializers/MWKLanguageLinkResponseSerializer.h; sourceTree = "<group>"; };
		BCE6EE121B2629ED00AF603B /* MWKLanguageLinkResponseSerializer.m */ = {isa = PBXFileReference; fileEncoding = 4; lastKnownFileType = sourcecode.c.objc; name = MWKLanguageLinkResponseSerializer.m; path = Serializers/MWKLanguageLinkResponseSerializer.m; sourceTree = "<group>"; };
		BCE912B81ACC5E6900B74B42 /* NSIndexSet+BKReduce.h */ = {isa = PBXFileReference; fileEncoding = 4; lastKnownFileType = sourcecode.c.h; path = "NSIndexSet+BKReduce.h"; sourceTree = "<group>"; };
		BCE912B91ACC5E6900B74B42 /* NSIndexSet+BKReduce.m */ = {isa = PBXFileReference; fileEncoding = 4; lastKnownFileType = sourcecode.c.objc; path = "NSIndexSet+BKReduce.m"; sourceTree = "<group>"; };
		BCE912BC1ACC629B00B74B42 /* NSIndexSet+BKReduceTests.m */ = {isa = PBXFileReference; fileEncoding = 4; lastKnownFileType = sourcecode.c.objc; path = "NSIndexSet+BKReduceTests.m"; sourceTree = "<group>"; };
		BCEC778D1AC9AEC800D9DDA5 /* MWKImage+AssociationTestUtils.h */ = {isa = PBXFileReference; fileEncoding = 4; lastKnownFileType = sourcecode.c.h; path = "MWKImage+AssociationTestUtils.h"; sourceTree = "<group>"; };
		BCEC778E1AC9AEC800D9DDA5 /* MWKImage+AssociationTestUtils.m */ = {isa = PBXFileReference; fileEncoding = 4; lastKnownFileType = sourcecode.c.objc; path = "MWKImage+AssociationTestUtils.m"; sourceTree = "<group>"; };
		BCEC77901AC9B6AD00D9DDA5 /* HCIsCollectionContainingInAnyOrder+WMFCollectionMatcherUtils.h */ = {isa = PBXFileReference; fileEncoding = 4; lastKnownFileType = sourcecode.c.h; path = "HCIsCollectionContainingInAnyOrder+WMFCollectionMatcherUtils.h"; sourceTree = "<group>"; };
		BCEC77911AC9B6AD00D9DDA5 /* HCIsCollectionContainingInAnyOrder+WMFCollectionMatcherUtils.m */ = {isa = PBXFileReference; fileEncoding = 4; lastKnownFileType = sourcecode.c.objc; path = "HCIsCollectionContainingInAnyOrder+WMFCollectionMatcherUtils.m"; sourceTree = "<group>"; };
		BCEC77931AC9C74700D9DDA5 /* NSArray+WMFShuffle.h */ = {isa = PBXFileReference; fileEncoding = 4; lastKnownFileType = sourcecode.c.h; path = "NSArray+WMFShuffle.h"; sourceTree = "<group>"; };
		BCEC77941AC9C74700D9DDA5 /* NSArray+WMFShuffle.m */ = {isa = PBXFileReference; fileEncoding = 4; lastKnownFileType = sourcecode.c.objc; path = "NSArray+WMFShuffle.m"; sourceTree = "<group>"; };
		BCF012321AD2FA38008D3675 /* assets */ = {isa = PBXFileReference; lastKnownFileType = folder; name = assets; path = ../Wikipedia/assets; sourceTree = "<group>"; };
		BCF1E20B1B4C590F00B10877 /* WMFBackgroundTestManagerTests.swift */ = {isa = PBXFileReference; fileEncoding = 4; lastKnownFileType = sourcecode.swift; path = WMFBackgroundTestManagerTests.swift; sourceTree = "<group>"; };
		BCF1E20E1B4C65B200B10877 /* WikipediaUnitTests-Bridging-Header.h */ = {isa = PBXFileReference; lastKnownFileType = sourcecode.c.h; path = "WikipediaUnitTests-Bridging-Header.h"; sourceTree = "<group>"; };
		BCF1E2111B4C780C00B10877 /* WMFLegacyImageDataMigrationTests.swift */ = {isa = PBXFileReference; fileEncoding = 4; lastKnownFileType = sourcecode.swift; path = WMFLegacyImageDataMigrationTests.swift; sourceTree = "<group>"; };
		BCF2C5B91BA9D6760063412D /* ml */ = {isa = PBXFileReference; lastKnownFileType = text.plist.strings; name = ml; path = ml.lproj/InfoPlist.strings; sourceTree = "<group>"; };
		BCF2C5BB1BA9D6A30063412D /* ms */ = {isa = PBXFileReference; lastKnownFileType = text.plist.strings; name = ms; path = ms.lproj/InfoPlist.strings; sourceTree = "<group>"; };
		BCF2C5BC1BA9D6AF0063412D /* nl */ = {isa = PBXFileReference; lastKnownFileType = text.plist.strings; name = nl; path = nl.lproj/InfoPlist.strings; sourceTree = "<group>"; };
		BCF2C5BD1BA9D6B00063412D /* oc */ = {isa = PBXFileReference; lastKnownFileType = text.plist.strings; name = oc; path = oc.lproj/InfoPlist.strings; sourceTree = "<group>"; };
		BCF2C5BE1BA9D6B10063412D /* pl */ = {isa = PBXFileReference; lastKnownFileType = text.plist.strings; name = pl; path = pl.lproj/InfoPlist.strings; sourceTree = "<group>"; };
		BCF2C5CF1BA9D7C20063412D /* pt */ = {isa = PBXFileReference; lastKnownFileType = text.plist.strings; name = pt; path = pt.lproj/InfoPlist.strings; sourceTree = "<group>"; };
		BCF2C5D01BA9D7C30063412D /* ro */ = {isa = PBXFileReference; lastKnownFileType = text.plist.strings; name = ro; path = ro.lproj/InfoPlist.strings; sourceTree = "<group>"; };
		BCF2C5D11BA9D7C40063412D /* sco */ = {isa = PBXFileReference; lastKnownFileType = text.plist.strings; name = sco; path = sco.lproj/InfoPlist.strings; sourceTree = "<group>"; };
		BCF2C5D91BA9D84F0063412D /* sk */ = {isa = PBXFileReference; lastKnownFileType = text.plist.strings; name = sk; path = sk.lproj/InfoPlist.strings; sourceTree = "<group>"; };
		BCF2C5DA1BA9D86E0063412D /* sr-EC */ = {isa = PBXFileReference; lastKnownFileType = text.plist.strings; name = "sr-EC"; path = "sr-EC.lproj/InfoPlist.strings"; sourceTree = "<group>"; };
		BCF2C5DB1BA9D87D0063412D /* sv */ = {isa = PBXFileReference; lastKnownFileType = text.plist.strings; name = sv; path = sv.lproj/InfoPlist.strings; sourceTree = "<group>"; };
		BCF2C5DE1BA9D8D30063412D /* tr */ = {isa = PBXFileReference; lastKnownFileType = text.plist.strings; name = tr; path = tr.lproj/InfoPlist.strings; sourceTree = "<group>"; };
		BCF2C5DF1BA9D8E50063412D /* uk */ = {isa = PBXFileReference; lastKnownFileType = text.plist.strings; name = uk; path = uk.lproj/InfoPlist.strings; sourceTree = "<group>"; };
		BCF2C5E41BA9D9290063412D /* vi */ = {isa = PBXFileReference; lastKnownFileType = text.plist.strings; name = vi; path = vi.lproj/InfoPlist.strings; sourceTree = "<group>"; };
		BCF2C5E61BA9D9540063412D /* zh-Hans */ = {isa = PBXFileReference; lastKnownFileType = text.plist.strings; name = "zh-Hans"; path = "zh-Hans.lproj/InfoPlist.strings"; sourceTree = "<group>"; };
		BCF2C5E71BA9D9560063412D /* zh-Hant */ = {isa = PBXFileReference; lastKnownFileType = text.plist.strings; name = "zh-Hant"; path = "zh-Hant.lproj/InfoPlist.strings"; sourceTree = "<group>"; };
		BCF455301BCC6C2F007C748A /* MTLValueTransformer+WMFNumericValueTransformer.h */ = {isa = PBXFileReference; fileEncoding = 4; lastKnownFileType = sourcecode.c.h; name = "MTLValueTransformer+WMFNumericValueTransformer.h"; path = "Serializers/MTLValueTransformer+WMFNumericValueTransformer.h"; sourceTree = "<group>"; };
		BCF455311BCC6C2F007C748A /* MTLValueTransformer+WMFNumericValueTransformer.m */ = {isa = PBXFileReference; fileEncoding = 4; lastKnownFileType = sourcecode.c.objc; name = "MTLValueTransformer+WMFNumericValueTransformer.m"; path = "Serializers/MTLValueTransformer+WMFNumericValueTransformer.m"; sourceTree = "<group>"; };
		BCF455391BCC7128007C748A /* MWKArticlePreviewSerializationTests.m */ = {isa = PBXFileReference; fileEncoding = 4; lastKnownFileType = sourcecode.c.objc; path = MWKArticlePreviewSerializationTests.m; sourceTree = "<group>"; };
		BCF4553C1BCC73BB007C748A /* mobileview-preview.json */ = {isa = PBXFileReference; fileEncoding = 4; lastKnownFileType = text.json; path = "mobileview-preview.json"; sourceTree = "<group>"; };
		BCF7FC9A1B7B9ADE00CDFB8C /* WMFLogFormatter.m */ = {isa = PBXFileReference; fileEncoding = 4; lastKnownFileType = sourcecode.c.objc; path = WMFLogFormatter.m; sourceTree = "<group>"; };
		BCF7FC9C1B7BA42A00CDFB8C /* WMFArticleContainerViewController_Transitioning.h */ = {isa = PBXFileReference; fileEncoding = 4; lastKnownFileType = sourcecode.c.h; path = WMFArticleContainerViewController_Transitioning.h; sourceTree = "<group>"; };
		BCF7FC9D1B7BA61B00CDFB8C /* WMFArticleListCollectionViewController_Transitioning.h */ = {isa = PBXFileReference; fileEncoding = 4; lastKnownFileType = sourcecode.c.h; path = WMFArticleListCollectionViewController_Transitioning.h; sourceTree = "<group>"; };
		BCF7FC9E1B7BAFB100CDFB8C /* WMFListTransitionProvider.h */ = {isa = PBXFileReference; fileEncoding = 4; lastKnownFileType = sourcecode.c.h; path = WMFListTransitionProvider.h; sourceTree = "<group>"; };
		BCF7FC9F1B7BDA4800CDFB8C /* MWKArticleEqualityCheckTests.m */ = {isa = PBXFileReference; fileEncoding = 4; lastKnownFileType = sourcecode.c.objc; path = MWKArticleEqualityCheckTests.m; sourceTree = "<group>"; };
		BCF8DCA41B70055F00149C26 /* WMFFixtureRecording.h */ = {isa = PBXFileReference; fileEncoding = 4; lastKnownFileType = sourcecode.c.h; path = WMFFixtureRecording.h; sourceTree = "<group>"; };
		BCF8DCA51B70055F00149C26 /* WMFFixtureRecording.m */ = {isa = PBXFileReference; fileEncoding = 4; lastKnownFileType = sourcecode.c.objc; path = WMFFixtureRecording.m; sourceTree = "<group>"; };
		BCF8DCA71B7009B100149C26 /* MobileView */ = {isa = PBXFileReference; lastKnownFileType = folder; path = MobileView; sourceTree = "<group>"; };
		BCFB090B1B445A720077955B /* UIImage+WMFSerialization.h */ = {isa = PBXFileReference; fileEncoding = 4; lastKnownFileType = sourcecode.c.h; path = "UIImage+WMFSerialization.h"; sourceTree = "<group>"; };
		BCFB090C1B445A720077955B /* UIImage+WMFSerialization.m */ = {isa = PBXFileReference; fileEncoding = 4; lastKnownFileType = sourcecode.c.objc; path = "UIImage+WMFSerialization.m"; sourceTree = "<group>"; };
		BCFDB13F1B3F3D9700F0C9F4 /* WMFImageDownload.swift */ = {isa = PBXFileReference; fileEncoding = 4; lastKnownFileType = sourcecode.swift; name = WMFImageDownload.swift; path = Images/WMFImageDownload.swift; sourceTree = "<group>"; };
		BCFDB1411B3F3F7E00F0C9F4 /* WMFImageController+Debug.swift */ = {isa = PBXFileReference; fileEncoding = 4; lastKnownFileType = sourcecode.swift; name = "WMFImageController+Debug.swift"; path = "Images/WMFImageController+Debug.swift"; sourceTree = "<group>"; };
		BCFDB1431B3F3FCB00F0C9F4 /* UIImage+Debug.swift */ = {isa = PBXFileReference; fileEncoding = 4; lastKnownFileType = sourcecode.swift; name = "UIImage+Debug.swift"; path = "Images/UIImage+Debug.swift"; sourceTree = "<group>"; };
		BCFE02691B41ABB5003752B7 /* MWKHistoryListCorruptDataTests.m */ = {isa = PBXFileReference; fileEncoding = 4; lastKnownFileType = sourcecode.c.objc; path = MWKHistoryListCorruptDataTests.m; sourceTree = "<group>"; };
		BCFE026E1B41B482003752B7 /* MWKSavedPageListCorruptDataTests.m */ = {isa = PBXFileReference; fileEncoding = 4; lastKnownFileType = sourcecode.c.objc; path = MWKSavedPageListCorruptDataTests.m; sourceTree = "<group>"; };
		BCFE02771B41FA12003752B7 /* MWKHistoryListPerformanceTests.m */ = {isa = PBXFileReference; fileEncoding = 4; lastKnownFileType = sourcecode.c.objc; path = MWKHistoryListPerformanceTests.m; sourceTree = "<group>"; };
		C42D947C1A937DAC00A4871A /* SavedArticlesFetcher.h */ = {isa = PBXFileReference; fileEncoding = 4; lastKnownFileType = sourcecode.c.h; path = SavedArticlesFetcher.h; sourceTree = "<group>"; };
		C42D947D1A937DAC00A4871A /* SavedArticlesFetcher.m */ = {isa = PBXFileReference; fileEncoding = 4; lastKnownFileType = sourcecode.c.objc; path = SavedArticlesFetcher.m; sourceTree = "<group>"; };
		C42D94821A937DE000A4871A /* WMFBorderButton.h */ = {isa = PBXFileReference; fileEncoding = 4; lastKnownFileType = sourcecode.c.h; path = WMFBorderButton.h; sourceTree = "<group>"; };
		C42D94831A937DE000A4871A /* WMFBorderButton.m */ = {isa = PBXFileReference; fileEncoding = 4; lastKnownFileType = sourcecode.c.objc; path = WMFBorderButton.m; sourceTree = "<group>"; };
		C42D94841A937DE000A4871A /* WMFProgressLineView.h */ = {isa = PBXFileReference; fileEncoding = 4; lastKnownFileType = sourcecode.c.h; path = WMFProgressLineView.h; sourceTree = "<group>"; };
		C42D94851A937DE000A4871A /* WMFProgressLineView.m */ = {isa = PBXFileReference; fileEncoding = 4; lastKnownFileType = sourcecode.c.objc; path = WMFProgressLineView.m; sourceTree = "<group>"; };
		C46FBA4A1A8530EE00C5730F /* Pods-acknowledgements.plist */ = {isa = PBXFileReference; fileEncoding = 4; lastKnownFileType = text.plist.xml; name = "Pods-acknowledgements.plist"; path = "../../../Pods/Target Support Files/Pods/Pods-acknowledgements.plist"; sourceTree = "<group>"; };
		C7C26C8CB2ECA7439FB76EAE /* Pods.alpha.xcconfig */ = {isa = PBXFileReference; includeInIndex = 1; lastKnownFileType = text.xcconfig; name = Pods.alpha.xcconfig; path = "Pods/Target Support Files/Pods/Pods.alpha.xcconfig"; sourceTree = "<group>"; };
		C90799B81A8564C60044E13C /* WMFShareOptionsController.h */ = {isa = PBXFileReference; fileEncoding = 4; lastKnownFileType = sourcecode.c.h; name = WMFShareOptionsController.h; path = ShareCard/WMFShareOptionsController.h; sourceTree = "<group>"; };
		C90799B91A8564C60044E13C /* WMFShareOptionsController.m */ = {isa = PBXFileReference; fileEncoding = 4; lastKnownFileType = sourcecode.c.objc; name = WMFShareOptionsController.m; path = ShareCard/WMFShareOptionsController.m; sourceTree = "<group>"; };
		C913C89A1A94019A00BEEAF0 /* WMFSuggestedPagesFunnel.h */ = {isa = PBXFileReference; fileEncoding = 4; lastKnownFileType = sourcecode.c.h; name = WMFSuggestedPagesFunnel.h; path = EventLogging/WMFSuggestedPagesFunnel.h; sourceTree = "<group>"; };
		C913C89B1A94019A00BEEAF0 /* WMFSuggestedPagesFunnel.m */ = {isa = PBXFileReference; fileEncoding = 4; lastKnownFileType = sourcecode.c.objc; name = WMFSuggestedPagesFunnel.m; path = EventLogging/WMFSuggestedPagesFunnel.m; sourceTree = "<group>"; };
		C9180EC218AED30C006C1DCA /* WikipediaAppUtils.h */ = {isa = PBXFileReference; fileEncoding = 4; lastKnownFileType = sourcecode.c.h; path = WikipediaAppUtils.h; sourceTree = "<group>"; };
		C9180EC318AED30C006C1DCA /* WikipediaAppUtils.m */ = {isa = PBXFileReference; fileEncoding = 4; lastKnownFileType = sourcecode.c.objc; path = WikipediaAppUtils.m; sourceTree = "<group>"; };
		C91A86F21A8BCB680088A801 /* WMFShareCardImageContainer.h */ = {isa = PBXFileReference; fileEncoding = 4; lastKnownFileType = sourcecode.c.h; name = WMFShareCardImageContainer.h; path = ShareCard/WMFShareCardImageContainer.h; sourceTree = "<group>"; };
		C91A86F31A8BCB680088A801 /* WMFShareCardImageContainer.m */ = {isa = PBXFileReference; fileEncoding = 4; lastKnownFileType = sourcecode.c.objc; name = WMFShareCardImageContainer.m; path = ShareCard/WMFShareCardImageContainer.m; sourceTree = "<group>"; };
		C94BE3EC1A8169ED00F2105B /* WMFShareFunnel.h */ = {isa = PBXFileReference; fileEncoding = 4; lastKnownFileType = sourcecode.c.h; name = WMFShareFunnel.h; path = "View Controllers/ShareCard/WMFShareFunnel.h"; sourceTree = "<group>"; };
		C94BE3ED1A8169ED00F2105B /* WMFShareFunnel.m */ = {isa = PBXFileReference; fileEncoding = 4; lastKnownFileType = sourcecode.c.objc; name = WMFShareFunnel.m; path = "View Controllers/ShareCard/WMFShareFunnel.m"; sourceTree = "<group>"; };
		C963358F1AA92AAC00A1EB2C /* WMFCrashAlertView.h */ = {isa = PBXFileReference; fileEncoding = 4; lastKnownFileType = sourcecode.c.h; path = WMFCrashAlertView.h; sourceTree = "<group>"; };
		C96335901AA92AAC00A1EB2C /* WMFCrashAlertView.m */ = {isa = PBXFileReference; fileEncoding = 4; lastKnownFileType = sourcecode.c.objc; path = WMFCrashAlertView.m; sourceTree = "<group>"; };
		C97972791A731EAA00C6ED7A /* ShareOptions.xib */ = {isa = PBXFileReference; fileEncoding = 4; lastKnownFileType = file.xib; name = ShareOptions.xib; path = ShareCard/ShareOptions.xib; sourceTree = "<group>"; };
		C979727B1A731F2D00C6ED7A /* WMFShareOptionsView.h */ = {isa = PBXFileReference; fileEncoding = 4; lastKnownFileType = sourcecode.c.h; name = WMFShareOptionsView.h; path = ShareCard/WMFShareOptionsView.h; sourceTree = "<group>"; };
		C979727C1A731F2D00C6ED7A /* WMFShareOptionsView.m */ = {isa = PBXFileReference; fileEncoding = 4; lastKnownFileType = sourcecode.c.objc; name = WMFShareOptionsView.m; path = ShareCard/WMFShareOptionsView.m; sourceTree = "<group>"; };
		C983151B1AA5205700E25EE1 /* NSString+WMFHTMLParsingTests.m */ = {isa = PBXFileReference; fileEncoding = 4; lastKnownFileType = sourcecode.c.objc; path = "NSString+WMFHTMLParsingTests.m"; sourceTree = "<group>"; };
		C98990321A699DE000AF44FC /* WMFShareCardViewController.h */ = {isa = PBXFileReference; fileEncoding = 4; lastKnownFileType = sourcecode.c.h; name = WMFShareCardViewController.h; path = ShareCard/WMFShareCardViewController.h; sourceTree = "<group>"; };
		C98990331A699DE000AF44FC /* WMFShareCardViewController.m */ = {isa = PBXFileReference; fileEncoding = 4; lastKnownFileType = sourcecode.c.objc; name = WMFShareCardViewController.m; path = ShareCard/WMFShareCardViewController.m; sourceTree = "<group>"; };
		C98990351A699DFB00AF44FC /* ShareCard.xib */ = {isa = PBXFileReference; fileEncoding = 4; lastKnownFileType = file.xib; name = ShareCard.xib; path = ShareCard/ShareCard.xib; sourceTree = "<group>"; };
		C99844551A8C1F23001D58FD /* UIWebView+WMFSuppressSelection.h */ = {isa = PBXFileReference; fileEncoding = 4; lastKnownFileType = sourcecode.c.h; path = "UIWebView+WMFSuppressSelection.h"; sourceTree = "<group>"; };
		C99844561A8C1F23001D58FD /* UIWebView+WMFSuppressSelection.m */ = {isa = PBXFileReference; fileEncoding = 4; lastKnownFileType = sourcecode.c.objc; path = "UIWebView+WMFSuppressSelection.m"; sourceTree = "<group>"; };
		D401C2BD1A659E5000D4D127 /* DataMigrationProgressViewController.h */ = {isa = PBXFileReference; fileEncoding = 4; lastKnownFileType = sourcecode.c.h; name = DataMigrationProgressViewController.h; path = DataMigration/DataMigrationProgressViewController.h; sourceTree = "<group>"; };
		D401C2BE1A659E5000D4D127 /* DataMigrationProgressViewController.m */ = {isa = PBXFileReference; fileEncoding = 4; lastKnownFileType = sourcecode.c.objc; name = DataMigrationProgressViewController.m; path = DataMigration/DataMigrationProgressViewController.m; sourceTree = "<group>"; };
		D401C2BF1A659E5000D4D127 /* DataMigrationProgressViewController.xib */ = {isa = PBXFileReference; fileEncoding = 4; lastKnownFileType = file.xib; name = DataMigrationProgressViewController.xib; path = DataMigration/DataMigrationProgressViewController.xib; sourceTree = "<group>"; };
		D42E75E918D11237002EA7E5 /* MWLanguageInfo.h */ = {isa = PBXFileReference; fileEncoding = 4; lastKnownFileType = sourcecode.c.h; name = MWLanguageInfo.h; path = "mw-support/MWLanguageInfo.h"; sourceTree = "<group>"; };
		D42E75EA18D11237002EA7E5 /* MWLanguageInfo.m */ = {isa = PBXFileReference; fileEncoding = 4; lastKnownFileType = sourcecode.c.objc; name = MWLanguageInfo.m; path = "mw-support/MWLanguageInfo.m"; sourceTree = "<group>"; };
		D44F630918DA781400EAD1DD /* ast */ = {isa = PBXFileReference; lastKnownFileType = text.plist.strings; name = ast; path = ast.lproj/Localizable.strings; sourceTree = "<group>"; };
		D44F631218DA783000EAD1DD /* br */ = {isa = PBXFileReference; lastKnownFileType = text.plist.strings; name = br; path = br.lproj/Localizable.strings; sourceTree = "<group>"; };
		D44F631918DA784200EAD1DD /* de */ = {isa = PBXFileReference; lastKnownFileType = text.plist.strings; name = de; path = de.lproj/Localizable.strings; sourceTree = "<group>"; };
		D44F632218DA785900EAD1DD /* es */ = {isa = PBXFileReference; lastKnownFileType = text.plist.strings; name = es; path = es.lproj/Localizable.strings; sourceTree = "<group>"; };
		D44F632A18DA787D00EAD1DD /* haw */ = {isa = PBXFileReference; lastKnownFileType = text.plist.strings; name = haw; path = haw.lproj/Localizable.strings; sourceTree = "<group>"; };
		D44F632D18DA788100EAD1DD /* he */ = {isa = PBXFileReference; lastKnownFileType = text.plist.strings; name = he; path = he.lproj/Localizable.strings; sourceTree = "<group>"; };
		D44F633218DA788C00EAD1DD /* hsb */ = {isa = PBXFileReference; lastKnownFileType = text.plist.strings; name = hsb; path = hsb.lproj/Localizable.strings; sourceTree = "<group>"; };
		D44F634018DA78AE00EAD1DD /* lb */ = {isa = PBXFileReference; lastKnownFileType = text.plist.strings; name = lb; path = lb.lproj/Localizable.strings; sourceTree = "<group>"; };
		D44F634718DA78BC00EAD1DD /* mk */ = {isa = PBXFileReference; lastKnownFileType = text.plist.strings; name = mk; path = mk.lproj/Localizable.strings; sourceTree = "<group>"; };
		D44F635018DA78D200EAD1DD /* nl */ = {isa = PBXFileReference; lastKnownFileType = text.plist.strings; name = nl; path = nl.lproj/Localizable.strings; sourceTree = "<group>"; };
		D44F635318DA78D700EAD1DD /* oc */ = {isa = PBXFileReference; lastKnownFileType = text.plist.strings; name = oc; path = oc.lproj/Localizable.strings; sourceTree = "<group>"; };
		D44F635C18DA78EF00EAD1DD /* ro */ = {isa = PBXFileReference; lastKnownFileType = text.plist.strings; name = ro; path = ro.lproj/Localizable.strings; sourceTree = "<group>"; };
		D44F635F18DA78FA00EAD1DD /* sco */ = {isa = PBXFileReference; lastKnownFileType = text.plist.strings; name = sco; path = sco.lproj/Localizable.strings; sourceTree = "<group>"; };
		D44F636418DA790400EAD1DD /* sk */ = {isa = PBXFileReference; lastKnownFileType = text.plist.strings; name = sk; path = sk.lproj/Localizable.strings; sourceTree = "<group>"; };
		D44F636918DA790F00EAD1DD /* sv */ = {isa = PBXFileReference; lastKnownFileType = text.plist.strings; name = sv; path = sv.lproj/Localizable.strings; sourceTree = "<group>"; };
		D44F637118DA792400EAD1DD /* uk */ = {isa = PBXFileReference; lastKnownFileType = text.plist.strings; name = uk; path = uk.lproj/Localizable.strings; sourceTree = "<group>"; };
		D44F637418DA792B00EAD1DD /* vi */ = {isa = PBXFileReference; lastKnownFileType = text.plist.strings; name = vi; path = vi.lproj/Localizable.strings; sourceTree = "<group>"; };
		D4679060195AD36D00C4E44D /* bn */ = {isa = PBXFileReference; lastKnownFileType = text.plist.strings; name = bn; path = bn.lproj/Localizable.strings; sourceTree = "<group>"; };
		D4679061195AD37A00C4E44D /* ca */ = {isa = PBXFileReference; lastKnownFileType = text.plist.strings; name = ca; path = ca.lproj/Localizable.strings; sourceTree = "<group>"; };
		D4679065195AD39C00C4E44D /* diq */ = {isa = PBXFileReference; lastKnownFileType = text.plist.strings; name = diq; path = diq.lproj/Localizable.strings; sourceTree = "<group>"; };
		D4679068195AD3A900C4E44D /* fo */ = {isa = PBXFileReference; lastKnownFileType = text.plist.strings; name = fo; path = fo.lproj/Localizable.strings; sourceTree = "<group>"; };
		D467906D195AD3BE00C4E44D /* hrx */ = {isa = PBXFileReference; lastKnownFileType = text.plist.strings; name = hrx; path = hrx.lproj/Localizable.strings; sourceTree = "<group>"; };
		D467906F195AD3CE00C4E44D /* id */ = {isa = PBXFileReference; lastKnownFileType = text.plist.strings; name = id; path = id.lproj/Localizable.strings; sourceTree = "<group>"; };
		D4679070195AD3DC00C4E44D /* it */ = {isa = PBXFileReference; lastKnownFileType = text.plist.strings; name = it; path = it.lproj/Localizable.strings; sourceTree = "<group>"; };
		D4679071195AD3E600C4E44D /* ja */ = {isa = PBXFileReference; lastKnownFileType = text.plist.strings; name = ja; path = ja.lproj/Localizable.strings; sourceTree = "<group>"; };
		D4679073195AD3F000C4E44D /* kn */ = {isa = PBXFileReference; lastKnownFileType = text.plist.strings; name = kn; path = kn.lproj/Localizable.strings; sourceTree = "<group>"; };
		D4679075195AD3FC00C4E44D /* ko */ = {isa = PBXFileReference; lastKnownFileType = text.plist.strings; name = ko; path = ko.lproj/Localizable.strings; sourceTree = "<group>"; };
		D4679076195AD40700C4E44D /* krc */ = {isa = PBXFileReference; lastKnownFileType = text.plist.strings; name = krc; path = krc.lproj/Localizable.strings; sourceTree = "<group>"; };
		D4679078195AD41200C4E44D /* ml */ = {isa = PBXFileReference; lastKnownFileType = text.plist.strings; name = ml; path = ml.lproj/Localizable.strings; sourceTree = "<group>"; };
		D4679079195AD41C00C4E44D /* ms */ = {isa = PBXFileReference; lastKnownFileType = text.plist.strings; name = ms; path = ms.lproj/Localizable.strings; sourceTree = "<group>"; };
		D467907B195AD42D00C4E44D /* ne */ = {isa = PBXFileReference; lastKnownFileType = text.plist.strings; name = ne; path = ne.lproj/Localizable.strings; sourceTree = "<group>"; };
		D467907E195AD43700C4E44D /* or */ = {isa = PBXFileReference; lastKnownFileType = text.plist.strings; name = or; path = or.lproj/Localizable.strings; sourceTree = "<group>"; };
		D4679080195AD44200C4E44D /* pl */ = {isa = PBXFileReference; lastKnownFileType = text.plist.strings; name = pl; path = pl.lproj/Localizable.strings; sourceTree = "<group>"; };
		D4679082195AD45F00C4E44D /* pt */ = {isa = PBXFileReference; lastKnownFileType = text.plist.strings; name = pt; path = pt.lproj/Localizable.strings; sourceTree = "<group>"; };
		D4679083195AD47D00C4E44D /* sr-ec */ = {isa = PBXFileReference; lastKnownFileType = text.plist.strings; name = "sr-ec"; path = "sr-ec.lproj/Localizable.strings"; sourceTree = "<group>"; };
		D4679085195AD48900C4E44D /* tg-cyrl */ = {isa = PBXFileReference; lastKnownFileType = text.plist.strings; name = "tg-cyrl"; path = "tg-cyrl.lproj/Localizable.strings"; sourceTree = "<group>"; };
		D4679088195AD49400C4E44D /* th */ = {isa = PBXFileReference; lastKnownFileType = text.plist.strings; name = th; path = th.lproj/Localizable.strings; sourceTree = "<group>"; };
		D467908A195AD49B00C4E44D /* tr */ = {isa = PBXFileReference; lastKnownFileType = text.plist.strings; name = tr; path = tr.lproj/Localizable.strings; sourceTree = "<group>"; };
		D467908B195AD4A500C4E44D /* zh-hans */ = {isa = PBXFileReference; lastKnownFileType = text.plist.strings; name = "zh-hans"; path = "zh-hans.lproj/Localizable.strings"; sourceTree = "<group>"; };
		D467908C195AD4AB00C4E44D /* zh-hant */ = {isa = PBXFileReference; lastKnownFileType = text.plist.strings; name = "zh-hant"; path = "zh-hant.lproj/Localizable.strings"; sourceTree = "<group>"; };
		D469889218B52DA200DBE014 /* ru */ = {isa = PBXFileReference; lastKnownFileType = text.plist.strings; name = ru; path = ru.lproj/Localizable.strings; sourceTree = "<group>"; };
		D469889918B52DF100DBE014 /* fi */ = {isa = PBXFileReference; lastKnownFileType = text.plist.strings; name = fi; path = fi.lproj/Localizable.strings; sourceTree = "<group>"; };
		D46CD8C818A1AC730042959E /* fr */ = {isa = PBXFileReference; lastKnownFileType = text.plist.strings; name = fr; path = fr.lproj/Localizable.strings; sourceTree = "<group>"; };
		D46CD8D318A1B1140042959E /* en */ = {isa = PBXFileReference; lastKnownFileType = text.plist.strings; name = en; path = en.lproj/Localizable.strings; sourceTree = "<group>"; };
		D474CC12182AE07C002BDE45 /* WikipediaApp.h */ = {isa = PBXFileReference; fileEncoding = 4; lastKnownFileType = sourcecode.c.h; path = WikipediaApp.h; sourceTree = "<group>"; };
		D47BF5D2197870390067C3BC /* SavedPagesFunnel.h */ = {isa = PBXFileReference; fileEncoding = 4; lastKnownFileType = sourcecode.c.h; name = SavedPagesFunnel.h; path = EventLogging/SavedPagesFunnel.h; sourceTree = "<group>"; };
		D47BF5D3197870390067C3BC /* SavedPagesFunnel.m */ = {isa = PBXFileReference; fileEncoding = 4; lastKnownFileType = sourcecode.c.objc; name = SavedPagesFunnel.m; path = EventLogging/SavedPagesFunnel.m; sourceTree = "<group>"; };
		D47FEE2319C8CB3400B998C8 /* ce */ = {isa = PBXFileReference; lastKnownFileType = text.plist.strings; name = ce; path = ce.lproj/Localizable.strings; sourceTree = "<group>"; };
		D47FEE2519C8CB6B00B998C8 /* cs */ = {isa = PBXFileReference; lastKnownFileType = text.plist.strings; name = cs; path = cs.lproj/Localizable.strings; sourceTree = "<group>"; };
		D47FEE2819C8CC2600B998C8 /* pt-BR */ = {isa = PBXFileReference; lastKnownFileType = text.plist.strings; name = "pt-BR"; path = "pt-BR.lproj/Localizable.strings"; sourceTree = "<group>"; };
		D4991435181D51DE00E6073C /* Wikipedia Debug.app */ = {isa = PBXFileReference; explicitFileType = wrapper.application; includeInIndex = 0; path = "Wikipedia Debug.app"; sourceTree = BUILT_PRODUCTS_DIR; };
		D4991438181D51DE00E6073C /* Foundation.framework */ = {isa = PBXFileReference; lastKnownFileType = wrapper.framework; name = Foundation.framework; path = System/Library/Frameworks/Foundation.framework; sourceTree = SDKROOT; };
		D499143A181D51DE00E6073C /* CoreGraphics.framework */ = {isa = PBXFileReference; lastKnownFileType = wrapper.framework; name = CoreGraphics.framework; path = System/Library/Frameworks/CoreGraphics.framework; sourceTree = SDKROOT; };
		D499143C181D51DE00E6073C /* UIKit.framework */ = {isa = PBXFileReference; lastKnownFileType = wrapper.framework; name = UIKit.framework; path = System/Library/Frameworks/UIKit.framework; sourceTree = SDKROOT; };
		D4991440181D51DE00E6073C /* Wikipedia-Info.plist */ = {isa = PBXFileReference; lastKnownFileType = text.plist.xml; path = "Wikipedia-Info.plist"; sourceTree = "<group>"; };
		D4991444181D51DE00E6073C /* main.m */ = {isa = PBXFileReference; lastKnownFileType = sourcecode.c.objc; path = main.m; sourceTree = "<group>"; };
		D4991446181D51DE00E6073C /* Wikipedia-Prefix.pch */ = {isa = PBXFileReference; lastKnownFileType = sourcecode.c.h; path = "Wikipedia-Prefix.pch"; sourceTree = "<group>"; };
		D4991447181D51DE00E6073C /* AppDelegate.h */ = {isa = PBXFileReference; fileEncoding = 4; lastKnownFileType = sourcecode.c.h; path = AppDelegate.h; sourceTree = "<group>"; };
		D4991448181D51DE00E6073C /* AppDelegate.m */ = {isa = PBXFileReference; lastKnownFileType = sourcecode.c.objc; path = AppDelegate.m; sourceTree = "<group>"; };
		D4991453181D51DE00E6073C /* Images.xcassets */ = {isa = PBXFileReference; lastKnownFileType = folder.assetcatalog; name = Images.xcassets; path = wikipedia/Images.xcassets; sourceTree = "<group>"; };
		D499145A181D51DF00E6073C /* XCTest.framework */ = {isa = PBXFileReference; lastKnownFileType = wrapper.framework; name = XCTest.framework; path = Library/Frameworks/XCTest.framework; sourceTree = DEVELOPER_DIR; };
		D49B2ED0196C687C002F035D /* PullToRefreshViewController.h */ = {isa = PBXFileReference; fileEncoding = 4; lastKnownFileType = sourcecode.c.h; name = PullToRefreshViewController.h; path = PullToRefresh/PullToRefreshViewController.h; sourceTree = "<group>"; };
		D49B2ED1196C687C002F035D /* PullToRefreshViewController.m */ = {isa = PBXFileReference; fileEncoding = 4; lastKnownFileType = sourcecode.c.objc; name = PullToRefreshViewController.m; path = PullToRefresh/PullToRefreshViewController.m; sourceTree = "<group>"; };
		D4B0AE0019365F7C00F0AC90 /* EventLoggingFunnel.h */ = {isa = PBXFileReference; fileEncoding = 4; lastKnownFileType = sourcecode.c.h; name = EventLoggingFunnel.h; path = EventLogging/EventLoggingFunnel.h; sourceTree = "<group>"; };
		D4B0AE0119365F7C00F0AC90 /* EventLoggingFunnel.m */ = {isa = PBXFileReference; fileEncoding = 4; lastKnownFileType = sourcecode.c.objc; name = EventLoggingFunnel.m; path = EventLogging/EventLoggingFunnel.m; sourceTree = "<group>"; };
		D4B0AE031936604700F0AC90 /* EditFunnel.h */ = {isa = PBXFileReference; fileEncoding = 4; lastKnownFileType = sourcecode.c.h; name = EditFunnel.h; path = EventLogging/EditFunnel.h; sourceTree = "<group>"; };
		D4B0AE041936604700F0AC90 /* EditFunnel.m */ = {isa = PBXFileReference; fileEncoding = 4; lastKnownFileType = sourcecode.c.objc; name = EditFunnel.m; path = EventLogging/EditFunnel.m; sourceTree = "<group>"; };
		D4B0AE0619366A0A00F0AC90 /* CreateAccountFunnel.h */ = {isa = PBXFileReference; fileEncoding = 4; lastKnownFileType = sourcecode.c.h; name = CreateAccountFunnel.h; path = EventLogging/CreateAccountFunnel.h; sourceTree = "<group>"; };
		D4B0AE0719366A0A00F0AC90 /* CreateAccountFunnel.m */ = {isa = PBXFileReference; fileEncoding = 4; lastKnownFileType = sourcecode.c.objc; name = CreateAccountFunnel.m; path = EventLogging/CreateAccountFunnel.m; sourceTree = "<group>"; };
		D4B0AE0919366A2C00F0AC90 /* ReadingActionFunnel.h */ = {isa = PBXFileReference; fileEncoding = 4; lastKnownFileType = sourcecode.c.h; name = ReadingActionFunnel.h; path = EventLogging/ReadingActionFunnel.h; sourceTree = "<group>"; };
		D4B0AE0A19366A2C00F0AC90 /* ReadingActionFunnel.m */ = {isa = PBXFileReference; fileEncoding = 4; lastKnownFileType = sourcecode.c.objc; name = ReadingActionFunnel.m; path = EventLogging/ReadingActionFunnel.m; sourceTree = "<group>"; };
		D4B0AE0C19366A5400F0AC90 /* LoginFunnel.h */ = {isa = PBXFileReference; fileEncoding = 4; lastKnownFileType = sourcecode.c.h; name = LoginFunnel.h; path = EventLogging/LoginFunnel.h; sourceTree = "<group>"; };
		D4B0AE0D19366A5400F0AC90 /* LoginFunnel.m */ = {isa = PBXFileReference; fileEncoding = 4; lastKnownFileType = sourcecode.c.objc; name = LoginFunnel.m; path = EventLogging/LoginFunnel.m; sourceTree = "<group>"; };
		D4BC22B3181E9E6300CAC673 /* empty.png */ = {isa = PBXFileReference; lastKnownFileType = image.png; path = empty.png; sourceTree = "<group>"; };
		D4C16A6519709CDF00CD91AD /* qqq */ = {isa = PBXFileReference; lastKnownFileType = text.plist.strings; name = qqq; path = qqq.lproj/Localizable.strings; sourceTree = "<group>"; };
		D4E8A8A819085CEA00DA4765 /* libsqlite3.dylib */ = {isa = PBXFileReference; lastKnownFileType = "compiled.mach-o.dylib"; name = libsqlite3.dylib; path = usr/lib/libsqlite3.dylib; sourceTree = SDKROOT; };
		D4F277F9194235A00032BA38 /* ProtectedEditAttemptFunnel.h */ = {isa = PBXFileReference; fileEncoding = 4; lastKnownFileType = sourcecode.c.h; name = ProtectedEditAttemptFunnel.h; path = EventLogging/ProtectedEditAttemptFunnel.h; sourceTree = "<group>"; };
		D4F277FA194235A00032BA38 /* ProtectedEditAttemptFunnel.m */ = {isa = PBXFileReference; fileEncoding = 4; lastKnownFileType = sourcecode.c.objc; name = ProtectedEditAttemptFunnel.m; path = EventLogging/ProtectedEditAttemptFunnel.m; sourceTree = "<group>"; };
		D4F277FC194235B50032BA38 /* ToCInteractionFunnel.h */ = {isa = PBXFileReference; fileEncoding = 4; lastKnownFileType = sourcecode.c.h; name = ToCInteractionFunnel.h; path = EventLogging/ToCInteractionFunnel.h; sourceTree = "<group>"; };
		D4F277FD194235B50032BA38 /* ToCInteractionFunnel.m */ = {isa = PBXFileReference; fileEncoding = 4; lastKnownFileType = sourcecode.c.objc; name = ToCInteractionFunnel.m; path = EventLogging/ToCInteractionFunnel.m; sourceTree = "<group>"; };
		DC96DA4AAD521D734849D20F /* Pods-WikipediaUnitTests.debug.xcconfig */ = {isa = PBXFileReference; includeInIndex = 1; lastKnownFileType = text.xcconfig; name = "Pods-WikipediaUnitTests.debug.xcconfig"; path = "Pods/Target Support Files/Pods-WikipediaUnitTests/Pods-WikipediaUnitTests.debug.xcconfig"; sourceTree = "<group>"; };
		EDA528BC357952A7D914F8E0 /* Pods.debug.xcconfig */ = {isa = PBXFileReference; includeInIndex = 1; lastKnownFileType = text.xcconfig; name = Pods.debug.xcconfig; path = "Pods/Target Support Files/Pods/Pods.debug.xcconfig"; sourceTree = "<group>"; };
		F8A04642A54B737002D28D70 /* Pods.framework */ = {isa = PBXFileReference; explicitFileType = wrapper.framework; includeInIndex = 0; path = Pods.framework; sourceTree = BUILT_PRODUCTS_DIR; };
/* End PBXFileReference section */

/* Begin PBXFrameworksBuildPhase section */
		BC42734F1A7C736800068882 /* Frameworks */ = {
			isa = PBXFrameworksBuildPhase;
			buildActionMask = 2147483647;
			files = (
				AA61D5DAA39C2A7CB97B4791 /* Pods_WikipediaUnitTests.framework in Frameworks */,
			);
			runOnlyForDeploymentPostprocessing = 0;
		};
		D4991432181D51DE00E6073C /* Frameworks */ = {
			isa = PBXFrameworksBuildPhase;
			buildActionMask = 2147483647;
			files = (
				D4E6D9121A5C65F9004916C1 /* CoreData.framework in Frameworks */,
				D4E8A8A919085CEA00DA4765 /* libsqlite3.dylib in Frameworks */,
				04D34DB21863D39000610A87 /* libxml2.dylib in Frameworks */,
				D499143B181D51DE00E6073C /* CoreGraphics.framework in Frameworks */,
				D499143D181D51DE00E6073C /* UIKit.framework in Frameworks */,
				D4991439181D51DE00E6073C /* Foundation.framework in Frameworks */,
				041EFC371996A1F800B2CB28 /* MapKit.framework in Frameworks */,
				222B052ECD9AB4BCC885B932 /* Pods.framework in Frameworks */,
			);
			runOnlyForDeploymentPostprocessing = 0;
		};
/* End PBXFrameworksBuildPhase section */

/* Begin PBXGroup section */
		040D835B1AB0EE14000896D5 /* C Functions */ = {
			isa = PBXGroup;
			children = (
				040D835D1AB0EE45000896D5 /* WMFGeometry.h */,
				040D835C1AB0EE45000896D5 /* WMFGeometry.c */,
				0484B9041ABB50FA00874073 /* WMFArticleParsing.h */,
				0484B9051ABB50FA00874073 /* WMFArticleParsing.m */,
			);
			name = "C Functions";
			path = "C Methods";
			sourceTree = "<group>";
		};
		041A3B5718E11ED90079FF1C /* Languages */ = {
			isa = PBXGroup;
			children = (
				041A3B5C18E11ED90079FF1C /* LanguagesViewController.h */,
				041A3B5D18E11ED90079FF1C /* LanguagesViewController.m */,
				BC7E4A431B33812700EECD8B /* LanguagesViewController.storyboard */,
				041A3B5818E11ED90079FF1C /* LanguageCell.h */,
				041A3B5918E11ED90079FF1C /* LanguageCell.m */,
				BC34E4681B31AD8B00258928 /* MWKLanguageLinkController.h */,
				BC7E4A501B34B4B900EECD8B /* MWKLanguageLinkController_Private.h */,
				BC34E4691B31AD8B00258928 /* MWKLanguageLinkController.m */,
				BC34E4721B31D92100258928 /* LangaugeSelectionDelegate.h */,
			);
			path = Languages;
			sourceTree = "<group>";
		};
		041C55CF1950B260006CE0EF /* EditSummary */ = {
			isa = PBXGroup;
			children = (
				041C55D01950B27D006CE0EF /* EditSummaryViewController.h */,
				041C55D11950B27D006CE0EF /* EditSummaryViewController.m */,
			);
			path = EditSummary;
			sourceTree = "<group>";
		};
		041E322E1B72AB9A001D0E28 /* NativeSectionHeaders */ = {
			isa = PBXGroup;
			children = (
				041E322F1B72AB9A001D0E28 /* WMFSectionHeaderEditProtocol.h */,
				041E32301B72AB9A001D0E28 /* WMFSectionHeadersViewController.h */,
				041E32311B72AB9A001D0E28 /* WMFSectionHeadersViewController.m */,
				041E32321B72AB9A001D0E28 /* WMFSectionHeader.h */,
				041E32331B72AB9A001D0E28 /* WMFSectionHeader.m */,
				041E32341B72AB9A001D0E28 /* WMFSectionHeader.xib */,
				041E32351B72AB9A001D0E28 /* WMFSectionHeaderModel.h */,
				041E32361B72AB9A001D0E28 /* WMFSectionHeaderModel.m */,
			);
			path = NativeSectionHeaders;
			sourceTree = "<group>";
		};
		042244FA197F5E09005DD0BF /* AbuseFilterAlerts */ = {
			isa = PBXGroup;
			children = (
				042244FB197F5E09005DD0BF /* AbuseFilterAlert.h */,
				042244FC197F5E09005DD0BF /* AbuseFilterAlert.m */,
				042244FD197F5E09005DD0BF /* BulletedLabel.h */,
				042244FE197F5E09005DD0BF /* BulletedLabel.m */,
				042244FF197F5E09005DD0BF /* BulletedLabel.xib */,
			);
			path = AbuseFilterAlerts;
			sourceTree = "<group>";
		};
		04272E771940EEBC00CC682F /* AssetsFile */ = {
			isa = PBXGroup;
			children = (
				04272E781940EEBC00CC682F /* WMFAssetsFile.h */,
				04272E791940EEBC00CC682F /* WMFAssetsFile.m */,
			);
			path = AssetsFile;
			sourceTree = "<group>";
		};
		04292FFB185FC026002A13FC /* Defines */ = {
			isa = PBXGroup;
			children = (
				04292FFC185FC026002A13FC /* Defines.h */,
				043F18F118DCDD3A00D8489A /* WMF_Colors.h */,
				047528A3190F0C2900F2CDA8 /* WikiGlyph_Chars.h */,
			);
			path = Defines;
			sourceTree = "<group>";
		};
		042A5B1419253D2A0095E172 /* Navigation */ = {
			isa = PBXGroup;
			children = (
				04CCCFF11935094000E3F60C /* Primary */,
				04CCCFE81935093A00E3F60C /* Secondary */,
			);
			path = Navigation;
			sourceTree = "<group>";
		};
		043F18DA18D9691D00D8489A /* TopActionSheet */ = {
			isa = PBXGroup;
			children = (
				043F18DF18D9691D00D8489A /* UINavigationController+TopActionSheet.h */,
				043F18E018D9691D00D8489A /* UINavigationController+TopActionSheet.m */,
				043F18DB18D9691D00D8489A /* TopActionSheetLabel.h */,
				043F18DC18D9691D00D8489A /* TopActionSheetLabel.m */,
			);
			path = TopActionSheet;
			sourceTree = "<group>";
		};
		0442F57C1900718600F55DF9 /* Fonts */ = {
			isa = PBXGroup;
			children = (
				0493C2D319526A0100EBB973 /* WikiFont-Glyphs.ttf */,
			);
			path = Fonts;
			sourceTree = "<group>";
		};
		0447861F185145090050563B /* History */ = {
			isa = PBXGroup;
			children = (
				04478623185145090050563B /* HistoryViewController.h */,
				04478624185145090050563B /* HistoryViewController.m */,
				04478620185145090050563B /* HistoryResultCell.h */,
				04478621185145090050563B /* HistoryResultCell.m */,
				04478622185145090050563B /* HistoryResultPrototypeView.xib */,
			);
			path = History;
			sourceTree = "<group>";
		};
		04478625185145090050563B /* WebView */ = {
			isa = PBXGroup;
			children = (
				0447862D185145090050563B /* WebViewController.h */,
				BCB58F491A89202F00465627 /* WebViewController_Private.h */,
				0447862E185145090050563B /* WebViewController.m */,
				BCB58F461A891FDB00465627 /* WebViewController+ImageGalleryPresentation.h */,
				BCB58F471A891FDB00465627 /* WebViewController+ImageGalleryPresentation.m */,
				041E322E1B72AB9A001D0E28 /* NativeSectionHeaders */,
			);
			path = WebView;
			sourceTree = "<group>";
		};
		0447866C1852B5010050563B /* Session */ = {
			isa = PBXGroup;
			children = (
				0447866D1852B5010050563B /* SessionSingleton.h */,
				0447866E1852B5010050563B /* SessionSingleton.m */,
			);
			path = Session;
			sourceTree = "<group>";
		};
		0449E63218A9844000D51524 /* Login */ = {
			isa = PBXGroup;
			children = (
				0449E63318A9845C00D51524 /* LoginViewController.h */,
				0449E63418A9845C00D51524 /* LoginViewController.m */,
			);
			path = Login;
			sourceTree = "<group>";
		};
		044BD6B218849AD000FFE4BE /* SectionEditor */ = {
			isa = PBXGroup;
			children = (
				044BD6B318849AD000FFE4BE /* SectionEditorViewController.h */,
				044BD6B418849AD000FFE4BE /* SectionEditorViewController.m */,
			);
			path = SectionEditor;
			sourceTree = "<group>";
		};
		045D871D19FAD2D00035C1F9 /* About */ = {
			isa = PBXGroup;
			children = (
				045D871F19FAD2FA0035C1F9 /* AboutViewController.h */,
				045D872019FAD2FA0035C1F9 /* AboutViewController.m */,
				0484411D19FF15AF00FD26C5 /* AboutViewController.plist */,
				C46FBA4A1A8530EE00C5730F /* Pods-acknowledgements.plist */,
			);
			path = About;
			sourceTree = "<group>";
		};
		04616DF71AE7060C00815BCE /* Protocols */ = {
			isa = PBXGroup;
			children = (
				04616DFA1AE706C600815BCE /* WMFLocalizationProtocol.h */,
				04616DFB1AE706C600815BCE /* WMFLocalizationProtocol.m */,
				04490FD31AF16A83009FAB52 /* WMFBundledImageProtocol.h */,
				04490FD41AF16A83009FAB52 /* WMFBundledImageProtocol.m */,
				0EE768791AF982C100A5D046 /* WMFArticleProtocol.h */,
				0EE7687A1AF982C100A5D046 /* WMFArticleProtocol.m */,
				0433263D1B0D3574009DB316 /* WMFArticleImageProtocol.h */,
				0433263E1B0D3574009DB316 /* WMFArticleImageProtocol.m */,
			);
			name = Protocols;
			path = wikipedia/Protocols;
			sourceTree = SOURCE_ROOT;
		};
		0463639518A844380049EE4F /* Keychain */ = {
			isa = PBXGroup;
			children = (
				0463639618A844570049EE4F /* KeychainCredentials.h */,
				0463639718A844570049EE4F /* KeychainCredentials.m */,
			);
			path = Keychain;
			sourceTree = "<group>";
		};
		0487041519F824D700B7D307 /* Networking */ = {
			isa = PBXGroup;
			children = (
				BCB669621A83DB8100C7B1FE /* Serializers */,
				0487045619F8262600B7D307 /* Fetchers */,
				0487043F19F824D700B7D307 /* Queues */,
				BC955BCD1A82C2FA000EF9E4 /* AFHTTPRequestOperationManager+WMFConfig.h */,
				BC955BCE1A82C2FA000EF9E4 /* AFHTTPRequestOperationManager+WMFConfig.m */,
				BC50C37D1A83C784006DC7AF /* WMFNetworkUtilities.h */,
				BC50C37E1A83C784006DC7AF /* WMFNetworkUtilities.m */,
				BCBDC88B1B3A0715003A6D17 /* Cancellable.swift */,
				BCF8DCA41B70055F00149C26 /* WMFFixtureRecording.h */,
				BCF8DCA51B70055F00149C26 /* WMFFixtureRecording.m */,
			);
			path = Networking;
			sourceTree = "<group>";
		};
		0487043F19F824D700B7D307 /* Queues */ = {
			isa = PBXGroup;
			children = (
				0487044019F824D700B7D307 /* QueuesSingleton.h */,
				0487044119F824D700B7D307 /* QueuesSingleton.m */,
			);
			path = Queues;
			sourceTree = "<group>";
		};
		0487045619F8262600B7D307 /* Fetchers */ = {
			isa = PBXGroup;
			children = (
				0487046119F8262600B7D307 /* BaseFetcher */,
				0487045719F8262600B7D307 /* AccountCreationTokenFetcher.h */,
				0487045819F8262600B7D307 /* AccountCreationTokenFetcher.m */,
				0487045919F8262600B7D307 /* AccountCreator.h */,
				0487045A19F8262600B7D307 /* AccountCreator.m */,
				0487045B19F8262600B7D307 /* AccountLogin.h */,
				0487045C19F8262600B7D307 /* AccountLogin.m */,
				C42D947C1A937DAC00A4871A /* SavedArticlesFetcher.h */,
				BCDBEBE81BB32E7600841C20 /* SavedArticlesFetcher_Testing.h */,
				C42D947D1A937DAC00A4871A /* SavedArticlesFetcher.m */,
				0487045F19F8262600B7D307 /* AssetsFileFetcher.h */,
				0487046019F8262600B7D307 /* AssetsFileFetcher.m */,
				0487046419F8262600B7D307 /* CaptchaResetter.h */,
				0487046519F8262600B7D307 /* CaptchaResetter.m */,
				0487046619F8262600B7D307 /* EditTokenFetcher.h */,
				0487046719F8262600B7D307 /* EditTokenFetcher.m */,
				0487046819F8262600B7D307 /* MWKLanguageLinkFetcher.h */,
				0487046919F8262600B7D307 /* MWKLanguageLinkFetcher.m */,
				0487046A19F8262600B7D307 /* LoginTokenFetcher.h */,
				0487046B19F8262600B7D307 /* LoginTokenFetcher.m */,
				0487046E19F8262600B7D307 /* PageHistoryFetcher.h */,
				0487046F19F8262600B7D307 /* PageHistoryFetcher.m */,
				0487047019F8262600B7D307 /* PreviewHtmlFetcher.h */,
				0487047119F8262600B7D307 /* PreviewHtmlFetcher.m */,
				0487047219F8262600B7D307 /* RandomArticleFetcher.h */,
				0487047319F8262600B7D307 /* RandomArticleFetcher.m */,
				0487047419F8262600B7D307 /* SearchResultFetcher.h */,
				0487047519F8262600B7D307 /* SearchResultFetcher.m */,
				04414DDD1A1420EB00A41B4E /* WikiDataShortDescriptionFetcher.h */,
				04414DDE1A1420EB00A41B4E /* WikiDataShortDescriptionFetcher.m */,
				0487047619F8262600B7D307 /* ThumbnailFetcher.h */,
				0487047719F8262600B7D307 /* ThumbnailFetcher.m */,
				0487047819F8262600B7D307 /* WikipediaZeroMessageFetcher.h */,
				0487047919F8262600B7D307 /* WikipediaZeroMessageFetcher.m */,
				0487047A19F8262600B7D307 /* WikiTextSectionFetcher.h */,
				0487047B19F8262600B7D307 /* WikiTextSectionFetcher.m */,
				0487047C19F8262600B7D307 /* WikiTextSectionUploader.h */,
				0487047D19F8262600B7D307 /* WikiTextSectionUploader.m */,
				BC955BC51A82BEFD000EF9E4 /* MWKImageInfoFetcher.h */,
				BC955BC61A82BEFD000EF9E4 /* MWKImageInfoFetcher.m */,
				BC092B9D1B1907FC00093C59 /* MWKSiteInfoFetcher.h */,
				BC092B9E1B1907FC00093C59 /* MWKSiteInfoFetcher.m */,
			);
			path = Fetchers;
			sourceTree = "<group>";
		};
		0487046119F8262600B7D307 /* BaseFetcher */ = {
			isa = PBXGroup;
			children = (
				0487046219F8262600B7D307 /* FetcherBase.h */,
				0487046319F8262600B7D307 /* FetcherBase.m */,
			);
			path = BaseFetcher;
			sourceTree = "<group>";
		};
		0493C2C91952373100EBB973 /* Housekeeping */ = {
			isa = PBXGroup;
			children = (
				0493C2CA1952373100EBB973 /* DataHousekeeping.h */,
				0493C2CB1952373100EBB973 /* DataHousekeeping.m */,
				BC32A1D61B4B14C000A286DE /* WMFBackgroundTaskManager.swift */,
			);
			path = Housekeeping;
			sourceTree = "<group>";
		};
		049566BF18F5F4CB0058EA12 /* Zero */ = {
			isa = PBXGroup;
			children = (
				049566C018F5F4CB0058EA12 /* ZeroConfigState.h */,
				049566C118F5F4CB0058EA12 /* ZeroConfigState.m */,
			);
			path = Zero;
			sourceTree = "<group>";
		};
		04A97E8418B81D440046B166 /* AccountCreation */ = {
			isa = PBXGroup;
			children = (
				04A97E8518B81D5D0046B166 /* AccountCreationViewController.h */,
				04A97E8618B81D5D0046B166 /* AccountCreationViewController.m */,
			);
			path = AccountCreation;
			sourceTree = "<group>";
		};
		04B7B9BA18B5569600A63551 /* Captcha */ = {
			isa = PBXGroup;
			children = (
				04B7B9BB18B5570E00A63551 /* CaptchaViewController.h */,
				04B7B9BC18B5570E00A63551 /* CaptchaViewController.m */,
			);
			path = Captcha;
			sourceTree = "<group>";
		};
		04C43A9F183440C1006C643B /* mw-network */ = {
			isa = PBXGroup;
			children = (
				04C43AA0183440C1006C643B /* MWNetworkActivityIndicatorManager.h */,
				04C43AA1183440C1006C643B /* MWNetworkActivityIndicatorManager.m */,
			);
			path = "mw-network";
			sourceTree = "<group>";
		};
		04C43AA818344131006C643B /* mw-bridge */ = {
			isa = PBXGroup;
			children = (
				04C43AAA18344131006C643B /* CommunicationBridge.h */,
				04C43AAB18344131006C643B /* CommunicationBridge.m */,
			);
			path = "mw-bridge";
			sourceTree = "<group>";
		};
		04C43AB0183441A4006C643B /* View Controllers */ = {
			isa = PBXGroup;
			children = (
				045D871D19FAD2D00035C1F9 /* About */,
				04A97E8418B81D440046B166 /* AccountCreation */,
				04B7B9BA18B5569600A63551 /* Captcha */,
				D401C2B71A659DD600D4D127 /* DataMigration */,
				041C55CF1950B260006CE0EF /* EditSummary */,
				0447861F185145090050563B /* History */,
				08D631F11A69B17F00D87AD0 /* Image Gallery */,
				041A3B5718E11ED90079FF1C /* Languages */,
				0449E63218A9844000D51524 /* Login */,
				042A5B1419253D2A0095E172 /* Navigation */,
				04C91CE8195517030035ED1B /* Onboarding */,
				04F27B6D18FE0F2E00EDD838 /* PageHistory */,
				04DD89AE18BFE63A00DD5DAD /* Preview */,
				D49B2ECF196C684F002F035D /* PullToRefresh */,
				04C757621A1A9DC50084AC39 /* RecentSearches */,
				04CCA0BD19830837000E982A /* References */,
				044BD6B218849AD000FFE4BE /* SectionEditor */,
				C98990311A699DA100AF44FC /* ShareCard */,
				04478625185145090050563B /* WebView */,
			);
			path = "View Controllers";
			sourceTree = "<group>";
		};
		04C43AB7183442FC006C643B /* Categories */ = {
			isa = PBXGroup;
			children = (
				043B6E8C1ACDE0CF0005C60B /* NSAttributedString+WMFSavedPagesAttributedStrings.h */,
				043B6E8D1ACDE0CF0005C60B /* NSAttributedString+WMFSavedPagesAttributedStrings.m */,
				0EFB0EF31B31DE7200D05C08 /* NSError+WMFExtensions.h */,
				0EFB0EF41B31DE7200D05C08 /* NSError+WMFExtensions.m */,
				0450DD5E1BB4B7060009CB13 /* WMFOpenExternalLinkDelegateProtocol.h */,
				0409F9CF1BBCA22B00FE140A /* UIViewController+WMFOpenExternalUrl.h */,
				04634FDC1BB47E950071626C /* UIViewController+WMFOpenExternalUrl.m */,
				044687FE1BB358DF00B888CC /* UIView+IBExtras.swift */,
				BCB669711A83F58600C7B1FE /* NSMutableDictionary+WMFMaybeSet.h */,
				BCB669721A83F58600C7B1FE /* NSMutableDictionary+WMFMaybeSet.m */,
				043F18DA18D9691D00D8489A /* TopActionSheet */,
				04A807321B76BF36007F4EDD /* NSArray+WMFPredicate.swift */,
				04142A8D184F974E006EF779 /* NSDate-Utilities.h */,
				04142A8E184F974E006EF779 /* NSDate-Utilities.m */,
				0449E63718AAA26A00D51524 /* NSHTTPCookieStorage+CloneCookie.h */,
				0449E63818AAA26A00D51524 /* NSHTTPCookieStorage+CloneCookie.m */,
				04AE1C6E1891B302002D5487 /* NSObject+Extras.h */,
				04AE1C6F1891B302002D5487 /* NSObject+Extras.m */,
				04C43ABA183442FC006C643B /* NSString+Extras.h */,
				04C43ABB183442FC006C643B /* NSString+Extras.m */,
				045AB8C11B1E15D9002839D7 /* NSURL+Extras.h */,
				BC5FA1751B72859B005BE5BA /* NSURL+WMFLinkParsing.h */,
				BC5FA1761B72859B005BE5BA /* NSURL+WMFLinkParsing.m */,
				045AB8C21B1E15D9002839D7 /* NSURL+Extras.m */,
				04B91AA918E3D9E200FFAA1C /* NSString+FormattedAttributedString.h */,
				04B91AAA18E3D9E200FFAA1C /* NSString+FormattedAttributedString.m */,
				0472BC16193AD88C00C40BDA /* MWKSection+DisplayHtml.h */,
				0472BC17193AD88C00C40BDA /* MWKSection+DisplayHtml.m */,
				041C6204199ED2A20061516F /* MWKSection+TOC.h */,
				041C6205199ED2A20061516F /* MWKSection+TOC.m */,
				047801BC18AE987900DBB747 /* UIButton+ColorMask.h */,
				047801BD18AE987900DBB747 /* UIButton+ColorMask.m */,
				0415581A18ADFA5C00B81A59 /* UIImage+ColorMask.h */,
				0415581B18ADFA5C00B81A59 /* UIImage+ColorMask.m */,
				04C695D018ED213000D9F2DA /* UIScrollView+NoHorizontalScrolling.h */,
				04C695D118ED213000D9F2DA /* UIScrollView+NoHorizontalScrolling.m */,
				04DB0BE818BD37F900B4BCF3 /* UIScrollView+ScrollSubviewToLocation.h */,
				04DB0BE918BD37F900B4BCF3 /* UIScrollView+ScrollSubviewToLocation.m */,
				048830D01AB775E3005BF3A1 /* UIScrollView+WMFScrollsToTop.h */,
				BC3863501B76A184003A2D38 /* UIScrollView+WMFContentOffsetUtils.h */,
				BC3863511B76A184003A2D38 /* UIScrollView+WMFContentOffsetUtils.m */,
				048830D11AB775E3005BF3A1 /* UIScrollView+WMFScrollsToTop.m */,
				0484E3DC19D9D19B0085D18D /* UIView+ConstraintsScale.h */,
				0484E3DD19D9D19B0085D18D /* UIView+ConstraintsScale.m */,
				04AE520319DB5E0900F89B92 /* NSObject+ConstraintsScale.h */,
				04AE520419DB5E0900F89B92 /* NSObject+ConstraintsScale.m */,
				04090A39187FB7D000577EDF /* UIView+Debugging.h */,
				04090A3A187FB7D000577EDF /* UIView+Debugging.m */,
				04EDEE281A215DBC00798076 /* UITableView+DynamicCellHeight.h */,
				04EDEE291A215DBC00798076 /* UITableView+DynamicCellHeight.m */,
				04EDEE2F1A21CB4100798076 /* UIScreen+Extras.h */,
				04EDEE301A21CB4100798076 /* UIScreen+Extras.m */,
				0433542418A093C5009305F0 /* UIView+RemoveConstraints.h */,
				0433542518A093C5009305F0 /* UIView+RemoveConstraints.m */,
				04C695CC18ED08D900D9F2DA /* UIView+WMFSearchSubviews.h */,
				04C695CD18ED08D900D9F2DA /* UIView+WMFSearchSubviews.m */,
				04B91AA518E34BBC00FFAA1C /* UIView+TemporaryAnimatedXF.h */,
				04B91AA618E34BBC00FFAA1C /* UIView+TemporaryAnimatedXF.m */,
				043F8BF01A11699A00D1AE44 /* UIView+WMFRoundCorners.h */,
				043F8BF11A11699A00D1AE44 /* UIView+WMFRoundCorners.m */,
				04D686C71AB28FE40009B44A /* UIImage+WMFFocalImageDrawing.h */,
				04D686C81AB28FE40009B44A /* UIImage+WMFFocalImageDrawing.m */,
				044396211A3D33030081557D /* UICollectionViewCell+DynamicCellHeight.h */,
				044396221A3D33030081557D /* UICollectionViewCell+DynamicCellHeight.m */,
				0433542018A023FE009305F0 /* UIViewController+WMFHideKeyboard.h */,
				0433542118A023FE009305F0 /* UIViewController+WMFHideKeyboard.m */,
				042E3B911AA16D6700BF8D66 /* UIViewController+WMFChildViewController.h */,
				042E3B921AA16D6700BF8D66 /* UIViewController+WMFChildViewController.m */,
				04F0E2E8186EDC1A00468738 /* UIWebView+ElementLocation.h */,
				04F0E2E9186EDC1A00468738 /* UIWebView+ElementLocation.m */,
				C99844551A8C1F23001D58FD /* UIWebView+WMFSuppressSelection.h */,
				C99844561A8C1F23001D58FD /* UIWebView+WMFSuppressSelection.m */,
				0439317419FB092600386E8F /* UIWebView+LoadAssetsHtml.h */,
				0439317519FB092600386E8F /* UIWebView+LoadAssetsHtml.m */,
				042BEAED1A92EE66002CF320 /* UIWebView+WMFTrackingView.h */,
				042BEAEE1A92EE66002CF320 /* UIWebView+WMFTrackingView.m */,
				046D3C9E1B8BDFB3004F2B92 /* UIWebView+WMFJavascriptToXcodeConsoleLogging.h */,
				046D3C9F1B8BDFB3004F2B92 /* UIWebView+WMFJavascriptToXcodeConsoleLogging.m */,
				04BA489F1A80062E00CB5CAE /* UIFont+WMFStyle.h */,
				04BA48A01A80062E00CB5CAE /* UIFont+WMFStyle.m */,
				BC6BFC5D1B680A410074D0DA /* NSString+WMFGlyphs.h */,
				BC6BFC5E1B680A410074D0DA /* NSString+WMFGlyphs.m */,
				04D149D818877343006B4104 /* Alerts */,
				04B501F71B7AEB03007BE332 /* NSArray+WMFExtensions.swift */,
				BCB66A0A1A85183000C7B1FE /* NSString+WMFHTMLParsing.h */,
				BCB66A0B1A85183000C7B1FE /* NSString+WMFHTMLParsing.m */,
				042950D21A9D3BA7009BE784 /* UIColor+WMFHexColor.h */,
				BC5620A61B6BEDAD0013FFB0 /* UIColor+WMFStyle.h */,
				BC5620A71B6BEDAD0013FFB0 /* UIColor+WMFStyle.m */,
				042950D31A9D3BA7009BE784 /* UIColor+WMFHexColor.m */,
				BCB58F651A8AA22200465627 /* MWKLicense+ToGlyph.h */,
				BCB58F661A8AA22200465627 /* MWKLicense+ToGlyph.m */,
				BCB58F761A8D081E00465627 /* NSArray+BKIndex.h */,
				BCB58F771A8D081E00465627 /* NSArray+BKIndex.m */,
				BC86B9341A92966B00B4C039 /* AFHTTPRequestOperationManager+UniqueRequests.h */,
				BC86B9351A92966B00B4C039 /* AFHTTPRequestOperationManager+UniqueRequests.m */,
				BC86B93B1A929CC500B4C039 /* UICollectionViewFlowLayout+NSCopying.h */,
				BC86B93C1A929CC500B4C039 /* UICollectionViewFlowLayout+NSCopying.m */,
				BC86B93E1A929D7900B4C039 /* UICollectionViewFlowLayout+WMFItemSizeThatFits.h */,
				BC86B93F1A929D7900B4C039 /* UICollectionViewFlowLayout+WMFItemSizeThatFits.m */,
				BCC185E61A9FA498005378F8 /* UICollectionViewLayout+AttributeUtils.h */,
				BCC185E71A9FA498005378F8 /* UICollectionViewLayout+AttributeUtils.m */,
				BCC185D61A9E5628005378F8 /* UILabel+WMFStyling.h */,
				BCC185D71A9E5628005378F8 /* UILabel+WMFStyling.m */,
				BCC185DE1A9EC836005378F8 /* UIButton+FrameUtils.h */,
				BCC185DF1A9EC836005378F8 /* UIButton+FrameUtils.m */,
				BC2CBB8C1AA10F400079A313 /* UIView+WMFFrameUtils.h */,
				BC2CBB8D1AA10F400079A313 /* UIView+WMFFrameUtils.m */,
				0EA4402C1AA6281200B09DBA /* NSDateFormatter+WMFExtensions.h */,
				0EA4402D1AA6281200B09DBA /* NSDateFormatter+WMFExtensions.m */,
				BCA96E751AAA35EE009A61FA /* UIView+WMFDefaultNib.h */,
				BCA96E761AAA35EE009A61FA /* UIView+WMFDefaultNib.m */,
				BC2375981AB78D8A00B0BAA8 /* NSParagraphStyle+WMFParagraphStyles.h */,
				BC2375991AB78D8A00B0BAA8 /* NSParagraphStyle+WMFParagraphStyles.m */,
				BCA6765B1AC0686600A16160 /* Article+ConvenienceAccessors.h */,
				BCA6765C1AC0686600A16160 /* Article+ConvenienceAccessors.m */,
				BCE912B81ACC5E6900B74B42 /* NSIndexSet+BKReduce.h */,
				BCE912B91ACC5E6900B74B42 /* NSIndexSet+BKReduce.m */,
				0EBC567D1AD442CC00E82CDD /* BITHockeyManager+WMFExtensions.h */,
				0EBC567E1AD442CC00E82CDD /* BITHockeyManager+WMFExtensions.m */,
				04B0E3E81AE8252800379AE0 /* NSURL+WMFRest.h */,
				04B0E3E91AE8252800379AE0 /* NSURL+WMFRest.m */,
				BCAC50BF1AF3F7460015936C /* NSBundle+WMFInfoUtils.h */,
				BCAC50C01AF3F7460015936C /* NSBundle+WMFInfoUtils.m */,
				BCAFC5D21AFD5F7E004615BA /* MWKArticle+WMFSharing.h */,
				BCAFC5D11AFD5F7E004615BA /* MWKArticle+WMFSharing.m */,
				BCFB090B1B445A720077955B /* UIImage+WMFSerialization.h */,
				BCFB090C1B445A720077955B /* UIImage+WMFSerialization.m */,
				BC905A0F1B447A8300523DFE /* NSURLRequest+WMFUtilities.h */,
				BC905A101B447A8300523DFE /* NSURLRequest+WMFUtilities.m */,
				BC060B381B456D030086EBFB /* AnyPromise+WMFExtensions.h */,
				BC060B391B456D030086EBFB /* AnyPromise+WMFExtensions.m */,
				BC3047C01B45E65400D7DF1A /* SDWebImageManager+WMFCacheRemoval.h */,
				BC3047C11B45E65400D7DF1A /* SDWebImageManager+WMFCacheRemoval.m */,
				BC505EFB1B5D462700537006 /* CIDetector+WMFFaceDetection.h */,
				BC505EFC1B5D462700537006 /* CIDetector+WMFFaceDetection.m */,
				BC505F011B5D4D9300537006 /* UIImageView+WMFContentOffset.h */,
				BC505F021B5D4D9300537006 /* UIImageView+WMFContentOffset.m */,
				BC505F041B5D683A00537006 /* NSArray+WMFLayoutDirectionUtilities.h */,
				BC505F051B5D683A00537006 /* NSArray+WMFLayoutDirectionUtilities.m */,
				BC6E8B901B5E8DB7003D9A39 /* CIContext+WMFImageProcessing.h */,
				BC6E8B911B5E8DB7003D9A39 /* CIContext+WMFImageProcessing.m */,
				BC6E8B931B5E90B1003D9A39 /* UIImage+WMFImageProcessing.h */,
				BC6E8B941B5E90B1003D9A39 /* UIImage+WMFImageProcessing.m */,
				BC6E8B961B5EB4B2003D9A39 /* UIImage+WMFNormalization.h */,
				BC6E8B971B5EB4B2003D9A39 /* UIImage+WMFNormalization.m */,
				BC6BFC661B685CD50074D0DA /* NSAttributedString+WMFHTMLForSite.h */,
				BC6BFC671B685CD50074D0DA /* NSAttributedString+WMFHTMLForSite.m */,
				041E323E1B736CCF001D0E28 /* UIWebView+WMFJavascriptContext.h */,
				041E323F1B736CCF001D0E28 /* UIWebView+WMFJavascriptContext.m */,
				04A807301B757880007F4EDD /* UIButton+WMFMultiLineHeight.swift */,
				04709B5C1B829E3C0086B978 /* NSAttributedString+WMFModify.h */,
				04709B5D1B829E3C0086B978 /* NSAttributedString+WMFModify.m */,
				043C691F1B85689F00941051 /* NSAttributedString+WMFTrim.h */,
				043C69201B85689F00941051 /* NSAttributedString+WMFTrim.m */,
				043C69271B86502F00941051 /* NSCharacterSet+WMFExtras.h */,
				043C69281B86502F00941051 /* NSCharacterSet+WMFExtras.m */,
				BC550B051B97776D0082F298 /* DTCSSStylesheet+WMFStylesheets.h */,
				BC550B061B97776D0082F298 /* DTCSSStylesheet+WMFStylesheets.m */,
				BC7925F21B9F2C55003C9522 /* CLLocation+WMFBearing.h */,
				BC7925F31B9F2C55003C9522 /* CLLocation+WMFBearing.m */,
				BC305C331BA0E47F00E414B8 /* CLLocation+WMFApproximateEquality.h */,
				BC305C341BA0E47F00E414B8 /* CLLocation+WMFApproximateEquality.m */,
				BC305C361BA204EF00E414B8 /* NSString+WMFDistance.h */,
				BC305C371BA204EF00E414B8 /* NSString+WMFDistance.m */,
			);
			path = Categories;
			sourceTree = "<group>";
		};
		04C757621A1A9DC50084AC39 /* RecentSearches */ = {
			isa = PBXGroup;
			children = (
				04C757641A1A9E1B0084AC39 /* RecentSearchesViewController.h */,
				04C757651A1A9E1B0084AC39 /* RecentSearchesViewController.m */,
				04C7576B1A1AA2D00084AC39 /* RecentSearchCell.h */,
				04C7576C1A1AA2D00084AC39 /* RecentSearchCell.m */,
				04C7576D1A1AA2D00084AC39 /* RecentSearchCell.xib */,
			);
			path = RecentSearches;
			sourceTree = "<group>";
		};
		04C91CE8195517030035ED1B /* Onboarding */ = {
			isa = PBXGroup;
			children = (
				04C91CE9195517250035ED1B /* OnboardingViewController.h */,
				04C91CEA195517250035ED1B /* OnboardingViewController.m */,
			);
			path = Onboarding;
			sourceTree = "<group>";
		};
		04CCA0BD19830837000E982A /* References */ = {
			isa = PBXGroup;
			children = (
				04CCA0BE1983086D000E982A /* ReferencesVC.h */,
				04CCA0BF1983086D000E982A /* ReferencesVC.m */,
				04CCA0C119830A44000E982A /* ReferenceVC.h */,
				04CCA0C219830A44000E982A /* ReferenceVC.m */,
				04821CCF19895EDC007558F6 /* ReferenceGradientView.h */,
				04821CD019895EDC007558F6 /* ReferenceGradientView.m */,
			);
			path = References;
			sourceTree = "<group>";
		};
		04CCCFE81935093A00E3F60C /* Secondary */ = {
			isa = PBXGroup;
			children = (
				04CCCFEC1935093A00E3F60C /* WMFSettingsViewController.h */,
				04CCCFED1935093A00E3F60C /* WMFSettingsViewController.m */,
				04CCCFE91935093A00E3F60C /* SecondaryMenuRowView.h */,
				04CCCFEA1935093A00E3F60C /* SecondaryMenuRowView.m */,
				04CCCFEB1935093A00E3F60C /* SecondaryMenuRowView.xib */,
			);
			path = Secondary;
			sourceTree = "<group>";
		};
		04CCCFF11935094000E3F60C /* Primary */ = {
			isa = PBXGroup;
			children = (
				04CCCFF21935094000E3F60C /* PrimaryMenuViewController.h */,
				04CCCFF31935094000E3F60C /* PrimaryMenuViewController.m */,
				04CCCFF41935094000E3F60C /* PrimaryMenuTableViewCell.h */,
				04CCCFF51935094000E3F60C /* PrimaryMenuTableViewCell.m */,
			);
			path = Primary;
			sourceTree = "<group>";
		};
		04D149D818877343006B4104 /* Alerts */ = {
			isa = PBXGroup;
			children = (
				04D149D918877343006B4104 /* AlertLabel.h */,
				04D149DA18877343006B4104 /* AlertLabel.m */,
				04D149DB18877343006B4104 /* UIViewController+Alert.h */,
				04D149DC18877343006B4104 /* UIViewController+Alert.m */,
			);
			path = Alerts;
			sourceTree = "<group>";
		};
		04D686CB1AB291DE0009B44A /* Custom Objects */ = {
			isa = PBXGroup;
			children = (
				049289271B1FBC1800BE4B21 /* WMFURLCache.h */,
				049289281B1FBC1800BE4B21 /* WMFURLCache.m */,
			);
			path = "Custom Objects";
			sourceTree = "<group>";
		};
		04DD89AE18BFE63A00DD5DAD /* Preview */ = {
			isa = PBXGroup;
			children = (
				042244FA197F5E09005DD0BF /* AbuseFilterAlerts */,
				04DD89AF18BFE63A00DD5DAD /* PreviewAndSaveViewController.h */,
				04DD89B018BFE63A00DD5DAD /* PreviewAndSaveViewController.m */,
				047ED63718C13E4900442BE3 /* PreviewWebView.h */,
				047ED63818C13E4900442BE3 /* PreviewWebView.m */,
				04B0EA46190B2319007458AF /* PreviewLicenseView.xib */,
				04B0EA48190B2348007458AF /* PreviewLicenseView.h */,
				04B0EA49190B2348007458AF /* PreviewLicenseView.m */,
			);
			path = Preview;
			sourceTree = "<group>";
		};
		04F27B6D18FE0F2E00EDD838 /* PageHistory */ = {
			isa = PBXGroup;
			children = (
				04F27B7318FE0F2E00EDD838 /* PageHistoryViewController.h */,
				04F27B7418FE0F2E00EDD838 /* PageHistoryViewController.m */,
				04F27B6E18FE0F2E00EDD838 /* PageHistoryResultCell.h */,
				04F27B6F18FE0F2E00EDD838 /* PageHistoryResultCell.m */,
				04F27B7018FE0F2E00EDD838 /* PageHistoryResultPrototypeView.xib */,
				0442F57919006DCC00F55DF9 /* PageHistoryLabel.h */,
				0442F57A19006DCC00F55DF9 /* PageHistoryLabel.m */,
			);
			path = PageHistory;
			sourceTree = "<group>";
		};
		08D631F11A69B17F00D87AD0 /* Image Gallery */ = {
			isa = PBXGroup;
			children = (
				BC69C3101AB0C16B0090B039 /* View Model */,
				08D631F51A69B1AB00D87AD0 /* WMFImageGalleryViewController.h */,
				08D631F61A69B1AB00D87AD0 /* WMFImageGalleryViewController.m */,
				BC86B94C1A9391E200B4C039 /* Views */,
				BCB848811AAE06420077EC24 /* ImageGallerySpecs */,
			);
			name = "Image Gallery";
			sourceTree = "<group>";
		};
		0E0377741B4C47D500470BBE /* Table */ = {
			isa = PBXGroup;
			children = (
				0436998C1B45B673002FD81D /* WMFArticleTableHeaderView.h */,
				0436998D1B45B673002FD81D /* WMFArticleTableHeaderView.m */,
				04A9C2911B4B51E0008B996F /* WMFArticleSectionHeaderView.h */,
				04A9C2921B4B51E0008B996F /* WMFArticleSectionHeaderView.m */,
				04A9C2941B4B59E3008B996F /* WMFMinimalArticleContentCell.h */,
				04A9C2951B4B59E3008B996F /* WMFMinimalArticleContentCell.m */,
				0436998F1B45B68D002FD81D /* WMFArticleSectionCell.h */,
				043699901B45B68D002FD81D /* WMFArticleSectionCell.m */,
				04A9C2A01B4F326D008B996F /* WMFArticleReadMoreCell.h */,
				04A9C2A11B4F326D008B996F /* WMFArticleReadMoreCell.m */,
				BC505EF21B594E8E00537006 /* WMFArticleHeaderImageGalleryViewController.h */,
				BC505EF31B594E8E00537006 /* WMFArticleHeaderImageGalleryViewController.m */,
			);
			name = Table;
			sourceTree = "<group>";
		};
		0E03E27E1B82EF7600C1FBD7 /* Fetcher */ = {
			isa = PBXGroup;
			children = (
				0ED6897D1B82470900B30427 /* WMFLocationSearchFetcher.h */,
				0ED6897E1B82470900B30427 /* WMFLocationSearchFetcher.m */,
				0ED689861B82559E00B30427 /* WMFLocationSearchResults.h */,
				0ED689871B82559E00B30427 /* WMFLocationSearchResults.m */,
			);
			name = Fetcher;
			sourceTree = "<group>";
		};
		0E03E2861B83948B00C1FBD7 /* Views */ = {
			isa = PBXGroup;
			children = (
				0EA0BF3A1B8AAB6300BA423E /* WMFSaveableTitleCollectionViewCell.h */,
				BC550B0C1B9782C50082F298 /* WMFSaveableTitleCollectionViewCell+Subclass.h */,
				0EA0BF3B1B8AAB6300BA423E /* WMFSaveableTitleCollectionViewCell.m */,
				0EEAF0F31B8229D9000D4232 /* WMFHomeSectionHeader.h */,
				0EEAF0F41B8229D9000D4232 /* WMFHomeSectionHeader.m */,
				0E03E2A61B8574F800C1FBD7 /* WMFHomeSectionHeader.xib */,
				0ED689701B822D3B00B30427 /* WMFHomeSectionFooter.h */,
				0ED689711B822D3B00B30427 /* WMFHomeSectionFooter.m */,
				0E03E2A81B85750C00C1FBD7 /* WMFHomeSectionFooter.xib */,
			);
			name = Views;
			sourceTree = "<group>";
		};
		0E03E2961B844D7700C1FBD7 /* Location Manager */ = {
			isa = PBXGroup;
			children = (
				0ED689761B8234B000B30427 /* WMFLocationManager.h */,
				0ED689771B8234B000B30427 /* WMFLocationManager.m */,
			);
			name = "Location Manager";
			sourceTree = "<group>";
		};
		0E03E2A21B85310400C1FBD7 /* Views */ = {
			isa = PBXGroup;
			children = (
				0E03E28A1B83DA7300C1FBD7 /* WMFNearbySearchResultCell.h */,
				0E03E28B1B83DA7300C1FBD7 /* WMFNearbySearchResultCell.m */,
				0E03E28C1B83DA7300C1FBD7 /* WMFNearbySearchResultCell.xib */,
				0E03E29A1B84E88A00C1FBD7 /* WMFCompassView.h */,
				0E03E29B1B84E88A00C1FBD7 /* WMFCompassView.m */,
				0E03E29D1B85310000C1FBD7 /* WMFNearbySectionEmptyCell.h */,
				0E03E29E1B85310000C1FBD7 /* WMFNearbySectionEmptyCell.m */,
				0E03E29F1B85310000C1FBD7 /* WMFNearbySectionEmptyCell.xib */,
			);
			name = Views;
			sourceTree = "<group>";
		};
		0E1B049F1BC59DEF00506F7D /* Continue Reading */ = {
			isa = PBXGroup;
			children = (
				0E1B04991BC59BDA00506F7D /* WMFContinueReadingSectionController.h */,
				0E1B049A1BC59BDA00506F7D /* WMFContinueReadingSectionController.m */,
				0E1B049C1BC59DE300506F7D /* WMFContinueReadingCell.h */,
				0E1B049D1BC59DE300506F7D /* WMFContinueReadingCell.m */,
				0E1B04A01BC59E8D00506F7D /* WMFContinueReadingCell.xib */,
			);
			name = "Continue Reading";
			sourceTree = "<group>";
		};
		0E2691031B86BBC0009B8605 /* Related */ = {
			isa = PBXGroup;
			children = (
				0E2690F71B86A9DB009B8605 /* WMFRelatedSectionController.h */,
				0E2690F81B86A9DB009B8605 /* WMFRelatedSectionController.m */,
				0E2691051B86BBE9009B8605 /* Views */,
				0E2691041B86BBD1009B8605 /* Fetcher */,
				BC550B161B9A75100082F298 /* WMFRelatedTitleListDataSource.h */,
				BC550B171B9A75100082F298 /* WMFRelatedTitleListDataSource.m */,
			);
			name = Related;
			sourceTree = "<group>";
		};
		0E2691041B86BBD1009B8605 /* Fetcher */ = {
			isa = PBXGroup;
			children = (
				0E2690FA1B86AB9D009B8605 /* WMFRelatedSearchFetcher.h */,
				0E2690FB1B86AB9D009B8605 /* WMFRelatedSearchFetcher.m */,
				0E43C31C1B87851600C58861 /* WMFSearchResponseSerializer.h */,
				0E43C31D1B87852C00C58861 /* WMFSearchResponseSerializer.m */,
				0E2690FD1B86B002009B8605 /* WMFRelatedSearchResults.h */,
				0E2690FE1B86B002009B8605 /* WMFRelatedSearchResults.m */,
			);
			name = Fetcher;
			sourceTree = "<group>";
		};
		0E2691051B86BBE9009B8605 /* Views */ = {
			isa = PBXGroup;
			children = (
				0E582D331B82258300B2645B /* WMFArticlePreviewCell.h */,
				0E582D341B82258300B2645B /* WMFArticlePreviewCell.m */,
				0E2691061B86C3FC009B8605 /* WMFArticlePreviewCell.xib */,
			);
			name = Views;
			sourceTree = "<group>";
		};
		0E2B06F71B2D126700EA2F53 /* Data Sources */ = {
			isa = PBXGroup;
			children = (
				0E7C6D4C1B3106A800F1F985 /* WMFArticleListDataSource.h */,
				0E2B06F41B2CE45800EA2F53 /* WMFSavedPagesDataSource.h */,
				0E2B06F51B2CE45800EA2F53 /* WMFSavedPagesDataSource.m */,
				0EF451F41B545ED100D621BD /* WMFRecentPagesDataSource.h */,
				0EF451F51B545ED100D621BD /* WMFRecentPagesDataSource.m */,
			);
			name = "Data Sources";
			sourceTree = "<group>";
		};
		0E2B06F81B2D127A00EA2F53 /* Article List */ = {
			isa = PBXGroup;
			children = (
				0E94AFEE1B209792000BC5EA /* WMFArticleListCollectionViewController.h */,
				BCF7FC9D1B7BA61B00CDFB8C /* WMFArticleListCollectionViewController_Transitioning.h */,
				0E94AFEF1B209792000BC5EA /* WMFArticleListCollectionViewController.m */,
				0E366B371B2F2ACF00ABFB86 /* Layouts */,
				0E7955BF1B2B389800B055A2 /* TGLStackedViewController */,
			);
			name = "Article List";
			sourceTree = "<group>";
		};
		0E2B06F91B2D128D00EA2F53 /* Search */ = {
			isa = PBXGroup;
			children = (
				BC550B081B977C730082F298 /* Cells */,
				0E94AFF11B209857000BC5EA /* WMFSearchViewController.h */,
				0E94AFF21B209857000BC5EA /* WMFSearchViewController.m */,
				0E366B381B2F33BC00ABFB86 /* WMFSearchResults.h */,
				0E366B391B2F33BC00ABFB86 /* WMFSearchResults.m */,
				0E366B3D1B2F5C4500ABFB86 /* WMFSearchFetcher.h */,
				0E366B3E1B2F5C4500ABFB86 /* WMFSearchFetcher.m */,
				BC32F6AB1BB5B35D007FDF65 /* WMFSearchViewController.storyboard */,
				BCA3F04D1BBC6D53004CDFF2 /* UIViewController+WMFSearchButton.h */,
				BCA3F04E1BBC6D53004CDFF2 /* UIViewController+WMFSearchButton.m */,
			);
			name = Search;
			sourceTree = "<group>";
		};
		0E2B06FA1B2D129B00EA2F53 /* Common */ = {
			isa = PBXGroup;
			children = (
				0E8726591B8CC9E7008EA2AC /* UIView+WMFShadow.h */,
				0E87265A1B8CC9E7008EA2AC /* UIView+WMFShadow.m */,
				0E366B491B308A2600ABFB86 /* UIStoryboard+WMFExtensions.h */,
				0E366B4A1B308A2600ABFB86 /* UIStoryboard+WMFExtensions.m */,
				BC5620951B6B854E0013FFB0 /* WMFArticleNavigationDelegate.h */,
				BC5620971B6B87BF0013FFB0 /* WMFArticleNavigation.h */,
				0EF451F11B5458F700D621BD /* UITabBarController+WMFExtensions.h */,
				0EF451F21B5458F700D621BD /* UITabBarController+WMFExtensions.m */,
				04CB603B1B5053120052B6EF /* UITableViewCell+WMFEdgeToEdgeSeparator.h */,
				04CB603C1B5053120052B6EF /* UITableViewCell+WMFEdgeToEdgeSeparator.m */,
				046A4B9B1B38DC5400440F67 /* UIView+WMFRTLMirroring.h */,
				046A4B9C1B38DC5400440F67 /* UIView+WMFRTLMirroring.m */,
				0ED44D761B28DA4D00F284BA /* UICollectionView+WMFExtensions.h */,
				0ED44D771B28DA4D00F284BA /* UICollectionView+WMFExtensions.m */,
				04016E181B3264C700D732FE /* UIViewController+WMFStoryboardUtilities.h */,
				04016E191B3264C700D732FE /* UIViewController+WMFStoryboardUtilities.m */,
				BC6E8B9C1B5FE06C003D9A39 /* WMFKVOUpdatableList.h */,
				BC6E8B9D1B5FE0C9003D9A39 /* UICollectionView+WMFKVOUpdatableList.h */,
				BC6E8B9E1B5FE0C9003D9A39 /* UICollectionView+WMFKVOUpdatableList.m */,
				BC3331F11BBF167000D5C4ED /* WMFArticleSelectionDelegate.h */,
				BCC138C01BC58999006741D0 /* UIViewController+WMFArticlePresentation.h */,
				BCC138C11BC58999006741D0 /* UIViewController+WMFArticlePresentation.m */,
			);
			name = Common;
			sourceTree = "<group>";
		};
		0E2B06FB1B2D12B300EA2F53 /* Transitions */ = {
			isa = PBXGroup;
			children = (
				0EBB287A1B70350C00D8E1D8 /* UIView+WMFSnapshotting.h */,
				0EBB287B1B70350C00D8E1D8 /* UIView+WMFSnapshotting.m */,
				0E7955CC1B2B659500B055A2 /* WMFArticleListTransition.h */,
				0E7955CD1B2B659500B055A2 /* WMFArticleListTransition.m */,
				0E466E531B42D9DD00E91992 /* WMFScrollViewTopPanGestureRecognizer.h */,
				0E466E541B42D9DD00E91992 /* WMFScrollViewTopPanGestureRecognizer.m */,
				BC38634D1B7509E8003A2D38 /* WMFNavigationTransitionController.h */,
				BC38634E1B7509E8003A2D38 /* WMFNavigationTransitionController.m */,
				BCF7FC9E1B7BAFB100CDFB8C /* WMFListTransitionProvider.h */,
			);
			name = Transitions;
			sourceTree = "<group>";
		};
		0E366B371B2F2ACF00ABFB86 /* Layouts */ = {
			isa = PBXGroup;
			children = (
				0E366B341B2F176700ABFB86 /* WMFOffScreenFlowLayout.h */,
				0E366B351B2F176700ABFB86 /* WMFOffScreenFlowLayout.m */,
				0E2B07001B2D1DE200EA2F53 /* WMFBottomStackLayout.h */,
				0E2B07011B2D1DE200EA2F53 /* WMFBottomStackLayout.m */,
			);
			name = Layouts;
			sourceTree = "<group>";
		};
		0E4500B91B97A26800A33B55 /* Schema */ = {
			isa = PBXGroup;
			children = (
				0E4500B31B979F7000A33B55 /* WMFSectionSchemaManager.h */,
				0E4500B41B979F7000A33B55 /* WMFSectionSchemaManager.m */,
				0E4500B61B97A26400A33B55 /* WMFSectionSchemaItem.h */,
				0E4500B71B97A26400A33B55 /* WMFSectionSchemaItem.m */,
			);
			name = Schema;
			sourceTree = "<group>";
		};
		0E4500BB1B97A28C00A33B55 /* Sections */ = {
			isa = PBXGroup;
			children = (
				0E03E2921B84392100C1FBD7 /* WMFHomeSectionController.h */,
				0E03E2971B845F2F00C1FBD7 /* SSSectionedDataSource+WMFSectionConvenience.h */,
				0E03E2981B845F2F00C1FBD7 /* SSSectionedDataSource+WMFSectionConvenience.m */,
				0E2691031B86BBC0009B8605 /* Related */,
				0ED6897C1B8246F400B30427 /* Nearby */,
				0E1B049F1BC59DEF00506F7D /* Continue Reading */,
			);
			name = Sections;
			sourceTree = "<group>";
		};
		0E4D1CFD1BBDC72F009BEB64 /* Table of Contents */ = {
			isa = PBXGroup;
			children = (
				0E4D1CF71BBD7F49009BEB64 /* WMFTableOfContentsViewController.swift */,
				0EFAF77C1BC2DE0200A76D34 /* WMFTableOfContentsHeader.swift */,
				0EFAF77E1BC2DE1200A76D34 /* WMFTableOfContentsHeader.xib */,
				0E4D1CF91BBD8A83009BEB64 /* WMFTableOfContentsCell.xib */,
				0E4D1CFE1BBDC857009BEB64 /* WMFTableOfContentsCell.swift */,
				0E2143041BBF178500609E5D /* WMFTableOfContentsPresentationController.swift */,
				0E2143061BBF187300609E5D /* WMFTableOfContentsAnimator.swift */,
			);
			name = "Table of Contents";
			sourceTree = "<group>";
		};
		0E7955BF1B2B389800B055A2 /* TGLStackedViewController */ = {
			isa = PBXGroup;
			children = (
				0E7955C21B2B389800B055A2 /* TGLStackedLayout.h */,
				0E7955C31B2B389800B055A2 /* TGLStackedLayout.m */,
			);
			path = TGLStackedViewController;
			sourceTree = "<group>";
		};
		0E7E602E1B7CFA9B00ED1C69 /* Analytics */ = {
			isa = PBXGroup;
			children = (
				0E7E602A1B7CFA1E00ED1C69 /* WMFAnalyticsLogging.h */,
				0E7E602F1B7CFAB900ED1C69 /* MWKArticle+WMFAnalyticsLogging.h */,
				0E7E60301B7CFAB900ED1C69 /* MWKArticle+WMFAnalyticsLogging.m */,
				0E7E602B1B7CFA9500ED1C69 /* MWKTitle+WMFAnalyticsLogging.h */,
				0E7E602C1B7CFA9500ED1C69 /* MWKTitle+WMFAnalyticsLogging.m */,
				0E7E60321B7CFB1400ED1C69 /* MWKSite+WMFAnalyticsLogging.h */,
				0E7E60331B7CFB1400ED1C69 /* MWKSite+WMFAnalyticsLogging.m */,
			);
			name = Analytics;
			sourceTree = "<group>";
		};
		0E94AFE81B2096D5000BC5EA /* UI-V5 */ = {
			isa = PBXGroup;
			children = (
				0E94AFE91B209721000BC5EA /* iPhone_Root.storyboard */,
				0EFB48091B3BB01300381F99 /* Style */,
				0E94AFEB1B20976A000BC5EA /* WMFAppViewController.h */,
				0E94AFEC1B20976A000BC5EA /* WMFAppViewController.m */,
				0EEAF0F61B8229E6000D4232 /* Home */,
				0E2B06F81B2D127A00EA2F53 /* Article List */,
				0E2B06F91B2D128D00EA2F53 /* Search */,
				0EFB48071B3BAFE900381F99 /* Article */,
				0E2B06FA1B2D129B00EA2F53 /* Common */,
				0E2B06F71B2D126700EA2F53 /* Data Sources */,
				0EFB48081B3BAFF600381F99 /* Storyboards */,
				04016E221B335F0200D732FE /* WMFArticlePresenter.h */,
				04016E231B335F0200D732FE /* WMFArticlePresenter.m */,
				0E7E602E1B7CFA9B00ED1C69 /* Analytics */,
			);
			path = "UI-V5";
			sourceTree = "<group>";
		};
		0EAAAFC81B43301500E65A95 /* Saved Pages */ = {
			isa = PBXGroup;
			children = (
				BCB6698B1A83F6C300C7B1FE /* MWKSavedPageList.h */,
				BCB6698C1A83F6C300C7B1FE /* MWKSavedPageList.m */,
				BCB669891A83F6C300C7B1FE /* MWKSavedPageEntry.h */,
				BCB6698A1A83F6C300C7B1FE /* MWKSavedPageEntry.m */,
			);
			name = "Saved Pages";
			sourceTree = "<group>";
		};
		0EAAAFC91B43301C00E65A95 /* History */ = {
			isa = PBXGroup;
			children = (
				BCB6698F1A83F6C300C7B1FE /* MWKHistoryList.h */,
				BCB669901A83F6C300C7B1FE /* MWKHistoryList.m */,
				BCB6698D1A83F6C300C7B1FE /* MWKHistoryEntry.h */,
				BCB6698E1A83F6C300C7B1FE /* MWKHistoryEntry.m */,
			);
			name = History;
			sourceTree = "<group>";
		};
		0EAAAFCA1B43302300E65A95 /* Recent Searches */ = {
			isa = PBXGroup;
			children = (
				BCB669931A83F6C300C7B1FE /* MWKRecentSearchList.h */,
				BCB669941A83F6C300C7B1FE /* MWKRecentSearchList.m */,
				BCB669911A83F6C300C7B1FE /* MWKRecentSearchEntry.h */,
				BCB669921A83F6C300C7B1FE /* MWKRecentSearchEntry.m */,
			);
			name = "Recent Searches";
			sourceTree = "<group>";
		};
		0ED6897C1B8246F400B30427 /* Nearby */ = {
			isa = PBXGroup;
			children = (
				BC305C2E1BA0C97400E414B8 /* View Model */,
				BC305C2F1BA0C98C00E414B8 /* Data Controllers */,
				0E03E2A21B85310400C1FBD7 /* Views */,
			);
			name = Nearby;
			sourceTree = "<group>";
		};
		0EEAF0F61B8229E6000D4232 /* Home */ = {
			isa = PBXGroup;
			children = (
				0E6FAFB31B7D5740000E5A46 /* WMFHomeViewController.h */,
				0E6FAFB41B7D5740000E5A46 /* WMFHomeViewController.m */,
				0E4500B91B97A26800A33B55 /* Schema */,
				0E4500BB1B97A28C00A33B55 /* Sections */,
				0E03E2861B83948B00C1FBD7 /* Views */,
			);
			name = Home;
			sourceTree = "<group>";
		};
		0EFB0EF91B31EE2D00D05C08 /* LegacyCoreData */ = {
			isa = PBXGroup;
			children = (
				0EFB0EFA1B31EE2D00D05C08 /* Article.h */,
				0EFB0EFB1B31EE2D00D05C08 /* Article.m */,
				0EFB0EFC1B31EE2D00D05C08 /* ArticleCoreDataObjects.h */,
				0EFB0EFD1B31EE2D00D05C08 /* ArticleData.xcdatamodeld */,
				0EFB0F001B31EE2D00D05C08 /* ArticleDataContextSingleton.h */,
				0EFB0F011B31EE2D00D05C08 /* ArticleDataContextSingleton.m */,
				0EFB0F021B31EE2D00D05C08 /* Categories */,
				0EFB0F091B31EE2D00D05C08 /* DiscoveryContext.h */,
				0EFB0F0A1B31EE2D00D05C08 /* DiscoveryContext.m */,
				0EFB0F0B1B31EE2D00D05C08 /* GalleryImage.h */,
				0EFB0F0C1B31EE2D00D05C08 /* GalleryImage.m */,
				0EFB0F0D1B31EE2D00D05C08 /* History.h */,
				0EFB0F0E1B31EE2D00D05C08 /* History.m */,
				0EFB0F0F1B31EE2D00D05C08 /* Image.h */,
				0EFB0F101B31EE2D00D05C08 /* Image.m */,
				0EFB0F111B31EE2D00D05C08 /* ImageData.h */,
				0EFB0F121B31EE2D00D05C08 /* ImageData.m */,
				0EFB0F131B31EE2D00D05C08 /* Saved.h */,
				0EFB0F141B31EE2D00D05C08 /* Saved.m */,
				0EFB0F151B31EE2D00D05C08 /* Section.h */,
				0EFB0F161B31EE2D00D05C08 /* Section.m */,
				0EFB0F171B31EE2D00D05C08 /* SectionImage.h */,
				0EFB0F181B31EE2D00D05C08 /* SectionImage.m */,
			);
			path = LegacyCoreData;
			sourceTree = SOURCE_ROOT;
		};
		0EFB0F021B31EE2D00D05C08 /* Categories */ = {
			isa = PBXGroup;
			children = (
				0EFB0F031B31EE2D00D05C08 /* NSManagedObject+WMFModelFactory.h */,
				0EFB0F041B31EE2D00D05C08 /* NSManagedObject+WMFModelFactory.m */,
				0EFB0F051B31EE2D00D05C08 /* NSManagedObjectContext+SimpleFetch.h */,
				0EFB0F061B31EE2D00D05C08 /* NSManagedObjectContext+SimpleFetch.m */,
				0EFB0F071B31EE2D00D05C08 /* NSManagedObjectModel+LegacyCoreData.h */,
				0EFB0F081B31EE2D00D05C08 /* NSManagedObjectModel+LegacyCoreData.m */,
			);
			path = Categories;
			sourceTree = "<group>";
		};
		0EFB48071B3BAFE900381F99 /* Article */ = {
			isa = PBXGroup;
			children = (
				B0F711021BCC68560040BB42 /* WMFNumberOfExtractCharacters.h */,
				0EA35C481B6BB85100D9CFE6 /* WMFArticleContainerViewController.h */,
				0EA35C491B6BB85100D9CFE6 /* WMFArticleContainerViewController.m */,
				0E4D1CFD1BBDC72F009BEB64 /* Table of Contents */,
				BCF7FC9C1B7BA42A00CDFB8C /* WMFArticleContainerViewController_Transitioning.h */,
				0E94AFF41B209882000BC5EA /* WMFArticleViewController.h */,
				0E94AFF51B209882000BC5EA /* WMFArticleViewController.m */,
				BC38634B1B7400E7003A2D38 /* WMFArticleListItemController.h */,
				BC6BFC651B6858250074D0DA /* WMFArticleViewController_Private.h */,
				0E87265C1B8E22B3008EA2AC /* WMFPreviewController.h */,
				0E87265D1B8E22B3008EA2AC /* WMFPreviewController.m */,
				04627C961B91989200414AC6 /* WMFSaveButtonController.h */,
				04627C971B91989200414AC6 /* WMFSaveButtonController.m */,
				0E0377741B4C47D500470BBE /* Table */,
				0E2B06FB1B2D12B300EA2F53 /* Transitions */,
				0E34AC551B45DC9500475A1A /* WMFArticleFetcher.h */,
				0E34AC561B45DC9500475A1A /* WMFArticleFetcher.m */,
				0ECC99F61B68025900004E47 /* WMFArticleRequestSerializer.h */,
				0ECC99EE1B67D43500004E47 /* WMFArticleRequestSerializer.m */,
				0ECC99F01B67DDB600004E47 /* WMFArticleResponseSerializer.h */,
				0ECC99F11B67DDB600004E47 /* WMFArticleResponseSerializer.m */,
				BC38634A1B73EEA4003A2D38 /* WMFArticleContentController.h */,
			);
			name = Article;
			sourceTree = "<group>";
		};
		0EFB48081B3BAFF600381F99 /* Storyboards */ = {
			isa = PBXGroup;
			children = (
				04AEF0EF1B2E87A800EFE858 /* WebViewController.storyboard */,
				04AEF0F31B2E8CA100EFE858 /* SectionEditorViewController.storyboard */,
				042258551B34A29800FDD0C6 /* PreviewAndSaveViewController.storyboard */,
				042258571B34A2C100FDD0C6 /* EditSummaryViewController.storyboard */,
				04AEF0F51B2E8F6300EFE858 /* ReferencesVC.storyboard */,
				04AEF0FA1B2F703700EFE858 /* PrimaryMenuViewController.storyboard */,
				04DA87741B30A03600C948F8 /* LoginViewController.storyboard */,
				04DA876F1B2FF5B200C948F8 /* WMFSettingsViewController.storyboard */,
				04DA87761B30A9D600C948F8 /* AccountCreationViewController.storyboard */,
				04DA87781B30B99300C948F8 /* CaptchaViewController.storyboard */,
				04DA877C1B30D29800C948F8 /* SavedPagesViewController.storyboard */,
				04DA87801B30E0C600C948F8 /* HistoryViewController.storyboard */,
				04016E1B1B3285B700D732FE /* AboutViewController.storyboard */,
				04016E1D1B328E8B00D732FE /* OnboardingViewController.storyboard */,
				04016E1F1B329D4500D732FE /* PageHistoryViewController.storyboard */,
				04661DC71B4346C90045E970 /* WMFArticleViewController.storyboard */,
				045DB3431B9930EB0095940D /* WMFArticleViewLoadingView.xib */,
			);
			name = Storyboards;
			sourceTree = "<group>";
		};
		0EFB48091B3BB01300381F99 /* Style */ = {
			isa = PBXGroup;
			children = (
				0E94AFF91B20A22C000BC5EA /* WMFStyleManager.h */,
				0E94AFFA1B20A22C000BC5EA /* WMFStyleManager.m */,
				046E2B691B31ED94008A99A6 /* UIButton+WMFButton.h */,
				046E2B6A1B31ED94008A99A6 /* UIButton+WMFButton.m */,
				046E2B6D1B3213BE008A99A6 /* UIBarButtonItem+WMFButtonConvenience.h */,
				046E2B6E1B3213BE008A99A6 /* UIBarButtonItem+WMFButtonConvenience.m */,
			);
			name = Style;
			sourceTree = "<group>";
		};
		BC22F44C1BA33CF400B64F4B /* Value Providers */ = {
			isa = PBXGroup;
			children = (
				BC22F4491BA33C3F00B64F4B /* WMFSearchResultDistanceProvider.h */,
				BC22F44A1BA33C3F00B64F4B /* WMFSearchResultDistanceProvider.m */,
				BC22F44D1BA33D0300B64F4B /* WMFSearchResultBearingProvider.h */,
				BC22F44E1BA33D0300B64F4B /* WMFSearchResultBearingProvider.m */,
			);
			name = "Value Providers";
			sourceTree = "<group>";
		};
		BC305C2E1BA0C97400E414B8 /* View Model */ = {
			isa = PBXGroup;
			children = (
				0E03E2961B844D7700C1FBD7 /* Location Manager */,
				0E03E27E1B82EF7600C1FBD7 /* Fetcher */,
				BC305C301BA0C9D900E414B8 /* WMFNearbyViewModel.h */,
				BC305C311BA0C9D900E414B8 /* WMFNearbyViewModel.m */,
				BC22F44C1BA33CF400B64F4B /* Value Providers */,
			);
			name = "View Model";
			sourceTree = "<group>";
		};
		BC305C2F1BA0C98C00E414B8 /* Data Controllers */ = {
			isa = PBXGroup;
			children = (
				0E03E28F1B8430FE00C1FBD7 /* WMFNearbySectionController.h */,
				0E03E2901B8430FE00C1FBD7 /* WMFNearbySectionController.m */,
				BC305C2B1BA0842600E414B8 /* WMFNearbyTitleListDataSource.h */,
				BC305C2C1BA0842600E414B8 /* WMFNearbyTitleListDataSource.m */,
			);
			name = "Data Controllers";
			sourceTree = "<group>";
		};
		BC550B081B977C730082F298 /* Cells */ = {
			isa = PBXGroup;
			children = (
				BC550B091B977C9C0082F298 /* WMFSearchResultCell.h */,
				BC550B0A1B977C9D0082F298 /* WMFSearchResultCell.m */,
				BC550B0F1B97949E0082F298 /* WMFSearchResultCell.xib */,
			);
			name = Cells;
			sourceTree = "<group>";
		};
		BC5620A41B6BC3700013FFB0 /* mobileview */ = {
			isa = PBXGroup;
			children = (
				BCD41DDF1B11CC5800231BB1 /* MainPageMobileView.json */,
				BCD41DE01B11CC5800231BB1 /* Obama.json */,
				BC56209C1B6BAB910013FFB0 /* Exoplanet.mobileview.json */,
			);
			name = mobileview;
			sourceTree = "<group>";
		};
		BC628C791B389E2B00B3F85C /* Images */ = {
			isa = PBXGroup;
			children = (
				BCBDC8831B38E441003A6D17 /* WMFImageController.swift */,
				BCBDC8811B38E414003A6D17 /* SDWebImageManager+PromiseKit.swift */,
				BCFDB13F1B3F3D9700F0C9F4 /* WMFImageDownload.swift */,
				BCFDB1411B3F3F7E00F0C9F4 /* WMFImageController+Debug.swift */,
				BCFDB1431B3F3FCB00F0C9F4 /* UIImage+Debug.swift */,
				BC905A121B44815900523DFE /* SDImageCache+PromiseKit.swift */,
				BC8210D11B4EEA190010BF7B /* SDImageCache+WMFPersistentCache.h */,
				BC8210D21B4EEA190010BF7B /* SDImageCache+WMFPersistentCache.m */,
				0E0A13121BB9E731003CF23F /* WMFFaceDetectionCache.h */,
				0E0A13131BB9E731003CF23F /* WMFFaceDetectionCache.m */,
			);
			name = Images;
			sourceTree = "<group>";
		};
		BC69C3101AB0C16B0090B039 /* View Model */ = {
			isa = PBXGroup;
			children = (
				BC69C3121AB0C1FF0090B039 /* WMFImageInfoController.h */,
				BCDB75BC1AB0D3DE0005593F /* WMFImageInfoController_Private.h */,
				BC69C3131AB0C1FF0090B039 /* WMFImageInfoController.m */,
			);
			name = "View Model";
			sourceTree = "<group>";
		};
		BC8309941A7BF935003FC5C7 /* Tests */ = {
			isa = PBXGroup;
			children = (
				BC56209B1B6BA9110013FFB0 /* ReferenceImages_64 */,
				BCD41DDD1B11CC5800231BB1 /* Fixtures */,
				BC7DFCCB1AA4BA8A000035C3 /* WMFCodingStyle.h */,
				BC6FEAE01A9B7EFD00A1D890 /* WMFCodingStyle.m */,
				BCA6764F1AC05FE200A16160 /* Utilities */,
				BCA6764C1AC05FD600A16160 /* Supporting Files */,
				BCB669D11A83F6D300C7B1FE /* MediaWikiKitTests */,
				BC50C3821A83C88F006DC7AF /* WMFJoinedPropertyParametersTests.m */,
				BCB669601A83D7B300C7B1FE /* WMFErrorForApiErrorObjectTests.m */,
				BCA6764A1AC05FAD00A16160 /* NSArray+PredicateTests.m */,
				BCB669751A83F59300C7B1FE /* NSMutableDictionary+MaybeSetTests.m */,
				BCB669FC1A84158200C7B1FE /* CircularBitwiseRotationTests.m */,
				BCB58F7B1A8D0C8E00465627 /* NSArray+BKIndexTests.m */,
				C983151B1AA5205700E25EE1 /* NSString+WMFHTMLParsingTests.m */,
				04F122691ACB822D002FC3B5 /* NSString+FormattedAttributedStringTests.m */,
				BCBDE0AB1AA76EAC006BD29A /* WMFImageURLParsingTests.m */,
				BCB8487A1AAAADF90077EC24 /* WMFMathTests.m */,
				BCDB75C31AB0E8300005593F /* WMFSubstringUtilsTests.m */,
				BC23759D1AB8928600B0BAA8 /* WMFDateFormatterTests.m */,
				BC2375C01ABB14CC00B0BAA8 /* WMFArticleImageInjectionTests.m */,
				BCA9575C1ABE473800B62AE8 /* LegacyCoreDataMigratorTests.m */,
				BC31B2511AB1D9DC008138CA /* WMFImageInfoControllerTests.m */,
				BCE912BC1ACC629B00B74B42 /* NSIndexSet+BKReduceTests.m */,
				BCCED2CF1AE03BE20094EB7E /* MWKSectionListTests.m */,
				BC49B3631AEECFD8009F55BE /* ArticleLoadingTests.m */,
				042DA8511BB1F1E900FFE587 /* MWKSectionHasTextDataTests.m */,
				BC92A7721AFA88D3003C4212 /* MWKSection+WMFSharingTests.m */,
				BCAFC5CF1AFD5E7D004615BA /* MWKArticleExtractionTests.m */,
				BC5FE5741B1DFF5400273BC0 /* ArticleFetcherTests.m */,
				BC092BA61B19189100093C59 /* MWKSiteInfoFetcherTests.m */,
				BC8210CB1B4EB2390010BF7B /* NSURLExtrasTests.m */,
				BCF1E20B1B4C590F00B10877 /* WMFBackgroundTestManagerTests.swift */,
				BCF1E2111B4C780C00B10877 /* WMFLegacyImageDataMigrationTests.swift */,
				BC6E8B991B5ED0F6003D9A39 /* WMFGeometryTests.m */,
				BC7E4A511B34B53E00EECD8B /* MWKLanguageLinkControllerTests.m */,
				BC905BCF1B60391F0010227E /* MWKLanguageLinkFetcherTests.m */,
				BC725EC91B617E1A00E0A64C /* WMFSafeAssignTests.m */,
				BC725ED11B62DADD00E0A64C /* MWKLanguageLinkResponseSerializerTests.m */,
				0E9008E61B715E2E001A600A /* WMFCollectionViewExtensionTests.m */,
				BC12F2451B7A8EEB0042DB3C /* WMFImageControllerTests.swift */,
				BC3863481B73E056003A2D38 /* NSURL+WMFLinkParsingTests.m */,
				04B501F91B7AF16C007BE332 /* NSArray+WMFExtensionsTests.m */,
				BCF7FC9F1B7BDA4800CDFB8C /* MWKArticleEqualityCheckTests.m */,
				BC3059B31B69416E00AA5703 /* MWKImageFaceDetectionTests.m */,
				BCB608211BC814170088086A /* UIImageView+WMFImageFetchingVisualTests.m */,
				0449D1411B83D9370036A9C8 /* NSAttributedString+WMFModifyTests.m */,
				BC7B769D1B84CD2A00774FBC /* UIImageView+MWKImageTests.m */,
				043C69221B8569FA00941051 /* NSAttributedString+WMFTrimTests.m */,
				BC7B769F1B861F7100774FBC /* MWKSectionListHierarchyTests.m */,
				04A1C4FB1B94F10600B47788 /* WMFSaveButtonControllerTests.m */,
				BC7925F51B9F31A9003C9522 /* CLLocation+WMFBearingTests.m */,
				BC550B111B98908E0082F298 /* WMFSearchResultCellVisualTests.m */,
				BC5EA3AB1BB1BAE100AA196A /* SavedArticlesFetcherTests.h */,
				BCDD70391BB09E8200D5BDC7 /* SavedArticlesFetcherTests.m */,
				BCF455391BCC7128007C748A /* MWKArticlePreviewSerializationTests.m */,
			);
			name = Tests;
			path = WikipediaUnitTests;
			sourceTree = "<group>";
		};
		BC86B94C1A9391E200B4C039 /* Views */ = {
			isa = PBXGroup;
			children = (
				08D631F81A69B8CD00D87AD0 /* WMFImageGalleryCollectionViewCell.h */,
				08D631F91A69B8CD00D87AD0 /* WMFImageGalleryCollectionViewCell.m */,
				BCB58F521A894D3E00465627 /* WMFImageGalleryDetailOverlayView.h */,
				BCB58F531A894D3E00465627 /* WMFImageGalleryDetailOverlayView.m */,
				BCB58F581A89747400465627 /* WMFImageGalleryDetailOverlayView.xib */,
			);
			name = Views;
			sourceTree = "<group>";
		};
		BCA6764C1AC05FD600A16160 /* Supporting Files */ = {
			isa = PBXGroup;
			children = (
				BCF1E20E1B4C65B200B10877 /* WikipediaUnitTests-Bridging-Header.h */,
				BCA6764D1AC05FD600A16160 /* Info.plist */,
				BC14F89F1B34B72500860018 /* WikipediaUnitTests-Prefix.pch */,
			);
			path = "Supporting Files";
			sourceTree = "<group>";
		};
		BCA6764F1AC05FE200A16160 /* Utilities */ = {
			isa = PBXGroup;
			children = (
				BCD41E071B11D2ED00231BB1 /* Fixture Utilities */,
				BCD41E081B11D30B00231BB1 /* Persistence Utilities */,
				BCD41E091B11D31700231BB1 /* Custom Matchers */,
				BC7ACB621AB34C9C00791497 /* WMFAsyncTestCase.h */,
				BC7ACB631AB34C9C00791497 /* WMFAsyncTestCase.m */,
				BCEC778D1AC9AEC800D9DDA5 /* MWKImage+AssociationTestUtils.h */,
				BCEC778E1AC9AEC800D9DDA5 /* MWKImage+AssociationTestUtils.m */,
				BCEC77931AC9C74700D9DDA5 /* NSArray+WMFShuffle.h */,
				BCEC77941AC9C74700D9DDA5 /* NSArray+WMFShuffle.m */,
				BC6BF3FD1B19209900362968 /* XCTestCase+WMFLocaleTesting.h */,
				BC6BF3FE1B19209900362968 /* XCTestCase+WMFLocaleTesting.m */,
				BCCE8EB91B4D5DD90009FBBC /* XCTestCase+PromiseKit.swift */,
				BCCE8EBB1B4D7F590009FBBC /* XCTestCase+SwiftDefaults.swift */,
				BCB608231BC81D830088086A /* WMFImageController+Testing.h */,
				BCB608241BC81D830088086A /* WMFImageController+Testing.m */,
				BC6E8B9B1B5ED19A003D9A39 /* XCTAssert+CGGeometry.h */,
				BC3059B71B6948C800AA5703 /* XCTestCase+PromiseKit.h */,
				BC3059B81B6948C800AA5703 /* XCTestCase+PromiseKit.m */,
				043C69241B856C2A00941051 /* XCTestCase+WMFVisualTestConvenience.h */,
				BC550B131B98936F0082F298 /* UIView+VisualTestSizingUtils.h */,
				BC550B141B98936F0082F298 /* UIView+VisualTestSizingUtils.m */,
				043C69251B856C2A00941051 /* XCTestCase+WMFVisualTestConvenience.m */,
				04D2F0CE1B8832FB00E42A76 /* FBSnapshotTestCase+WMFConvenience.h */,
				04D2F0CF1B8832FB00E42A76 /* FBSnapshotTestCase+WMFConvenience.m */,
			);
			path = Utilities;
			sourceTree = "<group>";
		};
		BCB58F401A890D8200465627 /* Categories */ = {
			isa = PBXGroup;
			children = (
				BCA9AEA91B82942000B49320 /* UIImageView+WMFImageFetching.h */,
				BCA9AEAA1B82942000B49320 /* UIImageView+WMFImageFetching.m */,
				BC7B769A1B83D8F300774FBC /* UIImageView+WMFImageFetchingInternal.h */,
				BCB6081F1BC8110B0088086A /* UIImageView+WMFImageFetchingInternal.m */,
				BCB58F421A890D9700465627 /* MWKImageInfo+MWKImageComparison.h */,
				BCB58F431A890D9700465627 /* MWKImageInfo+MWKImageComparison.m */,
			);
			name = Categories;
			sourceTree = "<group>";
		};
		BCB669621A83DB8100C7B1FE /* Serializers */ = {
			isa = PBXGroup;
			children = (
				BCB4987D1B8FA47200BE4769 /* WMFMantleJSONResponseSerializer.h */,
				BCB4987E1B8FA47200BE4769 /* WMFMantleJSONResponseSerializer.m */,
				BC50C3851A83CBDA006DC7AF /* MWKImageInfoResponseSerializer.h */,
				BC50C3861A83CBDA006DC7AF /* MWKImageInfoResponseSerializer.m */,
				BC092BA01B19135700093C59 /* WMFApiJsonResponseSerializer.h */,
				BC092BA11B19135700093C59 /* WMFApiJsonResponseSerializer.m */,
				BCE6EE111B2629ED00AF603B /* MWKLanguageLinkResponseSerializer.h */,
				BCE6EE121B2629ED00AF603B /* MWKLanguageLinkResponseSerializer.m */,
				BCF455301BCC6C2F007C748A /* MTLValueTransformer+WMFNumericValueTransformer.h */,
				BCF455311BCC6C2F007C748A /* MTLValueTransformer+WMFNumericValueTransformer.m */,
			);
			name = Serializers;
			sourceTree = "<group>";
		};
		BCB6697C1A83F6C300C7B1FE /* Metadata classes */ = {
			isa = PBXGroup;
			children = (
				BCB669781A83F6C300C7B1FE /* MWKSite.h */,
				BCB669791A83F6C300C7B1FE /* MWKSite.m */,
				BCB6697A1A83F6C300C7B1FE /* MWKTitle.h */,
				BCB6697B1A83F6C300C7B1FE /* MWKTitle.m */,
			);
			name = "Metadata classes";
			sourceTree = "<group>";
		};
		BCB669951A83F6C300C7B1FE /* Data classes */ = {
			isa = PBXGroup;
			children = (
				BCB6697D1A83F6C300C7B1FE /* MWKDataObject.h */,
				BCB6697E1A83F6C300C7B1FE /* MWKDataObject.m */,
				0E869F101B56B83F002604C3 /* MWKList.h */,
				0E869F111B56B83F002604C3 /* MWKList.m */,
				BCB6697F1A83F6C300C7B1FE /* MWKSiteDataObject.h */,
				BCB669801A83F6C300C7B1FE /* MWKSiteDataObject.m */,
				BCB669811A83F6C300C7B1FE /* MWKUser.h */,
				BCB669821A83F6C300C7B1FE /* MWKUser.m */,
				BCB669831A83F6C300C7B1FE /* MWKSection.h */,
				BCB669841A83F6C300C7B1FE /* MWKSection.m */,
				BCB669851A83F6C300C7B1FE /* MWKImage.h */,
				BCB669861A83F6C300C7B1FE /* MWKImage.m */,
				BCB669871A83F6C300C7B1FE /* MWKProtectionStatus.h */,
				BCB669881A83F6C300C7B1FE /* MWKProtectionStatus.m */,
				BCB58F611A8A9F1000465627 /* MWKLicense.h */,
				BCB58F621A8A9F1000465627 /* MWKLicense.m */,
				BC092B9A1B18F8D700093C59 /* MWKSiteInfo.h */,
				BC092B9B1B18F8D700093C59 /* MWKSiteInfo.m */,
				BCE6EE0E1B2619E900AF603B /* MWKLanguageLink.h */,
				BCE6EE0F1B2619E900AF603B /* MWKLanguageLink.m */,
				0EAAAFCA1B43302300E65A95 /* Recent Searches */,
				0EAAAFC91B43301C00E65A95 /* History */,
				0EAAAFC81B43301500E65A95 /* Saved Pages */,
			);
			name = "Data classes";
			sourceTree = "<group>";
		};
		BCB669A21A83F6C300C7B1FE /* Data i/o */ = {
			isa = PBXGroup;
			children = (
				BCB669961A83F6C300C7B1FE /* MWKImageInfo.h */,
				BCB669971A83F6C300C7B1FE /* MWKImageInfo.m */,
				BCB669981A83F6C300C7B1FE /* MWKDataStore.h */,
				BCB669991A83F6C300C7B1FE /* MWKDataStore.m */,
				BCB6699A1A83F6C300C7B1FE /* MWKArticle.h */,
				BCB6699B1A83F6C300C7B1FE /* MWKArticle.m */,
				0E5F285E1B6719AF008885A2 /* MWKArticlePreview.h */,
				0E5F285F1B6719AF008885A2 /* MWKArticlePreview.m */,
				0EB101C61B69C8E1001BE1FB /* MWKSectionMetaData.h */,
				0EB101C71B69C8E1001BE1FB /* MWKSectionMetaData.m */,
				BCB6699C1A83F6C300C7B1FE /* MWKUserDataStore.h */,
				BCB6699D1A83F6C300C7B1FE /* MWKUserDataStore.m */,
				BCB6699E1A83F6C300C7B1FE /* MWKImageList.h */,
				BCB6699F1A83F6C300C7B1FE /* MWKImageList.m */,
				BCB669A01A83F6C300C7B1FE /* MWKSectionList.h */,
				BCCED2D21AE041BD0094EB7E /* MWKSectionList_Private.h */,
				BCB669A11A83F6C300C7B1FE /* MWKSectionList.m */,
				BC5FA1801B738DFB005BE5BA /* MWKCitation.h */,
				BC5FA1811B738DFB005BE5BA /* MWKCitation.m */,
				0E43C3191B87830200C58861 /* MWKSearchResult.h */,
				0E43C31A1B87830200C58861 /* MWKSearchResult.m */,
				0ED689791B82422C00B30427 /* MWKLocationSearchResult.h */,
				0ED6897A1B82422C00B30427 /* MWKLocationSearchResult.m */,
				BCB498801B8FA7D800BE4769 /* MWKRelatedSearchResult.h */,
				BCB498811B8FA7D800BE4769 /* MWKRelatedSearchResult.m */,
			);
			name = "Data i/o";
			sourceTree = "<group>";
		};
		BCB669A31A83F6C300C7B1FE /* MediaWikiKit */ = {
			isa = PBXGroup;
			children = (
				BCB58F401A890D8200465627 /* Categories */,
				BCB669771A83F6C300C7B1FE /* MediaWikiKit.h */,
				BCB6697C1A83F6C300C7B1FE /* Metadata classes */,
				BCB669951A83F6C300C7B1FE /* Data classes */,
				BCB669A21A83F6C300C7B1FE /* Data i/o */,
			);
			name = MediaWikiKit;
			path = MediaWikiKit/MediaWikiKit;
			sourceTree = "<group>";
		};
		BCB669D11A83F6D300C7B1FE /* MediaWikiKitTests */ = {
			isa = PBXGroup;
			children = (
				BCB669BA1A83F6D300C7B1FE /* MWKTestCase.h */,
				BCB669BB1A83F6D300C7B1FE /* MWKTestCase.m */,
				BCB669BC1A83F6D300C7B1FE /* MWKArticleStoreTestCase.h */,
				BCB669BD1A83F6D300C7B1FE /* MWKArticleStoreTestCase.m */,
				BCB669C91A83F6D300C7B1FE /* MWKSiteTests.m */,
				BCB669CA1A83F6D300C7B1FE /* MWKTitleTests.m */,
				BCB669CB1A83F6D300C7B1FE /* MWKUserTests.m */,
				BCB669CC1A83F6D300C7B1FE /* MWKProtectionStatusTests.m */,
				BCB669CD1A83F6D300C7B1FE /* MWKDataStorePathTests.m */,
				BCB669CE1A83F6D300C7B1FE /* MWKDataStoreStorageTests.m */,
				BCB669CF1A83F6D300C7B1FE /* MWKImageStorageTests.m */,
				BCB669D01A83F6D300C7B1FE /* MWKHistoryListTests.m */,
				0E869F131B58228D002604C3 /* MWKListTests.m */,
				BCB66A0F1A851C9B00C7B1FE /* MWKImageListTests.m */,
				BCB58F7D1A8D1B8400465627 /* MWKImageInfo+MWKImageComparisonTests.m */,
				BCFE02691B41ABB5003752B7 /* MWKHistoryListCorruptDataTests.m */,
				BCFE026E1B41B482003752B7 /* MWKSavedPageListCorruptDataTests.m */,
				BCFE02771B41FA12003752B7 /* MWKHistoryListPerformanceTests.m */,
				BC725ECB1B6182C800E0A64C /* MWKSavedPageListTests.m */,
			);
			name = MediaWikiKitTests;
			path = ../MediaWikiKit/MediaWikiKitTests;
			sourceTree = "<group>";
		};
		BCD41DDD1B11CC5800231BB1 /* Fixtures */ = {
			isa = PBXGroup;
			children = (
				BCF8DCA71B7009B100149C26 /* MobileView */,
				BC5620A41B6BC3700013FFB0 /* mobileview */,
				BC8210D61B4F048F0010BF7B /* Barack_Obama */,
				BC5620921B6970EE0013FFB0 /* 640px-President_Barack_Obama.jpg */,
				BCB6081B1BC80DE00088086A /* Spider-Man_actors.jpg */,
				BCD41DDE1B11CC5800231BB1 /* golden-gate.jpg */,
				BCD41DE11B11CC5800231BB1 /* organization-anon.json */,
				BCD41DE21B11CC5800231BB1 /* protection-empty.json */,
				BCD41DE31B11CC5800231BB1 /* protection-obama.json */,
				BCD41DE41B11CC5800231BB1 /* section0.json */,
				BCD41DE51B11CC5800231BB1 /* section1-end.json */,
				BCD41DE61B11CC5800231BB1 /* TemplateIcon2x.png */,
				BCD41DE71B11CC5800231BB1 /* test-notes.txt */,
				BCD41DE81B11CC5800231BB1 /* user-anon.json */,
				BCD41DE91B11CC5800231BB1 /* user-loggedin.json */,
				BC5FE56F1B1DF02900273BC0 /* ENWikiSiteInfo.json */,
				BC5FE5711B1DF38A00273BC0 /* NOWikiSiteInfo.json */,
				BC8210CE1B4EE3F30010BF7B /* ArticleWithoutImages.dataexport.json */,
				BCF4553C1BCC73BB007C748A /* mobileview-preview.json */,
			);
			path = Fixtures;
			sourceTree = "<group>";
		};
		BCD41E071B11D2ED00231BB1 /* Fixture Utilities */ = {
			isa = PBXGroup;
			children = (
				BC282E271AE7FBB1005A5277 /* WMFTestFixtureUtilities.h */,
				BCD41DFD1B11D17100231BB1 /* XCTestCase+MWKFixtures.h */,
				BCD41DFE1B11D17100231BB1 /* XCTestCase+MWKFixtures.m */,
				BCA676511AC05FE200A16160 /* NSBundle+TestAssets.h */,
				BCA676521AC05FE200A16160 /* NSBundle+TestAssets.m */,
				BCA676531AC05FE200A16160 /* XCTestCase+WMFBundleConvenience.h */,
				BCA676541AC05FE200A16160 /* XCTestCase+WMFBundleConvenience.m */,
			);
			name = "Fixture Utilities";
			sourceTree = "<group>";
		};
		BCD41E081B11D30B00231BB1 /* Persistence Utilities */ = {
			isa = PBXGroup;
			children = (
				BCAFC5EB1B02490A004615BA /* WMFRandomFileUtilities.h */,
				BCAFC5EC1B02490A004615BA /* WMFRandomFileUtilities.m */,
				BCA676581AC0600500A16160 /* MWKDataStore+TemporaryDataStore.h */,
				BCA676591AC0600500A16160 /* MWKDataStore+TemporaryDataStore.m */,
				BCB3AE841AC11320004AD205 /* NSPersistentStoreCoordinator+WMFTempCoordinator.h */,
				BCB3AE851AC11320004AD205 /* NSPersistentStoreCoordinator+WMFTempCoordinator.m */,
				BCB3AE881AC11458004AD205 /* NSManagedObjectContext+WMFTempContext.h */,
				BCB3AE891AC11458004AD205 /* NSManagedObjectContext+WMFTempContext.m */,
			);
			name = "Persistence Utilities";
			sourceTree = "<group>";
		};
		BCD41E091B11D31700231BB1 /* Custom Matchers */ = {
			isa = PBXGroup;
			children = (
				BCEC77901AC9B6AD00D9DDA5 /* HCIsCollectionContainingInAnyOrder+WMFCollectionMatcherUtils.h */,
				BCEC77911AC9B6AD00D9DDA5 /* HCIsCollectionContainingInAnyOrder+WMFCollectionMatcherUtils.m */,
			);
			name = "Custom Matchers";
			sourceTree = "<group>";
		};
		BCE24FD31B0CF0C7003F054B /* Legacy Data Migration */ = {
			isa = PBXGroup;
			children = (
				BCE24FD41B0CF0C7003F054B /* LegacyCoreDataMigrator.h */,
				BCE24FD51B0CF0C7003F054B /* LegacyCoreDataMigrator.m */,
				BCE24FD61B0CF0C7003F054B /* LegacyCoreDataMigrator_Private.h */,
				BCE24FD71B0CF0C7003F054B /* LegacyDataMigrator.h */,
				BCE24FD81B0CF0C7003F054B /* LegacyDataMigrator.m */,
				BCE24FD91B0CF0C7003F054B /* LegacyPhoneGapDataMigrator.h */,
				BCE24FDA1B0CF0C7003F054B /* LegacyPhoneGapDataMigrator.m */,
				BCE24FDB1B0CF0C7003F054B /* SQLiteHelper.h */,
				BCE24FDC1B0CF0C7003F054B /* SQLiteHelper.m */,
				BC32A1D81B4B1B8A00A286DE /* WMFLegacyImageDataMigration.swift */,
			);
			name = "Legacy Data Migration";
			path = "Wikipedia/Legacy Data Migration";
			sourceTree = SOURCE_ROOT;
		};
		C42D94811A937DE000A4871A /* Custom Views */ = {
			isa = PBXGroup;
			children = (
				04D686E81AB2949C0009B44A /* MenuButton.h */,
				04D686E91AB2949C0009B44A /* MenuButton.m */,
				04D686EA1AB2949C0009B44A /* MenuLabel.h */,
				04D686EB1AB2949C0009B44A /* MenuLabel.m */,
				04D686EC1AB2949C0009B44A /* PaddedLabel.h */,
				04D686ED1AB2949C0009B44A /* PaddedLabel.m */,
				04D686EE1AB2949C0009B44A /* TabularScrollView.h */,
				04D686EF1AB2949C0009B44A /* TabularScrollView.m */,
				04D686F01AB2949C0009B44A /* WikiGlyphButton.h */,
				04D686F11AB2949C0009B44A /* WikiGlyphButton.m */,
				04D686F21AB2949C0009B44A /* WikiGlyphLabel.h */,
				04D686F31AB2949C0009B44A /* WikiGlyphLabel.m */,
				C42D94821A937DE000A4871A /* WMFBorderButton.h */,
				C42D94831A937DE000A4871A /* WMFBorderButton.m */,
				040D83571AB0ECFD000896D5 /* WMFCenteredPathView.h */,
				040D83581AB0ECFD000896D5 /* WMFCenteredPathView.m */,
				C963358F1AA92AAC00A1EB2C /* WMFCrashAlertView.h */,
				C96335901AA92AAC00A1EB2C /* WMFCrashAlertView.m */,
				C42D94841A937DE000A4871A /* WMFProgressLineView.h */,
				C42D94851A937DE000A4871A /* WMFProgressLineView.m */,
				0480AE9E1AA4F4DA00A9950C /* WMFIntrinsicContentSizeAwareTableView.h */,
				0480AE9F1AA4F4DA00A9950C /* WMFIntrinsicContentSizeAwareTableView.m */,
				BCA96E711AAA354D009A61FA /* WMFGradientView.h */,
				BCA96E721AAA354D009A61FA /* WMFGradientView.m */,
				BC505EE91B59461400537006 /* WMFCollectionViewPageLayout.h */,
				BC505EEA1B59461400537006 /* WMFCollectionViewPageLayout.m */,
				BC505EEC1B594B5700537006 /* WMFImageCollectionViewCell.h */,
				BC505EED1B594B5700537006 /* WMFImageCollectionViewCell.m */,
				BC505EF51B59643400537006 /* WMFPageCollectionViewController.h */,
				BC505EF61B59643400537006 /* WMFPageCollectionViewController.m */,
			);
			path = "Custom Views";
			sourceTree = "<group>";
		};
		C9180EC118AED30C006C1DCA /* mw-utils */ = {
			isa = PBXGroup;
			children = (
				0EFB0EF81B31ECCB00D05C08 /* WMFGCDHelpers.h */,
				C9180EC218AED30C006C1DCA /* WikipediaAppUtils.h */,
				C9180EC318AED30C006C1DCA /* WikipediaAppUtils.m */,
				BC7DFCD41AA4E5FE000035C3 /* WMFImageURLParsing.h */,
				BC7DFCD51AA4E5FE000035C3 /* WMFImageURLParsing.m */,
				BCB848761AAAABF80077EC24 /* WMFMath.h */,
				BCB848771AAAABF80077EC24 /* WMFMath.m */,
				BCDB75BD1AB0DFC40005593F /* WMFRangeUtils.h */,
				BCDA2F411B17A02A002FEB6A /* WMFComparison.h */,
				BCDA2F421B17A056002FEB6A /* WMFHashing.h */,
				BC7A4A231B17B3510003E73E /* NSObjectUtilities.h */,
				BC092B971B18E8AF00093C59 /* NSString+WMFPageUtilities.h */,
				BC092B951B18E89200093C59 /* NSString+WMFPageUtilities.m */,
				BC7E4A491B34A26A00EECD8B /* WMFLogging.h */,
				BC725EC81B61255400E0A64C /* WMFOutParamUtils.h */,
				BC3863581B77EAC1003A2D38 /* WMFLogFormatter.h */,
				BCF7FC9A1B7B9ADE00CDFB8C /* WMFLogFormatter.m */,
			);
			path = "mw-utils";
			sourceTree = "<group>";
		};
		C98990311A699DA100AF44FC /* ShareCard */ = {
			isa = PBXGroup;
			children = (
				BC92A76E1AFA83D2003C4212 /* WMFSharing.h */,
				C98990321A699DE000AF44FC /* WMFShareCardViewController.h */,
				C98990331A699DE000AF44FC /* WMFShareCardViewController.m */,
				C91A86F21A8BCB680088A801 /* WMFShareCardImageContainer.h */,
				C91A86F31A8BCB680088A801 /* WMFShareCardImageContainer.m */,
				C90799B81A8564C60044E13C /* WMFShareOptionsController.h */,
				C90799B91A8564C60044E13C /* WMFShareOptionsController.m */,
				C97972791A731EAA00C6ED7A /* ShareOptions.xib */,
				C979727B1A731F2D00C6ED7A /* WMFShareOptionsView.h */,
				C979727C1A731F2D00C6ED7A /* WMFShareOptionsView.m */,
				C98990351A699DFB00AF44FC /* ShareCard.xib */,
				042258501B33EAD400FDD0C6 /* ShareMenuSavePageActivity.h */,
				042258511B33EAD400FDD0C6 /* ShareMenuSavePageActivity.m */,
			);
			name = ShareCard;
			sourceTree = "<group>";
		};
		D401C2B71A659DD600D4D127 /* DataMigration */ = {
			isa = PBXGroup;
			children = (
				D401C2BD1A659E5000D4D127 /* DataMigrationProgressViewController.h */,
				D401C2BE1A659E5000D4D127 /* DataMigrationProgressViewController.m */,
				D401C2BF1A659E5000D4D127 /* DataMigrationProgressViewController.xib */,
			);
			name = DataMigration;
			sourceTree = "<group>";
		};
		D499142C181D51DE00E6073C = {
			isa = PBXGroup;
			children = (
				D499143E181D51DE00E6073C /* Wikipedia */,
				0EFB0EF91B31EE2D00D05C08 /* LegacyCoreData */,
				BCB669A31A83F6C300C7B1FE /* MediaWikiKit */,
				04E9A78218F73C7200F7ECF7 /* www */,
				D4991453181D51DE00E6073C /* Images.xcassets */,
				0E36C2281AE0B5BD00C58CFF /* SourceIcons.xcassets */,
				BC8309941A7BF935003FC5C7 /* Tests */,
				D4991437181D51DE00E6073C /* Frameworks */,
				D4991436181D51DE00E6073C /* Products */,
				EC30571054CC4DC4EE743503 /* Pods */,
			);
			sourceTree = "<group>";
		};
		D4991436181D51DE00E6073C /* Products */ = {
			isa = PBXGroup;
			children = (
				D4991435181D51DE00E6073C /* Wikipedia Debug.app */,
				BC4273521A7C736800068882 /* WikipediaUnitTests.xctest */,
			);
			name = Products;
			sourceTree = "<group>";
		};
		D4991437181D51DE00E6073C /* Frameworks */ = {
			isa = PBXGroup;
			children = (
				04649CA619F72B360071E8FA /* libPods.a */,
				041EFC361996A1F800B2CB28 /* MapKit.framework */,
				D4E8A8A819085CEA00DA4765 /* libsqlite3.dylib */,
				04D34DB11863D39000610A87 /* libxml2.dylib */,
				040E5C4E184566F4007AFE6F /* CoreData.framework */,
				D4991438181D51DE00E6073C /* Foundation.framework */,
				D499143A181D51DE00E6073C /* CoreGraphics.framework */,
				D499143C181D51DE00E6073C /* UIKit.framework */,
				D499145A181D51DF00E6073C /* XCTest.framework */,
				F8A04642A54B737002D28D70 /* Pods.framework */,
				B8D04746551BF8DC9FF0160F /* Pods_WikipediaUnitTests.framework */,
			);
			name = Frameworks;
			sourceTree = "<group>";
		};
		D499143E181D51DE00E6073C /* Wikipedia */ = {
			isa = PBXGroup;
			children = (
				D4BC22B3181E9E6300CAC673 /* empty.png */,
				0EFB0EF71B31ECCB00D05C08 /* Global.h */,
				0E88F9211B4ED2AB00205C99 /* WMFBlockDefinitions.h */,
				BCD41DD41B1079A600231BB1 /* Wikipedia-Bridging-Header.h */,
				D4991447181D51DE00E6073C /* AppDelegate.h */,
				D4991448181D51DE00E6073C /* AppDelegate.m */,
				0E94AFE81B2096D5000BC5EA /* UI-V5 */,
				D46CD8C218A1AC4F0042959E /* Localizable.strings */,
				BC6E428A1BA9CB930059FBF6 /* InfoPlist.strings */,
				BCF012321AD2FA38008D3675 /* assets */,
				04272E771940EEBC00CC682F /* AssetsFile */,
				040D835B1AB0EE14000896D5 /* C Functions */,
				C42D94811A937DE000A4871A /* Custom Views */,
				04D686CB1AB291DE0009B44A /* Custom Objects */,
				BCE24FD31B0CF0C7003F054B /* Legacy Data Migration */,
				04C43AB7183442FC006C643B /* Categories */,
				04292FFB185FC026002A13FC /* Defines */,
				D4B0ADFF19365F4600F0AC90 /* EventLogging */,
				0442F57C1900718600F55DF9 /* Fonts */,
				0493C2C91952373100EBB973 /* Housekeeping */,
				BC628C791B389E2B00B3F85C /* Images */,
				0463639518A844380049EE4F /* Keychain */,
				0487041519F824D700B7D307 /* Networking */,
				04616DF71AE7060C00815BCE /* Protocols */,
				0447866C1852B5010050563B /* Session */,
				04C43AB0183441A4006C643B /* View Controllers */,
				D499143F181D51DE00E6073C /* Supporting Files */,
				04C43AA818344131006C643B /* mw-bridge */,
				04C43A9F183440C1006C643B /* mw-network */,
				D4EE00BB182445670090790F /* mw-support */,
				C9180EC118AED30C006C1DCA /* mw-utils */,
				049566BF18F5F4CB0058EA12 /* Zero */,
				0E1B04971BC56E6100506F7D /* NSUserDefaults+WMFExtensions.swift */,
			);
			path = Wikipedia;
			sourceTree = "<group>";
		};
		D499143F181D51DE00E6073C /* Supporting Files */ = {
			isa = PBXGroup;
			children = (
				D4991440181D51DE00E6073C /* Wikipedia-Info.plist */,
				D4991444181D51DE00E6073C /* main.m */,
				D4991446181D51DE00E6073C /* Wikipedia-Prefix.pch */,
			);
			name = "Supporting Files";
			sourceTree = "<group>";
		};
		D49B2ECF196C684F002F035D /* PullToRefresh */ = {
			isa = PBXGroup;
			children = (
				D49B2ED0196C687C002F035D /* PullToRefreshViewController.h */,
				D49B2ED1196C687C002F035D /* PullToRefreshViewController.m */,
			);
			name = PullToRefresh;
			sourceTree = "<group>";
		};
		D4B0ADFF19365F4600F0AC90 /* EventLogging */ = {
			isa = PBXGroup;
			children = (
				04C9509B19EF02980013F3C0 /* EventLogger.h */,
				04C9509C19EF02980013F3C0 /* EventLogger.m */,
				D4B0AE0019365F7C00F0AC90 /* EventLoggingFunnel.h */,
				D4B0AE0119365F7C00F0AC90 /* EventLoggingFunnel.m */,
				D4B0AE031936604700F0AC90 /* EditFunnel.h */,
				D4B0AE041936604700F0AC90 /* EditFunnel.m */,
				D4B0AE0619366A0A00F0AC90 /* CreateAccountFunnel.h */,
				D4B0AE0719366A0A00F0AC90 /* CreateAccountFunnel.m */,
				D4B0AE0919366A2C00F0AC90 /* ReadingActionFunnel.h */,
				D4B0AE0A19366A2C00F0AC90 /* ReadingActionFunnel.m */,
				D4B0AE0C19366A5400F0AC90 /* LoginFunnel.h */,
				D4B0AE0D19366A5400F0AC90 /* LoginFunnel.m */,
				D4F277F9194235A00032BA38 /* ProtectedEditAttemptFunnel.h */,
				D4F277FA194235A00032BA38 /* ProtectedEditAttemptFunnel.m */,
				D4F277FC194235B50032BA38 /* ToCInteractionFunnel.h */,
				D4F277FD194235B50032BA38 /* ToCInteractionFunnel.m */,
				D47BF5D2197870390067C3BC /* SavedPagesFunnel.h */,
				D47BF5D3197870390067C3BC /* SavedPagesFunnel.m */,
				C913C89A1A94019A00BEEAF0 /* WMFSuggestedPagesFunnel.h */,
				C913C89B1A94019A00BEEAF0 /* WMFSuggestedPagesFunnel.m */,
				0EE7687F1AFD25CC00A5D046 /* WMFSearchFunnel.h */,
				0EE768801AFD25CC00A5D046 /* WMFSearchFunnel.m */,
				C94BE3EC1A8169ED00F2105B /* WMFShareFunnel.h */,
				C94BE3ED1A8169ED00F2105B /* WMFShareFunnel.m */,
				0E869F491B5FDD24002604C3 /* WMFHamburgerMenuFunnel.h */,
				0E869F4A1B5FDD24002604C3 /* WMFHamburgerMenuFunnel.m */,
			);
			name = EventLogging;
			sourceTree = "<group>";
		};
		D4EE00BB182445670090790F /* mw-support */ = {
			isa = PBXGroup;
			children = (
				D474CC12182AE07C002BDE45 /* WikipediaApp.h */,
				D42E75E918D11237002EA7E5 /* MWLanguageInfo.h */,
				D42E75EA18D11237002EA7E5 /* MWLanguageInfo.m */,
			);
			name = "mw-support";
			sourceTree = "<group>";
		};
		EC30571054CC4DC4EE743503 /* Pods */ = {
			isa = PBXGroup;
			children = (
				EDA528BC357952A7D914F8E0 /* Pods.debug.xcconfig */,
				357504E50DA104E39C6ACFEB /* Pods.release.xcconfig */,
				DC96DA4AAD521D734849D20F /* Pods-WikipediaUnitTests.debug.xcconfig */,
				17A2F22335C5256576CEDBDD /* Pods-WikipediaUnitTests.release.xcconfig */,
				C7C26C8CB2ECA7439FB76EAE /* Pods.alpha.xcconfig */,
				08F646F7D0488CE3C6D6A763 /* Pods.beta.xcconfig */,
				1BC5FB470144D2C10C55A037 /* Pods-WikipediaUnitTests.alpha.xcconfig */,
				429C152FC8B093B59D18CAD3 /* Pods-WikipediaUnitTests.beta.xcconfig */,
				644C62F6A8B8E2ED7DFA53D5 /* Pods.adhoc.xcconfig */,
				59CB2F41D52F438BED356EF4 /* Pods-WikipediaUnitTests.adhoc.xcconfig */,
			);
			name = Pods;
			sourceTree = "<group>";
		};
/* End PBXGroup section */

/* Begin PBXNativeTarget section */
		BC4273511A7C736800068882 /* WikipediaUnitTests */ = {
			isa = PBXNativeTarget;
			buildConfigurationList = BC42735A1A7C736800068882 /* Build configuration list for PBXNativeTarget "WikipediaUnitTests" */;
			buildPhases = (
				B29DA021E0C2F3461F2CD2D8 /* Check Pods Manifest.lock */,
				BC42734E1A7C736800068882 /* Sources */,
				BC42734F1A7C736800068882 /* Frameworks */,
				BC4273501A7C736800068882 /* Resources */,
				3E12E9E666E87AE6E3CA45E3 /* Copy Pods Resources */,
				37D741FA80649BE2F5F14875 /* Embed Pods Frameworks */,
			);
			buildRules = (
			);
			dependencies = (
				BCBDE0AE1AA76F19006BD29A /* PBXTargetDependency */,
			);
			name = WikipediaUnitTests;
			productName = WikipediaUnitTests;
			productReference = BC4273521A7C736800068882 /* WikipediaUnitTests.xctest */;
			productType = "com.apple.product-type.bundle.unit-test";
		};
		D4991434181D51DE00E6073C /* Wikipedia */ = {
			isa = PBXNativeTarget;
			buildConfigurationList = D499146A181D51DF00E6073C /* Build configuration list for PBXNativeTarget "Wikipedia" */;
			buildPhases = (
				F33F4F6424C55FEF072D1A81 /* Check Pods Manifest.lock */,
				D4991431181D51DE00E6073C /* Sources */,
				D4991432181D51DE00E6073C /* Frameworks */,
				D4C16A621970946900CD91AD /* update-storyboard-strings */,
				D4C16A631970949A00CD91AD /* update-qqq */,
				0EB312441ACB96C300C7F7A6 /* Process Icons */,
				D4991433181D51DE00E6073C /* Resources */,
				45FA417DEEAE18B42A662320 /* Copy Pods Resources */,
				BC44DB9E1B161839008FCD0C /* Modify App Info.plist */,
				97718BC2AC5EF915ABCFF8D2 /* Embed Pods Frameworks */,
			);
			buildRules = (
			);
			dependencies = (
			);
			name = Wikipedia;
			productName = "Wikipedia-iOS";
			productReference = D4991435181D51DE00E6073C /* Wikipedia Debug.app */;
			productType = "com.apple.product-type.application";
		};
/* End PBXNativeTarget section */

/* Begin PBXProject section */
		D499142D181D51DE00E6073C /* Project object */ = {
			isa = PBXProject;
			attributes = {
				LastSwiftMigration = 0700;
				LastSwiftUpdateCheck = 0700;
				LastUpgradeCheck = 0600;
				ORGANIZATIONNAME = "Wikimedia Foundation";
				TargetAttributes = {
					BC4273511A7C736800068882 = {
						CreatedOnToolsVersion = 6.1.1;
						TestTargetID = D4991434181D51DE00E6073C;
					};
					D4991434181D51DE00E6073C = {
						DevelopmentTeam = AKK7J2GV64;
					};
				};
			};
			buildConfigurationList = D4991430181D51DE00E6073C /* Build configuration list for PBXProject "Wikipedia" */;
			compatibilityVersion = "Xcode 3.2";
			developmentRegion = English;
			hasScannedForEncodings = 0;
			knownRegions = (
				en,
				Base,
				fr,
				ru,
				fi,
				ar,
				ast,
				az,
				bcl,
				bn,
				br,
				ca,
				ce,
				de,
				dsb,
				"en-gb",
				eo,
				es,
				fa,
				gl,
				gu,
				haw,
				he,
				hi,
				hsb,
				hu,
				hy,
				it,
				ja,
				ko,
				krc,
				lb,
				lt,
				mg,
				mk,
				ml,
				mr,
				ms,
				nl,
				oc,
				pl,
				ps,
				pt,
				ro,
				sco,
				si,
				sk,
				"sr-ec",
				sv,
				ta,
				te,
				tr,
				uk,
				vi,
				yi,
				"zh-hans",
				"zh-hant",
				da,
				diq,
				fo,
				frp,
				hrx,
				id,
				kn,
				ne,
				or,
				"pt-br",
				"tg-cyrl",
				th,
				bik,
				zza,
				tg,
				qqq,
				av,
				bto,
				cs,
			);
			mainGroup = D499142C181D51DE00E6073C;
			productRefGroup = D4991436181D51DE00E6073C /* Products */;
			projectDirPath = "";
			projectRoot = "";
			targets = (
				D4991434181D51DE00E6073C /* Wikipedia */,
				BC4273511A7C736800068882 /* WikipediaUnitTests */,
			);
		};
/* End PBXProject section */

/* Begin PBXResourcesBuildPhase section */
		BC4273501A7C736800068882 /* Resources */ = {
			isa = PBXResourcesBuildPhase;
			buildActionMask = 2147483647;
			files = (
				BC56209D1B6BAB910013FFB0 /* Exoplanet.mobileview.json in Resources */,
				BCCEC1251B1F68CF00A8B522 /* protection-empty.json in Resources */,
				BCCEC1261B1F68CF00A8B522 /* protection-obama.json in Resources */,
				BCCEC1221B1F68CF00A8B522 /* MainPageMobileView.json in Resources */,
				BCCEC1211B1F68CF00A8B522 /* golden-gate.jpg in Resources */,
				BCCEC1281B1F68CF00A8B522 /* section1-end.json in Resources */,
				BCCEC1291B1F68CF00A8B522 /* TemplateIcon2x.png in Resources */,
				BCB6081C1BC80DE00088086A /* Spider-Man_actors.jpg in Resources */,
				BC8210D01B4EE3FA0010BF7B /* ArticleWithoutImages.dataexport.json in Resources */,
				BCCEC12B1B1F68CF00A8B522 /* user-anon.json in Resources */,
				BCCEC1231B1F68CF00A8B522 /* Obama.json in Resources */,
				BCCEC1241B1F68CF00A8B522 /* organization-anon.json in Resources */,
				BCD41DF61B11CC5E00231BB1 /* user-loggedin.json in Resources */,
				BCF4553E1BCC73DB007C748A /* mobileview-preview.json in Resources */,
				BCCEC12A1B1F68CF00A8B522 /* test-notes.txt in Resources */,
				BC5620931B6970EE0013FFB0 /* 640px-President_Barack_Obama.jpg in Resources */,
				BCCEC1271B1F68CF00A8B522 /* section0.json in Resources */,
				BC5FE5721B1DF38A00273BC0 /* NOWikiSiteInfo.json in Resources */,
				BC5FE5701B1DF02900273BC0 /* ENWikiSiteInfo.json in Resources */,
				BC8210D71B4F048F0010BF7B /* Barack_Obama in Resources */,
				BCF8DCA81B7009B100149C26 /* MobileView in Resources */,
			);
			runOnlyForDeploymentPostprocessing = 0;
		};
		D4991433181D51DE00E6073C /* Resources */ = {
			isa = PBXResourcesBuildPhase;
			buildActionMask = 2147483647;
			files = (
				04661DC81B4346C90045E970 /* WMFArticleViewController.storyboard in Resources */,
				041E32391B72AB9A001D0E28 /* WMFSectionHeader.xib in Resources */,
				0E4D1CFA1BBD8A83009BEB64 /* WMFTableOfContentsCell.xib in Resources */,
				D46CD8C518A1AC4F0042959E /* Localizable.strings in Resources */,
				04016E1C1B3285B700D732FE /* AboutViewController.storyboard in Resources */,
				04DA87771B30A9D600C948F8 /* AccountCreationViewController.storyboard in Resources */,
				04DA87811B30E0C600C948F8 /* HistoryViewController.storyboard in Resources */,
				04AEF0F41B2E8CA100EFE858 /* SectionEditorViewController.storyboard in Resources */,
				D401C2C11A659E5000D4D127 /* DataMigrationProgressViewController.xib in Resources */,
				04478631185145090050563B /* HistoryResultPrototypeView.xib in Resources */,
				04016E1E1B328E8B00D732FE /* OnboardingViewController.storyboard in Resources */,
				BC550B101B97949E0082F298 /* WMFSearchResultCell.xib in Resources */,
				C98990361A699DFB00AF44FC /* ShareCard.xib in Resources */,
				0493C2D419526A0100EBB973 /* WikiFont-Glyphs.ttf in Resources */,
				04F27B7618FE0F2E00EDD838 /* PageHistoryResultPrototypeView.xib in Resources */,
				0E03E2A71B8574F800C1FBD7 /* WMFHomeSectionHeader.xib in Resources */,
				04016E201B329D4500D732FE /* PageHistoryViewController.storyboard in Resources */,
				04AEF0F01B2E87A800EFE858 /* WebViewController.storyboard in Resources */,
				04B0EA47190B2319007458AF /* PreviewLicenseView.xib in Resources */,
				04DA87791B30B99300C948F8 /* CaptchaViewController.storyboard in Resources */,
				0E03E28E1B83DA7300C1FBD7 /* WMFNearbySearchResultCell.xib in Resources */,
				04CCCFEF1935093A00E3F60C /* SecondaryMenuRowView.xib in Resources */,
				C46FBA4B1A8530EE00C5730F /* Pods-acknowledgements.plist in Resources */,
				042258561B34A29800FDD0C6 /* PreviewAndSaveViewController.storyboard in Resources */,
				D4BC22B4181E9E6300CAC673 /* empty.png in Resources */,
				04C7576F1A1AA2D00084AC39 /* RecentSearchCell.xib in Resources */,
				0E03E2A11B85310000C1FBD7 /* WMFNearbySectionEmptyCell.xib in Resources */,
				C979727A1A731EAA00C6ED7A /* ShareOptions.xib in Resources */,
				045DB3441B9930EB0095940D /* WMFArticleViewLoadingView.xib in Resources */,
				0E03E2A91B85750C00C1FBD7 /* WMFHomeSectionFooter.xib in Resources */,
				0E1B04A11BC59E8D00506F7D /* WMFContinueReadingCell.xib in Resources */,
				BCF012331AD2FA38008D3675 /* assets in Resources */,
				0E2691071B86C3FC009B8605 /* WMFArticlePreviewCell.xib in Resources */,
				BC32F6AC1BB5B35D007FDF65 /* WMFSearchViewController.storyboard in Resources */,
				04DA87701B2FF5B200C948F8 /* WMFSettingsViewController.storyboard in Resources */,
				04AEF0FB1B2F703700EFE858 /* PrimaryMenuViewController.storyboard in Resources */,
				BC6E42881BA9CB930059FBF6 /* InfoPlist.strings in Resources */,
				042258581B34A2C100FDD0C6 /* EditSummaryViewController.storyboard in Resources */,
				BCB58F591A89747400465627 /* WMFImageGalleryDetailOverlayView.xib in Resources */,
				BC7E4A441B33812700EECD8B /* LanguagesViewController.storyboard in Resources */,
				04AEF0F61B2E8F6300EFE858 /* ReferencesVC.storyboard in Resources */,
				0484411E19FF15AF00FD26C5 /* AboutViewController.plist in Resources */,
				0E36C2271AE0B59D00C58CFF /* Images.xcassets in Resources */,
				0EFAF77F1BC2DE1200A76D34 /* WMFTableOfContentsHeader.xib in Resources */,
				0E94AFEA1B209721000BC5EA /* iPhone_Root.storyboard in Resources */,
				04DA877F1B30D29800C948F8 /* SavedPagesViewController.storyboard in Resources */,
				04224502197F5E09005DD0BF /* BulletedLabel.xib in Resources */,
				04DA87751B30A03600C948F8 /* LoginViewController.storyboard in Resources */,
			);
			runOnlyForDeploymentPostprocessing = 0;
		};
/* End PBXResourcesBuildPhase section */

/* Begin PBXShellScriptBuildPhase section */
		0EB312441ACB96C300C7F7A6 /* Process Icons */ = {
			isa = PBXShellScriptBuildPhase;
			buildActionMask = 2147483647;
			files = (
			);
			inputPaths = (
			);
			name = "Process Icons";
			outputPaths = (
			);
			runOnlyForDeploymentPostprocessing = 0;
			shellPath = /bin/sh;
			shellScript = "./scripts/process-icons.sh";
		};
		37D741FA80649BE2F5F14875 /* Embed Pods Frameworks */ = {
			isa = PBXShellScriptBuildPhase;
			buildActionMask = 2147483647;
			files = (
			);
			inputPaths = (
			);
			name = "Embed Pods Frameworks";
			outputPaths = (
			);
			runOnlyForDeploymentPostprocessing = 0;
			shellPath = /bin/sh;
			shellScript = "\"${SRCROOT}/Pods/Target Support Files/Pods-WikipediaUnitTests/Pods-WikipediaUnitTests-frameworks.sh\"\n";
			showEnvVarsInLog = 0;
		};
		3E12E9E666E87AE6E3CA45E3 /* Copy Pods Resources */ = {
			isa = PBXShellScriptBuildPhase;
			buildActionMask = 2147483647;
			files = (
			);
			inputPaths = (
			);
			name = "Copy Pods Resources";
			outputPaths = (
			);
			runOnlyForDeploymentPostprocessing = 0;
			shellPath = /bin/sh;
			shellScript = "\"${SRCROOT}/Pods/Target Support Files/Pods-WikipediaUnitTests/Pods-WikipediaUnitTests-resources.sh\"\n";
			showEnvVarsInLog = 0;
		};
		45FA417DEEAE18B42A662320 /* Copy Pods Resources */ = {
			isa = PBXShellScriptBuildPhase;
			buildActionMask = 2147483647;
			files = (
			);
			inputPaths = (
			);
			name = "Copy Pods Resources";
			outputPaths = (
			);
			runOnlyForDeploymentPostprocessing = 0;
			shellPath = /bin/sh;
			shellScript = "\"${SRCROOT}/Pods/Target Support Files/Pods/Pods-resources.sh\"\n";
			showEnvVarsInLog = 0;
		};
		97718BC2AC5EF915ABCFF8D2 /* Embed Pods Frameworks */ = {
			isa = PBXShellScriptBuildPhase;
			buildActionMask = 2147483647;
			files = (
			);
			inputPaths = (
			);
			name = "Embed Pods Frameworks";
			outputPaths = (
			);
			runOnlyForDeploymentPostprocessing = 0;
			shellPath = /bin/sh;
			shellScript = "\"${SRCROOT}/Pods/Target Support Files/Pods/Pods-frameworks.sh\"\n";
			showEnvVarsInLog = 0;
		};
		B29DA021E0C2F3461F2CD2D8 /* Check Pods Manifest.lock */ = {
			isa = PBXShellScriptBuildPhase;
			buildActionMask = 2147483647;
			files = (
			);
			inputPaths = (
			);
			name = "Check Pods Manifest.lock";
			outputPaths = (
			);
			runOnlyForDeploymentPostprocessing = 0;
			shellPath = /bin/sh;
			shellScript = "diff \"${PODS_ROOT}/../Podfile.lock\" \"${PODS_ROOT}/Manifest.lock\" > /dev/null\nif [[ $? != 0 ]] ; then\n    cat << EOM\nerror: The sandbox is not in sync with the Podfile.lock. Run 'pod install' or update your CocoaPods installation.\nEOM\n    exit 1\nfi\n";
		};
		BC44DB9E1B161839008FCD0C /* Modify App Info.plist */ = {
			isa = PBXShellScriptBuildPhase;
			buildActionMask = 2147483647;
			files = (
			);
			inputPaths = (
			);
			name = "Modify App Info.plist";
			outputPaths = (
			);
			runOnlyForDeploymentPostprocessing = 0;
			shellPath = /bin/sh;
			shellScript = ./scripts/process_plist.sh;
		};
		D4C16A621970946900CD91AD /* update-storyboard-strings */ = {
			isa = PBXShellScriptBuildPhase;
			buildActionMask = 2147483647;
			files = (
			);
			inputPaths = (
				"$(SRCROOT)/wikipedia/Base.lproj/Main_iPhone.storyboard",
			);
			name = "update-storyboard-strings";
			outputPaths = (
				"$(SRCROOT)/wikipedia/en.lproj/Main_iPhone.strings",
			);
			runOnlyForDeploymentPostprocessing = 0;
			shellPath = /bin/sh;
			shellScript = "#scripts/update-storyboard-strings.php";
		};
		D4C16A631970949A00CD91AD /* update-qqq */ = {
			isa = PBXShellScriptBuildPhase;
			buildActionMask = 2147483647;
			files = (
			);
			inputPaths = (
				"$(SRCROOT)/wikipedia/en.lproj/Main_iPhone.strings",
				"$(SRCROOT)/wikipedia/en.lproj/InfoPlist.strings",
				"$(SRCROOT)/wikipedia/en.lproj/Localizable.strings",
			);
			name = "update-qqq";
			outputPaths = (
			);
			runOnlyForDeploymentPostprocessing = 0;
			shellPath = /bin/sh;
			shellScript = "scripts/update-qqq.php";
		};
		F33F4F6424C55FEF072D1A81 /* Check Pods Manifest.lock */ = {
			isa = PBXShellScriptBuildPhase;
			buildActionMask = 2147483647;
			files = (
			);
			inputPaths = (
			);
			name = "Check Pods Manifest.lock";
			outputPaths = (
			);
			runOnlyForDeploymentPostprocessing = 0;
			shellPath = /bin/sh;
			shellScript = "diff \"${PODS_ROOT}/../Podfile.lock\" \"${PODS_ROOT}/Manifest.lock\" > /dev/null\nif [[ $? != 0 ]] ; then\n    cat << EOM\nerror: The sandbox is not in sync with the Podfile.lock. Run 'pod install' or update your CocoaPods installation.\nEOM\n    exit 1\nfi\n";
			showEnvVarsInLog = 0;
		};
/* End PBXShellScriptBuildPhase section */

/* Begin PBXSourcesBuildPhase section */
		BC42734E1A7C736800068882 /* Sources */ = {
			isa = PBXSourcesBuildPhase;
			buildActionMask = 2147483647;
			files = (
				BC6BF4001B19213600362968 /* XCTestCase+WMFLocaleTesting.m in Sources */,
				BCB608261BC81E970088086A /* WMFImageController+Testing.m in Sources */,
<<<<<<< HEAD
				0EBC56971AD5B69300E82CDD /* BITHockeyManager+WMFExtensions.m in Sources */,
=======
				BC6BFC611B684EF70074D0DA /* WMFArticleSummaryVisualTests.m in Sources */,
>>>>>>> 251b8554
				BC7B76A01B861F7100774FBC /* MWKSectionListHierarchyTests.m in Sources */,
				BCF1E20D1B4C5C7300B10877 /* WMFBackgroundTestManagerTests.swift in Sources */,
				04D2F0D11B88330700E42A76 /* FBSnapshotTestCase+WMFConvenience.m in Sources */,
				BC3863491B73E056003A2D38 /* NSURL+WMFLinkParsingTests.m in Sources */,
				BCB608221BC814170088086A /* UIImageView+WMFImageFetchingVisualTests.m in Sources */,
				BC3059B41B69416E00AA5703 /* MWKImageFaceDetectionTests.m in Sources */,
				BCFE02781B41FA12003752B7 /* MWKHistoryListPerformanceTests.m in Sources */,
				BC2375C11ABB14CC00B0BAA8 /* WMFArticleImageInjectionTests.m in Sources */,
				043B6E8F1ACDE0CF0005C60B /* NSAttributedString+WMFSavedPagesAttributedStrings.m in Sources */,
				BCDB75C41AB0E8300005593F /* WMFSubstringUtilsTests.m in Sources */,
				BC0FED6D1AAA0268002488D7 /* MWKHistoryListTests.m in Sources */,
				BC0FED731AAA026C002488D7 /* NSMutableDictionary+MaybeSetTests.m in Sources */,
				048830D31AB775E3005BF3A1 /* UIScrollView+WMFScrollsToTop.m in Sources */,
				BC0FED6E1AAA0268002488D7 /* MWKImageListTests.m in Sources */,
				BC3059B91B6948C800AA5703 /* XCTestCase+PromiseKit.m in Sources */,
				BC79E8E51BC83210008BF0B2 /* WMFLegacyImageDataMigrationTests.swift in Sources */,
				BC725ECC1B6182C800E0A64C /* MWKSavedPageListTests.m in Sources */,
				BC23759E1AB8928600B0BAA8 /* WMFDateFormatterTests.m in Sources */,
				BC0FED771AAA026C002488D7 /* WMFImageURLParsingTests.m in Sources */,
				BCEC778F1AC9AEC800D9DDA5 /* MWKImage+AssociationTestUtils.m in Sources */,
				04F1226A1ACB822D002FC3B5 /* NSString+FormattedAttributedStringTests.m in Sources */,
				BCCED2D01AE03BE20094EB7E /* MWKSectionListTests.m in Sources */,
				042DA8531BB1F1F600FFE587 /* MWKSectionHasTextDataTests.m in Sources */,
				BC6E8B9A1B5ED0F6003D9A39 /* WMFGeometryTests.m in Sources */,
				BC7E4A521B34B53E00EECD8B /* MWKLanguageLinkControllerTests.m in Sources */,
				BC725ED21B62DADD00E0A64C /* MWKLanguageLinkResponseSerializerTests.m in Sources */,
				BC0FED6B1AAA0268002488D7 /* MWKDataStoreStorageTests.m in Sources */,
				0484B9071ABB50FA00874073 /* WMFArticleParsing.m in Sources */,
				BC0FED751AAA026C002488D7 /* NSArray+BKIndexTests.m in Sources */,
				BCFE026A1B41ABB5003752B7 /* MWKHistoryListCorruptDataTests.m in Sources */,
				BC31B2521AB1D9DC008138CA /* WMFImageInfoControllerTests.m in Sources */,
				BC0FED641AAA0263002488D7 /* MWKArticleStoreTestCase.m in Sources */,
				BCA676561AC05FE200A16160 /* NSBundle+TestAssets.m in Sources */,
				0E869F151B582297002604C3 /* MWKListTests.m in Sources */,
				BCB8487B1AAAADF90077EC24 /* WMFMathTests.m in Sources */,
				BC7B769E1B84CD2A00774FBC /* UIImageView+MWKImageTests.m in Sources */,
				BC0FED6F1AAA0268002488D7 /* MWKImageInfo+MWKImageComparisonTests.m in Sources */,
				0E9008E81B715E64001A600A /* WMFCollectionViewExtensionTests.m in Sources */,
				BC0FED621AAA0263002488D7 /* WMFCodingStyle.m in Sources */,
				BC7925F61B9F31A9003C9522 /* CLLocation+WMFBearingTests.m in Sources */,
				BC8210CC1B4EB2390010BF7B /* NSURLExtrasTests.m in Sources */,
				BC0FED741AAA026C002488D7 /* CircularBitwiseRotationTests.m in Sources */,
				BCEC77951AC9C74700D9DDA5 /* NSArray+WMFShuffle.m in Sources */,
				BCE912BD1ACC629B00B74B42 /* NSIndexSet+BKReduceTests.m in Sources */,
				BCFE026F1B41B482003752B7 /* MWKSavedPageListCorruptDataTests.m in Sources */,
				BC550B121B98908E0082F298 /* WMFSearchResultCellVisualTests.m in Sources */,
				BCB3AE8A1AC11458004AD205 /* NSManagedObjectContext+WMFTempContext.m in Sources */,
				BC49B3641AEECFD8009F55BE /* ArticleLoadingTests.m in Sources */,
				BCEC77921AC9B6AD00D9DDA5 /* HCIsCollectionContainingInAnyOrder+WMFCollectionMatcherUtils.m in Sources */,
				BC0FED681AAA0268002488D7 /* MWKUserTests.m in Sources */,
				BCB3AE861AC11320004AD205 /* NSPersistentStoreCoordinator+WMFTempCoordinator.m in Sources */,
				04B501FA1B7AF16C007BE332 /* NSArray+WMFExtensionsTests.m in Sources */,
				BC0FED661AAA0268002488D7 /* MWKSiteTests.m in Sources */,
				0EBC56681AD3656900E82CDD /* WMFAsyncTestCase.m in Sources */,
				BCA9575D1ABE473800B62AE8 /* LegacyCoreDataMigratorTests.m in Sources */,
				BCF4553A1BCC7128007C748A /* MWKArticlePreviewSerializationTests.m in Sources */,
				BCDD703A1BB09E8200D5BDC7 /* SavedArticlesFetcherTests.m in Sources */,
				BCCE8EBC1B4D7F590009FBBC /* XCTestCase+SwiftDefaults.swift in Sources */,
				BCAFC5D01AFD5E7D004615BA /* MWKArticleExtractionTests.m in Sources */,
				043C69231B8569FA00941051 /* NSAttributedString+WMFTrimTests.m in Sources */,
				BC0FED691AAA0268002488D7 /* MWKProtectionStatusTests.m in Sources */,
				BC0FED6C1AAA0268002488D7 /* MWKImageStorageTests.m in Sources */,
				BC092BA71B19189100093C59 /* MWKSiteInfoFetcherTests.m in Sources */,
				BC0FED721AAA026C002488D7 /* WMFErrorForApiErrorObjectTests.m in Sources */,
				BCA6765A1AC0600500A16160 /* MWKDataStore+TemporaryDataStore.m in Sources */,
				04F122671ACB818F002FC3B5 /* NSString+FormattedAttributedString.m in Sources */,
				BC0FED711AAA026C002488D7 /* WMFJoinedPropertyParametersTests.m in Sources */,
				BC0FED6A1AAA0268002488D7 /* MWKDataStorePathTests.m in Sources */,
				BC725ECA1B617E1A00E0A64C /* WMFSafeAssignTests.m in Sources */,
				BC0FED761AAA026C002488D7 /* NSString+WMFHTMLParsingTests.m in Sources */,
				BCA676571AC05FE200A16160 /* XCTestCase+WMFBundleConvenience.m in Sources */,
				0449D1421B83D9370036A9C8 /* NSAttributedString+WMFModifyTests.m in Sources */,
				BC0FED671AAA0268002488D7 /* MWKTitleTests.m in Sources */,
				043C69261B856C2A00941051 /* XCTestCase+WMFVisualTestConvenience.m in Sources */,
				BC550B151B98936F0082F298 /* UIView+VisualTestSizingUtils.m in Sources */,
				BCD41E001B11D1B200231BB1 /* XCTestCase+MWKFixtures.m in Sources */,
				BCCE8EBA1B4D5DD90009FBBC /* XCTestCase+PromiseKit.swift in Sources */,
				BC0FED631AAA0263002488D7 /* MWKTestCase.m in Sources */,
				04A807341B7738C6007F4EDD /* NSArray+PredicateTests.m in Sources */,
				BC92A7731AFA88D3003C4212 /* MWKSection+WMFSharingTests.m in Sources */,
				BC5FE5751B1DFF5400273BC0 /* ArticleFetcherTests.m in Sources */,
				04A1C4FC1B94F10600B47788 /* WMFSaveButtonControllerTests.m in Sources */,
				BCF7FCA01B7BDA4800CDFB8C /* MWKArticleEqualityCheckTests.m in Sources */,
				BCAFC5ED1B02490A004615BA /* WMFRandomFileUtilities.m in Sources */,
			);
			runOnlyForDeploymentPostprocessing = 0;
		};
		D4991431181D51DE00E6073C /* Sources */ = {
			isa = PBXSourcesBuildPhase;
			buildActionMask = 2147483647;
			files = (
				04DA87861B310E7D00C948F8 /* RecentSearchesViewController.m in Sources */,
				D49B2ED2196C687C002F035D /* PullToRefreshViewController.m in Sources */,
				0449E63518A9845C00D51524 /* LoginViewController.m in Sources */,
				BCB669A61A83F6C400C7B1FE /* MWKDataObject.m in Sources */,
				04DB0BEA18BD37F900B4BCF3 /* UIScrollView+ScrollSubviewToLocation.m in Sources */,
				0487048B19F8262600B7D307 /* RandomArticleFetcher.m in Sources */,
				042BEAEF1A92EE66002CF320 /* UIWebView+WMFTrackingView.m in Sources */,
				BC505F061B5D683A00537006 /* NSArray+WMFLayoutDirectionUtilities.m in Sources */,
				C99844571A8C1F23001D58FD /* UIWebView+WMFSuppressSelection.m in Sources */,
				04AE1C701891B302002D5487 /* NSObject+Extras.m in Sources */,
				04B7B9BD18B5570E00A63551 /* CaptchaViewController.m in Sources */,
				045D872119FAD2FA0035C1F9 /* AboutViewController.m in Sources */,
				04C43AA4183440C1006C643B /* MWNetworkActivityIndicatorManager.m in Sources */,
				0447863D185145090050563B /* WebViewController.m in Sources */,
				BC34E46A1B31AD8B00258928 /* MWKLanguageLinkController.m in Sources */,
				04016E1A1B3264C700D732FE /* UIViewController+WMFStoryboardUtilities.m in Sources */,
				0487048A19F8262600B7D307 /* PreviewHtmlFetcher.m in Sources */,
				0E94AFF61B209882000BC5EA /* WMFArticleViewController.m in Sources */,
				0EE7687B1AF982C100A5D046 /* WMFArticleProtocol.m in Sources */,
				BC305C381BA204EF00E414B8 /* NSString+WMFDistance.m in Sources */,
				04B501F81B7AEB03007BE332 /* NSArray+WMFExtensions.swift in Sources */,
				04EDEE311A21CB4100798076 /* UIScreen+Extras.m in Sources */,
				BCB669A91A83F6C400C7B1FE /* MWKSection.m in Sources */,
				BCB669B61A83F6C400C7B1FE /* MWKImageList.m in Sources */,
				0EFB0F231B31EE2D00D05C08 /* ImageData.m in Sources */,
				BCB848831AAE0C5C0077EC24 /* WMFImageGalleryCollectionViewCell.m in Sources */,
				04B0EA4A190B2348007458AF /* PreviewLicenseView.m in Sources */,
				0487047F19F8262600B7D307 /* AccountCreator.m in Sources */,
				0487048619F8262600B7D307 /* MWKLanguageLinkFetcher.m in Sources */,
				BCE912BA1ACC5E6900B74B42 /* NSIndexSet+BKReduce.m in Sources */,
				0EFB0F211B31EE2D00D05C08 /* History.m in Sources */,
				BCB58F481A891FDB00465627 /* WebViewController+ImageGalleryPresentation.m in Sources */,
				0E2143051BBF178500609E5D /* WMFTableOfContentsPresentationController.swift in Sources */,
				BC32A1D91B4B1B8A00A286DE /* WMFLegacyImageDataMigration.swift in Sources */,
				0449E63918AAA26A00D51524 /* NSHTTPCookieStorage+CloneCookie.m in Sources */,
				04C695CE18ED08D900D9F2DA /* UIView+WMFSearchSubviews.m in Sources */,
				0487048E19F8262600B7D307 /* WikipediaZeroMessageFetcher.m in Sources */,
				BC092BA21B19135700093C59 /* WMFApiJsonResponseSerializer.m in Sources */,
				0EFB0F221B31EE2D00D05C08 /* Image.m in Sources */,
				D4F277FB194235A00032BA38 /* ProtectedEditAttemptFunnel.m in Sources */,
				0487047E19F8262600B7D307 /* AccountCreationTokenFetcher.m in Sources */,
				BC5620A81B6BEDAD0013FFB0 /* UIColor+WMFStyle.m in Sources */,
				049566C218F5F4CB0058EA12 /* ZeroConfigState.m in Sources */,
				0436998E1B45B673002FD81D /* WMFArticleTableHeaderView.m in Sources */,
				04F27B7518FE0F2E00EDD838 /* PageHistoryResultCell.m in Sources */,
				BC060B3A1B456D030086EBFB /* AnyPromise+WMFExtensions.m in Sources */,
				041E32371B72AB9A001D0E28 /* WMFSectionHeadersViewController.m in Sources */,
				0463639818A844570049EE4F /* KeychainCredentials.m in Sources */,
				041E323A1B72AB9A001D0E28 /* WMFSectionHeaderModel.m in Sources */,
				BCA96E771AAA35EE009A61FA /* UIView+WMFDefaultNib.m in Sources */,
				0EBB287C1B70350C00D8E1D8 /* UIView+WMFSnapshotting.m in Sources */,
				0E94AFFB1B20A22C000BC5EA /* WMFStyleManager.m in Sources */,
				0E34AC571B45DC9500475A1A /* WMFArticleFetcher.m in Sources */,
				040D83591AB0ECFD000896D5 /* WMFCenteredPathView.m in Sources */,
				BCB669B41A83F6C400C7B1FE /* MWKArticle.m in Sources */,
				BC550B181B9A75100082F298 /* WMFRelatedTitleListDataSource.m in Sources */,
				0ED689721B822D3B00B30427 /* WMFHomeSectionFooter.m in Sources */,
				0E2B06F61B2CE45800EA2F53 /* WMFSavedPagesDataSource.m in Sources */,
				BC6BFC681B685CD50074D0DA /* NSAttributedString+WMFHTMLForSite.m in Sources */,
				044BD6B618849AD000FFE4BE /* SectionEditorViewController.m in Sources */,
				04D149DF18877343006B4104 /* UIViewController+Alert.m in Sources */,
				0E7E60341B7CFB1400ED1C69 /* MWKSite+WMFAnalyticsLogging.m in Sources */,
				BCA96E731AAA354D009A61FA /* WMFGradientView.m in Sources */,
				04B91AAB18E3D9E200FFAA1C /* NSString+FormattedAttributedString.m in Sources */,
				043F18E518D9691D00D8489A /* UINavigationController+TopActionSheet.m in Sources */,
				044396231A3D33030081557D /* UICollectionViewCell+DynamicCellHeight.m in Sources */,
				BC905A131B44815900523DFE /* SDImageCache+PromiseKit.swift in Sources */,
				04414DDF1A1420EB00A41B4E /* WikiDataShortDescriptionFetcher.m in Sources */,
				0EFB0F1F1B31EE2D00D05C08 /* DiscoveryContext.m in Sources */,
				BC6E8B951B5E90B1003D9A39 /* UIImage+WMFImageProcessing.m in Sources */,
				BC7925F41B9F2C55003C9522 /* CLLocation+WMFBearing.m in Sources */,
				04D686F61AB2949C0009B44A /* MenuLabel.m in Sources */,
				042E3B931AA16D6700BF8D66 /* UIViewController+WMFChildViewController.m in Sources */,
				04F0E2EA186EDC1A00468738 /* UIWebView+ElementLocation.m in Sources */,
				C42D94871A937DE000A4871A /* WMFProgressLineView.m in Sources */,
				0E4500B51B979F7000A33B55 /* WMFSectionSchemaManager.m in Sources */,
				0447866F1852B5010050563B /* SessionSingleton.m in Sources */,
				04CB603D1B5053120052B6EF /* UITableViewCell+WMFEdgeToEdgeSeparator.m in Sources */,
				043C69291B86502F00941051 /* NSCharacterSet+WMFExtras.m in Sources */,
				BC092B9F1B1907FC00093C59 /* MWKSiteInfoFetcher.m in Sources */,
				BCB669AA1A83F6C400C7B1FE /* MWKImage.m in Sources */,
				04D686F41AB2949C0009B44A /* MenuButton.m in Sources */,
				0487048519F8262600B7D307 /* EditTokenFetcher.m in Sources */,
				0E582D351B82258300B2645B /* WMFArticlePreviewCell.m in Sources */,
				04CCCFF71935094000E3F60C /* PrimaryMenuTableViewCell.m in Sources */,
				BCAC50C11AF3F7460015936C /* NSBundle+WMFInfoUtils.m in Sources */,
				04627C981B91989200414AC6 /* WMFSaveButtonController.m in Sources */,
				0ECC99F21B67DDB600004E47 /* WMFArticleResponseSerializer.m in Sources */,
				0EFB0F201B31EE2D00D05C08 /* GalleryImage.m in Sources */,
				0E9008E91B717A97001A600A /* WMFMinimalArticleContentCell.m in Sources */,
				0E1B049E1BC59DE300506F7D /* WMFContinueReadingCell.m in Sources */,
				BC305C351BA0E47F00E414B8 /* CLLocation+WMFApproximateEquality.m in Sources */,
				0E2690FC1B86AB9D009B8605 /* WMFRelatedSearchFetcher.m in Sources */,
				0487048F19F8262600B7D307 /* WikiTextSectionFetcher.m in Sources */,
				0EA4402E1AA6281200B09DBA /* NSDateFormatter+WMFExtensions.m in Sources */,
				BC38634F1B7509E8003A2D38 /* WMFNavigationTransitionController.m in Sources */,
				BC305C2D1BA0842600E414B8 /* WMFNearbyTitleListDataSource.m in Sources */,
				C913C89C1A94019A00BEEAF0 /* WMFSuggestedPagesFunnel.m in Sources */,
				04EDEE2A1A215DBC00798076 /* UITableView+DynamicCellHeight.m in Sources */,
				0E466E551B42D9DD00E91992 /* WMFScrollViewTopPanGestureRecognizer.m in Sources */,
				BC69C3141AB0C1FF0090B039 /* WMFImageInfoController.m in Sources */,
				0EFB0F1D1B31EE2D00D05C08 /* NSManagedObjectContext+SimpleFetch.m in Sources */,
				04CCCFF61935094000E3F60C /* PrimaryMenuViewController.m in Sources */,
				BCE6EE101B2619E900AF603B /* MWKLanguageLink.m in Sources */,
				0EF451F61B545ED100D621BD /* WMFRecentPagesDataSource.m in Sources */,
				0E6FAFB51B7D5740000E5A46 /* WMFHomeViewController.m in Sources */,
				04142A8F184F974E006EF779 /* NSDate-Utilities.m in Sources */,
				0E2690FF1B86B002009B8605 /* WMFRelatedSearchResults.m in Sources */,
				0E0A13141BB9E731003CF23F /* WMFFaceDetectionCache.m in Sources */,
				0487048C19F8262600B7D307 /* SearchResultFetcher.m in Sources */,
				0E7E60311B7CFAB900ED1C69 /* MWKArticle+WMFAnalyticsLogging.m in Sources */,
				0E869F121B56B83F002604C3 /* MWKList.m in Sources */,
				BC23759A1AB78D8A00B0BAA8 /* NSParagraphStyle+WMFParagraphStyles.m in Sources */,
				04090A3B187FB7D000577EDF /* UIView+Debugging.m in Sources */,
				BCC185D81A9E5628005378F8 /* UILabel+WMFStyling.m in Sources */,
				BCBDC8841B38E441003A6D17 /* WMFImageController.swift in Sources */,
				0EFB0F241B31EE2D00D05C08 /* Saved.m in Sources */,
				BCB498821B8FA7D800BE4769 /* MWKRelatedSearchResult.m in Sources */,
				0EB101C81B69C8E1001BE1FB /* MWKSectionMetaData.m in Sources */,
				BCB669B11A83F6C400C7B1FE /* MWKRecentSearchList.m in Sources */,
				04DD89B118BFE63A00DD5DAD /* PreviewAndSaveViewController.m in Sources */,
				0E2690F91B86A9DB009B8605 /* WMFRelatedSectionController.m in Sources */,
				041E32381B72AB9A001D0E28 /* WMFSectionHeader.m in Sources */,
				0415581C18ADFA5D00B81A59 /* UIImage+ColorMask.m in Sources */,
				C90799BA1A8564C60044E13C /* WMFShareOptionsController.m in Sources */,
				0E2B07021B2D1DE200EA2F53 /* WMFBottomStackLayout.m in Sources */,
				BCC138C21BC58999006741D0 /* UIViewController+WMFArticlePresentation.m in Sources */,
				0E03E2911B8430FE00C1FBD7 /* WMFNearbySectionController.m in Sources */,
				04C91CEB195517250035ED1B /* OnboardingViewController.m in Sources */,
				04D686FA1AB2949C0009B44A /* TabularScrollView.m in Sources */,
				041A3B5E18E11ED90079FF1C /* LanguageCell.m in Sources */,
				0E94AFED1B20976A000BC5EA /* WMFAppViewController.m in Sources */,
				D42E75EB18D11237002EA7E5 /* MWLanguageInfo.m in Sources */,
				BCA9AEAB1B82942000B49320 /* UIImageView+WMFImageFetching.m in Sources */,
				0EFB0F1A1B31EE2D00D05C08 /* ArticleData.xcdatamodeld in Sources */,
				043F8BF21A11699A00D1AE44 /* UIView+WMFRoundCorners.m in Sources */,
				0487048019F8262600B7D307 /* AccountLogin.m in Sources */,
				04709B5E1B829E3C0086B978 /* NSAttributedString+WMFModify.m in Sources */,
				04D149DD18877343006B4104 /* AlertLabel.m in Sources */,
				BC505F031B5D4D9300537006 /* UIImageView+WMFContentOffset.m in Sources */,
				BCB669AE1A83F6C400C7B1FE /* MWKHistoryEntry.m in Sources */,
				0EFB0EF51B31DE7200D05C08 /* NSError+WMFExtensions.m in Sources */,
				0433542618A093C5009305F0 /* UIView+RemoveConstraints.m in Sources */,
				04D686FC1AB2949C0009B44A /* WikiGlyphButton.m in Sources */,
				0E43C31E1B87852C00C58861 /* WMFSearchResponseSerializer.m in Sources */,
				C98990341A699DE000AF44FC /* WMFShareCardViewController.m in Sources */,
				0E03E2991B845F2F00C1FBD7 /* SSSectionedDataSource+WMFSectionConvenience.m in Sources */,
				049289291B1FBC1800BE4B21 /* WMFURLCache.m in Sources */,
				C42D94861A937DE000A4871A /* WMFBorderButton.m in Sources */,
				0E94AFF31B209857000BC5EA /* WMFSearchViewController.m in Sources */,
				047801BE18AE987900DBB747 /* UIButton+ColorMask.m in Sources */,
				043C69211B85689F00941051 /* NSAttributedString+WMFTrim.m in Sources */,
				BC092B9C1B18F8D700093C59 /* MWKSiteInfo.m in Sources */,
				BC86B93D1A929CC500B4C039 /* UICollectionViewFlowLayout+NSCopying.m in Sources */,
				0EFB0F261B31EE2D00D05C08 /* SectionImage.m in Sources */,
				04D686C91AB28FE40009B44A /* UIImage+WMFFocalImageDrawing.m in Sources */,
				BC092B961B18E89200093C59 /* NSString+WMFPageUtilities.m in Sources */,
				04490FD51AF16A83009FAB52 /* WMFBundledImageProtocol.m in Sources */,
				04016E241B335F0200D732FE /* WMFArticlePresenter.m in Sources */,
				0487048419F8262600B7D307 /* CaptchaResetter.m in Sources */,
				BCB669A71A83F6C400C7B1FE /* MWKSiteDataObject.m in Sources */,
				BC7DFCD61AA4E5FE000035C3 /* WMFImageURLParsing.m in Sources */,
				0EFB0F251B31EE2D00D05C08 /* Section.m in Sources */,
				04821CD119895EDC007558F6 /* ReferenceGradientView.m in Sources */,
				0472BC18193AD88C00C40BDA /* MWKSection+DisplayHtml.m in Sources */,
				047ED63918C13E4900442BE3 /* PreviewWebView.m in Sources */,
				0480AEA01AA4F4DA00A9950C /* WMFIntrinsicContentSizeAwareTableView.m in Sources */,
				0484B9061ABB50FA00874073 /* WMFArticleParsing.m in Sources */,
				BC505EF41B594E8E00537006 /* WMFArticleHeaderImageGalleryViewController.m in Sources */,
				048830D21AB775E3005BF3A1 /* UIScrollView+WMFScrollsToTop.m in Sources */,
				04AE520519DB5E0900F89B92 /* NSObject+ConstraintsScale.m in Sources */,
				BCE24FDE1B0CF0C7003F054B /* LegacyDataMigrator.m in Sources */,
				042258521B33EAD400FDD0C6 /* ShareMenuSavePageActivity.m in Sources */,
				0EFB0F1E1B31EE2D00D05C08 /* NSManagedObjectModel+LegacyCoreData.m in Sources */,
				0EA0BF3C1B8AAB6300BA423E /* WMFSaveableTitleCollectionViewCell.m in Sources */,
				BC86B9401A929D7900B4C039 /* UICollectionViewFlowLayout+WMFItemSizeThatFits.m in Sources */,
				0E7955C71B2B389800B055A2 /* TGLStackedLayout.m in Sources */,
				C96335911AA92AAC00A1EB2C /* WMFCrashAlertView.m in Sources */,
				0ECC99EF1B67D43500004E47 /* WMFArticleRequestSerializer.m in Sources */,
				D401C2C01A659E5000D4D127 /* DataMigrationProgressViewController.m in Sources */,
				04CCCFF01935093A00E3F60C /* WMFSettingsViewController.m in Sources */,
				0EBC567F1AD442CC00E82CDD /* BITHockeyManager+WMFExtensions.m in Sources */,
				BC905A111B447A8300523DFE /* NSURLRequest+WMFUtilities.m in Sources */,
				D4B0AE0B19366A2C00F0AC90 /* ReadingActionFunnel.m in Sources */,
				04BA48A11A80062F00CB5CAE /* UIFont+WMFStyle.m in Sources */,
				0487049019F8262600B7D307 /* WikiTextSectionUploader.m in Sources */,
				BCB58F631A8A9F1000465627 /* MWKLicense.m in Sources */,
				BCF8DCA61B70055F00149C26 /* WMFFixtureRecording.m in Sources */,
				041C55D21950B27D006CE0EF /* EditSummaryViewController.m in Sources */,
				04CCA0C01983086D000E982A /* ReferencesVC.m in Sources */,
				0ED44D781B28DA4D00F284BA /* UICollectionView+WMFExtensions.m in Sources */,
				043B6E8E1ACDE0CF0005C60B /* NSAttributedString+WMFSavedPagesAttributedStrings.m in Sources */,
				0487048719F8262600B7D307 /* LoginTokenFetcher.m in Sources */,
				D4B0AE0E19366A5400F0AC90 /* LoginFunnel.m in Sources */,
				BC50C3871A83CBDA006DC7AF /* MWKImageInfoResponseSerializer.m in Sources */,
				0487048919F8262600B7D307 /* PageHistoryFetcher.m in Sources */,
				0E366B361B2F176700ABFB86 /* WMFOffScreenFlowLayout.m in Sources */,
				C94BE3EE1A8169ED00F2105B /* WMFShareFunnel.m in Sources */,
				BCB58F671A8AA22200465627 /* MWKLicense+ToGlyph.m in Sources */,
				0EA35C4A1B6BB85100D9CFE6 /* WMFArticleContainerViewController.m in Sources */,
				0E5F28601B6719AF008885A2 /* MWKArticlePreview.m in Sources */,
				0EFB0F191B31EE2D00D05C08 /* Article.m in Sources */,
				0EF451F31B5458F700D621BD /* UITabBarController+WMFExtensions.m in Sources */,
				04C43AAE18344131006C643B /* CommunicationBridge.m in Sources */,
				BCBDC8821B38E414003A6D17 /* SDWebImageManager+PromiseKit.swift in Sources */,
				045AB8C31B1E15D9002839D7 /* NSURL+Extras.m in Sources */,
				BCA3F04F1BBC6D53004CDFF2 /* UIViewController+WMFSearchButton.m in Sources */,
				BCFDB1401B3F3D9700F0C9F4 /* WMFImageDownload.swift in Sources */,
				04224501197F5E09005DD0BF /* BulletedLabel.m in Sources */,
				C979727D1A731F2D00C6ED7A /* WMFShareOptionsView.m in Sources */,
				BCFDB1421B3F3F7E00F0C9F4 /* WMFImageController+Debug.swift in Sources */,
				BC305C321BA0C9D900E414B8 /* WMFNearbyViewModel.m in Sources */,
				0E87265E1B8E22B3008EA2AC /* WMFPreviewController.m in Sources */,
				C91A86F41A8BCB680088A801 /* WMFShareCardImageContainer.m in Sources */,
				BCB58F781A8D081E00465627 /* NSArray+BKIndex.m in Sources */,
				BCE6EE131B2629ED00AF603B /* MWKLanguageLinkResponseSerializer.m in Sources */,
				0433542218A023FE009305F0 /* UIViewController+WMFHideKeyboard.m in Sources */,
				0484E3DE19D9D19B0085D18D /* UIView+ConstraintsScale.m in Sources */,
				BC505EFD1B5D462700537006 /* CIDetector+WMFFaceDetection.m in Sources */,
				04CCA0C319830A44000E982A /* ReferenceVC.m in Sources */,
				BCB669B71A83F6C400C7B1FE /* MWKSectionList.m in Sources */,
				0E2143071BBF187300609E5D /* WMFTableOfContentsAnimator.swift in Sources */,
				0EE768811AFD25CC00A5D046 /* WMFSearchFunnel.m in Sources */,
				046A4B9D1B38DC5400440F67 /* UIView+WMFRTLMirroring.m in Sources */,
				BC5FA1771B72859B005BE5BA /* NSURL+WMFLinkParsing.m in Sources */,
				BCB66A0C1A85183000C7B1FE /* NSString+WMFHTMLParsing.m in Sources */,
				BCB669AF1A83F6C400C7B1FE /* MWKHistoryList.m in Sources */,
				0E87265B1B8CC9E7008EA2AC /* UIView+WMFShadow.m in Sources */,
				0ED689881B82559E00B30427 /* WMFLocationSearchResults.m in Sources */,
				BC6E8B9F1B5FE0C9003D9A39 /* UICollectionView+WMFKVOUpdatableList.m in Sources */,
				0E03E28D1B83DA7300C1FBD7 /* WMFNearbySearchResultCell.m in Sources */,
				BC550B071B97776D0082F298 /* DTCSSStylesheet+WMFStylesheets.m in Sources */,
				BC50C37F1A83C784006DC7AF /* WMFNetworkUtilities.m in Sources */,
				0E4500B81B97A26400A33B55 /* WMFSectionSchemaItem.m in Sources */,
				BCB58F441A890D9700465627 /* MWKImageInfo+MWKImageComparison.m in Sources */,
				BC5FA1821B738DFB005BE5BA /* MWKCitation.m in Sources */,
				BCB669AD1A83F6C400C7B1FE /* MWKSavedPageList.m in Sources */,
				0E1B04981BC56E6100506F7D /* NSUserDefaults+WMFExtensions.swift in Sources */,
				BCC185E81A9FA498005378F8 /* UICollectionViewLayout+AttributeUtils.m in Sources */,
				04D686F81AB2949C0009B44A /* PaddedLabel.m in Sources */,
				BCB4987F1B8FA47200BE4769 /* WMFMantleJSONResponseSerializer.m in Sources */,
				04C695D218ED213000D9F2DA /* UIScrollView+NoHorizontalScrolling.m in Sources */,
				BC3166B21B279AC30096EE8E /* WikipediaAppUtils.m in Sources */,
				044687FF1BB358DF00B888CC /* UIView+IBExtras.swift in Sources */,
				0E366B4B1B308A2600ABFB86 /* UIStoryboard+WMFExtensions.m in Sources */,
				04B0E3EA1AE8252800379AE0 /* NSURL+WMFRest.m in Sources */,
				040D835E1AB0EE45000896D5 /* WMFGeometry.c in Sources */,
				BCB608201BC8110B0088086A /* UIImageView+WMFImageFetchingInternal.m in Sources */,
				0EEAF0F51B8229D9000D4232 /* WMFHomeSectionHeader.m in Sources */,
				BC86B9361A92966B00B4C039 /* AFHTTPRequestOperationManager+UniqueRequests.m in Sources */,
				D4991449181D51DE00E6073C /* AppDelegate.m in Sources */,
				04A807331B76BF36007F4EDD /* NSArray+WMFPredicate.swift in Sources */,
				04634FDD1BB47E950071626C /* UIViewController+WMFOpenExternalUrl.m in Sources */,
				BCB669A81A83F6C400C7B1FE /* MWKUser.m in Sources */,
				BCB669AB1A83F6C400C7B1FE /* MWKProtectionStatus.m in Sources */,
				046E2B6F1B3213BE008A99A6 /* UIBarButtonItem+WMFButtonConvenience.m in Sources */,
				BCC185E01A9EC836005378F8 /* UIButton+FrameUtils.m in Sources */,
				04C9509D19EF02980013F3C0 /* EventLogger.m in Sources */,
				0EFB0F1B1B31EE2D00D05C08 /* ArticleDataContextSingleton.m in Sources */,
				BCF455321BCC6C2F007C748A /* MTLValueTransformer+WMFNumericValueTransformer.m in Sources */,
				BC6E8B981B5EB4B2003D9A39 /* UIImage+WMFNormalization.m in Sources */,
				0E869F4B1B5FDD24002604C3 /* WMFHamburgerMenuFunnel.m in Sources */,
				0E7E602D1B7CFA9500ED1C69 /* MWKTitle+WMFAnalyticsLogging.m in Sources */,
				BC22F44B1BA33C3F00B64F4B /* WMFSearchResultDistanceProvider.m in Sources */,
				BC505EF71B59643400537006 /* WMFPageCollectionViewController.m in Sources */,
				BCE24FDF1B0CF0C7003F054B /* LegacyPhoneGapDataMigrator.m in Sources */,
				042950D41A9D3BA7009BE784 /* UIColor+WMFHexColor.m in Sources */,
				BCF7FC9B1B7B9ADE00CDFB8C /* WMFLogFormatter.m in Sources */,
				BCBDC88C1B3A0715003A6D17 /* Cancellable.swift in Sources */,
				0439317619FB092600386E8F /* UIWebView+LoadAssetsHtml.m in Sources */,
				04B91AA718E34BBC00FFAA1C /* UIView+TemporaryAnimatedXF.m in Sources */,
				04A807311B757880007F4EDD /* UIButton+WMFMultiLineHeight.swift in Sources */,
				04224500197F5E09005DD0BF /* AbuseFilterAlert.m in Sources */,
				BC3863521B76A184003A2D38 /* UIScrollView+WMFContentOffsetUtils.m in Sources */,
				0ED6897B1B82422C00B30427 /* MWKLocationSearchResult.m in Sources */,
				0E4D1CF81BBD7F49009BEB64 /* WMFTableOfContentsViewController.swift in Sources */,
				BCB669731A83F58600C7B1FE /* NSMutableDictionary+WMFMaybeSet.m in Sources */,
				BCE24FE01B0CF0C7003F054B /* SQLiteHelper.m in Sources */,
				D4B0AE0819366A0A00F0AC90 /* CreateAccountFunnel.m in Sources */,
				BC3047C21B45E65400D7DF1A /* SDWebImageManager+WMFCacheRemoval.m in Sources */,
				BCB669B51A83F6C400C7B1FE /* MWKUserDataStore.m in Sources */,
				0E7955D01B2B659500B055A2 /* WMFArticleListTransition.m in Sources */,
				041E32401B736CCF001D0E28 /* UIWebView+WMFJavascriptContext.m in Sources */,
				0487045519F824D700B7D307 /* QueuesSingleton.m in Sources */,
				04F27B7818FE0F2E00EDD838 /* PageHistoryViewController.m in Sources */,
				BCB669A41A83F6C400C7B1FE /* MWKSite.m in Sources */,
				046E2B6B1B31ED94008A99A6 /* UIButton+WMFButton.m in Sources */,
				BCB669AC1A83F6C400C7B1FE /* MWKSavedPageEntry.m in Sources */,
				04A97E8718B81D5D0046B166 /* AccountCreationViewController.m in Sources */,
				C42D947E1A937DAC00A4871A /* SavedArticlesFetcher.m in Sources */,
				0E94AFF01B209792000BC5EA /* WMFArticleListCollectionViewController.m in Sources */,
				043699911B45B68D002FD81D /* WMFArticleSectionCell.m in Sources */,
				0487048219F8262600B7D307 /* AssetsFileFetcher.m in Sources */,
				0E03E2A01B85310000C1FBD7 /* WMFNearbySectionEmptyCell.m in Sources */,
				BC6BFC5F1B680A410074D0DA /* NSString+WMFGlyphs.m in Sources */,
				0E43C31B1B87830200C58861 /* MWKSearchResult.m in Sources */,
				BCFDB1441B3F3FCB00F0C9F4 /* UIImage+Debug.swift in Sources */,
				BC550B0B1B977C9D0082F298 /* WMFSearchResultCell.m in Sources */,
				BC955BC71A82BEFD000EF9E4 /* MWKImageInfoFetcher.m in Sources */,
				04C7576E1A1AA2D00084AC39 /* RecentSearchCell.m in Sources */,
				0E366B3F1B2F5C4500ABFB86 /* WMFSearchFetcher.m in Sources */,
				04A9C2A21B4F326D008B996F /* WMFArticleReadMoreCell.m in Sources */,
				BCB58F541A894D3E00465627 /* WMFImageGalleryDetailOverlayView.m in Sources */,
				BCAFC5D31AFD5F7E004615BA /* MWKArticle+WMFSharing.m in Sources */,
				0ED6897F1B82470900B30427 /* WMFLocationSearchFetcher.m in Sources */,
				BCFB090D1B445A720077955B /* UIImage+WMFSerialization.m in Sources */,
				BC8210D31B4EEA190010BF7B /* SDImageCache+WMFPersistentCache.m in Sources */,
				BCE24FDD1B0CF0C7003F054B /* LegacyCoreDataMigrator.m in Sources */,
				04478633185145090050563B /* HistoryViewController.m in Sources */,
				BCB669B21A83F6C400C7B1FE /* MWKImageInfo.m in Sources */,
				0E03E29C1B84E88A00C1FBD7 /* WMFCompassView.m in Sources */,
				BCB848781AAAABF80077EC24 /* WMFMath.m in Sources */,
				D4B0AE051936604700F0AC90 /* EditFunnel.m in Sources */,
				BC6E8B921B5E8DB7003D9A39 /* CIContext+WMFImageProcessing.m in Sources */,
				0487048319F8262600B7D307 /* FetcherBase.m in Sources */,
				D4F277FE194235B50032BA38 /* ToCInteractionFunnel.m in Sources */,
				BCB669B31A83F6C400C7B1FE /* MWKDataStore.m in Sources */,
				0E366B3A1B2F33BC00ABFB86 /* WMFSearchResults.m in Sources */,
				0487048D19F8262600B7D307 /* ThumbnailFetcher.m in Sources */,
				0E1B049B1BC59BDA00506F7D /* WMFContinueReadingSectionController.m in Sources */,
				BCB669B01A83F6C400C7B1FE /* MWKRecentSearchEntry.m in Sources */,
				BC955BCF1A82C2FA000EF9E4 /* AFHTTPRequestOperationManager+WMFConfig.m in Sources */,
				041A3B6218E11ED90079FF1C /* LanguagesViewController.m in Sources */,
				0493C2CC1952373100EBB973 /* DataHousekeeping.m in Sources */,
				043F18E118D9691D00D8489A /* TopActionSheetLabel.m in Sources */,
				BCB669A51A83F6C400C7B1FE /* MWKTitle.m in Sources */,
				08D631F71A69B1AB00D87AD0 /* WMFImageGalleryViewController.m in Sources */,
				BC22F44F1BA33D0300B64F4B /* WMFSearchResultBearingProvider.m in Sources */,
				04272E7B1940EEBC00CC682F /* WMFAssetsFile.m in Sources */,
				D4991445181D51DE00E6073C /* main.m in Sources */,
				0EFB0F1C1B31EE2D00D05C08 /* NSManagedObject+WMFModelFactory.m in Sources */,
				0ED689781B8234B000B30427 /* WMFLocationManager.m in Sources */,
				D47BF5D4197870390067C3BC /* SavedPagesFunnel.m in Sources */,
				04616DFC1AE706C600815BCE /* WMFLocalizationProtocol.m in Sources */,
				04C43AC0183442FC006C643B /* NSString+Extras.m in Sources */,
				04D686FE1AB2949C0009B44A /* WikiGlyphLabel.m in Sources */,
				04A9C2931B4B51E0008B996F /* WMFArticleSectionHeaderView.m in Sources */,
				04CCCFEE1935093A00E3F60C /* SecondaryMenuRowView.m in Sources */,
				0442F57B19006DCC00F55DF9 /* PageHistoryLabel.m in Sources */,
				BC505EEE1B594B5700537006 /* WMFImageCollectionViewCell.m in Sources */,
				0E4D1CFF1BBDC857009BEB64 /* WMFTableOfContentsCell.swift in Sources */,
				041C6206199ED2A20061516F /* MWKSection+TOC.m in Sources */,
				046D3CA01B8BDFB3004F2B92 /* UIWebView+WMFJavascriptToXcodeConsoleLogging.m in Sources */,
				BC505EEB1B59461400537006 /* WMFCollectionViewPageLayout.m in Sources */,
				BC2CBB8E1AA10F400079A313 /* UIView+WMFFrameUtils.m in Sources */,
				0447862F185145090050563B /* HistoryResultCell.m in Sources */,
				BCA6765D1AC0686600A16160 /* Article+ConvenienceAccessors.m in Sources */,
				BC32A1D71B4B14C000A286DE /* WMFBackgroundTaskManager.swift in Sources */,
				0433263F1B0D3574009DB316 /* WMFArticleImageProtocol.m in Sources */,
				D4B0AE0219365F7C00F0AC90 /* EventLoggingFunnel.m in Sources */,
				0EFAF77D1BC2DE0200A76D34 /* WMFTableOfContentsHeader.swift in Sources */,
			);
			runOnlyForDeploymentPostprocessing = 0;
		};
/* End PBXSourcesBuildPhase section */

/* Begin PBXTargetDependency section */
		BCBDE0AE1AA76F19006BD29A /* PBXTargetDependency */ = {
			isa = PBXTargetDependency;
			target = D4991434181D51DE00E6073C /* Wikipedia */;
			targetProxy = BCBDE0AD1AA76F19006BD29A /* PBXContainerItemProxy */;
		};
/* End PBXTargetDependency section */

/* Begin PBXVariantGroup section */
		BC6E428A1BA9CB930059FBF6 /* InfoPlist.strings */ = {
			isa = PBXVariantGroup;
			children = (
				BC6E42891BA9CB930059FBF6 /* Base */,
				BC6E428B1BA9CBEF0059FBF6 /* en */,
				BC6E428C1BA9CC130059FBF6 /* frp */,
				BC6E428D1BA9CC4A0059FBF6 /* ar */,
				BC6E428E1BA9CC6A0059FBF6 /* hrx */,
				BC6E42901BA9CCF00059FBF6 /* bto */,
				BC6E42911BA9CD0B0059FBF6 /* fr */,
				BC6E42921BA9CD0E0059FBF6 /* ru */,
				BC6E42931BA9CD100059FBF6 /* fi */,
				BC6E42951BA9CF100059FBF6 /* ast */,
				BC6E42961BA9CF160059FBF6 /* az */,
				BC6E42981BA9CF420059FBF6 /* bn */,
				BC6E42991BA9CF490059FBF6 /* br */,
				BC6E429A1BA9CF4F0059FBF6 /* ca */,
				BC6E429B1BA9CF550059FBF6 /* ce */,
				BC6E429C1BA9D0170059FBF6 /* de */,
				BC6E429D1BA9D01B0059FBF6 /* dsb */,
				BC6E429E1BA9D01F0059FBF6 /* en-GB */,
				BC6E429F1BA9D0340059FBF6 /* eo */,
				BC6E42A01BA9D0370059FBF6 /* es */,
				BC6E42A11BA9D03A0059FBF6 /* fa */,
				BC6E42A21BA9D03D0059FBF6 /* gl */,
				BC6E42A31BA9D0400059FBF6 /* gu */,
				BC6E42A41BA9D0600059FBF6 /* haw */,
				BC6E42A51BA9D0630059FBF6 /* he */,
				BC6E42A61BA9D0660059FBF6 /* hi */,
				BC6E42A71BA9D06A0059FBF6 /* hsb */,
				BC6E42A81BA9D06E0059FBF6 /* hu */,
				BC6E42A91BA9D0710059FBF6 /* hy */,
				BC6E42AA1BA9D0740059FBF6 /* it */,
				BC6E42AB1BA9D0780059FBF6 /* ja */,
				BC6E42AC1BA9D07A0059FBF6 /* ko */,
				BC6E42AD1BA9D07F0059FBF6 /* krc */,
				BC6E42AE1BA9D0830059FBF6 /* lb */,
				BC6E42AF1BA9D0860059FBF6 /* lt */,
				BC6E42B01BA9D0FD0059FBF6 /* mg */,
				BC6E42B11BA9D1020059FBF6 /* mk */,
				BCF2C5B91BA9D6760063412D /* ml */,
				BCF2C5BB1BA9D6A30063412D /* ms */,
				BCF2C5BC1BA9D6AF0063412D /* nl */,
				BCF2C5BD1BA9D6B00063412D /* oc */,
				BCF2C5BE1BA9D6B10063412D /* pl */,
				BCF2C5CF1BA9D7C20063412D /* pt */,
				BCF2C5D01BA9D7C30063412D /* ro */,
				BCF2C5D11BA9D7C40063412D /* sco */,
				BCF2C5D91BA9D84F0063412D /* sk */,
				BCF2C5DA1BA9D86E0063412D /* sr-EC */,
				BCF2C5DB1BA9D87D0063412D /* sv */,
				BCF2C5DE1BA9D8D30063412D /* tr */,
				BCF2C5DF1BA9D8E50063412D /* uk */,
				BCF2C5E41BA9D9290063412D /* vi */,
				BCF2C5E61BA9D9540063412D /* zh-Hans */,
				BCF2C5E71BA9D9560063412D /* zh-Hant */,
				BCCC67A91BA9FB850017E311 /* fo */,
				BCCC67AB1BA9FBE60017E311 /* id */,
				BCCC67AC1BA9FBE80017E311 /* kn */,
				BCCC67AD1BA9FC0D0017E311 /* ne */,
				BCCC67AE1BA9FC110017E311 /* or */,
				BCCC67AF1BA9FC140017E311 /* pt-BR */,
				BCCC67B11BA9FC3A0017E311 /* th */,
				BCCC67B71BA9FCDA0017E311 /* cs */,
			);
			name = InfoPlist.strings;
			sourceTree = "<group>";
		};
		D46CD8C218A1AC4F0042959E /* Localizable.strings */ = {
			isa = PBXVariantGroup;
			children = (
				D46CD8C818A1AC730042959E /* fr */,
				D46CD8D318A1B1140042959E /* en */,
				D469889218B52DA200DBE014 /* ru */,
				D469889918B52DF100DBE014 /* fi */,
				D44F630918DA781400EAD1DD /* ast */,
				D44F631218DA783000EAD1DD /* br */,
				D44F631918DA784200EAD1DD /* de */,
				D44F632218DA785900EAD1DD /* es */,
				D44F632A18DA787D00EAD1DD /* haw */,
				D44F632D18DA788100EAD1DD /* he */,
				D44F633218DA788C00EAD1DD /* hsb */,
				D44F634018DA78AE00EAD1DD /* lb */,
				D44F634718DA78BC00EAD1DD /* mk */,
				D44F635018DA78D200EAD1DD /* nl */,
				D44F635318DA78D700EAD1DD /* oc */,
				D44F635C18DA78EF00EAD1DD /* ro */,
				D44F635F18DA78FA00EAD1DD /* sco */,
				D44F636418DA790400EAD1DD /* sk */,
				D44F636918DA790F00EAD1DD /* sv */,
				D44F637118DA792400EAD1DD /* uk */,
				D44F637418DA792B00EAD1DD /* vi */,
				D4679060195AD36D00C4E44D /* bn */,
				D4679061195AD37A00C4E44D /* ca */,
				D4679065195AD39C00C4E44D /* diq */,
				D4679068195AD3A900C4E44D /* fo */,
				D467906D195AD3BE00C4E44D /* hrx */,
				D467906F195AD3CE00C4E44D /* id */,
				D4679070195AD3DC00C4E44D /* it */,
				D4679071195AD3E600C4E44D /* ja */,
				D4679073195AD3F000C4E44D /* kn */,
				D4679075195AD3FC00C4E44D /* ko */,
				D4679076195AD40700C4E44D /* krc */,
				D4679078195AD41200C4E44D /* ml */,
				D4679079195AD41C00C4E44D /* ms */,
				D467907B195AD42D00C4E44D /* ne */,
				D467907E195AD43700C4E44D /* or */,
				D4679080195AD44200C4E44D /* pl */,
				D4679082195AD45F00C4E44D /* pt */,
				D4679083195AD47D00C4E44D /* sr-ec */,
				D4679085195AD48900C4E44D /* tg-cyrl */,
				D4679088195AD49400C4E44D /* th */,
				D467908A195AD49B00C4E44D /* tr */,
				D467908B195AD4A500C4E44D /* zh-hans */,
				D467908C195AD4AB00C4E44D /* zh-hant */,
				D4C16A6519709CDF00CD91AD /* qqq */,
				D47FEE2319C8CB3400B998C8 /* ce */,
				D47FEE2519C8CB6B00B998C8 /* cs */,
				D47FEE2819C8CC2600B998C8 /* pt-BR */,
			);
			name = Localizable.strings;
			sourceTree = "<group>";
		};
/* End PBXVariantGroup section */

/* Begin XCBuildConfiguration section */
		0E4F85D71AC1BF56004CA3CD /* Alpha */ = {
			isa = XCBuildConfiguration;
			buildSettings = {
				CLANG_ANALYZER_SECURITY_FLOATLOOPCOUNTER = YES;
				CLANG_CXX_LANGUAGE_STANDARD = "gnu++0x";
				CLANG_CXX_LIBRARY = "libc++";
				CLANG_ENABLE_MODULES = YES;
				CLANG_ENABLE_OBJC_ARC = YES;
				CLANG_WARN_BOOL_CONVERSION = YES;
				CLANG_WARN_CONSTANT_CONVERSION = YES;
				CLANG_WARN_DIRECT_OBJC_ISA_USAGE = YES_ERROR;
				CLANG_WARN_EMPTY_BODY = YES;
				CLANG_WARN_ENUM_CONVERSION = YES;
				CLANG_WARN_INT_CONVERSION = YES;
				CLANG_WARN_OBJC_IMPLICIT_RETAIN_SELF = YES;
				CLANG_WARN_OBJC_ROOT_CLASS = YES_ERROR;
				CLANG_WARN__DUPLICATE_METHOD_MATCH = YES;
				COPY_PHASE_STRIP = NO;
				ENABLE_BITCODE = NO;
				ENABLE_NS_ASSERTIONS = YES;
				GCC_C_LANGUAGE_STANDARD = gnu99;
				GCC_PREPROCESSOR_DEFINITIONS = (
					"DEBUG=1",
					"NS_ENFORCE_NSOBJECT_DESIGNATED_INITIALIZER=0",
					"$(inherited)",
				);
				GCC_WARN_64_TO_32_BIT_CONVERSION = YES;
				GCC_WARN_ABOUT_RETURN_TYPE = YES_ERROR;
				GCC_WARN_UNDECLARED_SELECTOR = YES;
				GCC_WARN_UNINITIALIZED_AUTOS = YES;
				GCC_WARN_UNUSED_FUNCTION = YES;
				GCC_WARN_UNUSED_VARIABLE = YES;
				IPHONEOS_DEPLOYMENT_TARGET = 8.0;
				RUN_CLANG_STATIC_ANALYZER = YES;
				SDKROOT = iphoneos;
				TARGETED_DEVICE_FAMILY = "1,2";
				VALIDATE_PRODUCT = YES;
				VERSIONING_SYSTEM = "apple-generic";
			};
			name = Alpha;
		};
		0E4F85D81AC1BF56004CA3CD /* Alpha */ = {
			isa = XCBuildConfiguration;
			baseConfigurationReference = C7C26C8CB2ECA7439FB76EAE /* Pods.alpha.xcconfig */;
			buildSettings = {
				APP_ID_SUFFIX = .tfalpha;
				ASSETCATALOG_COMPILER_APPICON_NAME = AppIcon;
				ASSETCATALOG_COMPILER_LAUNCHIMAGE_NAME = LaunchImage;
				CODE_SIGN_IDENTITY = "iPhone Distribution";
				"CODE_SIGN_IDENTITY[sdk=iphoneos*]" = "iPhone Distribution";
				CURRENT_PROJECT_VERSION = 335;
				DEFINES_MODULE = YES;
				ENABLE_TESTABILITY = NO;
				GCC_OPTIMIZATION_LEVEL = 3;
				GCC_PRECOMPILE_PREFIX_HEADER = YES;
				GCC_PREFIX_HEADER = "wikipedia/Wikipedia-Prefix.pch";
				INFOPLIST_FILE = "Wikipedia/Wikipedia-Info.plist";
				OTHER_LDFLAGS = "$(inherited)";
				OTHER_SWIFT_FLAGS = "$(inherited) -DDEBUG";
				PRODUCT_MODULE_NAME = Wikipedia;
				PRODUCT_NAME = "Wikipedia ${CONFIGURATION}";
				PROVISIONING_PROFILE = "";
				RUN_CLANG_STATIC_ANALYZER = NO;
				SWIFT_OBJC_BRIDGING_HEADER = "Wikipedia/Wikipedia-Bridging-Header.h";
				WARNING_CFLAGS = (
					"$(inherited)",
					"-Werror=switch",
					"-Werror=arc-retain-cycles",
					"-Werror=incompatible-pointer-types",
					"-Werror=incomplete-implementation",
					"-Werror=nonnull",
				);
				WMF_HOCKEYAPP_IDENTIFIER = 95e2f42fa3eadeb025f319b58ef86aeb;
				WRAPPER_EXTENSION = app;
			};
			name = Alpha;
		};
		0E4F85D91AC1BF56004CA3CD /* Alpha */ = {
			isa = XCBuildConfiguration;
			baseConfigurationReference = 1BC5FB470144D2C10C55A037 /* Pods-WikipediaUnitTests.alpha.xcconfig */;
			buildSettings = {
				BUNDLE_LOADER = "$(TEST_HOST)";
				CLANG_ENABLE_MODULES = YES;
				CLANG_WARN_UNREACHABLE_CODE = YES;
				CODE_SIGN_IDENTITY = "iPhone Developer";
				DEFINES_MODULE = YES;
				ENABLE_STRICT_OBJC_MSGSEND = YES;
				GCC_PREFIX_HEADER = "WikipediaUnitTests/Supporting Files/WikipediaUnitTests-Prefix.pch";
				GCC_WARN_UNINITIALIZED_AUTOS = YES_AGGRESSIVE;
				HEADER_SEARCH_PATHS = (
					$CONFIGURATION_TEMP_DIR/Wikipedia.build/DerivedSources,
					"$(inherited)",
				);
				INFOPLIST_FILE = "WikipediaUnitTests/Supporting Files/Info.plist";
				MTL_ENABLE_DEBUG_INFO = NO;
				PRODUCT_NAME = "$(TARGET_NAME)";
				SWIFT_OBJC_BRIDGING_HEADER = "WikipediaUnitTests/Supporting Files/WikipediaUnitTests-Bridging-Header.h";
				TEST_HOST = "$(BUILT_PRODUCTS_DIR)/Wikipedia ${CONFIGURATION}.app/Wikipedia ${CONFIGURATION}";
			};
			name = Alpha;
		};
		A69698A61AC9D08700208A11 /* Beta */ = {
			isa = XCBuildConfiguration;
			buildSettings = {
				CLANG_ANALYZER_SECURITY_FLOATLOOPCOUNTER = YES;
				CLANG_CXX_LANGUAGE_STANDARD = "gnu++0x";
				CLANG_CXX_LIBRARY = "libc++";
				CLANG_ENABLE_MODULES = YES;
				CLANG_ENABLE_OBJC_ARC = YES;
				CLANG_WARN_BOOL_CONVERSION = YES;
				CLANG_WARN_CONSTANT_CONVERSION = YES;
				CLANG_WARN_DIRECT_OBJC_ISA_USAGE = YES_ERROR;
				CLANG_WARN_EMPTY_BODY = YES;
				CLANG_WARN_ENUM_CONVERSION = YES;
				CLANG_WARN_INT_CONVERSION = YES;
				CLANG_WARN_OBJC_IMPLICIT_RETAIN_SELF = YES;
				CLANG_WARN_OBJC_ROOT_CLASS = YES_ERROR;
				CLANG_WARN__DUPLICATE_METHOD_MATCH = YES;
				COPY_PHASE_STRIP = NO;
				ENABLE_BITCODE = NO;
				ENABLE_NS_ASSERTIONS = YES;
				GCC_C_LANGUAGE_STANDARD = gnu99;
				GCC_PREPROCESSOR_DEFINITIONS = (
					"DEBUG=1",
					"NS_ENFORCE_NSOBJECT_DESIGNATED_INITIALIZER=0",
					"$(inherited)",
				);
				GCC_WARN_64_TO_32_BIT_CONVERSION = YES;
				GCC_WARN_ABOUT_RETURN_TYPE = YES_ERROR;
				GCC_WARN_UNDECLARED_SELECTOR = YES;
				GCC_WARN_UNINITIALIZED_AUTOS = YES;
				GCC_WARN_UNUSED_FUNCTION = YES;
				GCC_WARN_UNUSED_VARIABLE = YES;
				IPHONEOS_DEPLOYMENT_TARGET = 8.0;
				RUN_CLANG_STATIC_ANALYZER = YES;
				SDKROOT = iphoneos;
				TARGETED_DEVICE_FAMILY = "1,2";
				VALIDATE_PRODUCT = YES;
				VERSIONING_SYSTEM = "apple-generic";
			};
			name = Beta;
		};
		A69698A71AC9D08700208A11 /* Beta */ = {
			isa = XCBuildConfiguration;
			baseConfigurationReference = 08F646F7D0488CE3C6D6A763 /* Pods.beta.xcconfig */;
			buildSettings = {
				APP_ID_SUFFIX = .tfbeta;
				ASSETCATALOG_COMPILER_APPICON_NAME = AppIcon;
				ASSETCATALOG_COMPILER_LAUNCHIMAGE_NAME = LaunchImage;
				CODE_SIGN_IDENTITY = "iPhone Distribution";
				"CODE_SIGN_IDENTITY[sdk=iphoneos*]" = "iPhone Distribution";
				CURRENT_PROJECT_VERSION = 335;
				DEFINES_MODULE = YES;
				ENABLE_TESTABILITY = NO;
				GCC_OPTIMIZATION_LEVEL = 3;
				GCC_PRECOMPILE_PREFIX_HEADER = YES;
				GCC_PREFIX_HEADER = "wikipedia/Wikipedia-Prefix.pch";
				INFOPLIST_FILE = "Wikipedia/Wikipedia-Info.plist";
				OTHER_LDFLAGS = "$(inherited)";
				OTHER_SWIFT_FLAGS = "$(inherited) -DDEBUG";
				PRODUCT_MODULE_NAME = Wikipedia;
				PRODUCT_NAME = "Wikipedia ${CONFIGURATION}";
				PROVISIONING_PROFILE = "";
				RUN_CLANG_STATIC_ANALYZER = NO;
				SWIFT_OBJC_BRIDGING_HEADER = "Wikipedia/Wikipedia-Bridging-Header.h";
				WARNING_CFLAGS = (
					"$(inherited)",
					"-Werror=switch",
					"-Werror=arc-retain-cycles",
					"-Werror=incompatible-pointer-types",
					"-Werror=incomplete-implementation",
					"-Werror=nonnull",
				);
				WMF_HOCKEYAPP_IDENTIFIER = 2295c3698bbd0b050f257772dd2bdbb2;
				WRAPPER_EXTENSION = app;
			};
			name = Beta;
		};
		A69698A81AC9D08700208A11 /* Beta */ = {
			isa = XCBuildConfiguration;
			baseConfigurationReference = 429C152FC8B093B59D18CAD3 /* Pods-WikipediaUnitTests.beta.xcconfig */;
			buildSettings = {
				BUNDLE_LOADER = "$(TEST_HOST)";
				CLANG_ENABLE_MODULES = YES;
				CLANG_WARN_UNREACHABLE_CODE = YES;
				CODE_SIGN_IDENTITY = "iPhone Developer";
				DEFINES_MODULE = YES;
				ENABLE_STRICT_OBJC_MSGSEND = YES;
				GCC_PREFIX_HEADER = "WikipediaUnitTests/Supporting Files/WikipediaUnitTests-Prefix.pch";
				GCC_WARN_UNINITIALIZED_AUTOS = YES_AGGRESSIVE;
				HEADER_SEARCH_PATHS = (
					$CONFIGURATION_TEMP_DIR/Wikipedia.build/DerivedSources,
					"$(inherited)",
				);
				INFOPLIST_FILE = "WikipediaUnitTests/Supporting Files/Info.plist";
				MTL_ENABLE_DEBUG_INFO = NO;
				PRODUCT_NAME = "$(TARGET_NAME)";
				SWIFT_OBJC_BRIDGING_HEADER = "WikipediaUnitTests/Supporting Files/WikipediaUnitTests-Bridging-Header.h";
				TEST_HOST = "$(BUILT_PRODUCTS_DIR)/Wikipedia ${CONFIGURATION}.app/Wikipedia ${CONFIGURATION}";
			};
			name = Beta;
		};
		BC12F23E1B7968900042DB3C /* AdHoc */ = {
			isa = XCBuildConfiguration;
			buildSettings = {
				CLANG_ANALYZER_SECURITY_FLOATLOOPCOUNTER = YES;
				CLANG_CXX_LANGUAGE_STANDARD = "gnu++0x";
				CLANG_CXX_LIBRARY = "libc++";
				CLANG_ENABLE_MODULES = YES;
				CLANG_ENABLE_OBJC_ARC = YES;
				CLANG_WARN_BOOL_CONVERSION = YES;
				CLANG_WARN_CONSTANT_CONVERSION = YES;
				CLANG_WARN_DIRECT_OBJC_ISA_USAGE = YES_ERROR;
				CLANG_WARN_EMPTY_BODY = YES;
				CLANG_WARN_ENUM_CONVERSION = YES;
				CLANG_WARN_INT_CONVERSION = YES;
				CLANG_WARN_OBJC_IMPLICIT_RETAIN_SELF = YES;
				CLANG_WARN_OBJC_ROOT_CLASS = YES_ERROR;
				CLANG_WARN__DUPLICATE_METHOD_MATCH = YES;
				COPY_PHASE_STRIP = NO;
				DEAD_CODE_STRIPPING = YES;
				ENABLE_BITCODE = NO;
				ENABLE_NS_ASSERTIONS = YES;
				GCC_C_LANGUAGE_STANDARD = gnu99;
				GCC_DYNAMIC_NO_PIC = NO;
				GCC_PREPROCESSOR_DEFINITIONS = (
					"DEBUG=1",
					"NS_ENFORCE_NSOBJECT_DESIGNATED_INITIALIZER=0",
					"$(inherited)",
				);
				GCC_SYMBOLS_PRIVATE_EXTERN = NO;
				GCC_WARN_64_TO_32_BIT_CONVERSION = YES;
				GCC_WARN_ABOUT_RETURN_TYPE = YES_ERROR;
				GCC_WARN_UNDECLARED_SELECTOR = YES;
				GCC_WARN_UNINITIALIZED_AUTOS = YES;
				GCC_WARN_UNUSED_FUNCTION = YES;
				GCC_WARN_UNUSED_VARIABLE = YES;
				IPHONEOS_DEPLOYMENT_TARGET = 8.0;
				ONLY_ACTIVE_ARCH = NO;
				RUN_CLANG_STATIC_ANALYZER = NO;
				SDKROOT = iphoneos;
				TARGETED_DEVICE_FAMILY = "1,2";
				VERSIONING_SYSTEM = "apple-generic";
			};
			name = AdHoc;
		};
		BC12F23F1B7968900042DB3C /* AdHoc */ = {
			isa = XCBuildConfiguration;
			baseConfigurationReference = 644C62F6A8B8E2ED7DFA53D5 /* Pods.adhoc.xcconfig */;
			buildSettings = {
				APP_ID_SUFFIX = .developer;
				ASSETCATALOG_COMPILER_APPICON_NAME = AppIcon;
				ASSETCATALOG_COMPILER_LAUNCHIMAGE_NAME = LaunchImage;
				CODE_SIGN_IDENTITY = "iPhone Distribution";
				"CODE_SIGN_IDENTITY[sdk=iphoneos*]" = "iPhone Distribution";
				CURRENT_PROJECT_VERSION = 335;
				DEFINES_MODULE = YES;
				ENABLE_TESTABILITY = NO;
				GCC_PRECOMPILE_PREFIX_HEADER = YES;
				GCC_PREFIX_HEADER = "wikipedia/Wikipedia-Prefix.pch";
				INFOPLIST_FILE = "Wikipedia/Wikipedia-Info.plist";
				OTHER_LDFLAGS = "$(inherited)";
				OTHER_SWIFT_FLAGS = "$(inherited) -DDEBUG";
				PRODUCT_MODULE_NAME = Wikipedia;
				PRODUCT_NAME = "Wikipedia ${CONFIGURATION}";
				PROVISIONING_PROFILE = "";
				RUN_CLANG_STATIC_ANALYZER = NO;
				SWIFT_OBJC_BRIDGING_HEADER = "Wikipedia/Wikipedia-Bridging-Header.h";
				SWIFT_OPTIMIZATION_LEVEL = "-Onone";
				WARNING_CFLAGS = (
					"$(inherited)",
					"-Werror=switch",
					"-Werror=arc-retain-cycles",
					"-Werror=incompatible-pointer-types",
					"-Werror=incomplete-implementation",
					"-Werror=nonnull",
				);
				WMF_HOCKEYAPP_IDENTIFIER = 7138507aefac3ee74c295f75a0b857e4;
				WRAPPER_EXTENSION = app;
			};
			name = AdHoc;
		};
		BC12F2401B7968900042DB3C /* AdHoc */ = {
			isa = XCBuildConfiguration;
			baseConfigurationReference = 59CB2F41D52F438BED356EF4 /* Pods-WikipediaUnitTests.adhoc.xcconfig */;
			buildSettings = {
				BUNDLE_LOADER = "$(TEST_HOST)";
				CLANG_ENABLE_MODULES = YES;
				CLANG_WARN_UNREACHABLE_CODE = YES;
				CODE_SIGN_IDENTITY = "iPhone Developer";
				DEFINES_MODULE = YES;
				ENABLE_STRICT_OBJC_MSGSEND = YES;
				GCC_PREFIX_HEADER = "WikipediaUnitTests/Supporting Files/WikipediaUnitTests-Prefix.pch";
				GCC_PREPROCESSOR_DEFINITIONS = (
					"$(inherited)",
					"FB_REFERENCE_IMAGE_DIR=\"$(PROJECT_DIR)/WikipediaUnitTests/Reference Snapshots\"",
					"MKT_SHORTHAND=1",
					"HC_SHORTHAND=1",
				);
				GCC_WARN_UNINITIALIZED_AUTOS = YES_AGGRESSIVE;
				HEADER_SEARCH_PATHS = (
					$CONFIGURATION_TEMP_DIR/Wikipedia.build/DerivedSources,
					"$(inherited)",
				);
				INFOPLIST_FILE = "WikipediaUnitTests/Supporting Files/Info.plist";
				MTL_ENABLE_DEBUG_INFO = YES;
				PRODUCT_NAME = "$(TARGET_NAME)";
				SWIFT_OBJC_BRIDGING_HEADER = "WikipediaUnitTests/Supporting Files/WikipediaUnitTests-Bridging-Header.h";
				TEST_HOST = "$(BUILT_PRODUCTS_DIR)/Wikipedia ${CONFIGURATION}.app/Wikipedia ${CONFIGURATION}";
			};
			name = AdHoc;
		};
		BC42735B1A7C736800068882 /* Debug */ = {
			isa = XCBuildConfiguration;
			baseConfigurationReference = DC96DA4AAD521D734849D20F /* Pods-WikipediaUnitTests.debug.xcconfig */;
			buildSettings = {
				BUNDLE_LOADER = "$(TEST_HOST)";
				CLANG_ENABLE_MODULES = YES;
				CLANG_WARN_UNREACHABLE_CODE = YES;
				CODE_SIGN_IDENTITY = "iPhone Developer";
				DEFINES_MODULE = YES;
				ENABLE_STRICT_OBJC_MSGSEND = YES;
				GCC_PREFIX_HEADER = "WikipediaUnitTests/Supporting Files/WikipediaUnitTests-Prefix.pch";
				GCC_PREPROCESSOR_DEFINITIONS = (
					"$(inherited)",
					"FB_REFERENCE_IMAGE_DIR=\\\"\"$(SOURCE_ROOT)/WikipediaUnitTests/ReferenceImages\"\\\"",
					"MKT_SHORTHAND=1",
					"HC_SHORTHAND=1",
				);
				GCC_WARN_UNINITIALIZED_AUTOS = YES_AGGRESSIVE;
				HEADER_SEARCH_PATHS = (
					$CONFIGURATION_TEMP_DIR/Wikipedia.build/DerivedSources,
					"$(inherited)",
				);
				INFOPLIST_FILE = "WikipediaUnitTests/Supporting Files/Info.plist";
				MTL_ENABLE_DEBUG_INFO = YES;
				PRODUCT_NAME = "$(TARGET_NAME)";
				SWIFT_OBJC_BRIDGING_HEADER = "WikipediaUnitTests/Supporting Files/WikipediaUnitTests-Bridging-Header.h";
				TEST_HOST = "$(BUILT_PRODUCTS_DIR)/Wikipedia ${CONFIGURATION}.app/Wikipedia ${CONFIGURATION}";
			};
			name = Debug;
		};
		BC42735C1A7C736800068882 /* Release */ = {
			isa = XCBuildConfiguration;
			baseConfigurationReference = 17A2F22335C5256576CEDBDD /* Pods-WikipediaUnitTests.release.xcconfig */;
			buildSettings = {
				BUNDLE_LOADER = "$(TEST_HOST)";
				CLANG_ENABLE_MODULES = YES;
				CLANG_WARN_UNREACHABLE_CODE = YES;
				CODE_SIGN_IDENTITY = "iPhone Developer";
				DEFINES_MODULE = YES;
				ENABLE_STRICT_OBJC_MSGSEND = YES;
				GCC_PREFIX_HEADER = "WikipediaUnitTests/Supporting Files/WikipediaUnitTests-Prefix.pch";
				GCC_WARN_UNINITIALIZED_AUTOS = YES_AGGRESSIVE;
				HEADER_SEARCH_PATHS = (
					$CONFIGURATION_TEMP_DIR/Wikipedia.build/DerivedSources,
					"$(inherited)",
				);
				INFOPLIST_FILE = "WikipediaUnitTests/Supporting Files/Info.plist";
				MTL_ENABLE_DEBUG_INFO = NO;
				PRODUCT_NAME = "$(TARGET_NAME)";
				SWIFT_OBJC_BRIDGING_HEADER = "WikipediaUnitTests/Supporting Files/WikipediaUnitTests-Bridging-Header.h";
				TEST_HOST = "$(BUILT_PRODUCTS_DIR)/Debugipedia.app/Debugipedia";
			};
			name = Release;
		};
		D4991468181D51DF00E6073C /* Debug */ = {
			isa = XCBuildConfiguration;
			buildSettings = {
				CLANG_ANALYZER_SECURITY_FLOATLOOPCOUNTER = YES;
				CLANG_CXX_LANGUAGE_STANDARD = "gnu++0x";
				CLANG_CXX_LIBRARY = "libc++";
				CLANG_ENABLE_MODULES = YES;
				CLANG_ENABLE_OBJC_ARC = YES;
				CLANG_WARN_BOOL_CONVERSION = YES;
				CLANG_WARN_CONSTANT_CONVERSION = YES;
				CLANG_WARN_DIRECT_OBJC_ISA_USAGE = YES_ERROR;
				CLANG_WARN_EMPTY_BODY = YES;
				CLANG_WARN_ENUM_CONVERSION = YES;
				CLANG_WARN_INT_CONVERSION = YES;
				CLANG_WARN_OBJC_IMPLICIT_RETAIN_SELF = YES;
				CLANG_WARN_OBJC_ROOT_CLASS = YES_ERROR;
				CLANG_WARN__DUPLICATE_METHOD_MATCH = YES;
				COPY_PHASE_STRIP = NO;
				DEAD_CODE_STRIPPING = NO;
				ENABLE_BITCODE = NO;
				ENABLE_NS_ASSERTIONS = YES;
				GCC_C_LANGUAGE_STANDARD = gnu99;
				GCC_DYNAMIC_NO_PIC = NO;
				GCC_OPTIMIZATION_LEVEL = 0;
				GCC_PREPROCESSOR_DEFINITIONS = (
					"DEBUG=1",
					"NS_ENFORCE_NSOBJECT_DESIGNATED_INITIALIZER=0",
					"$(inherited)",
				);
				GCC_SYMBOLS_PRIVATE_EXTERN = NO;
				GCC_WARN_64_TO_32_BIT_CONVERSION = YES;
				GCC_WARN_ABOUT_RETURN_TYPE = YES_ERROR;
				GCC_WARN_UNDECLARED_SELECTOR = YES;
				GCC_WARN_UNINITIALIZED_AUTOS = YES;
				GCC_WARN_UNUSED_FUNCTION = YES;
				GCC_WARN_UNUSED_VARIABLE = YES;
				IPHONEOS_DEPLOYMENT_TARGET = 8.0;
				ONLY_ACTIVE_ARCH = YES;
				RUN_CLANG_STATIC_ANALYZER = NO;
				SDKROOT = iphoneos;
				SWIFT_OPTIMIZATION_LEVEL = "-Onone";
				TARGETED_DEVICE_FAMILY = "1,2";
				VERSIONING_SYSTEM = "apple-generic";
			};
			name = Debug;
		};
		D4991469181D51DF00E6073C /* Release */ = {
			isa = XCBuildConfiguration;
			buildSettings = {
				CLANG_ANALYZER_SECURITY_FLOATLOOPCOUNTER = YES;
				CLANG_CXX_LANGUAGE_STANDARD = "gnu++0x";
				CLANG_CXX_LIBRARY = "libc++";
				CLANG_ENABLE_MODULES = YES;
				CLANG_ENABLE_OBJC_ARC = YES;
				CLANG_WARN_BOOL_CONVERSION = YES;
				CLANG_WARN_CONSTANT_CONVERSION = YES;
				CLANG_WARN_DIRECT_OBJC_ISA_USAGE = YES_ERROR;
				CLANG_WARN_EMPTY_BODY = YES;
				CLANG_WARN_ENUM_CONVERSION = YES;
				CLANG_WARN_INT_CONVERSION = YES;
				CLANG_WARN_OBJC_IMPLICIT_RETAIN_SELF = YES;
				CLANG_WARN_OBJC_ROOT_CLASS = YES_ERROR;
				CLANG_WARN__DUPLICATE_METHOD_MATCH = YES;
				COPY_PHASE_STRIP = NO;
				ENABLE_BITCODE = NO;
				ENABLE_NS_ASSERTIONS = NO;
				GCC_C_LANGUAGE_STANDARD = gnu99;
				GCC_PREPROCESSOR_DEFINITIONS = (
					"NDEBUG=1",
					"NS_ENFORCE_NSOBJECT_DESIGNATED_INITIALIZER=0",
					"$(inherited)",
				);
				GCC_WARN_64_TO_32_BIT_CONVERSION = YES;
				GCC_WARN_ABOUT_RETURN_TYPE = YES_ERROR;
				GCC_WARN_UNDECLARED_SELECTOR = YES;
				GCC_WARN_UNINITIALIZED_AUTOS = YES;
				GCC_WARN_UNUSED_FUNCTION = YES;
				GCC_WARN_UNUSED_VARIABLE = YES;
				IPHONEOS_DEPLOYMENT_TARGET = 8.0;
				RUN_CLANG_STATIC_ANALYZER = NO;
				SDKROOT = iphoneos;
				TARGETED_DEVICE_FAMILY = "1,2";
				VALIDATE_PRODUCT = YES;
				VERSIONING_SYSTEM = "apple-generic";
			};
			name = Release;
		};
		D499146B181D51DF00E6073C /* Debug */ = {
			isa = XCBuildConfiguration;
			baseConfigurationReference = EDA528BC357952A7D914F8E0 /* Pods.debug.xcconfig */;
			buildSettings = {
				APP_ID_SUFFIX = .developer;
				ASSETCATALOG_COMPILER_APPICON_NAME = AppIcon;
				ASSETCATALOG_COMPILER_LAUNCHIMAGE_NAME = LaunchImage;
				CODE_SIGN_IDENTITY = "iPhone Developer";
				"CODE_SIGN_IDENTITY[sdk=iphoneos*]" = "iPhone Developer";
				CURRENT_PROJECT_VERSION = 335;
				DEBUG_INFORMATION_FORMAT = dwarf;
				DEFINES_MODULE = YES;
				ENABLE_TESTABILITY = YES;
				GCC_PRECOMPILE_PREFIX_HEADER = YES;
				GCC_PREFIX_HEADER = "wikipedia/Wikipedia-Prefix.pch";
				INFOPLIST_FILE = "Wikipedia/Wikipedia-Info.plist";
				OTHER_LDFLAGS = "$(inherited)";
				OTHER_SWIFT_FLAGS = "$(inherited) -DDEBUG";
				PRODUCT_MODULE_NAME = Wikipedia;
				PRODUCT_NAME = "Wikipedia ${CONFIGURATION}";
				PROVISIONING_PROFILE = "";
				RUN_CLANG_STATIC_ANALYZER = NO;
				SWIFT_OBJC_BRIDGING_HEADER = "Wikipedia/Wikipedia-Bridging-Header.h";
				SWIFT_OPTIMIZATION_LEVEL = "-Onone";
				WARNING_CFLAGS = (
					"$(inherited)",
					"-Werror=switch",
					"-Werror=arc-retain-cycles",
					"-Werror=incompatible-pointer-types",
					"-Werror=incomplete-implementation",
					"-Werror=nonnull",
				);
				WMF_HOCKEYAPP_IDENTIFIER = 7138507aefac3ee74c295f75a0b857e4;
				WRAPPER_EXTENSION = app;
			};
			name = Debug;
		};
		D499146C181D51DF00E6073C /* Release */ = {
			isa = XCBuildConfiguration;
			baseConfigurationReference = 357504E50DA104E39C6ACFEB /* Pods.release.xcconfig */;
			buildSettings = {
				APP_ID_SUFFIX = "";
				ASSETCATALOG_COMPILER_APPICON_NAME = AppIcon;
				ASSETCATALOG_COMPILER_LAUNCHIMAGE_NAME = LaunchImage;
				CODE_SIGN_IDENTITY = "iPhone Distribution";
				"CODE_SIGN_IDENTITY[sdk=iphoneos*]" = "iPhone Distribution";
				CURRENT_PROJECT_VERSION = 335;
				DEFINES_MODULE = YES;
				ENABLE_TESTABILITY = NO;
				GCC_OPTIMIZATION_LEVEL = 3;
				GCC_PRECOMPILE_PREFIX_HEADER = YES;
				GCC_PREFIX_HEADER = "wikipedia/Wikipedia-Prefix.pch";
				INFOPLIST_FILE = "Wikipedia/Wikipedia-Info.plist";
				OTHER_SWIFT_FLAGS = "$(inherited) -DNDEBUG";
				PRODUCT_MODULE_NAME = Wikipedia;
				PRODUCT_NAME = Wikipedia;
				PROVISIONING_PROFILE = "";
				RUN_CLANG_STATIC_ANALYZER = NO;
				SWIFT_OBJC_BRIDGING_HEADER = "Wikipedia/Wikipedia-Bridging-Header.h";
				WARNING_CFLAGS = (
					"$(inherited)",
					"-Werror=switch",
					"-Werror=arc-retain-cycles",
					"-Werror=incompatible-pointer-types",
					"-Werror=incomplete-implementation",
					"-Werror=nonnull",
				);
				WMF_HOCKEYAPP_IDENTIFIER = 5d80da08a6761e5c6456736af7ebad88;
				WRAPPER_EXTENSION = app;
			};
			name = Release;
		};
/* End XCBuildConfiguration section */

/* Begin XCConfigurationList section */
		BC42735A1A7C736800068882 /* Build configuration list for PBXNativeTarget "WikipediaUnitTests" */ = {
			isa = XCConfigurationList;
			buildConfigurations = (
				BC42735B1A7C736800068882 /* Debug */,
				BC12F2401B7968900042DB3C /* AdHoc */,
				BC42735C1A7C736800068882 /* Release */,
				0E4F85D91AC1BF56004CA3CD /* Alpha */,
				A69698A81AC9D08700208A11 /* Beta */,
			);
			defaultConfigurationIsVisible = 0;
			defaultConfigurationName = Release;
		};
		D4991430181D51DE00E6073C /* Build configuration list for PBXProject "Wikipedia" */ = {
			isa = XCConfigurationList;
			buildConfigurations = (
				D4991468181D51DF00E6073C /* Debug */,
				BC12F23E1B7968900042DB3C /* AdHoc */,
				D4991469181D51DF00E6073C /* Release */,
				0E4F85D71AC1BF56004CA3CD /* Alpha */,
				A69698A61AC9D08700208A11 /* Beta */,
			);
			defaultConfigurationIsVisible = 0;
			defaultConfigurationName = Release;
		};
		D499146A181D51DF00E6073C /* Build configuration list for PBXNativeTarget "Wikipedia" */ = {
			isa = XCConfigurationList;
			buildConfigurations = (
				D499146B181D51DF00E6073C /* Debug */,
				BC12F23F1B7968900042DB3C /* AdHoc */,
				D499146C181D51DF00E6073C /* Release */,
				0E4F85D81AC1BF56004CA3CD /* Alpha */,
				A69698A71AC9D08700208A11 /* Beta */,
			);
			defaultConfigurationIsVisible = 0;
			defaultConfigurationName = Release;
		};
/* End XCConfigurationList section */

/* Begin XCVersionGroup section */
		0EFB0EFD1B31EE2D00D05C08 /* ArticleData.xcdatamodeld */ = {
			isa = XCVersionGroup;
			children = (
				0EFB0EFE1B31EE2D00D05C08 /* ArticleData 2.xcdatamodel */,
				0EFB0EFF1B31EE2D00D05C08 /* ArticleData.xcdatamodel */,
			);
			currentVersion = 0EFB0EFE1B31EE2D00D05C08 /* ArticleData 2.xcdatamodel */;
			path = ArticleData.xcdatamodeld;
			sourceTree = "<group>";
			versionGroupType = wrapper.xcdatamodel;
		};
/* End XCVersionGroup section */
	};
	rootObject = D499142D181D51DE00E6073C /* Project object */;
}<|MERGE_RESOLUTION|>--- conflicted
+++ resolved
@@ -3799,11 +3799,7 @@
 			files = (
 				BC6BF4001B19213600362968 /* XCTestCase+WMFLocaleTesting.m in Sources */,
 				BCB608261BC81E970088086A /* WMFImageController+Testing.m in Sources */,
-<<<<<<< HEAD
 				0EBC56971AD5B69300E82CDD /* BITHockeyManager+WMFExtensions.m in Sources */,
-=======
-				BC6BFC611B684EF70074D0DA /* WMFArticleSummaryVisualTests.m in Sources */,
->>>>>>> 251b8554
 				BC7B76A01B861F7100774FBC /* MWKSectionListHierarchyTests.m in Sources */,
 				BCF1E20D1B4C5C7300B10877 /* WMFBackgroundTestManagerTests.swift in Sources */,
 				04D2F0D11B88330700E42A76 /* FBSnapshotTestCase+WMFConvenience.m in Sources */,
