--- conflicted
+++ resolved
@@ -2434,18 +2434,6 @@
 			name = Layouts;
 			sourceTree = "<group>";
 		};
-<<<<<<< HEAD
-=======
-		0E366B431B2F614E00ABFB86 /* PromiseKit */ = {
-			isa = PBXGroup;
-			children = (
-				0E366B441B2F614E00ABFB86 /* PromiseKit.h */,
-				0E366B451B2F614E00ABFB86 /* PromiseKit.m */,
-				0E366B461B2F614E00ABFB86 /* PromiseKit.swift */,
-			);
-			path = PromiseKit;
-			sourceTree = "<group>";
-		};
 		0E4500B91B97A26800A33B55 /* Schema */ = {
 			isa = PBXGroup;
 			children = (
@@ -2478,7 +2466,6 @@
 			name = Sections;
 			sourceTree = "<group>";
 		};
->>>>>>> 0aae4531
 		0E7955BF1B2B389800B055A2 /* TGLStackedViewController */ = {
 			isa = PBXGroup;
 			children = (
