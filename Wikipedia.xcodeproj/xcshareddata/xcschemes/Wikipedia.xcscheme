<?xml version="1.0" encoding="UTF-8"?>
<Scheme
   LastUpgradeVersion = "0710"
   version = "1.7">
   <BuildAction
      parallelizeBuildables = "YES"
      buildImplicitDependencies = "YES">
      <BuildActionEntries>
         <BuildActionEntry
            buildForTesting = "YES"
            buildForRunning = "YES"
            buildForProfiling = "YES"
            buildForArchiving = "YES"
            buildForAnalyzing = "YES">
            <BuildableReference
               BuildableIdentifier = "primary"
               BlueprintIdentifier = "D4991434181D51DE00E6073C"
               BuildableName = "Wikipedia.app"
               BlueprintName = "Wikipedia"
               ReferencedContainer = "container:Wikipedia.xcodeproj">
            </BuildableReference>
         </BuildActionEntry>
         <BuildActionEntry
            buildForTesting = "YES"
            buildForRunning = "NO"
            buildForProfiling = "NO"
            buildForArchiving = "NO"
            buildForAnalyzing = "NO">
            <BuildableReference
               BuildableIdentifier = "primary"
               BlueprintIdentifier = "BC4273511A7C736800068882"
               BuildableName = "WikipediaUnitTests.xctest"
               BlueprintName = "WikipediaUnitTests"
               ReferencedContainer = "container:Wikipedia.xcodeproj">
            </BuildableReference>
         </BuildActionEntry>
      </BuildActionEntries>
   </BuildAction>
   <TestAction
      buildConfiguration = "Debug"
      selectedDebuggerIdentifier = "Xcode.DebuggerFoundation.Debugger.LLDB"
      selectedLauncherIdentifier = "Xcode.DebuggerFoundation.Launcher.LLDB"
      shouldUseLaunchSchemeArgsEnv = "YES">
      <Testables>
         <TestableReference
            skipped = "NO">
            <BuildableReference
               BuildableIdentifier = "primary"
               BlueprintIdentifier = "BC4273511A7C736800068882"
               BuildableName = "WikipediaUnitTests.xctest"
               BlueprintName = "WikipediaUnitTests"
               ReferencedContainer = "container:Wikipedia.xcodeproj">
            </BuildableReference>
            <SkippedTests>
               <Test
                  Identifier = "LegacyCoreDataMigratorTests">
               </Test>
               <Test
                  Identifier = "MWKHistoryListPerformanceTests/testReadPerformance">
               </Test>
               <Test
                  Identifier = "NSArray_PredicateTests/testPerformance">
               </Test>
               <Test
                  Identifier = "NSString_FormattedAttributedStringTests/testPerformanceExample">
               </Test>
               <Test
                  Identifier = "WMFSearchFetcherTests">
               </Test>
            </SkippedTests>
         </TestableReference>
      </Testables>
      <MacroExpansion>
         <BuildableReference
            BuildableIdentifier = "primary"
            BlueprintIdentifier = "D4991434181D51DE00E6073C"
            BuildableName = "Wikipedia.app"
            BlueprintName = "Wikipedia"
            ReferencedContainer = "container:Wikipedia.xcodeproj">
         </BuildableReference>
      </MacroExpansion>
      <AdditionalOptions>
      </AdditionalOptions>
   </TestAction>
   <LaunchAction
      buildConfiguration = "Debug"
      selectedDebuggerIdentifier = "Xcode.DebuggerFoundation.Debugger.LLDB"
      selectedLauncherIdentifier = "Xcode.DebuggerFoundation.Launcher.LLDB"
      launchStyle = "0"
      useCustomWorkingDirectory = "NO"
      ignoresPersistentStateOnLaunch = "NO"
      debugDocumentVersioning = "YES"
      debugServiceExtension = "internal"
      allowLocationSimulation = "YES">
      <BuildableProductRunnable
         runnableDebuggingMode = "0">
         <BuildableReference
            BuildableIdentifier = "primary"
            BlueprintIdentifier = "D4991434181D51DE00E6073C"
            BuildableName = "Wikipedia.app"
            BlueprintName = "Wikipedia"
            ReferencedContainer = "container:Wikipedia.xcodeproj">
         </BuildableReference>
      </BuildableProductRunnable>
      <CommandLineArguments>
         <CommandLineArgument
            argument = "-WMFVisualTestBatchRecordMode NO"
<<<<<<< HEAD
=======
            isEnabled = "YES">
         </CommandLineArgument>
         <CommandLineArgument
            argument = "-AppleLocale en"
            isEnabled = "YES">
         </CommandLineArgument>
         <CommandLineArgument
            argument = "-AppleLanguages (en)"
>>>>>>> 2a8a0ac9
            isEnabled = "YES">
         </CommandLineArgument>
      </CommandLineArguments>
      <EnvironmentVariables>
         <EnvironmentVariable
            key = "FB_REFERENCE_IMAGE_DIR"
            value = "$(SOURCE_ROOT)/WikipediaUnitTests/ReferenceImages"
            isEnabled = "YES">
         </EnvironmentVariable>
         <EnvironmentVariable
            key = "TRAVIS"
            value = "$(TRAVIS)"
            isEnabled = "YES">
         </EnvironmentVariable>
         <EnvironmentVariable
            key = "WMF_FIXTURE_DIRECTORY"
            value = "$(SOURCE_ROOT)/WikipediaUnitTests/Fixtures"
            isEnabled = "YES">
         </EnvironmentVariable>
      </EnvironmentVariables>
      <AdditionalOptions>
      </AdditionalOptions>
      <DeviceAppData
         resolvedPath = "../4.0.6 extreme memory test data.xcappdata">
      </DeviceAppData>
   </LaunchAction>
   <ProfileAction
      buildConfiguration = "Release"
      shouldUseLaunchSchemeArgsEnv = "YES"
      savedToolIdentifier = ""
      useCustomWorkingDirectory = "NO"
      debugDocumentVersioning = "YES">
      <BuildableProductRunnable
         runnableDebuggingMode = "0">
         <BuildableReference
            BuildableIdentifier = "primary"
            BlueprintIdentifier = "D4991434181D51DE00E6073C"
            BuildableName = "Wikipedia.app"
            BlueprintName = "Wikipedia"
            ReferencedContainer = "container:Wikipedia.xcodeproj">
         </BuildableReference>
      </BuildableProductRunnable>
   </ProfileAction>
   <AnalyzeAction
      buildConfiguration = "Debug">
   </AnalyzeAction>
   <ArchiveAction
      buildConfiguration = "Release"
      revealArchiveInOrganizer = "YES">
   </ArchiveAction>
</Scheme><|MERGE_RESOLUTION|>--- conflicted
+++ resolved
@@ -105,17 +105,6 @@
       <CommandLineArguments>
          <CommandLineArgument
             argument = "-WMFVisualTestBatchRecordMode NO"
-<<<<<<< HEAD
-=======
-            isEnabled = "YES">
-         </CommandLineArgument>
-         <CommandLineArgument
-            argument = "-AppleLocale en"
-            isEnabled = "YES">
-         </CommandLineArgument>
-         <CommandLineArgument
-            argument = "-AppleLanguages (en)"
->>>>>>> 2a8a0ac9
             isEnabled = "YES">
          </CommandLineArgument>
       </CommandLineArguments>
