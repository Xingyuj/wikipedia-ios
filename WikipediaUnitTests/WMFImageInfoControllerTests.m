//
//  WMFImageInfoControllerTests.m
//  Wikipedia
//
//  Created by Brian Gerstle on 3/12/15.
//  Copyright (c) 2015 Wikimedia Foundation. All rights reserved.
//

#define HC_SHORTHAND 1
#define MOCKITO_SHORTHAND 1

#import <UIKit/UIKit.h>
#import <BlocksKit/BlocksKit.h>
#import <OCHamcrest/OCHamcrest.h>
#import <OCMockito/OCMockito.h>

#import "MWKImage+AssociationTestUtils.h"
#import "HCIsCollectionContainingInAnyOrder+WMFCollectionMatcherUtils.h"
#import "WMFAsyncTestCase.h"
#import "WMFImageInfoController_Private.h"
#import "MWKImageList.h"
#import "MWKImage.h"
#import "MWKDataStore+TemporaryDataStore.h"
#import "MWKTitle.h"
#import "MWKSite.h"
#import "NSArray+WMFShuffle.h"
#import "WMFRangeUtils.h"

static NSValue* WMFBoxedRangeMake(NSUInteger loc, NSUInteger len) {
    return [NSValue valueWithRange:NSMakeRange(loc, len)];
}

@interface WMFImageInfoControllerTests : WMFAsyncTestCase <WMFImageInfoControllerDelegate>
@property WMFImageInfoController* controller;
@property MWKArticle* testArticle;
@property MWKImageInfoFetcher* mockInfoFetcher;
@property id<WMFImageInfoControllerDelegate> mockDelegate;
@property MWKDataStore* tmpDataStore;
@end

@implementation WMFImageInfoControllerTests

- (void)setUp {
    [super setUp];

    self.mockInfoFetcher = mock([MWKImageInfoFetcher class]);
    self.tmpDataStore    = [MWKDataStore temporaryDataStore];
    self.mockDelegate    = mockProtocol(@protocol(WMFImageInfoControllerDelegate));

    MWKTitle* testTitle = [MWKTitle titleWithString:@"foo"
                                               site:[MWKSite siteWithDomain:@"wikipedia.org" language:@"en"]];

    self.testArticle = [[MWKArticle alloc] initWithTitle:testTitle dataStore:self.tmpDataStore];

    for (NSString* imageURL in [self generateSourceURLs:10]) {
        [self.testArticle importImageURL:imageURL sectionId:kMWKArticleSectionNone];
    }

    self.controller = [[WMFImageInfoController alloc] initWithArticle:self.testArticle
                                                            batchSize:2
                                                          infoFetcher:self.mockInfoFetcher];
    self.controller.delegate = self;
}

- (void)tearDown {
    [self.tmpDataStore removeFolderAtBasePath];
    [super tearDown];
}

#pragma mark - Tests

- (void)testReadsFromDataStoreLazilyAndPopulatesFetchedIndices {
    MWKImageList* mockImageList = mock([MWKImageList class]);
    MWKDataStore* mockDataStore = mock([MWKDataStore class]);
<<<<<<< HEAD
    MWKArticle* mockArticle     = mock([MWKArticle class]);
    NSArray* testImages         = [[self generateSourceURLs:5] bk_map:^MWKImage*(NSString* sourceURL) {
        return [[MWKImage alloc] initWithArticle:mockArticle sourceURLString:sourceURL];
=======
    MWKTitle* title             = [[MWKSite siteWithCurrentLocale] titleWithString:@"foo"];
    MWKArticle* article         = [[MWKArticle alloc] initWithTitle:title dataStore:mockDataStore];

    NSArray* testImages = [[self generateSourceURLs:5] bk_map:^MWKImage*(NSString* sourceURL) {
        return [[MWKImage alloc] initWithArticle:article sourceURL:sourceURL];
>>>>>>> fa08cf6b
    }];
    NSRange preFetchedRange    = NSMakeRange(0, 2);
    NSArray* expectedImageInfo = [[MWKImageInfo mappedFromImages:testImages] subarrayWithRange:preFetchedRange];

    [given([mockImageList uniqueLargestVariants]) willReturn:testImages];
    [given([mockDataStore imageInfoForArticle:article]) willReturn:expectedImageInfo];
    [given([mockDataStore imageListWithArticle:article section:nil]) willReturn:mockImageList];

    WMFImageInfoController* controller = [[WMFImageInfoController alloc] initWithArticle:article
                                                                               batchSize:2
                                                                             infoFetcher:self.mockInfoFetcher];

    assertThat(controller.indexedImageInfo.allValues, containsItemsInCollectionInAnyOrder(expectedImageInfo));
    assertThat(controller.uniqueArticleImages, is(testImages));
    assertThat(controller.fetchedIndices, is(equalTo([NSIndexSet indexSetWithIndexesInRange:preFetchedRange])));
}

- (void)testBatchRange {
    for (int i = 0; i < 10; i++) {
        NSRange batchRange = [self.controller batchRangeForTargetIndex:i];
        assertThat(@(batchRange.length), is(equalToInt(self.controller.infoBatchSize)));
        assertThat(@(batchRange.location), is(lessThanOrEqualTo(@(i))));
        assertThat(@(batchRange.location + batchRange.length), is(greaterThanOrEqualTo(@(i))));
    }
}

- (void)testFetchBatchRanges {
    NSMutableIndexSet* indexesToFetch = [NSMutableIndexSet indexSetWithIndex:0];
    [indexesToFetch addIndex:self.controller.uniqueArticleImages.count - 1];
    [self.controller fetchBatchesContainingIndexes:indexesToFetch];
    [indexesToFetch enumerateIndexesUsingBlock:^(NSUInteger idx, BOOL* stop) {
        NSRange expectedRange = [self.controller batchRangeForTargetIndex:idx];
        assertThat(@(WMFRangeIsNotFoundOrEmpty(expectedRange)), isFalse());
        NSArray* expectedTitles = [self expectedTitlesForRange:expectedRange];
        [MKTVerifyCount(self.mockInfoFetcher, times(1)) fetchInfoForPageTitles:expectedTitles
                                                                      fromSite:self.testArticle.site
                                                                       success:anything()
                                                                       failure:anything()];
    }];
}

- (void)testIgnoreOutOfBoundsNeighbor {
    [self.controller fetchBatchContainingIndex:0 withNthNeighbor:self.controller.uniqueArticleImages.count + 1];
    [self verifyInfoFetcherCallForIndexes:[NSIndexSet indexSetWithIndex:0]];
}

- (void)testFetchBatchAlongWithNeighborReturnsOneRequestForEachFetch {
    [given([self.mockInfoFetcher
            fetchInfoForPageTitles:[self expectedTitlesForRange:[self.controller batchRangeForTargetIndex:0]]
                          fromSite:anything()
                           success:anything()
                           failure:anything()]) willReturn:@"dummy request"];

    [given([self.mockInfoFetcher
            fetchInfoForPageTitles:[self expectedTitlesForRange:[self.controller batchRangeForTargetIndex:self.controller.infoBatchSize]]
                          fromSite:anything()
                           success:anything()
                           failure:anything()]) willReturn:@"dummy request 2"];

    NSArray* requests = [self.controller fetchBatchContainingIndex:0 withNthNeighbor:self.controller.infoBatchSize];
    assertThat(requests, is(@[@"dummy request", @"dummy request 2"]));
}

- (void)testFetchBatchAlongWithNeighborIndexesInTheSameBatchOnlyResultsInOneFetch {
    [self.controller fetchBatchContainingIndex:0 withNthNeighbor:self.controller.infoBatchSize - 1];
    [MKTVerifyCount(self.mockInfoFetcher, times(1)) fetchInfoForPageTitles:anything()
                                                                  fromSite:anything()
                                                                   success:anything()
                                                                   failure:anything()];
}

- (void)testIterativeFetchOfAllItems {
    [self verifySuccessfulFetchesForRanges:[self createAllExpectedBatches]];
}

- (void)testOutOfOrderFetchOfAllItems {
    [self verifySuccessfulFetchesForRanges:[[self createAllExpectedBatches] wmf_shuffledCopy]];
}

- (void)testFetchingItemsThatWereAlreadyFetchedHasNoEffect {
    NSArray* fetchedBatches = [self createAllExpectedBatches];

    // fetch them in order
    [self verifySuccessfulFetchesForRanges:fetchedBatches];

    // attempt to fetch them all again in any order, nothing should happen
    for (NSValue* boxedRange in [fetchedBatches wmf_shuffledCopy]) {
        NSRange range = [boxedRange rangeValue];
        [self.controller fetchBatchContainingIndex:range.location];
    }

    [MKTVerifyCount(self.mockInfoFetcher, times(fetchedBatches.count)) fetchInfoForPageTitles:anything()
                                                                                     fromSite:self.testArticle.site
                                                                                      success:anything()
                                                                                      failure:anything()];
}

- (void)testErrorHandling {
    NSRange attemptedBatch = [self.controller batchRangeForTargetIndex:0];

    [self.controller fetchBatchContainingIndex:0];

    assertThat(@([self.controller.fetchedIndices containsIndexesInRange:attemptedBatch]),
               describedAs(@"batch range to be optimistically marked as 'fetched'",
                           isTrue(), nil));

    PushExpectation();

    NSError* dummyError = [NSError new];
    [self mockInfoFetcherFailure:dummyError forTitlesInRange:attemptedBatch];

    WaitForExpectations();

    assertThat(@([self.controller.fetchedIndices containsIndexesInRange:attemptedBatch]),
               describedAs(@"batch to be reset after error handling, allowing it to be fetched again",
                           isFalse(), nil));

    [MKTVerify(self.mockDelegate) imageInfoController:self.controller
                                   failedToFetchBatch:attemptedBatch
                                                error:dummyError];
}

#pragma mark - Verifications & Expectations

- (void)verifyInfoFetcherCallForIndexes:(NSIndexSet*)indexes {
    [indexes enumerateIndexesUsingBlock:^(NSUInteger idx, BOOL* stop) {
        NSRange expectedRange = [self.controller batchRangeForTargetIndex:idx];
        assertThat(@(WMFRangeIsNotFoundOrEmpty(expectedRange)), isFalse());
        [self verifyInfoFetcherCallForRange:expectedRange withSuccess:nil failure:nil];
    }];
}

- (void)verifyInfoFetcherCallForRange:(NSRange)range
                          withSuccess:(id)success
                              failure:(id)failure {
    NSArray* expectedTitles = [self expectedTitlesForRange:range];
    [MKTVerifyCount(self.mockInfoFetcher, times(1)) fetchInfoForPageTitles:expectedTitles
                                                                  fromSite:self.testArticle.site
                                                                   success:success ? : anything()
                                                                   failure:failure ? : anything()];
}

- (NSArray*)expectedTitlesForRange:(NSRange)range {
    return [self.controller.imageFilePageTitles subarrayWithRange:range];
}

- (void)verifySuccessfulFetchesForRanges:(NSArray*)ranges {
    NSUInteger numImages                         = [ranges count] * self.controller.infoBatchSize;
    NSMutableArray* accumulatedFetchedImageInfos = [NSMutableArray arrayWithCapacity:numImages];

    void (^ verifyDataStoreAndControllerData)() = ^{
        assertThat(self.controller.indexedImageInfo.allValues,
                   containsItemsInCollectionInAnyOrder(accumulatedFetchedImageInfos));

        assertThat([self.tmpDataStore imageInfoForArticle:self.testArticle],
                   containsItemsInCollectionInAnyOrder(accumulatedFetchedImageInfos));
    };

    for (NSValue* boxedRange in ranges) {
        assertThat(@([self.controller hasFetchedAllItems]), isFalse());
        [self fetchRangeSuccessfully:boxedRange.rangeValue
                          fromImages:self.controller.uniqueArticleImages
                     withAccumulator:accumulatedFetchedImageInfos];
        verifyDataStoreAndControllerData();
    }

    assertThat(@([self.controller hasFetchedAllItems]), isTrue());

    for (NSValue* boxedRange in ranges) {
        [MKTVerify(self.mockDelegate) imageInfoController:self.controller didFetchBatch:boxedRange.rangeValue];
    }

    assertThat(accumulatedFetchedImageInfos, hasCountOf(self.controller.uniqueArticleImages.count));

    verifyDataStoreAndControllerData();
}

- (void)fetchRangeSuccessfully:(NSRange)range
                    fromImages:(NSArray*)testImages
               withAccumulator:(NSMutableArray*)accumulatedInfos {
    [self.controller fetchBatchContainingIndex:range.location];

    assertThat(@([self.controller.fetchedIndices containsIndexesInRange:range]),
               describedAs(@"Ranges should be marked as fetched the first time they're requested", isTrue(), nil));

    PushExpectation();

    NSArray* imageInfoForCurrentBatch = [MWKImageInfo mappedFromImages:[testImages subarrayWithRange:range]];
    [accumulatedInfos addObjectsFromArray:imageInfoForCurrentBatch];

    [self mockInfoFetcherSuccess:range];

    WaitForExpectations();
}

#pragma mark - Delegate Call Forwarding

- (void)imageInfoController:(WMFImageInfoController*)controller failedToFetchBatch:(NSRange)range error:(NSError*)error {
    [self popExpectationAfter:^{
        [self.mockDelegate imageInfoController:controller failedToFetchBatch:range error:error];
    }];
}

- (void)imageInfoController:(WMFImageInfoController*)controller didFetchBatch:(NSRange)range {
    [self popExpectationAfter:^{
        [self.mockDelegate imageInfoController:controller didFetchBatch:range];
    }];
}

#pragma mark - Mocking

- (void)mockInfoFetcherSuccess:(NSRange)range {
    MKTArgumentCaptor* successBlockCaptor = [MKTArgumentCaptor new];
    [self verifyInfoFetcherCallForRange:range withSuccess:[successBlockCaptor capture] failure:nil];
    void (^ successBlock)(NSArray*) = [successBlockCaptor value];
    successBlock([MWKImageInfo mappedFromImages:[self.controller.uniqueArticleImages subarrayWithRange:range]]);
}

- (void)mockInfoFetcherFailure:(NSError*)error forTitlesInRange:(NSRange)range {
    MKTArgumentCaptor* errorBlockCaptor = [MKTArgumentCaptor new];
    [self verifyInfoFetcherCallForRange:range withSuccess:nil failure:[errorBlockCaptor capture]];
    void (^ errorBlock)(NSError*) = [errorBlockCaptor value];
    errorBlock(error);
}

#pragma mark - Data Generation

- (NSArray*)createAllExpectedBatches {
    NSUInteger numBatches  = self.controller.uniqueArticleImages.count / self.controller.infoBatchSize;
    NSMutableArray* ranges = [NSMutableArray arrayWithCapacity:numBatches];
    for (int i = 0; i < numBatches; i++) {
        [ranges addObject:WMFBoxedRangeMake(i * self.controller.infoBatchSize, self.controller.infoBatchSize)];
    }
    return [ranges copy];
}

- (NSArray*)generateSourceURLs:(NSUInteger)count {
    NSMutableArray* names = [NSMutableArray new];
    for (NSUInteger i = 0; i < count; i++) {
        NSString* sourceURL =
            MWKCreateImageURLWithPath([NSString stringWithFormat:@"/foobar/foo%lu.jpg/440px-foo%lu.jpg", i, i]);
        [names addObject:sourceURL];
    }
    return [names copy];
}

@end<|MERGE_RESOLUTION|>--- conflicted
+++ resolved
@@ -72,17 +72,9 @@
 - (void)testReadsFromDataStoreLazilyAndPopulatesFetchedIndices {
     MWKImageList* mockImageList = mock([MWKImageList class]);
     MWKDataStore* mockDataStore = mock([MWKDataStore class]);
-<<<<<<< HEAD
     MWKArticle* mockArticle     = mock([MWKArticle class]);
     NSArray* testImages         = [[self generateSourceURLs:5] bk_map:^MWKImage*(NSString* sourceURL) {
         return [[MWKImage alloc] initWithArticle:mockArticle sourceURLString:sourceURL];
-=======
-    MWKTitle* title             = [[MWKSite siteWithCurrentLocale] titleWithString:@"foo"];
-    MWKArticle* article         = [[MWKArticle alloc] initWithTitle:title dataStore:mockDataStore];
-
-    NSArray* testImages = [[self generateSourceURLs:5] bk_map:^MWKImage*(NSString* sourceURL) {
-        return [[MWKImage alloc] initWithArticle:article sourceURL:sourceURL];
->>>>>>> fa08cf6b
     }];
     NSRange preFetchedRange    = NSMakeRange(0, 2);
     NSArray* expectedImageInfo = [[MWKImageInfo mappedFromImages:testImages] subarrayWithRange:preFetchedRange];
