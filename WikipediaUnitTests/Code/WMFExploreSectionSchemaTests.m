@import Quick;
@import Nimble;
@import NSDate_Extensions;

#import "WMFExploreSection.h"
#import "WMFExploreSectionSchema_Testing.h"
#import "MWKDataStore+TemporaryDataStore.h"
#import "WMFRandomFileUtilities.h"
#import "WMFRelatedSectionBlacklist.h"
#import "WMFMockLocationManager.h"

QuickSpecBegin(WMFExploreSectionSchemaTests)

    __block WMFExploreSectionSchema *schema;
__block MWKDataStore *dataStore;
__block WMFMockLocationManager *mockLocationManager;

// Convenience setup method which creates a schema for the given site, injecting mocks & temporary stores for other fields.
void (^setupSchemaWithSiteURL)(NSURL *) = ^(NSURL *siteURL) {
    // TODO: setup w/ temp blacklist
    schema = [WMFExploreSectionSchema schemaWithSiteURL:siteURL
                                               savedPages:dataStore.userDataStore.savedPageList
                                                  history:dataStore.userDataStore.historyList
                                                blackList:[WMFRelatedSectionBlackList new]
                                          locationManager:mockLocationManager
                                                     file:[NSURL fileURLWithPath:WMFRandomTemporaryFileOfType(@"plist")]];
};

beforeEach(^{
    dataStore = [MWKDataStore temporaryDataStore];
    mockLocationManager = [WMFMockLocationManager new];
});

afterEach(^{
    [dataStore removeFolderAtBasePath];
    [[NSFileManager defaultManager] removeItemAtPath:schema.fileURL.path error:nil];
});

describe(@"initial state", ^{
    __block NSURL *siteURL;

    context(@"en wiki", ^{
        beforeEach(^{
            siteURL = [NSURL wmf_URLWithDefaultSiteAndlanguage:@"en"];
        });

        context(@"location allowed", ^{
            beforeEach(^{
                [mockLocationManager setLocation:[[CLLocation alloc] initWithLatitude:0 longitude:0]];
            });

            it(@"should contain everything except 'because you read' sections", ^{
                setupSchemaWithSiteURL(siteURL);

                expect(@([schema.lastUpdatedAt isToday])).to(beTrue());
                expect([schema.sections valueForKey:WMF_SAFE_KEYPATH([WMFExploreSection new], type)])
<<<<<<< HEAD
                    .withTimeout(5)
                    .toEventually(equal(@[@(WMFExploreSectionTypeMainPage),
                                          @(WMFExploreSectionTypeFeaturedArticle),
                                          @(WMFExploreSectionTypeMostRead),
                                          @(WMFExploreSectionTypePictureOfTheDay),
                                          @(WMFExploreSectionTypeRandom),
                                          @(WMFExploreSectionTypeNearby)]));

                WMFExploreSection *featuredArticleSection = schema.sections[1];
=======
                .withTimeout(5)
                .toEventually(equal(@[@(WMFExploreSectionTypeFeaturedArticle),
                                      @(WMFExploreSectionTypeMostRead),
                                      @(WMFExploreSectionTypePictureOfTheDay),
                                      @(WMFExploreSectionTypeMainPage),
                                      @(WMFExploreSectionTypeRandom),
                                      @(WMFExploreSectionTypeNearby)]));

                WMFExploreSection* featuredArticleSection = schema.sections[0];
>>>>>>> 4d60b0f7
                expect(@(featuredArticleSection.type)).to(equal(@(WMFExploreSectionTypeFeaturedArticle)));
                expect(featuredArticleSection.siteURL).to(equal(siteURL));
                expect(@([featuredArticleSection.dateCreated isToday])).to(beTrue());

<<<<<<< HEAD
                WMFExploreSection *mostReadSection = schema.sections[2];
=======
                WMFExploreSection* mostReadSection = schema.sections[1];
>>>>>>> 4d60b0f7
                expect(@(mostReadSection.type)).to(equal(@(WMFExploreSectionTypeMostRead)));
                expect(mostReadSection.siteURL).to(equal(siteURL));
                // not asserting most read section date, see WMFMostReadDateTests

<<<<<<< HEAD
                WMFExploreSection *potdSection = schema.sections[3];
                expect(@(potdSection.type)).to(equal(@(WMFExploreSectionTypePictureOfTheDay)));
                expect(@([potdSection.dateCreated isToday])).to(beTrue());

                WMFExploreSection *mainPageSection = schema.sections[0];
=======
                WMFExploreSection* potdSection = schema.sections[2];
                expect(@(potdSection.type)).to(equal(@(WMFExploreSectionTypePictureOfTheDay)));
                expect(@([potdSection.dateCreated isToday])).to(beTrue());

                WMFExploreSection* mainPageSection = schema.sections[3];
>>>>>>> 4d60b0f7
                expect(@(mainPageSection.type)).to(equal(@(WMFExploreSectionTypeMainPage)));
                expect(mainPageSection.siteURL).to(equal(siteURL));
                expect(@([mainPageSection.dateCreated isToday])).to(beTrue());

<<<<<<< HEAD
                WMFExploreSection *randomSection = schema.sections[4];
=======
                WMFExploreSection* randomSection = schema.sections[4];
>>>>>>> 4d60b0f7
                expect(@(randomSection.type)).to(equal(@(WMFExploreSectionTypeRandom)));
                expect(@([randomSection.dateCreated isToday])).to(beTrue());

                WMFExploreSection *nearbySection = schema.sections[5];
                expect(@(nearbySection.type)).to(equal(@(WMFExploreSectionTypeNearby)));
                expect(nearbySection.location).to(equal(mockLocationManager.location));
                expect(@([nearbySection.dateCreated isToday])).to(beTrue());
            });

            context(@"saved and recent pages", ^{
                beforeEach(^{
                    // TODO: add saved & recent page
                });
                pending(@"should include saved & recent page entries", ^{
                        });
            });
        });

        context(@"no location", ^{
            it(@"should contain everything except 'because you read', continue reading, and location sections", ^{
                setupSchemaWithSiteURL(siteURL);
                expect(@([schema.lastUpdatedAt isToday])).to(beTrue());
                expect([schema.sections valueForKey:WMF_SAFE_KEYPATH([WMFExploreSection new], type)])
<<<<<<< HEAD
                    .withTimeout(5)
                    .toEventually(equal(@[@(WMFExploreSectionTypeMainPage),
                                          @(WMFExploreSectionTypeFeaturedArticle),
                                          @(WMFExploreSectionTypeMostRead),
                                          @(WMFExploreSectionTypePictureOfTheDay),
                                          @(WMFExploreSectionTypeRandom)]));

                WMFExploreSection *featuredArticleSection = schema.sections[1];
=======
                .withTimeout(5)
                .toEventually(equal(@[@(WMFExploreSectionTypeFeaturedArticle),
                                      @(WMFExploreSectionTypeMostRead),
                                      @(WMFExploreSectionTypePictureOfTheDay),
                                      @(WMFExploreSectionTypeMainPage),
                                      @(WMFExploreSectionTypeRandom)]));

                WMFExploreSection* featuredArticleSection = schema.sections[0];
>>>>>>> 4d60b0f7
                expect(@(featuredArticleSection.type)).to(equal(@(WMFExploreSectionTypeFeaturedArticle)));
                expect(featuredArticleSection.siteURL).to(equal(siteURL));
                expect(@([featuredArticleSection.dateCreated isToday])).to(beTrue());

<<<<<<< HEAD
                WMFExploreSection *mostReadSection = schema.sections[2];
=======
                WMFExploreSection* mostReadSection = schema.sections[1];
>>>>>>> 4d60b0f7
                expect(@(mostReadSection.type)).to(equal(@(WMFExploreSectionTypeMostRead)));
                expect(mostReadSection.siteURL).to(equal(siteURL));
                // not asserting most read section date, see WMFMostReadDateTests

<<<<<<< HEAD
                WMFExploreSection *potdSection = schema.sections[3];
                expect(@(potdSection.type)).to(equal(@(WMFExploreSectionTypePictureOfTheDay)));
                expect(@([potdSection.dateCreated isToday])).to(beTrue());

                WMFExploreSection *mainPageSection = schema.sections[0];
=======
                WMFExploreSection* potdSection = schema.sections[2];
                expect(@(potdSection.type)).to(equal(@(WMFExploreSectionTypePictureOfTheDay)));
                expect(@([potdSection.dateCreated isToday])).to(beTrue());

                WMFExploreSection* mainPageSection = schema.sections[3];
>>>>>>> 4d60b0f7
                expect(@(mainPageSection.type)).to(equal(@(WMFExploreSectionTypeMainPage)));
                expect(mainPageSection.siteURL).to(equal(siteURL));
                expect(@([mainPageSection.dateCreated isToday])).to(beTrue());

<<<<<<< HEAD
                WMFExploreSection *randomSection = schema.sections[4];
=======
                WMFExploreSection* randomSection = schema.sections[4];
>>>>>>> 4d60b0f7
                expect(@(randomSection.type)).to(equal(@(WMFExploreSectionTypeRandom)));
                expect(@([randomSection.dateCreated isToday])).to(beTrue());
            });
        });
    });

    context(@"es wiki", ^{
        beforeEach(^{
            siteURL = [NSURL wmf_URLWithDefaultSiteAndlanguage:@"es"];
        });

        context(@"clean install, with location", ^{
            beforeEach(^{
                [mockLocationManager setLocation:[[CLLocation alloc] initWithLatitude:0 longitude:0]];
            });

            it(@"should contain same as EN wiki, minus featured article", ^{
                setupSchemaWithSiteURL(siteURL);
                expect(@([schema.lastUpdatedAt isToday])).to(beTrue());
                expect([schema.sections valueForKey:WMF_SAFE_KEYPATH([WMFExploreSection new], type)])
<<<<<<< HEAD
                    .withTimeout(5)
                    .toEventually(equal(@[@(WMFExploreSectionTypeMainPage),
                                          @(WMFExploreSectionTypeMostRead),
                                          @(WMFExploreSectionTypePictureOfTheDay),
                                          @(WMFExploreSectionTypeRandom),
                                          @(WMFExploreSectionTypeNearby)]));

                WMFExploreSection *mostReadSection = schema.sections[1];
=======
                .withTimeout(5)
                .toEventually(equal(@[@(WMFExploreSectionTypeMostRead),
                                      @(WMFExploreSectionTypePictureOfTheDay),
                                      @(WMFExploreSectionTypeMainPage),
                                      @(WMFExploreSectionTypeRandom),
                                      @(WMFExploreSectionTypeNearby)]));


                WMFExploreSection* mostReadSection = schema.sections[0];
>>>>>>> 4d60b0f7
                expect(@(mostReadSection.type)).to(equal(@(WMFExploreSectionTypeMostRead)));
                expect(mostReadSection.siteURL).to(equal(siteURL));
                // not asserting most read section date, see WMFMostReadDateTests

<<<<<<< HEAD
                WMFExploreSection *potdSection = schema.sections[2];
                expect(@(potdSection.type)).to(equal(@(WMFExploreSectionTypePictureOfTheDay)));
                expect(@([potdSection.dateCreated isToday])).to(beTrue());

                WMFExploreSection *mainPageSection = schema.sections[0];
=======
                WMFExploreSection* potdSection = schema.sections[1];
                expect(@(potdSection.type)).to(equal(@(WMFExploreSectionTypePictureOfTheDay)));
                expect(@([potdSection.dateCreated isToday])).to(beTrue());

                WMFExploreSection* mainPageSection = schema.sections[2];
>>>>>>> 4d60b0f7
                expect(@(mainPageSection.type)).to(equal(@(WMFExploreSectionTypeMainPage)));
                expect(mainPageSection.siteURL).to(equal(siteURL));
                expect(@([mainPageSection.dateCreated isToday])).to(beTrue());

<<<<<<< HEAD
                WMFExploreSection *randomSection = schema.sections[3];
=======
                WMFExploreSection* randomSection = schema.sections[3];
>>>>>>> 4d60b0f7
                expect(@(randomSection.type)).to(equal(@(WMFExploreSectionTypeRandom)));
                expect(@([randomSection.dateCreated isToday])).to(beTrue());

                WMFExploreSection *nearbySection = schema.sections[4];
                expect(@(nearbySection.type)).to(equal(@(WMFExploreSectionTypeNearby)));
                expect(nearbySection.location).to(equal(mockLocationManager.location));
                expect(@([nearbySection.dateCreated isToday])).to(beTrue());
            });
        });
    });
});

describe(@"persistence", ^{
    beforeEach(^{
        [mockLocationManager setLocation:[[CLLocation alloc] initWithLatitude:0 longitude:0]];
        setupSchemaWithSiteURL([NSURL wmf_URLWithDefaultSiteAndlanguage:@"en"]);
    });

    it(@"should be equal to a copy read from data serialized to disk", ^{
        expect(schema.sections).withTimeout(5).toEventually(haveCount(@6));

        AnyPromise *schemaSave = [schema save];
        expect(@(schemaSave.resolved)).withTimeout(5).toEventually(beTrue());

<<<<<<< HEAD
        WMFExploreSectionSchema *schema2 = [WMFExploreSectionSchema schemaWithSiteURL:schema.siteURL
                                                                           savedPages:schema.savedPages
                                                                              history:schema.historyPages
                                                                            blackList:schema.blackList
                                                                      locationManager:mockLocationManager
                                                                                 file:schema.fileURL];
=======
        WMFExploreSectionSchema* schema2 = [WMFExploreSectionSchema schemaWithSiteURL:schema.siteURL
                                                                             savedPages:schema.savedPages
                                                                                history:schema.historyPages
                                                                              blackList:schema.blackList
                                                                        locationManager:mockLocationManager
                                                                                   file:schema.fileURL];
>>>>>>> 4d60b0f7
        // lastUpdatedAt times will be slightly different, since it will forcibly update on creation
        expect(schema2.sections).to(equal(schema.sections));
    });
});

describe(@"updates", ^{
    pending(@"should skip updates when lastUpdated is below threshold", ^{
            });
    pending(@"should update when the site has changed", ^{
            });
    pending(@"should add new location sections when location changes significantly", ^{
            });
    pending(@"should add new 'daily' sections every day", ^{
            });
    pending(@"should add recommended titles for saved & recent pages not already in the schema", ^{
            });
});

describe(@"blacklist", ^{
    pending(@"should filter recommended titles that are in blacklist", ^{
            });
    pending(@"should update when blacklist changes", ^{
            });
});

describe(@"continue reading", ^{
    pending(@"should show continue reading as first section when appropriate", ^{
            });
});

QuickSpecEnd<|MERGE_RESOLUTION|>--- conflicted
+++ resolved
@@ -19,11 +19,11 @@
 void (^setupSchemaWithSiteURL)(NSURL *) = ^(NSURL *siteURL) {
     // TODO: setup w/ temp blacklist
     schema = [WMFExploreSectionSchema schemaWithSiteURL:siteURL
-                                               savedPages:dataStore.userDataStore.savedPageList
-                                                  history:dataStore.userDataStore.historyList
-                                                blackList:[WMFRelatedSectionBlackList new]
-                                          locationManager:mockLocationManager
-                                                     file:[NSURL fileURLWithPath:WMFRandomTemporaryFileOfType(@"plist")]];
+                                             savedPages:dataStore.userDataStore.savedPageList
+                                                history:dataStore.userDataStore.historyList
+                                              blackList:[WMFRelatedSectionBlackList new]
+                                        locationManager:mockLocationManager
+                                                   file:[NSURL fileURLWithPath:WMFRandomTemporaryFileOfType(@"plist")]];
 };
 
 beforeEach(^{
@@ -54,62 +54,35 @@
 
                 expect(@([schema.lastUpdatedAt isToday])).to(beTrue());
                 expect([schema.sections valueForKey:WMF_SAFE_KEYPATH([WMFExploreSection new], type)])
-<<<<<<< HEAD
                     .withTimeout(5)
-                    .toEventually(equal(@[@(WMFExploreSectionTypeMainPage),
-                                          @(WMFExploreSectionTypeFeaturedArticle),
+                    .toEventually(equal(@[@(WMFExploreSectionTypeFeaturedArticle),
                                           @(WMFExploreSectionTypeMostRead),
                                           @(WMFExploreSectionTypePictureOfTheDay),
+                                          @(WMFExploreSectionTypeMainPage),
                                           @(WMFExploreSectionTypeRandom),
                                           @(WMFExploreSectionTypeNearby)]));
 
-                WMFExploreSection *featuredArticleSection = schema.sections[1];
-=======
-                .withTimeout(5)
-                .toEventually(equal(@[@(WMFExploreSectionTypeFeaturedArticle),
-                                      @(WMFExploreSectionTypeMostRead),
-                                      @(WMFExploreSectionTypePictureOfTheDay),
-                                      @(WMFExploreSectionTypeMainPage),
-                                      @(WMFExploreSectionTypeRandom),
-                                      @(WMFExploreSectionTypeNearby)]));
-
-                WMFExploreSection* featuredArticleSection = schema.sections[0];
->>>>>>> 4d60b0f7
+                WMFExploreSection *featuredArticleSection = schema.sections[0];
                 expect(@(featuredArticleSection.type)).to(equal(@(WMFExploreSectionTypeFeaturedArticle)));
                 expect(featuredArticleSection.siteURL).to(equal(siteURL));
                 expect(@([featuredArticleSection.dateCreated isToday])).to(beTrue());
 
-<<<<<<< HEAD
-                WMFExploreSection *mostReadSection = schema.sections[2];
-=======
-                WMFExploreSection* mostReadSection = schema.sections[1];
->>>>>>> 4d60b0f7
+                WMFExploreSection *mostReadSection = schema.sections[1];
                 expect(@(mostReadSection.type)).to(equal(@(WMFExploreSectionTypeMostRead)));
                 expect(mostReadSection.siteURL).to(equal(siteURL));
                 // not asserting most read section date, see WMFMostReadDateTests
 
-<<<<<<< HEAD
-                WMFExploreSection *potdSection = schema.sections[3];
+                WMFExploreSection *potdSection = schema.sections[2];
                 expect(@(potdSection.type)).to(equal(@(WMFExploreSectionTypePictureOfTheDay)));
                 expect(@([potdSection.dateCreated isToday])).to(beTrue());
 
-                WMFExploreSection *mainPageSection = schema.sections[0];
-=======
-                WMFExploreSection* potdSection = schema.sections[2];
-                expect(@(potdSection.type)).to(equal(@(WMFExploreSectionTypePictureOfTheDay)));
-                expect(@([potdSection.dateCreated isToday])).to(beTrue());
-
-                WMFExploreSection* mainPageSection = schema.sections[3];
->>>>>>> 4d60b0f7
+                WMFExploreSection *mainPageSection = schema.sections[3];
+
                 expect(@(mainPageSection.type)).to(equal(@(WMFExploreSectionTypeMainPage)));
                 expect(mainPageSection.siteURL).to(equal(siteURL));
                 expect(@([mainPageSection.dateCreated isToday])).to(beTrue());
 
-<<<<<<< HEAD
                 WMFExploreSection *randomSection = schema.sections[4];
-=======
-                WMFExploreSection* randomSection = schema.sections[4];
->>>>>>> 4d60b0f7
                 expect(@(randomSection.type)).to(equal(@(WMFExploreSectionTypeRandom)));
                 expect(@([randomSection.dateCreated isToday])).to(beTrue());
 
@@ -133,60 +106,34 @@
                 setupSchemaWithSiteURL(siteURL);
                 expect(@([schema.lastUpdatedAt isToday])).to(beTrue());
                 expect([schema.sections valueForKey:WMF_SAFE_KEYPATH([WMFExploreSection new], type)])
-<<<<<<< HEAD
+
                     .withTimeout(5)
-                    .toEventually(equal(@[@(WMFExploreSectionTypeMainPage),
-                                          @(WMFExploreSectionTypeFeaturedArticle),
+                    .toEventually(equal(@[@(WMFExploreSectionTypeFeaturedArticle),
                                           @(WMFExploreSectionTypeMostRead),
                                           @(WMFExploreSectionTypePictureOfTheDay),
+                                          @(WMFExploreSectionTypeMainPage),
                                           @(WMFExploreSectionTypeRandom)]));
 
-                WMFExploreSection *featuredArticleSection = schema.sections[1];
-=======
-                .withTimeout(5)
-                .toEventually(equal(@[@(WMFExploreSectionTypeFeaturedArticle),
-                                      @(WMFExploreSectionTypeMostRead),
-                                      @(WMFExploreSectionTypePictureOfTheDay),
-                                      @(WMFExploreSectionTypeMainPage),
-                                      @(WMFExploreSectionTypeRandom)]));
-
-                WMFExploreSection* featuredArticleSection = schema.sections[0];
->>>>>>> 4d60b0f7
+                WMFExploreSection *featuredArticleSection = schema.sections[0];
                 expect(@(featuredArticleSection.type)).to(equal(@(WMFExploreSectionTypeFeaturedArticle)));
                 expect(featuredArticleSection.siteURL).to(equal(siteURL));
                 expect(@([featuredArticleSection.dateCreated isToday])).to(beTrue());
 
-<<<<<<< HEAD
-                WMFExploreSection *mostReadSection = schema.sections[2];
-=======
-                WMFExploreSection* mostReadSection = schema.sections[1];
->>>>>>> 4d60b0f7
+                WMFExploreSection *mostReadSection = schema.sections[1];
                 expect(@(mostReadSection.type)).to(equal(@(WMFExploreSectionTypeMostRead)));
                 expect(mostReadSection.siteURL).to(equal(siteURL));
                 // not asserting most read section date, see WMFMostReadDateTests
 
-<<<<<<< HEAD
-                WMFExploreSection *potdSection = schema.sections[3];
+                WMFExploreSection *potdSection = schema.sections[2];
                 expect(@(potdSection.type)).to(equal(@(WMFExploreSectionTypePictureOfTheDay)));
                 expect(@([potdSection.dateCreated isToday])).to(beTrue());
 
-                WMFExploreSection *mainPageSection = schema.sections[0];
-=======
-                WMFExploreSection* potdSection = schema.sections[2];
-                expect(@(potdSection.type)).to(equal(@(WMFExploreSectionTypePictureOfTheDay)));
-                expect(@([potdSection.dateCreated isToday])).to(beTrue());
-
-                WMFExploreSection* mainPageSection = schema.sections[3];
->>>>>>> 4d60b0f7
+                WMFExploreSection *mainPageSection = schema.sections[3];
                 expect(@(mainPageSection.type)).to(equal(@(WMFExploreSectionTypeMainPage)));
                 expect(mainPageSection.siteURL).to(equal(siteURL));
                 expect(@([mainPageSection.dateCreated isToday])).to(beTrue());
 
-<<<<<<< HEAD
                 WMFExploreSection *randomSection = schema.sections[4];
-=======
-                WMFExploreSection* randomSection = schema.sections[4];
->>>>>>> 4d60b0f7
                 expect(@(randomSection.type)).to(equal(@(WMFExploreSectionTypeRandom)));
                 expect(@([randomSection.dateCreated isToday])).to(beTrue());
             });
@@ -207,52 +154,28 @@
                 setupSchemaWithSiteURL(siteURL);
                 expect(@([schema.lastUpdatedAt isToday])).to(beTrue());
                 expect([schema.sections valueForKey:WMF_SAFE_KEYPATH([WMFExploreSection new], type)])
-<<<<<<< HEAD
                     .withTimeout(5)
-                    .toEventually(equal(@[@(WMFExploreSectionTypeMainPage),
-                                          @(WMFExploreSectionTypeMostRead),
+                    .toEventually(equal(@[@(WMFExploreSectionTypeMostRead),
                                           @(WMFExploreSectionTypePictureOfTheDay),
+                                          @(WMFExploreSectionTypeMainPage),
                                           @(WMFExploreSectionTypeRandom),
                                           @(WMFExploreSectionTypeNearby)]));
 
-                WMFExploreSection *mostReadSection = schema.sections[1];
-=======
-                .withTimeout(5)
-                .toEventually(equal(@[@(WMFExploreSectionTypeMostRead),
-                                      @(WMFExploreSectionTypePictureOfTheDay),
-                                      @(WMFExploreSectionTypeMainPage),
-                                      @(WMFExploreSectionTypeRandom),
-                                      @(WMFExploreSectionTypeNearby)]));
-
-
-                WMFExploreSection* mostReadSection = schema.sections[0];
->>>>>>> 4d60b0f7
+                WMFExploreSection *mostReadSection = schema.sections[0];
                 expect(@(mostReadSection.type)).to(equal(@(WMFExploreSectionTypeMostRead)));
                 expect(mostReadSection.siteURL).to(equal(siteURL));
                 // not asserting most read section date, see WMFMostReadDateTests
 
-<<<<<<< HEAD
-                WMFExploreSection *potdSection = schema.sections[2];
+                WMFExploreSection *potdSection = schema.sections[1];
                 expect(@(potdSection.type)).to(equal(@(WMFExploreSectionTypePictureOfTheDay)));
                 expect(@([potdSection.dateCreated isToday])).to(beTrue());
 
-                WMFExploreSection *mainPageSection = schema.sections[0];
-=======
-                WMFExploreSection* potdSection = schema.sections[1];
-                expect(@(potdSection.type)).to(equal(@(WMFExploreSectionTypePictureOfTheDay)));
-                expect(@([potdSection.dateCreated isToday])).to(beTrue());
-
-                WMFExploreSection* mainPageSection = schema.sections[2];
->>>>>>> 4d60b0f7
+                WMFExploreSection *mainPageSection = schema.sections[2];
                 expect(@(mainPageSection.type)).to(equal(@(WMFExploreSectionTypeMainPage)));
                 expect(mainPageSection.siteURL).to(equal(siteURL));
                 expect(@([mainPageSection.dateCreated isToday])).to(beTrue());
 
-<<<<<<< HEAD
                 WMFExploreSection *randomSection = schema.sections[3];
-=======
-                WMFExploreSection* randomSection = schema.sections[3];
->>>>>>> 4d60b0f7
                 expect(@(randomSection.type)).to(equal(@(WMFExploreSectionTypeRandom)));
                 expect(@([randomSection.dateCreated isToday])).to(beTrue());
 
@@ -277,21 +200,12 @@
         AnyPromise *schemaSave = [schema save];
         expect(@(schemaSave.resolved)).withTimeout(5).toEventually(beTrue());
 
-<<<<<<< HEAD
         WMFExploreSectionSchema *schema2 = [WMFExploreSectionSchema schemaWithSiteURL:schema.siteURL
                                                                            savedPages:schema.savedPages
                                                                               history:schema.historyPages
                                                                             blackList:schema.blackList
                                                                       locationManager:mockLocationManager
                                                                                  file:schema.fileURL];
-=======
-        WMFExploreSectionSchema* schema2 = [WMFExploreSectionSchema schemaWithSiteURL:schema.siteURL
-                                                                             savedPages:schema.savedPages
-                                                                                history:schema.historyPages
-                                                                              blackList:schema.blackList
-                                                                        locationManager:mockLocationManager
-                                                                                   file:schema.fileURL];
->>>>>>> 4d60b0f7
         // lastUpdatedAt times will be slightly different, since it will forcibly update on creation
         expect(schema2.sections).to(equal(schema.sections));
     });
