--- conflicted
+++ resolved
@@ -23,15 +23,8 @@
     [super setUp];
     MWKDataStore *dataStore = [MWKDataStore temporaryDataStore];
     NSURL *siteURL = [NSURL URLWithString:@"https://en.wikipedia.org"];
-<<<<<<< HEAD
     self.previewStore = [[WMFArticleDataStore alloc] initWithDataStore:dataStore];
     self.contentStore = [[WMFContentGroupDataStore alloc] initWithDataStore:dataStore];
-=======
-    MWKDataStore *dataStore = [MWKDataStore temporaryDataStore];
-    YapDatabase *db = [YapDatabase wmf_databaseWithDefaultConfigurationAtPath:WMFRandomTemporaryPath()];
-    self.previewStore = [[WMFArticlePreviewDataStore alloc] initWithDatabase:db];
-    self.contentStore = [[WMFContentGroupDataStore alloc] initWithDatabase:db];
->>>>>>> e610e1fa
     self.feedContentSource = [[WMFFeedContentSource alloc] initWithSiteURL:siteURL contentGroupDataStore:self.contentStore articlePreviewDataStore:self.previewStore userDataStore:dataStore notificationsController:[WMFNotificationsController sharedNotificationsController]];
     self.feedContentSource.notificationSchedulingEnabled = YES;
 
