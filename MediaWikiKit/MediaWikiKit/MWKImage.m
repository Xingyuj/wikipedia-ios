--- conflicted
+++ resolved
@@ -60,7 +60,6 @@
     return self;
 }
 
-<<<<<<< HEAD
 - (id)dataExport {
     NSMutableDictionary* dict = [[NSMutableDictionary alloc] init];
     dict[@"sourceURL"] = self.sourceURLString;
@@ -70,39 +69,6 @@
     }
     if (self.width) {
         dict[@"width"] = self.width;
-=======
-#pragma mark - Focal Rects
-
-- (BOOL)didDetectFaces {
-    return self.focalRectsInUnitCoordinatesAsStrings != nil;
-}
-
-- (BOOL)hasFaces {
-    return self.focalRectsInUnitCoordinatesAsStrings.count > 0;
-}
-
-- (void)calculateFocalRectsBasedOnFaceDetectionWithImageData:(NSData*)imageData {
-    if (!self.didDetectFaces) {
-        if (!imageData) {
-            imageData = [self asNSData];
-        }
-        WMFFaceDetector* faceDetector = [[WMFFaceDetector alloc] initWithImageData:imageData];
-        [faceDetector detectFaces];
-        self.focalRectsInUnitCoordinatesAsStrings = [faceDetector allFaceBoundsAsStringsNormalizedToUnitRect];
-    }
-}
-
-- (CGRect)normalizedRectFromRect:(CGRect)rect {
-    CGRect imageRect = CGRectZero;
-    imageRect.size = [self size];
-    CGRect normalized = WMFRectWithUnitRectInReferenceRect(rect, imageRect);
-    return normalized;
-}
-
-- (CGRect)primaryFocalRectNormalizedToImageSize:(BOOL)normalized {
-    if (!self.hasFaces) {
-        return CGRectZero;
->>>>>>> fa08cf6b
     }
     if (self.height) {
         dict[@"height"] = self.height;
@@ -117,6 +83,14 @@
 }
 
 #pragma mark - Accessors
+
+- (BOOL)didDetectFaces {
+    return self.allNormalizedFaceBounds != nil;
+}
+
+- (BOOL)hasFaces {
+    return self.allNormalizedFaceBounds.count > 0;
+}
 
 - (CGRect)firstFaceBounds {
     NSValue* firstFace = [self.allNormalizedFaceBounds firstObject];
