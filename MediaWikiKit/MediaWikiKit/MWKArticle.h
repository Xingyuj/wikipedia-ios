//
//  MWKArticle.h
//  MediaWikiKit
//
//  Created by Brion on 10/7/14.
//  Copyright (c) 2014 Wikimedia Foundation. All rights reserved.
//

#import <UIKit/UIKit.h>

#import "MWKSiteDataObject.h"

static const NSInteger kMWKArticleSectionNone = -1;

@class MWKDataStore;
@class MWKSection;
@class MWKSectionList;
@class MWKImage;
@class MWKImageList;
@class MWKProtectionStatus;

@interface MWKArticle : MWKSiteDataObject
{
    @protected
    MWKImageList* _images;
}
/// Data store used for reading & writing related entities.
@property (readonly, weak, nonatomic) MWKDataStore* dataStore;

// Identifiers
@property (readonly, strong, nonatomic) MWKTitle* title;

// Metadata
@property (readonly, strong, nonatomic) MWKTitle* redirected;                // optional
@property (readonly, strong, nonatomic) NSDate* lastmodified;                // required
@property (readonly, strong, nonatomic) MWKUser* lastmodifiedby;             // required
@property (readonly, assign, nonatomic) int articleId;                       // required; -> 'id'

/**
 * Number of links to other wikis on this page.
 *
 * This is *mostly* links to the same topic/entity in another language, but not always. See the comments
 * in LanguageLinksFetcher. Be sure to double check that you add special handling when necessary. For example, main
 * pages can have a misleading non-zero languagecount.
 */
@property (readonly, assign, nonatomic) int languagecount;

@property (readonly, copy, nonatomic) NSString* displaytitle;              // optional
@property (readonly, strong, nonatomic) MWKProtectionStatus* protection;     // required
@property (readonly, assign, nonatomic) BOOL editable;                       // required

/// Whether or not the receiver is the main page for its @c site.
@property (readonly, assign, nonatomic, getter = isMain) BOOL main;

@property (readwrite, copy, nonatomic) NSString* thumbnailURL;   // optional; pulled separately via search
@property (readwrite, copy, nonatomic) NSString* imageURL;       // optional; pulled in article request

- (NSString*)bestThumbnailImageURL;

@property (readonly, copy, nonatomic) NSString* entityDescription;            // optional; currently pulled separately via wikidata
@property (readonly, copy, nonatomic) NSString* searchSnippet; //Snippet returned from search results

@property (readonly, strong, nonatomic) MWKSectionList* sections;

@property (readonly, strong, nonatomic) MWKImageList* images;
@property (readonly, strong, nonatomic) MWKImage* thumbnail;
@property (readonly, strong, nonatomic) MWKImage* image;

@property (readonly, strong, nonatomic) NSString* summary;

- (MWKImage*)bestThumbnailImage;

/**
 *  Array of `MWKCitation` objects parsed from the receiver's reference list.
 *
 *  Might be `nil` if the section containing the reference list hasn't been downloaded, be sure to check `isCached`
 *  and fetch the full article contents if necessary.  Might also be `nil` if an error occurred, in which case the
 *  citations should be viewed in the webview.
 */
@property (readonly, strong, nonatomic /*, nullable*/) NSArray* citations;

- (instancetype)initWithTitle:(MWKTitle*)title dataStore:(MWKDataStore*)dataStore;
- (instancetype)initWithTitle:(MWKTitle*)title dataStore:(MWKDataStore*)dataStore dict:(NSDictionary*)dict;
- (instancetype)initWithTitle:(MWKTitle*)title dataStore:(MWKDataStore*)dataStore searchResultsDict:(NSDictionary*)dict;

/**
 * Import article and section metadata (and text if available)
 * from an API mobileview JSON response, save it to the database,
 * and make it available through this object.
 */
- (void)importMobileViewJSON:(NSDictionary*)jsonDict;

- (MWKImage*)imageWithURL:(NSString*)url;
- (MWKImage*)existingImageWithURL:(NSString*)url;

/**
 * Create a stub record for an image with given URL.
 */
- (MWKImage*)importImageURL:(NSString*)url sectionId:(int)sectionId;

/**
 *  Check if the receiver is equal to the given article.
 *
 *  This method is meant to be a good compromise between comprehensive equality checking and speed. For a more detailed
 *  check which takes into account the full content of the article (e.g. section text), use `isDeeplyEqualToArticle:`.
 *
 *  @param article Another `MWKArticle`
 *
 *  @return Whether or not the two articles are equal.
 */
- (BOOL)isEqualToArticle:(MWKArticle*)article;

/**
 *  Check if the receiver is comprehensively equal to another article.
 *
 *  Only use this method when you both 1) need to check the articles' content and 2) can afford to load all the section
 *  text into memory (i.e. ideally not on the main thread, and definitely not in a tight loop).
 *
 *  @param article Another `MWKArticle`.
 *
 *  @return Whether the two articles are equal.
 */
- (BOOL)isDeeplyEqualToArticle:(MWKArticle*)article;

- (void)save;
- (void)saveWithoutSavingSectionText;
- (void)remove;

- (BOOL)isCached;

<<<<<<< HEAD
///
/// @name Extraction
///

/**
 * @return Summary of the receiver as an attributed string built from HTML.
 */
- (NSAttributedString*)summaryHTML;

/**
 *  @return Same as summary, but without links
 */
- (NSAttributedString*)summaryHTMLWithoutLinks;


/**
 *  @return The HTML for the article (all of the sections)
 */
- (NSString*)articleHTML;

=======
>>>>>>> b48e35cf
@end

@interface MWKArticle ()

/**
 * Import downloaded image data into our data store,
 * and update the image object/record
 */
- (MWKImage*)importImageData:(NSData*)data image:(MWKImage*)image __deprecated;

/**
 *  @return Set of all image URLs shown in the receiver.
 */
- (NSSet<NSURL*>*)allImageURLs;

- (NSString*)summary;

@end<|MERGE_RESOLUTION|>--- conflicted
+++ resolved
@@ -128,29 +128,12 @@
 
 - (BOOL)isCached;
 
-<<<<<<< HEAD
-///
-/// @name Extraction
-///
-
-/**
- * @return Summary of the receiver as an attributed string built from HTML.
- */
-- (NSAttributedString*)summaryHTML;
-
-/**
- *  @return Same as summary, but without links
- */
-- (NSAttributedString*)summaryHTMLWithoutLinks;
-
 
 /**
  *  @return The HTML for the article (all of the sections)
  */
 - (NSString*)articleHTML;
 
-=======
->>>>>>> b48e35cf
 @end
 
 @interface MWKArticle ()
