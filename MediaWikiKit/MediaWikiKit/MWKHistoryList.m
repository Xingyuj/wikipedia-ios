
#import "MediaWikiKit.h"

@interface MWKHistoryList ()

@property (readwrite, weak, nonatomic) MWKDataStore* dataStore;

@end

@implementation MWKHistoryList

#pragma mark - Setup

- (instancetype)initWithDataStore:(MWKDataStore*)dataStore {
    NSArray* entries = [[dataStore historyListData] bk_map:^id (id obj) {
        return [[MWKHistoryEntry alloc] initWithDict:obj];
    }];

    self = [super initWithEntries:entries];
    if (self) {
        self.dataStore = dataStore;
    }
    return self;
}

#pragma mark - Entry Access

- (MWKHistoryEntry*)entryAtIndex:(NSUInteger)index {
    return [super entryAtIndex:index];
}

- (MWKHistoryEntry*)entryForTitle:(MWKTitle*)title {
    return [super entryForListIndex:title];
}

- (NSUInteger)indexForEntry:(MWKHistoryEntry*)entry {
    return [super indexForEntry:entry];
}

- (MWKHistoryEntry*)mostRecentEntry {
    return [self.entries lastObject];
}

#pragma mark - Update Methods

- (void)addPageToHistoryWithTitle:(MWKTitle*)title discoveryMethod:(MWKHistoryDiscoveryMethod)discoveryMethod {
    if (title == nil) {
        return;
    }
    MWKHistoryEntry* entry = [[MWKHistoryEntry alloc] initWithTitle:title discoveryMethod:discoveryMethod];
    entry.date = [NSDate date];

    [self addEntry:entry];
}

- (void)addEntry:(MWKHistoryEntry*)entry {
    if ([entry.title.text length] == 0) {
        return;
    }
    if ([self containsEntryForListIndex:entry.title]) {
        [self updateEntryWithListIndex:entry.title update:^BOOL (MWKHistoryEntry* __nullable oldEntry) {
            oldEntry.discoveryMethod = entry.discoveryMethod == MWKHistoryDiscoveryMethodUnknown ? oldEntry.discoveryMethod : entry.discoveryMethod;
            oldEntry.date = [NSDate date];
            return YES;
        }];
    } else {
        entry.date = [NSDate date];
        [super addEntry:entry];
    }
}

<<<<<<< HEAD
- (void)savePageScrollPosition:(CGFloat)scrollposition toPageInHistoryWithTitle:(MWKTitle*)title {
    if (title == nil) {
=======
- (void)removeEntry:(MWKHistoryEntry*)entry {
    if ([entry.title.text length] == 0) {
>>>>>>> fa08cf6b
        return;
    }
    [self updateEntryWithListIndex:title update:^BOOL (MWKHistoryEntry* __nullable entry) {
        entry.scrollPosition = scrollposition;
        return YES;
    }];
}

- (void)removePageFromHistoryWithTitle:(MWKTitle*)title {
    if (title == nil) {
        return;
    }
    [self removeEntryWithListIndex:title];
}

- (void)removeEntriesFromHistory:(NSArray*)historyEntries {
    if ([historyEntries count] == 0) {
        return;
    }
    [historyEntries enumerateObjectsUsingBlock:^(MWKHistoryEntry* entry, NSUInteger idx, BOOL* stop) {
        [self removeEntryWithListIndex:entry.title];
    }];
}

<<<<<<< HEAD
- (void)removeAllEntriesFromHistory {
    [super removeAllEntries];
=======
- (instancetype)initWithDict:(NSDictionary*)dict {
    self = [self init];
    if (self) {
        NSArray* arr = dict[@"entries"];
        if (arr) {
            self.entries = [[NSMutableArray alloc] init];
            for (NSDictionary* entryDict in arr) {
                @try {
                    MWKHistoryEntry* entry = [[MWKHistoryEntry alloc] initWithDict:entryDict];
                    [self.entries addObject:entry];
                    self.entriesByTitle[entry.title] = entry;
                } @catch (NSException* e) {
                    NSLog(@"Encountered exception reading history data %@: %@", e, entryDict);
                }
            }
        }
        self.dirty = NO;
    }
    return self;
>>>>>>> fa08cf6b
}

#pragma mark - Save

- (void)performSaveWithCompletion:(dispatch_block_t)completion error:(WMFErrorHandler)errorHandler {
    NSError* error;
    if ([self.dataStore saveHistoryList:self error:&error]) {
        if (completion) {
            completion();
        }
    } else {
        if (errorHandler) {
            errorHandler(error);
        }
    }
}

#pragma mark - Export

- (NSArray*)dataExport {
    return [self.entries bk_map:^id (MWKHistoryEntry* obj) {
        return [obj dataExport];
    }];
}

@end<|MERGE_RESOLUTION|>--- conflicted
+++ resolved
@@ -69,13 +69,8 @@
     }
 }
 
-<<<<<<< HEAD
 - (void)savePageScrollPosition:(CGFloat)scrollposition toPageInHistoryWithTitle:(MWKTitle*)title {
-    if (title == nil) {
-=======
-- (void)removeEntry:(MWKHistoryEntry*)entry {
-    if ([entry.title.text length] == 0) {
->>>>>>> fa08cf6b
+    if ([title.text length] == 0) {
         return;
     }
     [self updateEntryWithListIndex:title update:^BOOL (MWKHistoryEntry* __nullable entry) {
@@ -85,7 +80,7 @@
 }
 
 - (void)removePageFromHistoryWithTitle:(MWKTitle*)title {
-    if (title == nil) {
+    if ([title.text length] == 0) {
         return;
     }
     [self removeEntryWithListIndex:title];
@@ -100,30 +95,8 @@
     }];
 }
 
-<<<<<<< HEAD
 - (void)removeAllEntriesFromHistory {
     [super removeAllEntries];
-=======
-- (instancetype)initWithDict:(NSDictionary*)dict {
-    self = [self init];
-    if (self) {
-        NSArray* arr = dict[@"entries"];
-        if (arr) {
-            self.entries = [[NSMutableArray alloc] init];
-            for (NSDictionary* entryDict in arr) {
-                @try {
-                    MWKHistoryEntry* entry = [[MWKHistoryEntry alloc] initWithDict:entryDict];
-                    [self.entries addObject:entry];
-                    self.entriesByTitle[entry.title] = entry;
-                } @catch (NSException* e) {
-                    NSLog(@"Encountered exception reading history data %@: %@", e, entryDict);
-                }
-            }
-        }
-        self.dirty = NO;
-    }
-    return self;
->>>>>>> fa08cf6b
 }
 
 #pragma mark - Save
