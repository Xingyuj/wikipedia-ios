
#import "MediaWikiKit.h"
#import "NSError+MWKErrors.h"

@interface MWKSavedPageList ()

@property (readwrite, weak, nonatomic) MWKDataStore* dataStore;

@end

@implementation MWKSavedPageList

<<<<<<< HEAD
#pragma mark - Setup

- (instancetype)initWithDataStore:(MWKDataStore*)dataStore {
    NSArray* entries = [[dataStore savedPageListData] bk_map:^id (id obj) {
        return [[MWKSavedPageEntry alloc] initWithDict:obj];
    }];

    self = [super initWithEntries:entries];
    if (self) {
        self.dataStore = dataStore;
    }
    return self;
=======
- (NSNumber*)toggleSaveStateForTitle:(MWKTitle*)title error:(NSError* __autoreleasing*)error {
    if (!title.text.length) {
        WMFSafeAssign(error, [NSError mwk_emptyTitleError]);
        return nil;
    }
    MWKSavedPageEntry* entry = [self entryForTitle:title];
    if (!entry) {
        [self addEntry:[[MWKSavedPageEntry alloc] initWithTitle:title]];
        return @YES;
    } else {
        [self removeEntry:entry];
        return @NO;
    }
}

- (NSUInteger)length {
    return [self.entries count];
>>>>>>> fa08cf6b
}

#pragma mark - Entry Access

- (MWKSavedPageEntry*)entryAtIndex:(NSUInteger)index {
    return [super entryAtIndex:index];
}

- (MWKSavedPageEntry*)entryForTitle:(MWKTitle*)title {
<<<<<<< HEAD
    return [super entryForListIndex:title];
}

- (BOOL)isSaved:(MWKTitle*)title {
    return [self containsEntryForListIndex:title];
=======
    if (!title) {
        return nil;
    }
    MWKSavedPageEntry* entry = self.entriesByTitle[title];
    return entry;
}

- (BOOL)isSaved:(MWKTitle*)title {
    return ([self entryForTitle:title] != nil);
>>>>>>> fa08cf6b
}

- (NSUInteger)indexForEntry:(MWKHistoryEntry*)entry {
    return [super indexForEntry:entry];
}

#pragma mark - Update Methods

<<<<<<< HEAD
- (void)toggleSavedPageForTitle:(MWKTitle*)title {
    if ([self isSaved:title]) {
        [self removeSavedPageWithTitle:title];
    } else {
        [self addSavedPageWithTitle:title];
    }
}

- (void)addSavedPageWithTitle:(MWKTitle*)title {
    if (title == nil) {
        return;
    }
    MWKSavedPageEntry* entry = [[MWKSavedPageEntry alloc] initWithTitle:title];
    [self addEntry:entry];
=======
- (void)addEntry:(MWKSavedPageEntry*)entry {
    if (entry
        && ![self entryForTitle:entry.title]
        && entry.title.text.length > 0) {
        // there can be only one
        [self.entries insertObject:entry atIndex:0];
        self.entriesByTitle[entry.title] = entry;
        self.dirty                       = YES;
    }
}

- (void)removeEntry:(MWKSavedPageEntry*)entry {
    if (entry.title.text.length == 0) {
        return;
    }
    [self.entries removeObject:entry];
    [self.entriesByTitle removeObjectForKey:entry.title];
    self.dirty = YES;
>>>>>>> fa08cf6b
}

- (void)addEntry:(MWKSavedPageEntry*)entry {
    if (entry.title == nil) {
        return;
    }
    if ([self containsEntryForListIndex:entry.title]) {
        return;
    }
    [super addEntry:entry];
}

- (void)updateEntryWithTitle:(MWKTitle*)title update:(BOOL (^)(MWKSavedPageEntry*))update {
    [self updateEntryWithListIndex:title update:update];
}

- (void)removeSavedPageWithTitle:(MWKTitle*)title {
    if (title == nil) {
        return;
    }
    [self removeEntryWithListIndex:title];
}

<<<<<<< HEAD
- (void)removeAllSavedPages {
    [super removeAllEntries];
=======
- (instancetype)initWithDict:(NSDictionary*)dict {
    self = [self init];
    if (self) {
        NSArray* array = dict[@"entries"];
        for (NSDictionary* entryDict in array) {
            @try {
                MWKSavedPageEntry* entry = [[MWKSavedPageEntry alloc] initWithDict:entryDict];
                [self.entries addObject:entry];
                self.entriesByTitle[entry.title] = entry;
            } @catch (NSException* e) {
                NSLog(@"Encountered exception while reading entry %@: %@", e, entryDict);
            }
        }
        self.dirty = NO;
    }
    return self;
>>>>>>> fa08cf6b
}

#pragma mark - Save

- (void)performSaveWithCompletion:(dispatch_block_t)completion error:(WMFErrorHandler)errorHandler {
    NSError* error;
    if ([self.dataStore saveSavedPageList:self error:&error]) {
        if (completion) {
            completion();
        }
    } else {
        if (errorHandler) {
            errorHandler(error);
        }
    }
}

#pragma mark - Export

- (NSArray*)dataExport {
    return [self.entries bk_map:^id (MWKSavedPageEntry* obj) {
        return [obj dataExport];
    }];
}

@end<|MERGE_RESOLUTION|>--- conflicted
+++ resolved
@@ -10,38 +10,32 @@
 
 @implementation MWKSavedPageList
 
-<<<<<<< HEAD
 #pragma mark - Setup
 
 - (instancetype)initWithDataStore:(MWKDataStore*)dataStore {
+
     NSArray* entries = [[dataStore savedPageListData] bk_map:^id (id obj) {
-        return [[MWKSavedPageEntry alloc] initWithDict:obj];
+        @try {
+            return [[MWKSavedPageEntry alloc] initWithDict:obj];
+        } @catch (NSException* e) {
+            NSLog(@"Encountered exception while reading entry %@: %@", e, obj);
+            return nil;
+        }
     }];
-
+    
+    entries = [entries bk_reject:^BOOL(id obj) {
+       
+        if([obj isEqual:[NSNull null]]){
+            return YES;
+        }
+        return NO;
+    }];
+    
     self = [super initWithEntries:entries];
     if (self) {
         self.dataStore = dataStore;
     }
     return self;
-=======
-- (NSNumber*)toggleSaveStateForTitle:(MWKTitle*)title error:(NSError* __autoreleasing*)error {
-    if (!title.text.length) {
-        WMFSafeAssign(error, [NSError mwk_emptyTitleError]);
-        return nil;
-    }
-    MWKSavedPageEntry* entry = [self entryForTitle:title];
-    if (!entry) {
-        [self addEntry:[[MWKSavedPageEntry alloc] initWithTitle:title]];
-        return @YES;
-    } else {
-        [self removeEntry:entry];
-        return @NO;
-    }
-}
-
-- (NSUInteger)length {
-    return [self.entries count];
->>>>>>> fa08cf6b
 }
 
 #pragma mark - Entry Access
@@ -51,23 +45,17 @@
 }
 
 - (MWKSavedPageEntry*)entryForTitle:(MWKTitle*)title {
-<<<<<<< HEAD
+    if ([title.text length] == 0) {
+        return nil;
+    }
     return [super entryForListIndex:title];
 }
 
 - (BOOL)isSaved:(MWKTitle*)title {
+    if ([title.text length] == 0) {
+        return NO;
+    }
     return [self containsEntryForListIndex:title];
-=======
-    if (!title) {
-        return nil;
-    }
-    MWKSavedPageEntry* entry = self.entriesByTitle[title];
-    return entry;
-}
-
-- (BOOL)isSaved:(MWKTitle*)title {
-    return ([self entryForTitle:title] != nil);
->>>>>>> fa08cf6b
 }
 
 - (NSUInteger)indexForEntry:(MWKHistoryEntry*)entry {
@@ -76,7 +64,6 @@
 
 #pragma mark - Update Methods
 
-<<<<<<< HEAD
 - (void)toggleSavedPageForTitle:(MWKTitle*)title {
     if ([self isSaved:title]) {
         [self removeSavedPageWithTitle:title];
@@ -91,33 +78,10 @@
     }
     MWKSavedPageEntry* entry = [[MWKSavedPageEntry alloc] initWithTitle:title];
     [self addEntry:entry];
-=======
-- (void)addEntry:(MWKSavedPageEntry*)entry {
-    if (entry
-        && ![self entryForTitle:entry.title]
-        && entry.title.text.length > 0) {
-        // there can be only one
-        [self.entries insertObject:entry atIndex:0];
-        self.entriesByTitle[entry.title] = entry;
-        self.dirty                       = YES;
-    }
-}
-
-- (void)removeEntry:(MWKSavedPageEntry*)entry {
-    if (entry.title.text.length == 0) {
-        return;
-    }
-    [self.entries removeObject:entry];
-    [self.entriesByTitle removeObjectForKey:entry.title];
-    self.dirty = YES;
->>>>>>> fa08cf6b
 }
 
 - (void)addEntry:(MWKSavedPageEntry*)entry {
-    if (entry.title == nil) {
-        return;
-    }
-    if ([self containsEntryForListIndex:entry.title]) {
+    if ([self isSaved:entry.title]) {
         return;
     }
     [super addEntry:entry];
@@ -134,27 +98,8 @@
     [self removeEntryWithListIndex:title];
 }
 
-<<<<<<< HEAD
 - (void)removeAllSavedPages {
     [super removeAllEntries];
-=======
-- (instancetype)initWithDict:(NSDictionary*)dict {
-    self = [self init];
-    if (self) {
-        NSArray* array = dict[@"entries"];
-        for (NSDictionary* entryDict in array) {
-            @try {
-                MWKSavedPageEntry* entry = [[MWKSavedPageEntry alloc] initWithDict:entryDict];
-                [self.entries addObject:entry];
-                self.entriesByTitle[entry.title] = entry;
-            } @catch (NSException* e) {
-                NSLog(@"Encountered exception while reading entry %@: %@", e, entryDict);
-            }
-        }
-        self.dirty = NO;
-    }
-    return self;
->>>>>>> fa08cf6b
 }
 
 #pragma mark - Save
