//
//  MWKHistoryList.m
//  MediaWikiKit
//
//  Created by Brion on 11/3/14.
//  Copyright (c) 2014 Wikimedia Foundation. All rights reserved.
//

#import "MediaWikiKit.h"
#import "WikipediaAppUtils.h"
#import "NSMutableDictionary+WMFMaybeSet.h"

@interface MWKHistoryEntry ()

@property (readwrite, strong, nonatomic) MWKTitle* title;

@end

@implementation MWKHistoryEntry

- (instancetype)initWithTitle:(MWKTitle*)title discoveryMethod:(MWKHistoryDiscoveryMethod)discoveryMethod {
    self = [self initWithSite:title.site];
    if (self) {
        self.title           = title;
        self.date            = [[NSDate alloc] init];
        self.discoveryMethod = discoveryMethod;
        self.scrollPosition  = 0.0;
    }
    return self;
}

- (instancetype)initWithDict:(NSDictionary*)dict {
    // Is this safe to run things before init?
    NSString* domain   = [self requiredString:@"domain" dict:dict];
    NSString* language = [self requiredString:@"language" dict:dict];

    self = [self initWithSite:[MWKSite siteWithDomain:domain language:language]];
    if (self) {
        self.title           = [self requiredTitle:@"title" dict:dict allowEmpty:NO];
        self.date            = [self requiredDate:@"date" dict:dict];
        self.discoveryMethod = [MWKHistoryEntry discoveryMethodForString:[self requiredString:@"discoveryMethod" dict:dict]];
        self.scrollPosition  = [[self requiredNumber:@"scrollPosition" dict:dict] floatValue];
    }
    return self;
}

- (BOOL)isEqual:(id)object {
    if (self == object) {
        return YES;
    } else if ([object isKindOfClass:[MWKHistoryEntry class]]) {
        return [self isEqualToHistoryEntry:object];
    } else {
        return NO;
    }
}

- (NSUInteger)hash {
    return self.title.hash ^ self.date.hash ^ [@(self.scrollPosition)integerValue] ^ self.discoveryMethod;
}

- (BOOL)isEqualToHistoryEntry:(MWKHistoryEntry*)entry {
    return WMF_IS_EQUAL(self.title, entry.title)
           && WMF_EQUAL(self.date, isEqualToDate:, entry.date)
           && self.discoveryMethod == entry.discoveryMethod
           && self.scrollPosition == entry.scrollPosition;
}

<<<<<<< HEAD
=======
- (id)dataExport {
    NSMutableDictionary* dict = [[NSMutableDictionary alloc] init];

    [dict wmf_maybeSetObject:self.site.domain forKey:@"domain"];
    [dict wmf_maybeSetObject:self.site.language forKey:@"language"];
    [dict wmf_maybeSetObject:self.title.dataBaseKey forKey:@"title"];
    [dict wmf_maybeSetObject:[self iso8601DateString:self.date] forKey:@"date"];
    [dict wmf_maybeSetObject:[MWKHistoryEntry stringForDiscoveryMethod:self.discoveryMethod] forKey:@"discoveryMethod"];
    [dict wmf_maybeSetObject:@(self.scrollPosition) forKey:@"scrollPosition"];

    return [NSDictionary dictionaryWithDictionary:dict];
}

- (NSString*)description {
    return [NSString stringWithFormat:@"%@: {\n"
            "\ttitle: %@,\n"
            "\tdate: %@,\n"
            "\tdiscoveryMethod: %@,\n"
            "\tscrollPosition: %d\n"
            "}",
            [super description],
            self.title,
            self.date,
            [MWKHistoryEntry stringForDiscoveryMethod:self.discoveryMethod],
            self.scrollPosition];
}

>>>>>>> fa08cf6b
+ (NSString*)stringForDiscoveryMethod:(MWKHistoryDiscoveryMethod)discoveryMethod {
    switch (discoveryMethod) {
        case MWKHistoryDiscoveryMethodSearch:
            return @"search";
        case MWKHistoryDiscoveryMethodRandom:
            return @"random";
        case MWKHistoryDiscoveryMethodLink:
            return @"link";
        case MWKHistoryDiscoveryMethodBackForward:
            return @"backforward";
        case MWKHistoryDiscoveryMethodSaved:
            return @"saved";
        default:
            return @"unknown";
    }
}

+ (MWKHistoryDiscoveryMethod)discoveryMethodForString:(NSString*)string {
    if ([string isEqualToString:@"search"]) {
        return MWKHistoryDiscoveryMethodSearch;
    } else if ([string isEqualToString:@"random"]) {
        return MWKHistoryDiscoveryMethodRandom;
    } else if ([string isEqualToString:@"link"]) {
        return MWKHistoryDiscoveryMethodLink;
    } else if ([string isEqualToString:@"backforward"]) {
        return MWKHistoryDiscoveryMethodBackForward;
    } else if ([string isEqualToString:@"saved"]) {
        return MWKHistoryDiscoveryMethodSaved;
    } else {
        return MWKHistoryDiscoveryMethodUnknown;
    }
}

#pragma mark - MWKListObject

- (id <NSCopying>)listIndex {
    return self.title;
}

- (id)dataExport {
    NSMutableDictionary* dict = [[NSMutableDictionary alloc] init];

    dict[@"domain"]          = self.site.domain;
    dict[@"language"]        = self.site.language;
    dict[@"title"]           = self.title.dataBaseKey;
    dict[@"date"]            = [self iso8601DateString:self.date];
    dict[@"discoveryMethod"] = [MWKHistoryEntry stringForDiscoveryMethod:self.discoveryMethod];
    dict[@"scrollPosition"]  = @(self.scrollPosition);

    return [NSDictionary dictionaryWithDictionary:dict];
}

@end<|MERGE_RESOLUTION|>--- conflicted
+++ resolved
@@ -65,21 +65,6 @@
            && self.scrollPosition == entry.scrollPosition;
 }
 
-<<<<<<< HEAD
-=======
-- (id)dataExport {
-    NSMutableDictionary* dict = [[NSMutableDictionary alloc] init];
-
-    [dict wmf_maybeSetObject:self.site.domain forKey:@"domain"];
-    [dict wmf_maybeSetObject:self.site.language forKey:@"language"];
-    [dict wmf_maybeSetObject:self.title.dataBaseKey forKey:@"title"];
-    [dict wmf_maybeSetObject:[self iso8601DateString:self.date] forKey:@"date"];
-    [dict wmf_maybeSetObject:[MWKHistoryEntry stringForDiscoveryMethod:self.discoveryMethod] forKey:@"discoveryMethod"];
-    [dict wmf_maybeSetObject:@(self.scrollPosition) forKey:@"scrollPosition"];
-
-    return [NSDictionary dictionaryWithDictionary:dict];
-}
-
 - (NSString*)description {
     return [NSString stringWithFormat:@"%@: {\n"
             "\ttitle: %@,\n"
@@ -94,7 +79,6 @@
             self.scrollPosition];
 }
 
->>>>>>> fa08cf6b
 + (NSString*)stringForDiscoveryMethod:(MWKHistoryDiscoveryMethod)discoveryMethod {
     switch (discoveryMethod) {
         case MWKHistoryDiscoveryMethodSearch:
@@ -137,14 +121,13 @@
 - (id)dataExport {
     NSMutableDictionary* dict = [[NSMutableDictionary alloc] init];
 
-    dict[@"domain"]          = self.site.domain;
-    dict[@"language"]        = self.site.language;
-    dict[@"title"]           = self.title.dataBaseKey;
-    dict[@"date"]            = [self iso8601DateString:self.date];
-    dict[@"discoveryMethod"] = [MWKHistoryEntry stringForDiscoveryMethod:self.discoveryMethod];
-    dict[@"scrollPosition"]  = @(self.scrollPosition);
+    [dict wmf_maybeSetObject:self.site.domain forKey:@"domain"];
+    [dict wmf_maybeSetObject:self.site.language forKey:@"language"];
+    [dict wmf_maybeSetObject:self.title.dataBaseKey forKey:@"title"];
+    [dict wmf_maybeSetObject:[self iso8601DateString:self.date] forKey:@"date"];
+    [dict wmf_maybeSetObject:[MWKHistoryEntry stringForDiscoveryMethod:self.discoveryMethod] forKey:@"discoveryMethod"];
+    [dict wmf_maybeSetObject:@(self.scrollPosition) forKey:@"scrollPosition"];
 
     return [NSDictionary dictionaryWithDictionary:dict];
 }
-
 @end