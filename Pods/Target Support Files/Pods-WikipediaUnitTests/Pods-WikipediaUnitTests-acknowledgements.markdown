# Acknowledgements
This application makes use of the following third party libraries:

## AFNetworking

Copyright (c) 2011–2015 Alamofire Software Foundation (http://alamofire.org/)

Permission is hereby granted, free of charge, to any person obtaining a copy
of this software and associated documentation files (the "Software"), to deal
in the Software without restriction, including without limitation the rights
to use, copy, modify, merge, publish, distribute, sublicense, and/or sell
copies of the Software, and to permit persons to whom the Software is
furnished to do so, subject to the following conditions:

The above copyright notice and this permission notice shall be included in
all copies or substantial portions of the Software.

THE SOFTWARE IS PROVIDED "AS IS", WITHOUT WARRANTY OF ANY KIND, EXPRESS OR
IMPLIED, INCLUDING BUT NOT LIMITED TO THE WARRANTIES OF MERCHANTABILITY,
FITNESS FOR A PARTICULAR PURPOSE AND NONINFRINGEMENT. IN NO EVENT SHALL THE
AUTHORS OR COPYRIGHT HOLDERS BE LIABLE FOR ANY CLAIM, DAMAGES OR OTHER
LIABILITY, WHETHER IN AN ACTION OF CONTRACT, TORT OR OTHERWISE, ARISING FROM,
OUT OF OR IN CONNECTION WITH THE SOFTWARE OR THE USE OR OTHER DEALINGS IN
THE SOFTWARE.


## AnimatedGIFImageSerialization

Copyright (c) 2014 Mattt Thompson (http://mattt.me/)

Permission is hereby granted, free of charge, to any person obtaining a copy
of this software and associated documentation files (the "Software"), to deal
in the Software without restriction, including without limitation the rights
to use, copy, modify, merge, publish, distribute, sublicense, and/or sell
copies of the Software, and to permit persons to whom the Software is
furnished to do so, subject to the following conditions:

The above copyright notice and this permission notice shall be included in
all copies or substantial portions of the Software.

THE SOFTWARE IS PROVIDED "AS IS", WITHOUT WARRANTY OF ANY KIND, EXPRESS OR
IMPLIED, INCLUDING BUT NOT LIMITED TO THE WARRANTIES OF MERCHANTABILITY,
FITNESS FOR A PARTICULAR PURPOSE AND NONINFRINGEMENT. IN NO EVENT SHALL THE
AUTHORS OR COPYRIGHT HOLDERS BE LIABLE FOR ANY CLAIM, DAMAGES OR OTHER
LIABILITY, WHETHER IN AN ACTION OF CONTRACT, TORT OR OTHERWISE, ARISING FROM,
OUT OF OR IN CONNECTION WITH THE SOFTWARE OR THE USE OR OTHER DEALINGS IN
THE SOFTWARE.


## BlocksKit

//
//  LICENSE
//  BlocksKit
//

Copyright (c) 2011-2014 Zachary Waldowski, Alexsander Akers, and the BlocksKit Contributors

Permission is hereby granted, free of charge, to any person obtaining a copy of this software and associated documentation files (the "Software"), to deal in the Software without restriction, including without limitation the rights to use, copy, modify, merge, publish, distribute, sublicense, and/or sell copies of the Software, and to permit persons to whom the Software is furnished to do so, subject to the following conditions:

The above copyright notice and this permission notice shall be included in all copies or substantial portions of the Software.

THE SOFTWARE IS PROVIDED "AS IS", WITHOUT WARRANTY OF ANY KIND, EXPRESS OR IMPLIED, INCLUDING BUT NOT LIMITED TO THE WARRANTIES OF MERCHANTABILITY, FITNESS FOR A PARTICULAR PURPOSE AND NONINFRINGEMENT. IN NO EVENT SHALL THE AUTHORS OR COPYRIGHT HOLDERS BE LIABLE FOR ANY CLAIM, DAMAGES OR OTHER LIABILITY, WHETHER IN AN ACTION OF CONTRACT, TORT OR OTHERWISE, ARISING FROM, OUT OF OR IN CONNECTION WITH THE SOFTWARE OR THE USE OR OTHER DEALINGS IN THE SOFTWARE.


## CocoaLumberjack

Software License Agreement (BSD License)

Copyright (c) 2010-2015, Deusty, LLC
All rights reserved.

Redistribution and use of this software in source and binary forms,
with or without modification, are permitted provided that the following conditions are met:

* Redistributions of source code must retain the above
  copyright notice, this list of conditions and the
  following disclaimer.

* Neither the name of Deusty nor the names of its
  contributors may be used to endorse or promote products
  derived from this software without specific prior
  written permission of Deusty, LLC.

THIS SOFTWARE IS PROVIDED BY THE COPYRIGHT HOLDERS AND CONTRIBUTORS "AS IS" AND ANY EXPRESS OR IMPLIED WARRANTIES, INCLUDING, BUT NOT LIMITED TO, THE IMPLIED WARRANTIES OF MERCHANTABILITY AND FITNESS FOR A PARTICULAR PURPOSE ARE DISCLAIMED. IN NO EVENT SHALL THE COPYRIGHT OWNER OR CONTRIBUTORS BE LIABLE FOR ANY DIRECT, INDIRECT, INCIDENTAL, SPECIAL, EXEMPLARY, OR CONSEQUENTIAL DAMAGES (INCLUDING, BUT NOT LIMITED TO, PROCUREMENT OF SUBSTITUTE GOODS OR SERVICES; LOSS OF USE, DATA, OR PROFITS; OR BUSINESS INTERRUPTION) HOWEVER CAUSED AND ON ANY THEORY OF LIABILITY, WHETHER IN CONTRACT, STRICT LIABILITY, OR TORT (INCLUDING NEGLIGENCE OR OTHERWISE) ARISING IN ANY WAY OUT OF THE USE OF THIS SOFTWARE, EVEN IF ADVISED OF THE POSSIBILITY OF SUCH DAMAGE.

## DTCoreText

Copyright (c) 2011, Oliver Drobnik All rights reserved.

Redistribution and use in source and binary forms, with or without
modification, are permitted provided that the following conditions are met:

- Redistributions of source code must retain the above copyright notice, this
  list of conditions and the following disclaimer.

- Redistributions in binary form must reproduce the above copyright notice,
  this list of conditions and the following disclaimer in the documentation
  and/or other materials provided with the distribution.

THIS SOFTWARE IS PROVIDED BY THE COPYRIGHT HOLDERS AND CONTRIBUTORS "AS IS"
AND ANY EXPRESS OR IMPLIED WARRANTIES, INCLUDING, BUT NOT LIMITED TO, THE
IMPLIED WARRANTIES OF MERCHANTABILITY AND FITNESS FOR A PARTICULAR PURPOSE ARE
DISCLAIMED. IN NO EVENT SHALL THE COPYRIGHT HOLDER OR CONTRIBUTORS BE LIABLE
FOR ANY DIRECT, INDIRECT, INCIDENTAL, SPECIAL, EXEMPLARY, OR CONSEQUENTIAL
DAMAGES (INCLUDING, BUT NOT LIMITED TO, PROCUREMENT OF SUBSTITUTE GOODS OR
SERVICES; LOSS OF USE, DATA, OR PROFITS; OR BUSINESS INTERRUPTION) HOWEVER
CAUSED AND ON ANY THEORY OF LIABILITY, WHETHER IN CONTRACT, STRICT LIABILITY,
OR TORT (INCLUDING NEGLIGENCE OR OTHERWISE) ARISING IN ANY WAY OUT OF THE USE
OF THIS SOFTWARE, EVEN IF ADVISED OF THE POSSIBILITY OF SUCH DAMAGE.


## DTFoundation

Copyright (c) 2011, Oliver Drobnik All rights reserved.

Redistribution and use in source and binary forms, with or without
modification, are permitted provided that the following conditions are met:

- Redistributions of source code must retain the above copyright notice, this
  list of conditions and the following disclaimer.

- Redistributions in binary form must reproduce the above copyright notice,
  this list of conditions and the following disclaimer in the documentation
  and/or other materials provided with the distribution.

THIS SOFTWARE IS PROVIDED BY THE COPYRIGHT HOLDERS AND CONTRIBUTORS "AS IS"
AND ANY EXPRESS OR IMPLIED WARRANTIES, INCLUDING, BUT NOT LIMITED TO, THE
IMPLIED WARRANTIES OF MERCHANTABILITY AND FITNESS FOR A PARTICULAR PURPOSE ARE
DISCLAIMED. IN NO EVENT SHALL THE COPYRIGHT HOLDER OR CONTRIBUTORS BE LIABLE
FOR ANY DIRECT, INDIRECT, INCIDENTAL, SPECIAL, EXEMPLARY, OR CONSEQUENTIAL
DAMAGES (INCLUDING, BUT NOT LIMITED TO, PROCUREMENT OF SUBSTITUTE GOODS OR
SERVICES; LOSS OF USE, DATA, OR PROFITS; OR BUSINESS INTERRUPTION) HOWEVER
CAUSED AND ON ANY THEORY OF LIABILITY, WHETHER IN CONTRACT, STRICT LIABILITY,
OR TORT (INCLUDING NEGLIGENCE OR OTHERWISE) ARISING IN ANY WAY OUT OF THE USE
OF THIS SOFTWARE, EVEN IF ADVISED OF THE POSSIBILITY OF SUCH DAMAGE.


## FBSnapshotTestCase

BSD License

For the FBSnapshotTestCase software

Copyright (c) 2013, Facebook, Inc.
All rights reserved.

Redistribution and use in source and binary forms, with or without
modification, are permitted provided that the following conditions are met:

  * Redistributions of source code must retain the above copyright notice,
    this list of conditions and the following disclaimer.
  * Redistributions in binary form must reproduce the above copyright notice,
    this list of conditions and the following disclaimer in the documentation
    and/or other materials provided with the distribution.
  * Neither the name Facebook nor the names of its contributors may be used to
    endorse or promote products derived from this software without specific
    prior written permission.

THIS SOFTWARE IS PROVIDED BY THE COPYRIGHT HOLDERS AND CONTRIBUTORS "AS IS"
AND ANY EXPRESS OR IMPLIED WARRANTIES, INCLUDING, BUT NOT LIMITED TO, THE
IMPLIED WARRANTIES OF MERCHANTABILITY AND FITNESS FOR A PARTICULAR PURPOSE ARE
DISCLAIMED. IN NO EVENT SHALL THE COPYRIGHT HOLDER OR CONTRIBUTORS BE LIABLE
FOR ANY DIRECT, INDIRECT, INCIDENTAL, SPECIAL, EXEMPLARY, OR CONSEQUENTIAL
DAMAGES (INCLUDING, BUT NOT LIMITED TO, PROCUREMENT OF SUBSTITUTE GOODS OR
SERVICES; LOSS OF USE, DATA, OR PROFITS; OR BUSINESS INTERRUPTION) HOWEVER
CAUSED AND ON ANY THEORY OF LIABILITY, WHETHER IN CONTRACT, STRICT LIABILITY,
OR TORT (INCLUDING NEGLIGENCE OR OTHERWISE) ARISING IN ANY WAY OUT OF THE USE
OF THIS SOFTWARE, EVEN IF ADVISED OF THE POSSIBILITY OF SUCH DAMAGE.


## HockeySDK

## Licenses

The Hockey SDK is provided under the following license:

    The MIT License
    Copyright (c) 2012-2014 HockeyApp, Bit Stadium GmbH.
    All rights reserved.
	
    Permission is hereby granted, free of charge, to any person
    obtaining a copy of this software and associated documentation
    files (the "Software"), to deal in the Software without
    restriction, including without limitation the rights to use,
    copy, modify, merge, publish, distribute, sublicense, and/or sell
    copies of the Software, and to permit persons to whom the
    Software is furnished to do so, subject to the following
    conditions:

    The above copyright notice and this permission notice shall be
    included in all copies or substantial portions of the Software.
	
    THE SOFTWARE IS PROVIDED "AS IS", WITHOUT WARRANTY OF ANY KIND,
    EXPRESS OR IMPLIED, INCLUDING BUT NOT LIMITED TO THE WARRANTIES
    OF MERCHANTABILITY, FITNESS FOR A PARTICULAR PURPOSE AND
    NONINFRINGEMENT. IN NO EVENT SHALL THE AUTHORS OR COPYRIGHT
    HOLDERS BE LIABLE FOR ANY CLAIM, DAMAGES OR OTHER LIABILITY,
    WHETHER IN AN ACTION OF CONTRACT, TORT OR OTHERWISE, ARISING
    FROM, OUT OF OR IN CONNECTION WITH THE SOFTWARE OR THE USE OR
    OTHER DEALINGS IN THE SOFTWARE.

Except as noted below, PLCrashReporter 
is provided under the following license:

    Copyright (c) 2008 - 2014 Plausible Labs Cooperative, Inc.
    Copyright (c) 2012 - 2014 HockeyApp, Bit Stadium GmbH.
    All rights reserved.

    Permission is hereby granted, free of charge, to any person
    obtaining a copy of this software and associated documentation
    files (the "Software"), to deal in the Software without
    restriction, including without limitation the rights to use,
    copy, modify, merge, publish, distribute, sublicense, and/or sell
    copies of the Software, and to permit persons to whom the
    Software is furnished to do so, subject to the following
    conditions:

    The above copyright notice and this permission notice shall be
    included in all copies or substantial portions of the Software.

    THE SOFTWARE IS PROVIDED "AS IS", WITHOUT WARRANTY OF ANY KIND,
    EXPRESS OR IMPLIED, INCLUDING BUT NOT LIMITED TO THE WARRANTIES
    OF MERCHANTABILITY, FITNESS FOR A PARTICULAR PURPOSE AND
    NONINFRINGEMENT. IN NO EVENT SHALL THE AUTHORS OR COPYRIGHT
    HOLDERS BE LIABLE FOR ANY CLAIM, DAMAGES OR OTHER LIABILITY,
    WHETHER IN AN ACTION OF CONTRACT, TORT OR OTHERWISE, ARISING
    FROM, OUT OF OR IN CONNECTION WITH THE SOFTWARE OR THE USE OR
    OTHER DEALINGS IN THE SOFTWARE.

The protobuf-c library, as well as the PLCrashLogWriterEncoding.c
file are licensed as follows:

    Copyright 2008, Dave Benson.

    Licensed under the Apache License, Version 2.0 (the "License");
    you may not use this file except in compliance with
    the License. You may obtain a copy of the License
    at http://www.apache.org/licenses/LICENSE-2.0 Unless
    required by applicable law or agreed to in writing,
    software distributed under the License is distributed on
    an "AS IS" BASIS, WITHOUT WARRANTIES OR CONDITIONS OF ANY
    KIND, either express or implied. See the License for the
    specific language governing permissions and limitations
    under the License.

TTTAttributedLabel is licensed as follows:

    Copyright (c) 2011 Mattt Thompson (http://mattt.me/)
    
    Permission is hereby granted, free of charge, to any person
    obtaining a copy of this software and associated documentation
    files (the "Software"), to deal in the Software without
    restriction, including without limitation the rights to use,
    copy, modify, merge, publish, distribute, sublicense, and/or sell
    copies of the Software, and to permit persons to whom the
    Software is furnished to do so, subject to the following
    conditions:

    The above copyright notice and this permission notice shall be
    included in all copies or substantial portions of the Software.

    THE SOFTWARE IS PROVIDED "AS IS", WITHOUT WARRANTY OF ANY KIND,
    EXPRESS OR IMPLIED, INCLUDING BUT NOT LIMITED TO THE WARRANTIES
    OF MERCHANTABILITY, FITNESS FOR A PARTICULAR PURPOSE AND
    NONINFRINGEMENT. IN NO EVENT SHALL THE AUTHORS OR COPYRIGHT
    HOLDERS BE LIABLE FOR ANY CLAIM, DAMAGES OR OTHER LIABILITY,
    WHETHER IN AN ACTION OF CONTRACT, TORT OR OTHERWISE, ARISING
    FROM, OUT OF OR IN CONNECTION WITH THE SOFTWARE OR THE USE OR
    OTHER DEALINGS IN THE SOFTWARE.

SFHFKeychainUtils is licensed as follows:

    Created by Buzz Andersen on 10/20/08.
    Based partly on code by Jonathan Wight, Jon Crosby, and Mike Malone.
    Copyright 2008 Sci-Fi Hi-Fi. All rights reserved.
    
    Permission is hereby granted, free of charge, to any person
    obtaining a copy of this software and associated documentation
    files (the "Software"), to deal in the Software without
    restriction, including without limitation the rights to use,
    copy, modify, merge, publish, distribute, sublicense, and/or sell
    copies of the Software, and to permit persons to whom the
    Software is furnished to do so, subject to the following
    conditions:

    The above copyright notice and this permission notice shall be
    included in all copies or substantial portions of the Software.

    THE SOFTWARE IS PROVIDED "AS IS", WITHOUT WARRANTY OF ANY KIND,
    EXPRESS OR IMPLIED, INCLUDING BUT NOT LIMITED TO THE WARRANTIES
    OF MERCHANTABILITY, FITNESS FOR A PARTICULAR PURPOSE AND
    NONINFRINGEMENT. IN NO EVENT SHALL THE AUTHORS OR COPYRIGHT
    HOLDERS BE LIABLE FOR ANY CLAIM, DAMAGES OR OTHER LIABILITY,
    WHETHER IN AN ACTION OF CONTRACT, TORT OR OTHERWISE, ARISING
    FROM, OUT OF OR IN CONNECTION WITH THE SOFTWARE OR THE USE OR
    OTHER DEALINGS IN THE SOFTWARE.


## KVOController

BSD License

For KVOController software

Copyright (c) 2014, Facebook, Inc. All rights reserved.

Redistribution and use in source and binary forms, with or without modification,
are permitted provided that the following conditions are met:

 * Redistributions of source code must retain the above copyright notice, this
   list of conditions and the following disclaimer.

 * Redistributions in binary form must reproduce the above copyright notice,
   this list of conditions and the following disclaimer in the documentation
   and/or other materials provided with the distribution.

 * Neither the name Facebook nor the names of its contributors may be used to
   endorse or promote products derived from this software without specific
   prior written permission.

THIS SOFTWARE IS PROVIDED BY THE COPYRIGHT HOLDERS AND CONTRIBUTORS "AS IS" AND
ANY EXPRESS OR IMPLIED WARRANTIES, INCLUDING, BUT NOT LIMITED TO, THE IMPLIED
WARRANTIES OF MERCHANTABILITY AND FITNESS FOR A PARTICULAR PURPOSE ARE
DISCLAIMED. IN NO EVENT SHALL THE COPYRIGHT HOLDER OR CONTRIBUTORS BE LIABLE FOR
ANY DIRECT, INDIRECT, INCIDENTAL, SPECIAL, EXEMPLARY, OR CONSEQUENTIAL DAMAGES
(INCLUDING, BUT NOT LIMITED TO, PROCUREMENT OF SUBSTITUTE GOODS OR SERVICES;
LOSS OF USE, DATA, OR PROFITS; OR BUSINESS INTERRUPTION) HOWEVER CAUSED AND ON
ANY THEORY OF LIABILITY, WHETHER IN CONTRACT, STRICT LIABILITY, OR TORT
(INCLUDING NEGLIGENCE OR OTHERWISE) ARISING IN ANY WAY OUT OF THE USE OF THIS
SOFTWARE, EVEN IF ADVISED OF THE POSSIBILITY OF SUCH DAMAGE.


## Mantle

**Copyright (c) GitHub, Inc.**
**All rights reserved.**

Permission is hereby granted, free of charge, to any person obtaining a copy of this software and associated documentation files (the "Software"), to deal in the Software without restriction, including without limitation the rights to use, copy, modify, merge, publish, distribute, sublicense, and/or sell copies of the Software, and to permit persons to whom the Software is furnished to do so, subject to the following conditions:

The above copyright notice and this permission notice shall be included in all copies or substantial portions of the Software.

THE SOFTWARE IS PROVIDED "AS IS", WITHOUT WARRANTY OF ANY KIND, EXPRESS OR IMPLIED, INCLUDING BUT NOT LIMITED TO THE WARRANTIES OF MERCHANTABILITY, FITNESS FOR A PARTICULAR PURPOSE AND NONINFRINGEMENT. IN NO EVENT SHALL THE AUTHORS OR COPYRIGHT HOLDERS BE LIABLE FOR ANY CLAIM, DAMAGES OR OTHER LIABILITY, WHETHER IN AN ACTION OF CONTRACT, TORT OR OTHERWISE, ARISING FROM, OUT OF OR IN CONNECTION WITH THE SOFTWARE OR THE USE OR OTHER DEALINGS IN THE SOFTWARE.

---

**This project uses portions of code from the Proton framework.**
**Proton is copyright (c) 2012, Bitswift, Inc.**
**All rights reserved.**

Redistribution and use in source and binary forms, with or without modification, are permitted provided that the following conditions are met:

 * Redistributions of source code must retain the above copyright notice, this list of conditions and the following disclaimer.
 * Neither the name of the Bitswift, Inc. nor the names of its contributors may be used to endorse or promote products derived from this software without specific prior written permission.

THIS SOFTWARE IS PROVIDED BY THE COPYRIGHT HOLDERS AND CONTRIBUTORS "AS IS" AND ANY EXPRESS OR IMPLIED WARRANTIES, INCLUDING, BUT NOT LIMITED TO, THE IMPLIED WARRANTIES OF MERCHANTABILITY AND FITNESS FOR A PARTICULAR PURPOSE ARE DISCLAIMED. IN NO EVENT SHALL THE COPYRIGHT HOLDER OR CONTRIBUTORS BE LIABLE FOR ANY DIRECT, INDIRECT, INCIDENTAL, SPECIAL, EXEMPLARY, OR CONSEQUENTIAL DAMAGES (INCLUDING, BUT NOT LIMITED TO, PROCUREMENT OF SUBSTITUTE GOODS OR SERVICES; LOSS OF USE, DATA, OR PROFITS; OR BUSINESS INTERRUPTION) HOWEVER CAUSED AND ON ANY THEORY OF LIABILITY, WHETHER IN CONTRACT, STRICT LIABILITY, OR TORT (INCLUDING NEGLIGENCE OR OTHERWISE) ARISING IN ANY WAY OUT OF THE USE OF THIS SOFTWARE, EVEN IF ADVISED OF THE POSSIBILITY OF SUCH DAMAGE.


## Masonry

Copyright (c) 2011-2012 Masonry Team - https://github.com/Masonry

Permission is hereby granted, free of charge, to any person obtaining a copy
of this software and associated documentation files (the "Software"), to deal
in the Software without restriction, including without limitation the rights
to use, copy, modify, merge, publish, distribute, sublicense, and/or sell
copies of the Software, and to permit persons to whom the Software is
furnished to do so, subject to the following conditions:

The above copyright notice and this permission notice shall be included in
all copies or substantial portions of the Software.

THE SOFTWARE IS PROVIDED "AS IS", WITHOUT WARRANTY OF ANY KIND, EXPRESS OR
IMPLIED, INCLUDING BUT NOT LIMITED TO THE WARRANTIES OF MERCHANTABILITY,
FITNESS FOR A PARTICULAR PURPOSE AND NONINFRINGEMENT. IN NO EVENT SHALL THE
AUTHORS OR COPYRIGHT HOLDERS BE LIABLE FOR ANY CLAIM, DAMAGES OR OTHER
LIABILITY, WHETHER IN AN ACTION OF CONTRACT, TORT OR OTHERWISE, ARISING FROM,
OUT OF OR IN CONNECTION WITH THE SOFTWARE OR THE USE OR OTHER DEALINGS IN
THE SOFTWARE.

<<<<<<< HEAD
## SDWebImage

Copyright (c) 2009 Olivier Poitrey <rs@dailymotion.com>
 
Permission is hereby granted, free of charge, to any person obtaining a copy
of this software and associated documentation files (the "Software"), to deal
in the Software without restriction, including without limitation the rights
to use, copy, modify, merge, publish, distribute, sublicense, and/or sell
copies of the Software, and to permit persons to whom the Software is furnished
to do so, subject to the following conditions:
 
The above copyright notice and this permission notice shall be included in all
copies or substantial portions of the Software.
 
THE SOFTWARE IS PROVIDED "AS IS", WITHOUT WARRANTY OF ANY KIND, EXPRESS OR
IMPLIED, INCLUDING BUT NOT LIMITED TO THE WARRANTIES OF MERCHANTABILITY,
FITNESS FOR A PARTICULAR PURPOSE AND NONINFRINGEMENT. IN NO EVENT SHALL THE
AUTHORS OR COPYRIGHT HOLDERS BE LIABLE FOR ANY CLAIM, DAMAGES OR OTHER
LIABILITY, WHETHER IN AN ACTION OF CONTRACT, TORT OR OTHERWISE, ARISING FROM,
OUT OF OR IN CONNECTION WITH THE SOFTWARE OR THE USE OR OTHER DEALINGS IN
THE SOFTWARE.



## SSDataSources

Copyright (c) 2013-2014 Jonathan Hersh
A Splinesoft production.

Permission is hereby granted, free of charge, to any person obtaining
a copy of this software and associated documentation files (the
"Software"), to deal in the Software without restriction, including
without limitation the rights to use, copy, modify, merge, publish,
distribute, sublicense, and/or sell copies of the Software, and to
permit persons to whom the Software is furnished to do so, subject to
the following conditions:

The above copyright notice and this permission notice shall be
included in all copies or substantial portions of the Software.

THE SOFTWARE IS PROVIDED "AS IS", WITHOUT WARRANTY OF ANY KIND,
EXPRESS OR IMPLIED, INCLUDING BUT NOT LIMITED TO THE WARRANTIES OF
MERCHANTABILITY, FITNESS FOR A PARTICULAR PURPOSE AND
NONINFRINGEMENT. IN NO EVENT SHALL THE AUTHORS OR COPYRIGHT HOLDERS BE
LIABLE FOR ANY CLAIM, DAMAGES OR OTHER LIABILITY, WHETHER IN AN ACTION
OF CONTRACT, TORT OR OTHERWISE, ARISING FROM, OUT OF OR IN CONNECTION
WITH THE SOFTWARE OR THE USE OR OTHER DEALINGS IN THE SOFTWARE.


## hpple

Copyright (c) 2009 Topfunky Corporation, http://topfunky.com
=======
## Nocilla
>>>>>>> 27cf09af

Copyright (c) 2012 Luis Solano Bonet
MIT License

Permission is hereby granted, free of charge, to any person obtaining
a copy of this software and associated documentation files (the
"Software"), to deal in the Software without restriction, including
without limitation the rights to use, copy, modify, merge, publish,
distribute, sublicense, and/or sell copies of the Software, and to
permit persons to whom the Software is furnished to do so, subject to
the following conditions:

The above copyright notice and this permission notice shall be
included in all copies or substantial portions of the Software.

THE SOFTWARE IS PROVIDED "AS IS", WITHOUT WARRANTY OF ANY KIND,
EXPRESS OR IMPLIED, INCLUDING BUT NOT LIMITED TO THE WARRANTIES OF
MERCHANTABILITY, FITNESS FOR A PARTICULAR PURPOSE AND
NONINFRINGEMENT. IN NO EVENT SHALL THE AUTHORS OR COPYRIGHT HOLDERS BE
LIABLE FOR ANY CLAIM, DAMAGES OR OTHER LIABILITY, WHETHER IN AN ACTION
OF CONTRACT, TORT OR OTHERWISE, ARISING FROM, OUT OF OR IN CONNECTION
WITH THE SOFTWARE OR THE USE OR OTHER DEALINGS IN THE SOFTWARE.

## OCHamcrest

OCHamcrest by Jon Reid, http://qualitycoding.org/about/
Copyright 2014 hamcrest.org
All rights reserved.

Redistribution and use in source and binary forms, with or without modification, are permitted provided that the following conditions are met:

Redistributions of source code must retain the above copyright notice, this list of conditions and the following disclaimer. Redistributions in binary form must reproduce the above copyright notice, this list of conditions and the following disclaimer in the documentation and/or other materials provided with the distribution.

Neither the name of Hamcrest nor the names of its contributors may be used to endorse or promote products derived from this software without specific prior written permission.

THIS SOFTWARE IS PROVIDED BY THE COPYRIGHT HOLDERS AND CONTRIBUTORS "AS IS" AND ANY EXPRESS OR IMPLIED WARRANTIES, INCLUDING, BUT NOT LIMITED TO, THE IMPLIED WARRANTIES OF MERCHANTABILITY AND FITNESS FOR A PARTICULAR PURPOSE ARE DISCLAIMED. IN NO EVENT SHALL THE COPYRIGHT OWNER OR CONTRIBUTORS BE LIABLE FOR ANY DIRECT, INDIRECT, INCIDENTAL, SPECIAL, EXEMPLARY, OR CONSEQUENTIAL DAMAGES (INCLUDING, BUT NOT LIMITED TO, PROCUREMENT OF SUBSTITUTE GOODS OR SERVICES; LOSS OF USE, DATA, OR PROFITS; OR BUSINESS INTERRUPTION) HOWEVER CAUSED AND ON ANY THEORY OF LIABILITY, WHETHER IN CONTRACT, STRICT LIABILITY, OR TORT (INCLUDING NEGLIGENCE OR OTHERWISE) ARISING IN ANY WAY OUT OF THE USE OF THIS SOFTWARE, EVEN IF ADVISED OF THE POSSIBILITY OF SUCH DAMAGE.

(BSD License)


## OCMockito

OCMockito by Jon Reid, http://qualitycoding.org/about/
Copyright 2014 Jonathan M. Reid

Permission is hereby granted, free of charge, to any person obtaining a copy of this software and associated documentation files (the "Software"), to deal in the Software without restriction, including without limitation the rights to use, copy, modify, merge, publish, distribute, sublicense, and/or sell copies of the Software, and to permit persons to whom the Software is furnished to do so, subject to the following conditions:

The above copyright notice and this permission notice shall be included in all copies or substantial portions of the Software.

THE SOFTWARE IS PROVIDED "AS IS", WITHOUT WARRANTY OF ANY KIND, EXPRESS OR IMPLIED, INCLUDING BUT NOT LIMITED TO THE WARRANTIES OF MERCHANTABILITY, FITNESS FOR A PARTICULAR PURPOSE AND NONINFRINGEMENT. IN NO EVENT SHALL THE AUTHORS OR COPYRIGHT HOLDERS BE LIABLE FOR ANY CLAIM, DAMAGES OR OTHER LIABILITY, WHETHER IN AN ACTION OF CONTRACT, TORT OR OTHERWISE, ARISING FROM, OUT OF OR IN CONNECTION WITH THE SOFTWARE OR THE USE OR OTHER DEALINGS IN THE SOFTWARE.

(MIT License)

-----

TPDWeakProxy:

The MIT License (MIT)

Copyright © 2013 Tetherpad

Permission is hereby granted, free of charge, to any person obtaining a copy of
this software and associated documentation files (the "Software"), to deal in
the Software without restriction, including without limitation the rights to
use, copy, modify, merge, publish, distribute, sublicense, and/or sell copies of
the Software, and to permit persons to whom the Software is furnished to do so,
subject to the following conditions:

The above copyright notice and this permission notice shall be included in all
copies or substantial portions of the Software.

THE SOFTWARE IS PROVIDED "AS IS", WITHOUT WARRANTY OF ANY KIND, EXPRESS OR
IMPLIED, INCLUDING BUT NOT LIMITED TO THE WARRANTIES OF MERCHANTABILITY, FITNESS
FOR A PARTICULAR PURPOSE AND NONINFRINGEMENT. IN NO EVENT SHALL THE AUTHORS OR
COPYRIGHT HOLDERS BE LIABLE FOR ANY CLAIM, DAMAGES OR OTHER LIABILITY, WHETHER
IN AN ACTION OF CONTRACT, TORT OR OTHERWISE, ARISING FROM, OUT OF OR IN
CONNECTION WITH THE SOFTWARE OR THE USE OR OTHER DEALINGS IN THE SOFTWARE.


## PiwikTracker

Permission is hereby granted, free of charge, to any person obtaining a copy of this software and associated documentation files (the "Software"), to deal in the Software without restriction, including without limitation the rights to use, copy, modify, merge, publish, distribute, sublicense, and/or sell copies of the Software, and to permit persons to whom the Software is furnished to do so, subject to the following conditions:

The above copyright notice and this permission notice shall be included in all copies or substantial portions of the Software.

THE SOFTWARE IS PROVIDED "AS IS", WITHOUT WARRANTY OF ANY KIND, EXPRESS OR IMPLIED, INCLUDING BUT NOT LIMITED TO THE WARRANTIES OF MERCHANTABILITY, FITNESS FOR A PARTICULAR PURPOSE AND NONINFRINGEMENT. IN NO EVENT SHALL THE AUTHORS OR COPYRIGHT HOLDERS BE LIABLE FOR ANY CLAIM, DAMAGES OR OTHER LIABILITY, WHETHER IN AN ACTION OF CONTRACT, TORT OR OTHERWISE, ARISING FROM, OUT OF OR IN CONNECTION WITH THE SOFTWARE OR THE USE OR OTHER DEALINGS IN THE SOFTWARE.

## SDWebImage

Copyright (c) 2009 Olivier Poitrey <rs@dailymotion.com>
 
Permission is hereby granted, free of charge, to any person obtaining a copy
of this software and associated documentation files (the "Software"), to deal
in the Software without restriction, including without limitation the rights
to use, copy, modify, merge, publish, distribute, sublicense, and/or sell
copies of the Software, and to permit persons to whom the Software is furnished
to do so, subject to the following conditions:
 
The above copyright notice and this permission notice shall be included in all
copies or substantial portions of the Software.
 
THE SOFTWARE IS PROVIDED "AS IS", WITHOUT WARRANTY OF ANY KIND, EXPRESS OR
IMPLIED, INCLUDING BUT NOT LIMITED TO THE WARRANTIES OF MERCHANTABILITY,
FITNESS FOR A PARTICULAR PURPOSE AND NONINFRINGEMENT. IN NO EVENT SHALL THE
AUTHORS OR COPYRIGHT HOLDERS BE LIABLE FOR ANY CLAIM, DAMAGES OR OTHER
LIABILITY, WHETHER IN AN ACTION OF CONTRACT, TORT OR OTHERWISE, ARISING FROM,
OUT OF OR IN CONNECTION WITH THE SOFTWARE OR THE USE OR OTHER DEALINGS IN
THE SOFTWARE.



## hpple

Copyright (c) 2009 Topfunky Corporation, http://topfunky.com

MIT LICENSE

Permission is hereby granted, free of charge, to any person obtaining
a copy of this software and associated documentation files (the
"Software"), to deal in the Software without restriction, including
without limitation the rights to use, copy, modify, merge, publish,
distribute, sublicense, and/or sell copies of the Software, and to
permit persons to whom the Software is furnished to do so, subject to
the following conditions:

The above copyright notice and this permission notice shall be
included in all copies or substantial portions of the Software.

THE SOFTWARE IS PROVIDED "AS IS", WITHOUT WARRANTY OF ANY KIND,
EXPRESS OR IMPLIED, INCLUDING BUT NOT LIMITED TO THE WARRANTIES OF
MERCHANTABILITY, FITNESS FOR A PARTICULAR PURPOSE AND
NONINFRINGEMENT. IN NO EVENT SHALL THE AUTHORS OR COPYRIGHT HOLDERS BE
LIABLE FOR ANY CLAIM, DAMAGES OR OTHER LIABILITY, WHETHER IN AN ACTION
OF CONTRACT, TORT OR OTHERWISE, ARISING FROM, OUT OF OR IN CONNECTION
WITH THE SOFTWARE OR THE USE OR OTHER DEALINGS IN THE SOFTWARE.


## libextobjc

**Copyright (c) 2012 - 2014 Justin Spahr-Summers**

Permission is hereby granted, free of charge, to any person obtaining a copy of
this software and associated documentation files (the "Software"), to deal in
the Software without restriction, including without limitation the rights to
use, copy, modify, merge, publish, distribute, sublicense, and/or sell copies of
the Software, and to permit persons to whom the Software is furnished to do so,
subject to the following conditions:

The above copyright notice and this permission notice shall be included in all
copies or substantial portions of the Software.

THE SOFTWARE IS PROVIDED "AS IS", WITHOUT WARRANTY OF ANY KIND, EXPRESS OR
IMPLIED, INCLUDING BUT NOT LIMITED TO THE WARRANTIES OF MERCHANTABILITY, FITNESS
FOR A PARTICULAR PURPOSE AND NONINFRINGEMENT. IN NO EVENT SHALL THE AUTHORS OR
COPYRIGHT HOLDERS BE LIABLE FOR ANY CLAIM, DAMAGES OR OTHER LIABILITY, WHETHER
IN AN ACTION OF CONTRACT, TORT OR OTHERWISE, ARISING FROM, OUT OF OR IN
CONNECTION WITH THE SOFTWARE OR THE USE OR OTHER DEALINGS IN THE SOFTWARE.

Generated by CocoaPods - http://cocoapods.org<|MERGE_RESOLUTION|>--- conflicted
+++ resolved
@@ -123,39 +123,6 @@
 - Redistributions in binary form must reproduce the above copyright notice,
   this list of conditions and the following disclaimer in the documentation
   and/or other materials provided with the distribution.
-
-THIS SOFTWARE IS PROVIDED BY THE COPYRIGHT HOLDERS AND CONTRIBUTORS "AS IS"
-AND ANY EXPRESS OR IMPLIED WARRANTIES, INCLUDING, BUT NOT LIMITED TO, THE
-IMPLIED WARRANTIES OF MERCHANTABILITY AND FITNESS FOR A PARTICULAR PURPOSE ARE
-DISCLAIMED. IN NO EVENT SHALL THE COPYRIGHT HOLDER OR CONTRIBUTORS BE LIABLE
-FOR ANY DIRECT, INDIRECT, INCIDENTAL, SPECIAL, EXEMPLARY, OR CONSEQUENTIAL
-DAMAGES (INCLUDING, BUT NOT LIMITED TO, PROCUREMENT OF SUBSTITUTE GOODS OR
-SERVICES; LOSS OF USE, DATA, OR PROFITS; OR BUSINESS INTERRUPTION) HOWEVER
-CAUSED AND ON ANY THEORY OF LIABILITY, WHETHER IN CONTRACT, STRICT LIABILITY,
-OR TORT (INCLUDING NEGLIGENCE OR OTHERWISE) ARISING IN ANY WAY OUT OF THE USE
-OF THIS SOFTWARE, EVEN IF ADVISED OF THE POSSIBILITY OF SUCH DAMAGE.
-
-
-## FBSnapshotTestCase
-
-BSD License
-
-For the FBSnapshotTestCase software
-
-Copyright (c) 2013, Facebook, Inc.
-All rights reserved.
-
-Redistribution and use in source and binary forms, with or without
-modification, are permitted provided that the following conditions are met:
-
-  * Redistributions of source code must retain the above copyright notice,
-    this list of conditions and the following disclaimer.
-  * Redistributions in binary form must reproduce the above copyright notice,
-    this list of conditions and the following disclaimer in the documentation
-    and/or other materials provided with the distribution.
-  * Neither the name Facebook nor the names of its contributors may be used to
-    endorse or promote products derived from this software without specific
-    prior written permission.
 
 THIS SOFTWARE IS PROVIDED BY THE COPYRIGHT HOLDERS AND CONTRIBUTORS "AS IS"
 AND ANY EXPRESS OR IMPLIED WARRANTIES, INCLUDING, BUT NOT LIMITED TO, THE
@@ -378,7 +345,14 @@
 OUT OF OR IN CONNECTION WITH THE SOFTWARE OR THE USE OR OTHER DEALINGS IN
 THE SOFTWARE.
 
-<<<<<<< HEAD
+## PiwikTracker
+
+Permission is hereby granted, free of charge, to any person obtaining a copy of this software and associated documentation files (the "Software"), to deal in the Software without restriction, including without limitation the rights to use, copy, modify, merge, publish, distribute, sublicense, and/or sell copies of the Software, and to permit persons to whom the Software is furnished to do so, subject to the following conditions:
+
+The above copyright notice and this permission notice shall be included in all copies or substantial portions of the Software.
+
+THE SOFTWARE IS PROVIDED "AS IS", WITHOUT WARRANTY OF ANY KIND, EXPRESS OR IMPLIED, INCLUDING BUT NOT LIMITED TO THE WARRANTIES OF MERCHANTABILITY, FITNESS FOR A PARTICULAR PURPOSE AND NONINFRINGEMENT. IN NO EVENT SHALL THE AUTHORS OR COPYRIGHT HOLDERS BE LIABLE FOR ANY CLAIM, DAMAGES OR OTHER LIABILITY, WHETHER IN AN ACTION OF CONTRACT, TORT OR OTHERWISE, ARISING FROM, OUT OF OR IN CONNECTION WITH THE SOFTWARE OR THE USE OR OTHER DEALINGS IN THE SOFTWARE.
+
 ## SDWebImage
 
 Copyright (c) 2009 Olivier Poitrey <rs@dailymotion.com>
@@ -431,12 +405,8 @@
 ## hpple
 
 Copyright (c) 2009 Topfunky Corporation, http://topfunky.com
-=======
-## Nocilla
->>>>>>> 27cf09af
-
-Copyright (c) 2012 Luis Solano Bonet
-MIT License
+
+MIT LICENSE
 
 Permission is hereby granted, free of charge, to any person obtaining
 a copy of this software and associated documentation files (the
@@ -457,43 +427,10 @@
 OF CONTRACT, TORT OR OTHERWISE, ARISING FROM, OUT OF OR IN CONNECTION
 WITH THE SOFTWARE OR THE USE OR OTHER DEALINGS IN THE SOFTWARE.
 
-## OCHamcrest
-
-OCHamcrest by Jon Reid, http://qualitycoding.org/about/
-Copyright 2014 hamcrest.org
-All rights reserved.
-
-Redistribution and use in source and binary forms, with or without modification, are permitted provided that the following conditions are met:
-
-Redistributions of source code must retain the above copyright notice, this list of conditions and the following disclaimer. Redistributions in binary form must reproduce the above copyright notice, this list of conditions and the following disclaimer in the documentation and/or other materials provided with the distribution.
-
-Neither the name of Hamcrest nor the names of its contributors may be used to endorse or promote products derived from this software without specific prior written permission.
-
-THIS SOFTWARE IS PROVIDED BY THE COPYRIGHT HOLDERS AND CONTRIBUTORS "AS IS" AND ANY EXPRESS OR IMPLIED WARRANTIES, INCLUDING, BUT NOT LIMITED TO, THE IMPLIED WARRANTIES OF MERCHANTABILITY AND FITNESS FOR A PARTICULAR PURPOSE ARE DISCLAIMED. IN NO EVENT SHALL THE COPYRIGHT OWNER OR CONTRIBUTORS BE LIABLE FOR ANY DIRECT, INDIRECT, INCIDENTAL, SPECIAL, EXEMPLARY, OR CONSEQUENTIAL DAMAGES (INCLUDING, BUT NOT LIMITED TO, PROCUREMENT OF SUBSTITUTE GOODS OR SERVICES; LOSS OF USE, DATA, OR PROFITS; OR BUSINESS INTERRUPTION) HOWEVER CAUSED AND ON ANY THEORY OF LIABILITY, WHETHER IN CONTRACT, STRICT LIABILITY, OR TORT (INCLUDING NEGLIGENCE OR OTHERWISE) ARISING IN ANY WAY OUT OF THE USE OF THIS SOFTWARE, EVEN IF ADVISED OF THE POSSIBILITY OF SUCH DAMAGE.
-
-(BSD License)
-
-
-## OCMockito
-
-OCMockito by Jon Reid, http://qualitycoding.org/about/
-Copyright 2014 Jonathan M. Reid
-
-Permission is hereby granted, free of charge, to any person obtaining a copy of this software and associated documentation files (the "Software"), to deal in the Software without restriction, including without limitation the rights to use, copy, modify, merge, publish, distribute, sublicense, and/or sell copies of the Software, and to permit persons to whom the Software is furnished to do so, subject to the following conditions:
-
-The above copyright notice and this permission notice shall be included in all copies or substantial portions of the Software.
-
-THE SOFTWARE IS PROVIDED "AS IS", WITHOUT WARRANTY OF ANY KIND, EXPRESS OR IMPLIED, INCLUDING BUT NOT LIMITED TO THE WARRANTIES OF MERCHANTABILITY, FITNESS FOR A PARTICULAR PURPOSE AND NONINFRINGEMENT. IN NO EVENT SHALL THE AUTHORS OR COPYRIGHT HOLDERS BE LIABLE FOR ANY CLAIM, DAMAGES OR OTHER LIABILITY, WHETHER IN AN ACTION OF CONTRACT, TORT OR OTHERWISE, ARISING FROM, OUT OF OR IN CONNECTION WITH THE SOFTWARE OR THE USE OR OTHER DEALINGS IN THE SOFTWARE.
-
-(MIT License)
-
------
-
-TPDWeakProxy:
-
-The MIT License (MIT)
-
-Copyright © 2013 Tetherpad
+
+## libextobjc
+
+**Copyright (c) 2012 - 2014 Justin Spahr-Summers**
 
 Permission is hereby granted, free of charge, to any person obtaining a copy of
 this software and associated documentation files (the "Software"), to deal in
@@ -513,43 +450,43 @@
 CONNECTION WITH THE SOFTWARE OR THE USE OR OTHER DEALINGS IN THE SOFTWARE.
 
 
-## PiwikTracker
-
-Permission is hereby granted, free of charge, to any person obtaining a copy of this software and associated documentation files (the "Software"), to deal in the Software without restriction, including without limitation the rights to use, copy, modify, merge, publish, distribute, sublicense, and/or sell copies of the Software, and to permit persons to whom the Software is furnished to do so, subject to the following conditions:
-
-The above copyright notice and this permission notice shall be included in all copies or substantial portions of the Software.
-
-THE SOFTWARE IS PROVIDED "AS IS", WITHOUT WARRANTY OF ANY KIND, EXPRESS OR IMPLIED, INCLUDING BUT NOT LIMITED TO THE WARRANTIES OF MERCHANTABILITY, FITNESS FOR A PARTICULAR PURPOSE AND NONINFRINGEMENT. IN NO EVENT SHALL THE AUTHORS OR COPYRIGHT HOLDERS BE LIABLE FOR ANY CLAIM, DAMAGES OR OTHER LIABILITY, WHETHER IN AN ACTION OF CONTRACT, TORT OR OTHERWISE, ARISING FROM, OUT OF OR IN CONNECTION WITH THE SOFTWARE OR THE USE OR OTHER DEALINGS IN THE SOFTWARE.
-
-## SDWebImage
-
-Copyright (c) 2009 Olivier Poitrey <rs@dailymotion.com>
- 
-Permission is hereby granted, free of charge, to any person obtaining a copy
-of this software and associated documentation files (the "Software"), to deal
-in the Software without restriction, including without limitation the rights
-to use, copy, modify, merge, publish, distribute, sublicense, and/or sell
-copies of the Software, and to permit persons to whom the Software is furnished
-to do so, subject to the following conditions:
- 
-The above copyright notice and this permission notice shall be included in all
-copies or substantial portions of the Software.
- 
-THE SOFTWARE IS PROVIDED "AS IS", WITHOUT WARRANTY OF ANY KIND, EXPRESS OR
-IMPLIED, INCLUDING BUT NOT LIMITED TO THE WARRANTIES OF MERCHANTABILITY,
-FITNESS FOR A PARTICULAR PURPOSE AND NONINFRINGEMENT. IN NO EVENT SHALL THE
-AUTHORS OR COPYRIGHT HOLDERS BE LIABLE FOR ANY CLAIM, DAMAGES OR OTHER
-LIABILITY, WHETHER IN AN ACTION OF CONTRACT, TORT OR OTHERWISE, ARISING FROM,
-OUT OF OR IN CONNECTION WITH THE SOFTWARE OR THE USE OR OTHER DEALINGS IN
-THE SOFTWARE.
-
-
-
-## hpple
-
-Copyright (c) 2009 Topfunky Corporation, http://topfunky.com
-
-MIT LICENSE
+## FBSnapshotTestCase
+
+BSD License
+
+For the FBSnapshotTestCase software
+
+Copyright (c) 2013, Facebook, Inc.
+All rights reserved.
+
+Redistribution and use in source and binary forms, with or without
+modification, are permitted provided that the following conditions are met:
+
+  * Redistributions of source code must retain the above copyright notice,
+    this list of conditions and the following disclaimer.
+  * Redistributions in binary form must reproduce the above copyright notice,
+    this list of conditions and the following disclaimer in the documentation
+    and/or other materials provided with the distribution.
+  * Neither the name Facebook nor the names of its contributors may be used to
+    endorse or promote products derived from this software without specific
+    prior written permission.
+
+THIS SOFTWARE IS PROVIDED BY THE COPYRIGHT HOLDERS AND CONTRIBUTORS "AS IS"
+AND ANY EXPRESS OR IMPLIED WARRANTIES, INCLUDING, BUT NOT LIMITED TO, THE
+IMPLIED WARRANTIES OF MERCHANTABILITY AND FITNESS FOR A PARTICULAR PURPOSE ARE
+DISCLAIMED. IN NO EVENT SHALL THE COPYRIGHT HOLDER OR CONTRIBUTORS BE LIABLE
+FOR ANY DIRECT, INDIRECT, INCIDENTAL, SPECIAL, EXEMPLARY, OR CONSEQUENTIAL
+DAMAGES (INCLUDING, BUT NOT LIMITED TO, PROCUREMENT OF SUBSTITUTE GOODS OR
+SERVICES; LOSS OF USE, DATA, OR PROFITS; OR BUSINESS INTERRUPTION) HOWEVER
+CAUSED AND ON ANY THEORY OF LIABILITY, WHETHER IN CONTRACT, STRICT LIABILITY,
+OR TORT (INCLUDING NEGLIGENCE OR OTHERWISE) ARISING IN ANY WAY OUT OF THE USE
+OF THIS SOFTWARE, EVEN IF ADVISED OF THE POSSIBILITY OF SUCH DAMAGE.
+
+
+## Nocilla
+
+Copyright (c) 2012 Luis Solano Bonet
+MIT License
 
 Permission is hereby granted, free of charge, to any person obtaining
 a copy of this software and associated documentation files (the
@@ -570,10 +507,43 @@
 OF CONTRACT, TORT OR OTHERWISE, ARISING FROM, OUT OF OR IN CONNECTION
 WITH THE SOFTWARE OR THE USE OR OTHER DEALINGS IN THE SOFTWARE.
 
-
-## libextobjc
-
-**Copyright (c) 2012 - 2014 Justin Spahr-Summers**
+## OCHamcrest
+
+OCHamcrest by Jon Reid, http://qualitycoding.org/about/
+Copyright 2014 hamcrest.org
+All rights reserved.
+
+Redistribution and use in source and binary forms, with or without modification, are permitted provided that the following conditions are met:
+
+Redistributions of source code must retain the above copyright notice, this list of conditions and the following disclaimer. Redistributions in binary form must reproduce the above copyright notice, this list of conditions and the following disclaimer in the documentation and/or other materials provided with the distribution.
+
+Neither the name of Hamcrest nor the names of its contributors may be used to endorse or promote products derived from this software without specific prior written permission.
+
+THIS SOFTWARE IS PROVIDED BY THE COPYRIGHT HOLDERS AND CONTRIBUTORS "AS IS" AND ANY EXPRESS OR IMPLIED WARRANTIES, INCLUDING, BUT NOT LIMITED TO, THE IMPLIED WARRANTIES OF MERCHANTABILITY AND FITNESS FOR A PARTICULAR PURPOSE ARE DISCLAIMED. IN NO EVENT SHALL THE COPYRIGHT OWNER OR CONTRIBUTORS BE LIABLE FOR ANY DIRECT, INDIRECT, INCIDENTAL, SPECIAL, EXEMPLARY, OR CONSEQUENTIAL DAMAGES (INCLUDING, BUT NOT LIMITED TO, PROCUREMENT OF SUBSTITUTE GOODS OR SERVICES; LOSS OF USE, DATA, OR PROFITS; OR BUSINESS INTERRUPTION) HOWEVER CAUSED AND ON ANY THEORY OF LIABILITY, WHETHER IN CONTRACT, STRICT LIABILITY, OR TORT (INCLUDING NEGLIGENCE OR OTHERWISE) ARISING IN ANY WAY OUT OF THE USE OF THIS SOFTWARE, EVEN IF ADVISED OF THE POSSIBILITY OF SUCH DAMAGE.
+
+(BSD License)
+
+
+## OCMockito
+
+OCMockito by Jon Reid, http://qualitycoding.org/about/
+Copyright 2014 Jonathan M. Reid
+
+Permission is hereby granted, free of charge, to any person obtaining a copy of this software and associated documentation files (the "Software"), to deal in the Software without restriction, including without limitation the rights to use, copy, modify, merge, publish, distribute, sublicense, and/or sell copies of the Software, and to permit persons to whom the Software is furnished to do so, subject to the following conditions:
+
+The above copyright notice and this permission notice shall be included in all copies or substantial portions of the Software.
+
+THE SOFTWARE IS PROVIDED "AS IS", WITHOUT WARRANTY OF ANY KIND, EXPRESS OR IMPLIED, INCLUDING BUT NOT LIMITED TO THE WARRANTIES OF MERCHANTABILITY, FITNESS FOR A PARTICULAR PURPOSE AND NONINFRINGEMENT. IN NO EVENT SHALL THE AUTHORS OR COPYRIGHT HOLDERS BE LIABLE FOR ANY CLAIM, DAMAGES OR OTHER LIABILITY, WHETHER IN AN ACTION OF CONTRACT, TORT OR OTHERWISE, ARISING FROM, OUT OF OR IN CONNECTION WITH THE SOFTWARE OR THE USE OR OTHER DEALINGS IN THE SOFTWARE.
+
+(MIT License)
+
+-----
+
+TPDWeakProxy:
+
+The MIT License (MIT)
+
+Copyright © 2013 Tetherpad
 
 Permission is hereby granted, free of charge, to any person obtaining a copy of
 this software and associated documentation files (the "Software"), to deal in
