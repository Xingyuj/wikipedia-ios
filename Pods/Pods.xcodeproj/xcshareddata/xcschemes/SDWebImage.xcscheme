<?xml version="1.0" encoding="UTF-8"?>
<Scheme
   LastUpgradeVersion = "0700"
   version = "1.3">
   <BuildAction
      parallelizeBuildables = "YES"
      buildImplicitDependencies = "YES">
      <BuildActionEntries>
         <BuildActionEntry
            buildForAnalyzing = "YES"
            buildForTesting = "YES"
            buildForRunning = "YES"
            buildForProfiling = "YES"
            buildForArchiving = "YES">
            <BuildableReference
               BuildableIdentifier = 'primary'
<<<<<<< HEAD
               BlueprintIdentifier = '9D4151E4852D6BB10F465C8F'
=======
               BlueprintIdentifier = 'F8F715BF8D72A782FF496633'
>>>>>>> a5aa583a
               BlueprintName = 'SDWebImage'
               ReferencedContainer = 'container:Pods.xcodeproj'
               BuildableName = 'SDWebImage.framework'>
            </BuildableReference>
         </BuildActionEntry>
      </BuildActionEntries>
   </BuildAction>
   <TestAction
      selectedDebuggerIdentifier = "Xcode.DebuggerFoundation.Debugger.LLDB"
      selectedLauncherIdentifier = "Xcode.DebuggerFoundation.Launcher.LLDB"
      shouldUseLaunchSchemeArgsEnv = "YES"
      buildConfiguration = "Debug">
      <AdditionalOptions>
      </AdditionalOptions>
   </TestAction>
   <LaunchAction
      selectedDebuggerIdentifier = "Xcode.DebuggerFoundation.Debugger.LLDB"
      selectedLauncherIdentifier = "Xcode.DebuggerFoundation.Launcher.LLDB"
      launchStyle = "0"
      useCustomWorkingDirectory = "NO"
      ignoresPersistentStateOnLaunch = "NO"
      debugDocumentVersioning = "YES"
      debugServiceExtension = "internal"
      buildConfiguration = "Debug"
      allowLocationSimulation = "YES">
      <AdditionalOptions>
      </AdditionalOptions>
   </LaunchAction>
   <ProfileAction
      savedToolIdentifier = ""
      useCustomWorkingDirectory = "NO"
      debugDocumentVersioning = "YES"
      buildConfiguration = "Release"
      shouldUseLaunchSchemeArgsEnv = "YES">
   </ProfileAction>
   <AnalyzeAction
      buildConfiguration = "Debug">
   </AnalyzeAction>
   <ArchiveAction
      buildConfiguration = "Release"
      revealArchiveInOrganizer = "YES">
   </ArchiveAction>
</Scheme><|MERGE_RESOLUTION|>--- conflicted
+++ resolved
@@ -14,11 +14,7 @@
             buildForArchiving = "YES">
             <BuildableReference
                BuildableIdentifier = 'primary'
-<<<<<<< HEAD
-               BlueprintIdentifier = '9D4151E4852D6BB10F465C8F'
-=======
-               BlueprintIdentifier = 'F8F715BF8D72A782FF496633'
->>>>>>> a5aa583a
+               BlueprintIdentifier = 'C59E13BD688A95E58853B0DF'
                BlueprintName = 'SDWebImage'
                ReferencedContainer = 'container:Pods.xcodeproj'
                BuildableName = 'SDWebImage.framework'>
