<?xml version="1.0" encoding="UTF-8"?>
<Scheme
   LastUpgradeVersion = "0700"
   version = "1.3">
   <BuildAction
      parallelizeBuildables = "YES"
      buildImplicitDependencies = "YES">
      <BuildActionEntries>
         <BuildActionEntry
            buildForAnalyzing = "YES"
            buildForTesting = "YES"
            buildForRunning = "YES"
            buildForProfiling = "YES"
            buildForArchiving = "YES">
            <BuildableReference
               BuildableIdentifier = 'primary'
<<<<<<< HEAD
               BlueprintIdentifier = '4BDCBA4A9B2962AC28CB1432'
=======
               BlueprintIdentifier = '3808E5D2BDC72C6CA2F77811'
>>>>>>> a42f3660
               BlueprintName = 'SDWebImage'
               ReferencedContainer = 'container:Pods.xcodeproj'
               BuildableName = 'SDWebImage.framework'>
            </BuildableReference>
         </BuildActionEntry>
      </BuildActionEntries>
   </BuildAction>
   <TestAction
      selectedDebuggerIdentifier = "Xcode.DebuggerFoundation.Debugger.LLDB"
      selectedLauncherIdentifier = "Xcode.DebuggerFoundation.Launcher.LLDB"
      shouldUseLaunchSchemeArgsEnv = "YES"
      buildConfiguration = "Debug">
      <AdditionalOptions>
      </AdditionalOptions>
   </TestAction>
   <LaunchAction
      selectedDebuggerIdentifier = "Xcode.DebuggerFoundation.Debugger.LLDB"
      selectedLauncherIdentifier = "Xcode.DebuggerFoundation.Launcher.LLDB"
      launchStyle = "0"
      useCustomWorkingDirectory = "NO"
      ignoresPersistentStateOnLaunch = "NO"
      debugDocumentVersioning = "YES"
      debugServiceExtension = "internal"
      buildConfiguration = "Debug"
      allowLocationSimulation = "YES">
      <AdditionalOptions>
      </AdditionalOptions>
   </LaunchAction>
   <ProfileAction
      savedToolIdentifier = ""
      useCustomWorkingDirectory = "NO"
      debugDocumentVersioning = "YES"
      buildConfiguration = "Release"
      shouldUseLaunchSchemeArgsEnv = "YES">
   </ProfileAction>
   <AnalyzeAction
      buildConfiguration = "Debug">
   </AnalyzeAction>
   <ArchiveAction
      buildConfiguration = "Release"
      revealArchiveInOrganizer = "YES">
   </ArchiveAction>
</Scheme><|MERGE_RESOLUTION|>--- conflicted
+++ resolved
@@ -7,21 +7,17 @@
       buildImplicitDependencies = "YES">
       <BuildActionEntries>
          <BuildActionEntry
-            buildForAnalyzing = "YES"
             buildForTesting = "YES"
             buildForRunning = "YES"
             buildForProfiling = "YES"
-            buildForArchiving = "YES">
+            buildForArchiving = "YES"
+            buildForAnalyzing = "YES">
             <BuildableReference
-               BuildableIdentifier = 'primary'
-<<<<<<< HEAD
-               BlueprintIdentifier = '4BDCBA4A9B2962AC28CB1432'
-=======
-               BlueprintIdentifier = '3808E5D2BDC72C6CA2F77811'
->>>>>>> a42f3660
-               BlueprintName = 'SDWebImage'
-               ReferencedContainer = 'container:Pods.xcodeproj'
-               BuildableName = 'SDWebImage.framework'>
+               BuildableIdentifier = "primary"
+               BlueprintIdentifier = "687A3A7FD04D3B80F95C3A8F"
+               BuildableName = "SDWebImage.framework"
+               BlueprintName = "SDWebImage"
+               ReferencedContainer = "container:Pods.xcodeproj">
             </BuildableReference>
          </BuildActionEntry>
       </BuildActionEntries>
@@ -33,26 +29,28 @@
       buildConfiguration = "Debug">
       <AdditionalOptions>
       </AdditionalOptions>
+      <Testables>
+      </Testables>
    </TestAction>
    <LaunchAction
       selectedDebuggerIdentifier = "Xcode.DebuggerFoundation.Debugger.LLDB"
       selectedLauncherIdentifier = "Xcode.DebuggerFoundation.Launcher.LLDB"
       launchStyle = "0"
       useCustomWorkingDirectory = "NO"
+      buildConfiguration = "Debug"
       ignoresPersistentStateOnLaunch = "NO"
       debugDocumentVersioning = "YES"
       debugServiceExtension = "internal"
-      buildConfiguration = "Debug"
       allowLocationSimulation = "YES">
       <AdditionalOptions>
       </AdditionalOptions>
    </LaunchAction>
    <ProfileAction
+      shouldUseLaunchSchemeArgsEnv = "YES"
       savedToolIdentifier = ""
       useCustomWorkingDirectory = "NO"
-      debugDocumentVersioning = "YES"
       buildConfiguration = "Release"
-      shouldUseLaunchSchemeArgsEnv = "YES">
+      debugDocumentVersioning = "YES">
    </ProfileAction>
    <AnalyzeAction
       buildConfiguration = "Debug">
