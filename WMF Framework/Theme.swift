import Foundation

public extension UIColor {
    @objc public convenience init(_ hex: Int, alpha: CGFloat) {
        let r = CGFloat((hex & 0xFF0000) >> 16) / 255.0
        let g = CGFloat((hex & 0xFF00) >> 8) / 255.0
        let b = CGFloat(hex & 0xFF) / 255.0
        self.init(red: r, green: g, blue: b, alpha: alpha)
    }
    
    @objc(initWithHexInteger:)
    public convenience init(_ hex: Int) {
        self.init(hex, alpha: 1)
    }
    
    @objc public class func wmf_colorWithHex(_ hex: Int) -> UIColor {
        return UIColor(hex)
    }

    fileprivate static let base10 = UIColor(0x222222)
    fileprivate static let base20 = UIColor(0x54595D)
    fileprivate static let base30 = UIColor(0x72777D)
    fileprivate static let base50 = UIColor(0xA2A9B1)
    fileprivate static let base70 = UIColor(0xC8CCD1)
    fileprivate static let base80 = UIColor(0xEAECF0)
    fileprivate static let base90 = UIColor(0xF8F9FA)
    fileprivate static let base100 = UIColor(0xFFFFFF)
    fileprivate static let red30 = UIColor(0xB32424)
    fileprivate static let red50 = UIColor(0xCC3333)
    fileprivate static let yellow50 = UIColor(0xFFCC33)
    fileprivate static let green50 = UIColor(0x00AF89)
    fileprivate static let blue10 = UIColor(0x2A4B8D)
    fileprivate static let blue50 = UIColor(0x3366CC)
    fileprivate static let mesophere = UIColor(0x43464A)
    fileprivate static let thermosphere = UIColor(0x2E3136)
    fileprivate static let stratosphere = UIColor(0x6699FF)
    fileprivate static let exosphere = UIColor(0x27292D)
    fileprivate static let accent = UIColor(0x00AF89)
    fileprivate static let sunsetRed = UIColor(0xFF6E6E)
    fileprivate static let accent10 = UIColor(0x2A4B8D)
    fileprivate static let amate = UIColor(0xE1DAD1)
    fileprivate static let parchment = UIColor(0xF8F1E3)
    fileprivate static let masi = UIColor(0x646059)
    fileprivate static let papyrus = UIColor(0xF0E6D6)
    fileprivate static let kraft = UIColor(0xCBC8C1)
    fileprivate static let osage = UIColor(0xFF9500)
    
    fileprivate static let masi60PercentAlpha = UIColor(0x646059, alpha:0.6)
    fileprivate static let black50PercentAlpha = UIColor(0x000000, alpha:0.5)
    fileprivate static let black75PercentAlpha = UIColor(0x000000, alpha:0.75)
    
    @objc public static let wmf_darkGray = UIColor(0x4D4D4B)
    @objc public static let wmf_lightGray = UIColor(0x9AA0A7)
    @objc public static let wmf_gray = UIColor.base70
    @objc public static let wmf_lighterGray = UIColor.base80
    @objc public static let wmf_lightestGray = UIColor(0xF5F5F5) // also known as refresh gray

    @objc public static let wmf_darkBlue = UIColor.blue10
    @objc public static let wmf_blue = UIColor.blue50
    @objc public static let wmf_lightBlue = UIColor(0xEAF3FF)

    @objc public static let wmf_green = UIColor.green50
    @objc public static let wmf_lightGreen = UIColor(0xD5FDF4)

    @objc public static let wmf_red = UIColor.red50
    @objc public static let wmf_lightRed = UIColor(0xFFE7E6)
    
    @objc public static let wmf_yellow = UIColor.yellow50
    @objc public static let wmf_lightYellow = UIColor(0xFEF6E7)
    
    @objc public static let wmf_orange = UIColor(0xFF5B00)
    
    @objc public static let wmf_purple = UIColor(0x7F4AB3)
    @objc public static let wmf_lightPurple = UIColor(0xF3E6FF)

    @objc public func wmf_hexStringIncludingAlpha(_ includeAlpha: Bool) -> String {
        var r: CGFloat = 0
        var g: CGFloat = 0
        var b: CGFloat = 0
        var a: CGFloat = 0
        
        getRed(&r, green: &g, blue: &b, alpha: &a)
        
        var hexString = String(format: "%02X%02X%02X", Int(255.0 * r), Int(255.0 * g), Int(255.0 * b))
        if (includeAlpha) {
            hexString = hexString.appendingFormat("%02X", Int(255.0 * a))
        }
        return hexString
    }
    
    @objc public var wmf_hexString: String {
        return wmf_hexStringIncludingAlpha(false)
    }
}

@objc(WMFColors)
public class Colors: NSObject {
    fileprivate static let light = Colors(baseBackground: .base80, midBackground: .base90, paperBackground: .base100, chromeBackground: .base100,  popoverBackground: .base100, subCellBackground: .base100, overlayBackground: .black50PercentAlpha, keyboardBarSearchFieldBackground: .base80, primaryText: .base10, secondaryText: .base30, tertiaryText: .base70, disabledText: .base30, chromeText: .base20, link: .blue50, accent: .green50, border: .base70 , shadow: .base80, secondaryAction: .blue10, icon: nil, iconBackground: nil, destructive: .red50, error: .red50, warning: .yellow50, unselected: .base50)

    fileprivate static let sepia = Colors(baseBackground: .amate, midBackground: .papyrus, paperBackground: .parchment, chromeBackground: .parchment, popoverBackground: .base100, subCellBackground: .papyrus, overlayBackground: .masi60PercentAlpha, keyboardBarSearchFieldBackground: .base80, primaryText: .base10, secondaryText: .masi, tertiaryText: .masi, disabledText: .base30, chromeText: .base20, link: .blue50, accent: .green50, border: .kraft, shadow: .kraft, secondaryAction: .accent10, icon: .masi, iconBackground: .amate, destructive: .red30, error: .red30, warning: .osage, unselected: .masi)
    
    fileprivate static let dark = Colors(baseBackground: .base10, midBackground: .exosphere, paperBackground: .thermosphere, chromeBackground: .mesophere, popoverBackground: .base10, subCellBackground: .exosphere, overlayBackground: .black75PercentAlpha, keyboardBarSearchFieldBackground: .thermosphere, primaryText: .base90, secondaryText: .base70, tertiaryText: .base70, disabledText: .base70, chromeText: .base90, link: .stratosphere, accent: .green50, border: .mesophere, shadow: .base10, secondaryAction: .accent10, icon: .base70, iconBackground: .exosphere, destructive: .sunsetRed, error: .sunsetRed, warning: .yellow50, unselected: .base70)
    
    fileprivate static let widgetiOS9 = Colors(baseBackground: .clear, midBackground: .clear, paperBackground: .clear, chromeBackground: .clear, popoverBackground: .clear, subCellBackground: .clear, overlayBackground: UIColor(white: 0.3, alpha: 0.3), keyboardBarSearchFieldBackground: .thermosphere, primaryText: .base90, secondaryText: .base70, tertiaryText: .base70, disabledText: .base70, chromeText: .base90, link: .stratosphere, accent: .green50, border: .mesophere, shadow: .base10, secondaryAction: .accent10, icon: .base70, iconBackground: .exosphere, destructive: .sunsetRed, error: .sunsetRed, warning: .yellow50, unselected: .base70)

    fileprivate static let widget = Colors(baseBackground: .clear, midBackground: .clear, paperBackground: .clear, chromeBackground: .clear,  popoverBackground: .clear, subCellBackground: .clear, overlayBackground: UIColor(white: 1.0, alpha: 0.4), keyboardBarSearchFieldBackground: .base80, primaryText: .base10, secondaryText: .base20, tertiaryText: .base20, disabledText: .base30, chromeText: .base20, link: .blue50, accent: .green50, border: UIColor(white: 0, alpha: 0.10) , shadow: .base80, secondaryAction: .blue10, icon: nil, iconBackground: nil, destructive: .red50, error: .red50, warning: .yellow50, unselected: .base50)
    
    @objc public let baseBackground: UIColor
    @objc public let midBackground: UIColor
    @objc public let subCellBackground: UIColor
    @objc public let paperBackground: UIColor
    @objc public let popoverBackground: UIColor
    @objc public let chromeBackground: UIColor
    @objc public let overlayBackground: UIColor
    
    @objc public let primaryText: UIColor
    @objc public let secondaryText: UIColor
    @objc public let tertiaryText: UIColor
    @objc public let disabledText: UIColor
    
    @objc public let chromeText: UIColor
    
    @objc public let link: UIColor
    @objc public let accent: UIColor
    @objc public let secondaryAction: UIColor
    @objc public let destructive: UIColor
    @objc public let warning: UIColor
    @objc public let error: UIColor
    @objc public let unselected: UIColor

    @objc public let border: UIColor
    @objc public let shadow: UIColor
    
    @objc public let icon: UIColor?
    @objc public let iconBackground: UIColor?
    
    @objc public let keyboardBarSearchFieldBackground: UIColor
    
    @objc public let linkToAccent: Gradient
    
    //Someday, when the app is all swift, make this class a struct.
    init(baseBackground: UIColor, midBackground: UIColor, paperBackground: UIColor, chromeBackground: UIColor, popoverBackground: UIColor, subCellBackground: UIColor, overlayBackground: UIColor, keyboardBarSearchFieldBackground: UIColor, primaryText: UIColor, secondaryText: UIColor, tertiaryText: UIColor, disabledText: UIColor, chromeText: UIColor, link: UIColor, accent: UIColor, border: UIColor, shadow: UIColor, secondaryAction: UIColor, icon: UIColor?, iconBackground: UIColor?, destructive: UIColor, error: UIColor, warning: UIColor, unselected: UIColor) {
        self.baseBackground = baseBackground
        self.midBackground = midBackground
        self.subCellBackground = subCellBackground
        self.paperBackground = paperBackground
        self.popoverBackground = popoverBackground
        self.chromeBackground = chromeBackground
        self.overlayBackground = overlayBackground
        self.keyboardBarSearchFieldBackground = keyboardBarSearchFieldBackground
        
        self.primaryText = primaryText
        self.secondaryText = secondaryText
        self.tertiaryText = tertiaryText
        self.disabledText = disabledText
        
        self.chromeText = chromeText

        self.link = link
        self.accent = accent
        
        self.border = border
        self.shadow = shadow
        
        self.icon = icon
        self.iconBackground = iconBackground
        
        self.linkToAccent = Gradient(startColor: link, endColor: accent)
        
        self.error = error
        self.warning = warning
        self.destructive = destructive
        self.secondaryAction = secondaryAction
        self.unselected = unselected
    }
}


@objc(WMFTheme)
public class Theme: NSObject {
    @objc public static let standard = Theme.light

    @objc public let colors: Colors
    
    @objc public let preferredStatusBarStyle: UIStatusBarStyle
    @objc public let blurEffectStyle: UIBlurEffectStyle
    @objc public let keyboardAppearance: UIKeyboardAppearance
<<<<<<< HEAD
    @objc public let imageOpacity: CGFloat
    @objc public let ignoresInvertColors: Bool
    
    @objc public let name: String
    @objc public let displayName: String
    
    @objc public static let light = Theme(colors: .light, preferredStatusBarStyle: .default, blurEffectStyle: .light, keyboardAppearance: .light, imageOpacity: 1, ignoresInvertColors: false, name: "standard", displayName: WMFLocalizedString("theme-default-display-name", value: "Default", comment: "Default theme name presented to the user"))
    
    @objc public static let sepia = Theme(colors: .sepia, preferredStatusBarStyle: .default, blurEffectStyle: .light, keyboardAppearance: .light, imageOpacity: 1, ignoresInvertColors: false, name: "sepia", displayName: WMFLocalizedString("theme-sepia-display-name", value: "Sepia", comment: "Sepia theme name presented to the user"))
    
    @objc public static let dark = Theme(colors: .dark, preferredStatusBarStyle: .lightContent, blurEffectStyle: .dark, keyboardAppearance: .dark, imageOpacity: 1, ignoresInvertColors: true, name: "dark", displayName: WMFLocalizedString("theme-dark-display-name", value: "Dark", comment: "Dark theme name presented to the user"))
=======
    @objc public let searchBarBackgroundImage: UIImage?
    
    @objc public static let light = Theme(colors: .light, preferredStatusBarStyle: .default, blurEffectStyle: .light, keyboardAppearance: .light, imageOpacity: 1, searchBarBackgroundImage: #imageLiteral(resourceName: "corner_light").resizableImage(withCapInsets: UIEdgeInsets(top: 7, left: 7, bottom: 7, right: 7), resizingMode: .tile), name: "standard", displayName: WMFLocalizedString("theme-default-display-name", value: "Default", comment: "Default theme name presented to the user"))
    
    @objc public static let sepia = Theme(colors: .sepia, preferredStatusBarStyle: .default, blurEffectStyle: .light, keyboardAppearance: .light, imageOpacity: 1, searchBarBackgroundImage: #imageLiteral(resourceName: "corner_sepia").resizableImage(withCapInsets: UIEdgeInsets(top: 7, left: 7, bottom: 7, right: 7), resizingMode: .tile), name: "sepia", displayName: WMFLocalizedString("theme-sepia-display-name", value: "Sepia", comment: "Sepia theme name presented to the user"))
    
    @objc public static let dark = Theme(colors: .dark, preferredStatusBarStyle: .lightContent, blurEffectStyle: .dark, keyboardAppearance: .dark, imageOpacity: 1, searchBarBackgroundImage: #imageLiteral(resourceName: "corner_dark").resizableImage(withCapInsets: UIEdgeInsets(top: 7, left: 7, bottom: 7, right: 7), resizingMode: .tile), name: "dark", displayName: WMFLocalizedString("theme-dark-display-name", value: "Dark", comment: "Dark theme name presented to the user"))
    
    @objc public static let darkDimmed = Theme(colors: .dark, preferredStatusBarStyle: .lightContent, blurEffectStyle: .dark, keyboardAppearance: .dark, imageOpacity: 0.65, searchBarBackgroundImage: #imageLiteral(resourceName: "corner_dark").resizableImage(withCapInsets: UIEdgeInsets(top: 7, left: 7, bottom: 7, right: 7), resizingMode: .tile), name: "dark-dimmed", displayName: WMFLocalizedString("dark-theme-display-name", value: "Dark", comment: "Dark theme name presented to the user"))
>>>>>>> 3ddf86cc
    
    @objc public static let darkDimmed = Theme(colors: .dark, preferredStatusBarStyle: .lightContent, blurEffectStyle: .dark, keyboardAppearance: .dark, imageOpacity: 0.65, ignoresInvertColors: true, name: "dark-dimmed", displayName: WMFLocalizedString("dark-theme-display-name", value: "Dark", comment: "Dark theme name presented to the user"))
    
<<<<<<< HEAD
    
    @objc public static let widget = Theme(colors: .widget, preferredStatusBarStyle: .default, blurEffectStyle: .light, keyboardAppearance: .light, imageOpacity: 1,  ignoresInvertColors: false, name: "", displayName: "")
    
    @objc public static let widgetiOS9 = Theme(colors: .widgetiOS9, preferredStatusBarStyle: .lightContent, blurEffectStyle: .dark, keyboardAppearance: .dark, imageOpacity: 1, ignoresInvertColors: false, name: "", displayName: "")
=======
    @objc public static let widget = Theme(colors: .widget, preferredStatusBarStyle: .default, blurEffectStyle: .light, keyboardAppearance: .light, imageOpacity: 1, searchBarBackgroundImage: nil, name: "", displayName: "")
    
    @objc public static let widgetiOS9 = Theme(colors: .widgetiOS9, preferredStatusBarStyle: .lightContent, blurEffectStyle: .dark, keyboardAppearance: .dark, imageOpacity: 1, searchBarBackgroundImage: nil, name: "", displayName: "")

>>>>>>> 3ddf86cc
    
    fileprivate static let themesByName = [Theme.light.name: Theme.light, Theme.dark.name: Theme.dark, Theme.sepia.name: Theme.sepia, Theme.darkDimmed.name: Theme.darkDimmed]
    
    @objc(withName:)
    public class func withName(_ name: String?) -> Theme? {
        guard let name = name else {
            return nil
        }
        return themesByName[name]
    }
    
<<<<<<< HEAD
    init(colors: Colors, preferredStatusBarStyle: UIStatusBarStyle, blurEffectStyle: UIBlurEffectStyle, keyboardAppearance: UIKeyboardAppearance, imageOpacity: CGFloat, ignoresInvertColors: Bool, name: String, displayName: String) {
=======
    @objc public static let standard = Theme.light
    @objc public let imageOpacity: CGFloat
    @objc public let name: String
    @objc public let displayName: String
    
    init(colors: Colors, preferredStatusBarStyle: UIStatusBarStyle, blurEffectStyle: UIBlurEffectStyle, keyboardAppearance: UIKeyboardAppearance, imageOpacity: CGFloat, searchBarBackgroundImage: UIImage?, name: String, displayName: String) {
>>>>>>> 3ddf86cc
        self.colors = colors
        self.preferredStatusBarStyle = preferredStatusBarStyle
        self.blurEffectStyle = blurEffectStyle
        self.keyboardAppearance = keyboardAppearance
        self.imageOpacity = imageOpacity
        self.ignoresInvertColors = ignoresInvertColors
        self.name = name
        self.displayName = displayName
        self.searchBarBackgroundImage = searchBarBackgroundImage
    }
    
    @objc public func withDimmingEnabled(_ isDimmingEnabled: Bool) -> Theme {
        guard let baseName = name.components(separatedBy: "-").first else {
            return self
        }
        let adjustedName = isDimmingEnabled ? "\(baseName)-dimmed" : baseName
        return Theme.withName(adjustedName) ?? self
    }
}

@objc(WMFThemeable)
public protocol Themeable : NSObjectProtocol {
    @objc(applyTheme:)
    func apply(theme: Theme) //this might be better as a var theme: Theme { get set } - common VC superclasses could check for viewIfLoaded and call an update method in the setter. This would elminate the need for the viewIfLoaded logic in every applyTheme:
}<|MERGE_RESOLUTION|>--- conflicted
+++ resolved
@@ -185,64 +185,28 @@
     @objc public let preferredStatusBarStyle: UIStatusBarStyle
     @objc public let blurEffectStyle: UIBlurEffectStyle
     @objc public let keyboardAppearance: UIKeyboardAppearance
-<<<<<<< HEAD
+
     @objc public let imageOpacity: CGFloat
     @objc public let ignoresInvertColors: Bool
     
+    @objc public let searchBarBackgroundImage: UIImage?
+    
     @objc public let name: String
     @objc public let displayName: String
     
-    @objc public static let light = Theme(colors: .light, preferredStatusBarStyle: .default, blurEffectStyle: .light, keyboardAppearance: .light, imageOpacity: 1, ignoresInvertColors: false, name: "standard", displayName: WMFLocalizedString("theme-default-display-name", value: "Default", comment: "Default theme name presented to the user"))
-    
-    @objc public static let sepia = Theme(colors: .sepia, preferredStatusBarStyle: .default, blurEffectStyle: .light, keyboardAppearance: .light, imageOpacity: 1, ignoresInvertColors: false, name: "sepia", displayName: WMFLocalizedString("theme-sepia-display-name", value: "Sepia", comment: "Sepia theme name presented to the user"))
-    
-    @objc public static let dark = Theme(colors: .dark, preferredStatusBarStyle: .lightContent, blurEffectStyle: .dark, keyboardAppearance: .dark, imageOpacity: 1, ignoresInvertColors: true, name: "dark", displayName: WMFLocalizedString("theme-dark-display-name", value: "Dark", comment: "Dark theme name presented to the user"))
-=======
-    @objc public let searchBarBackgroundImage: UIImage?
-    
-    @objc public static let light = Theme(colors: .light, preferredStatusBarStyle: .default, blurEffectStyle: .light, keyboardAppearance: .light, imageOpacity: 1, searchBarBackgroundImage: #imageLiteral(resourceName: "corner_light").resizableImage(withCapInsets: UIEdgeInsets(top: 7, left: 7, bottom: 7, right: 7), resizingMode: .tile), name: "standard", displayName: WMFLocalizedString("theme-default-display-name", value: "Default", comment: "Default theme name presented to the user"))
-    
-    @objc public static let sepia = Theme(colors: .sepia, preferredStatusBarStyle: .default, blurEffectStyle: .light, keyboardAppearance: .light, imageOpacity: 1, searchBarBackgroundImage: #imageLiteral(resourceName: "corner_sepia").resizableImage(withCapInsets: UIEdgeInsets(top: 7, left: 7, bottom: 7, right: 7), resizingMode: .tile), name: "sepia", displayName: WMFLocalizedString("theme-sepia-display-name", value: "Sepia", comment: "Sepia theme name presented to the user"))
-    
-    @objc public static let dark = Theme(colors: .dark, preferredStatusBarStyle: .lightContent, blurEffectStyle: .dark, keyboardAppearance: .dark, imageOpacity: 1, searchBarBackgroundImage: #imageLiteral(resourceName: "corner_dark").resizableImage(withCapInsets: UIEdgeInsets(top: 7, left: 7, bottom: 7, right: 7), resizingMode: .tile), name: "dark", displayName: WMFLocalizedString("theme-dark-display-name", value: "Dark", comment: "Dark theme name presented to the user"))
-    
-    @objc public static let darkDimmed = Theme(colors: .dark, preferredStatusBarStyle: .lightContent, blurEffectStyle: .dark, keyboardAppearance: .dark, imageOpacity: 0.65, searchBarBackgroundImage: #imageLiteral(resourceName: "corner_dark").resizableImage(withCapInsets: UIEdgeInsets(top: 7, left: 7, bottom: 7, right: 7), resizingMode: .tile), name: "dark-dimmed", displayName: WMFLocalizedString("dark-theme-display-name", value: "Dark", comment: "Dark theme name presented to the user"))
->>>>>>> 3ddf86cc
-    
-    @objc public static let darkDimmed = Theme(colors: .dark, preferredStatusBarStyle: .lightContent, blurEffectStyle: .dark, keyboardAppearance: .dark, imageOpacity: 0.65, ignoresInvertColors: true, name: "dark-dimmed", displayName: WMFLocalizedString("dark-theme-display-name", value: "Dark", comment: "Dark theme name presented to the user"))
-    
-<<<<<<< HEAD
-    
-    @objc public static let widget = Theme(colors: .widget, preferredStatusBarStyle: .default, blurEffectStyle: .light, keyboardAppearance: .light, imageOpacity: 1,  ignoresInvertColors: false, name: "", displayName: "")
-    
-    @objc public static let widgetiOS9 = Theme(colors: .widgetiOS9, preferredStatusBarStyle: .lightContent, blurEffectStyle: .dark, keyboardAppearance: .dark, imageOpacity: 1, ignoresInvertColors: false, name: "", displayName: "")
-=======
-    @objc public static let widget = Theme(colors: .widget, preferredStatusBarStyle: .default, blurEffectStyle: .light, keyboardAppearance: .light, imageOpacity: 1, searchBarBackgroundImage: nil, name: "", displayName: "")
-    
-    @objc public static let widgetiOS9 = Theme(colors: .widgetiOS9, preferredStatusBarStyle: .lightContent, blurEffectStyle: .dark, keyboardAppearance: .dark, imageOpacity: 1, searchBarBackgroundImage: nil, name: "", displayName: "")
-
->>>>>>> 3ddf86cc
-    
-    fileprivate static let themesByName = [Theme.light.name: Theme.light, Theme.dark.name: Theme.dark, Theme.sepia.name: Theme.sepia, Theme.darkDimmed.name: Theme.darkDimmed]
-    
-    @objc(withName:)
-    public class func withName(_ name: String?) -> Theme? {
-        guard let name = name else {
-            return nil
-        }
-        return themesByName[name]
-    }
-    
-<<<<<<< HEAD
-    init(colors: Colors, preferredStatusBarStyle: UIStatusBarStyle, blurEffectStyle: UIBlurEffectStyle, keyboardAppearance: UIKeyboardAppearance, imageOpacity: CGFloat, ignoresInvertColors: Bool, name: String, displayName: String) {
-=======
-    @objc public static let standard = Theme.light
-    @objc public let imageOpacity: CGFloat
-    @objc public let name: String
-    @objc public let displayName: String
-    
-    init(colors: Colors, preferredStatusBarStyle: UIStatusBarStyle, blurEffectStyle: UIBlurEffectStyle, keyboardAppearance: UIKeyboardAppearance, imageOpacity: CGFloat, searchBarBackgroundImage: UIImage?, name: String, displayName: String) {
->>>>>>> 3ddf86cc
+    @objc public static let light = Theme(colors: .light, preferredStatusBarStyle: .default, blurEffectStyle: .light, keyboardAppearance: .light, imageOpacity: 1, ignoresInvertColors: false, searchBarBackgroundImage: #imageLiteral(resourceName: "corner_light").resizableImage(withCapInsets: UIEdgeInsets(top: 7, left: 7, bottom: 7, right: 7), resizingMode: .tile), name: "standard", displayName: WMFLocalizedString("theme-default-display-name", value: "Default", comment: "Default theme name presented to the user"))
+    
+    @objc public static let sepia = Theme(colors: .sepia, preferredStatusBarStyle: .default, blurEffectStyle: .light, keyboardAppearance: .light, imageOpacity: 1, ignoresInvertColors: false, searchBarBackgroundImage: #imageLiteral(resourceName: "corner_sepia").resizableImage(withCapInsets: UIEdgeInsets(top: 7, left: 7, bottom: 7, right: 7), resizingMode: .tile), name: "sepia", displayName: WMFLocalizedString("theme-sepia-display-name", value: "Sepia", comment: "Sepia theme name presented to the user"))
+    
+    @objc public static let dark = Theme(colors: .dark, preferredStatusBarStyle: .lightContent, blurEffectStyle: .dark, keyboardAppearance: .dark, imageOpacity: 1, ignoresInvertColors: true, searchBarBackgroundImage: #imageLiteral(resourceName: "corner_dark").resizableImage(withCapInsets: UIEdgeInsets(top: 7, left: 7, bottom: 7, right: 7), resizingMode: .tile), name: "dark", displayName: WMFLocalizedString("theme-dark-display-name", value: "Dark", comment: "Dark theme name presented to the user"))
+    
+    @objc public static let darkDimmed = Theme(colors: .dark, preferredStatusBarStyle: .lightContent, blurEffectStyle: .dark, keyboardAppearance: .dark, imageOpacity: 0.65, ignoresInvertColors: true, searchBarBackgroundImage: #imageLiteral(resourceName: "corner_dark").resizableImage(withCapInsets: UIEdgeInsets(top: 7, left: 7, bottom: 7, right: 7), resizingMode: .tile), name: "dark-dimmed", displayName: WMFLocalizedString("dark-theme-display-name", value: "Dark", comment: "Dark theme name presented to the user"))
+
+    @objc public static let widget = Theme(colors: .widget, preferredStatusBarStyle: .default, blurEffectStyle: .light, keyboardAppearance: .light, imageOpacity: 1, ignoresInvertColors: false, searchBarBackgroundImage: nil, name: "", displayName: "")
+    
+    @objc public static let widgetiOS9 = Theme(colors: .widgetiOS9, preferredStatusBarStyle: .lightContent, blurEffectStyle: .dark, keyboardAppearance: .dark, imageOpacity: 1, ignoresInvertColors: false, searchBarBackgroundImage: nil, name: "", displayName: "")
+    
+    init(colors: Colors, preferredStatusBarStyle: UIStatusBarStyle, blurEffectStyle: UIBlurEffectStyle, keyboardAppearance: UIKeyboardAppearance, imageOpacity: CGFloat, ignoresInvertColors: Bool,  searchBarBackgroundImage: UIImage?, name: String, displayName: String) {
         self.colors = colors
         self.preferredStatusBarStyle = preferredStatusBarStyle
         self.blurEffectStyle = blurEffectStyle
@@ -254,6 +218,15 @@
         self.searchBarBackgroundImage = searchBarBackgroundImage
     }
     
+    fileprivate static let themesByName = [Theme.light.name: Theme.light, Theme.dark.name: Theme.dark, Theme.sepia.name: Theme.sepia, Theme.darkDimmed.name: Theme.darkDimmed]
+    @objc(withName:)
+    public class func withName(_ name: String?) -> Theme? {
+        guard let name = name else {
+            return nil
+        }
+        return themesByName[name]
+    }
+
     @objc public func withDimmingEnabled(_ isDimmingEnabled: Bool) -> Theme {
         guard let baseName = name.components(separatedBy: "-").first else {
             return self
