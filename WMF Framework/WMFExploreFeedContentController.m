--- conflicted
+++ resolved
@@ -313,15 +313,9 @@
 #pragma mark - Debug
 
 - (void)debugChaos {
-<<<<<<< HEAD
     BOOL needsTeardown = arc4random_uniform(2) > 0;
     NSManagedObjectContext *moc = needsTeardown ? self.dataStore.feedImportContext : self.dataStore.viewContext;
     WMFAsyncBlockOperation *op = [[WMFAsyncBlockOperation alloc] initWithAsyncBlock:^(WMFAsyncBlockOperation * _Nonnull op) {
-=======
-    WMFAsyncBlockOperation *op = [[WMFAsyncBlockOperation alloc] initWithAsyncBlock:^(WMFAsyncBlockOperation *_Nonnull op) {
-        BOOL needsTeardown = arc4random_uniform(2) > 0;
-        NSManagedObjectContext *moc = needsTeardown ? self.dataStore.feedImportContext : self.dataStore.viewContext;
->>>>>>> 928fb98b
         [moc performBlock:^{
             NSFetchRequest *request = [WMFContentGroup fetchRequest];
             NSInteger count = [moc countForFetchRequest:request error:nil];
@@ -333,38 +327,15 @@
                 int32_t random = (15 - (int32_t)arc4random_uniform(30));
                 switch (seed) {
                     case 0:
-<<<<<<< HEAD
                         group.midnightUTCDate = [group.midnightUTCDate dateByAddingTimeInterval:86400*random];
                         group.contentMidnightUTCDate = [group.contentMidnightUTCDate dateByAddingTimeInterval:86400*random];
                         group.date = [group.date dateByAddingTimeInterval:86400*random];
-=======
-                        group.dailySortPriority = group.dailySortPriority + random;
-                        break;
-                    case 1:
-                        group.midnightUTCDate = [group.midnightUTCDate dateByAddingTimeInterval:86400 * random];
-                        group.contentMidnightUTCDate = [group.contentMidnightUTCDate dateByAddingTimeInterval:86400 * random];
-                        group.date = [group.date dateByAddingTimeInterval:86400 * random];
->>>>>>> 928fb98b
                         break;
                     case 1:
                         [moc deleteObject:group];
-<<<<<<< HEAD
                     default:
                         group.dailySortPriority = group.dailySortPriority + random;
                         break;
-=======
-                    default: {
-                        [moc createGroupOfKind:group.contentGroupKind
-                                       forDate:[group.date dateByAddingTimeInterval:86400 * random]
-                                   withSiteURL:group.siteURL
-                             associatedContent:group.content
-                            customizationBlock:^(WMFContentGroup *_Nonnull newGroup) {
-                                newGroup.location = group.location;
-                                newGroup.placemark = group.placemark;
-                                newGroup.contentMidnightUTCDate = [group.contentMidnightUTCDate dateByAddingTimeInterval:86400 * random];
-                            }];
-                    } break;
->>>>>>> 928fb98b
                 }
             }
             NSError *saveError = nil;
