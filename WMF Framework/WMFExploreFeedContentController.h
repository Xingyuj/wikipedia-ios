--- conflicted
+++ resolved
@@ -5,16 +5,14 @@
 @class MWKDataStore;
 
 extern NSString *_Nonnull const WMFExploreFeedContentControllerBusyStateDidChange;
-<<<<<<< HEAD
 extern NSString *_Nonnull const WMFExplorePreferencesDidChangeNotification;
 
 typedef NS_ENUM(NSUInteger, WMFAppMainTabType) {
     WMFAppMainTabTypeExplore = 0,
     WMFAppMainTabTypeSettings
 };
-=======
+
 extern const NSInteger WMFExploreFeedMaximumNumberOfDays;
->>>>>>> 40f90d3f
 
 @interface WMFExploreFeedContentController : NSObject
 
