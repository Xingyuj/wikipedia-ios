--- conflicted
+++ resolved
@@ -139,44 +139,15 @@
             statusView.hidden = false
             statusLabel.text = localizedStringForKeyFallingBackOnEnglish("status-saving-for-later")
             PiwikTracker.sharedInstance()?.wmf_logActionSaveInContext(self, contentType: self)
-<<<<<<< HEAD
-            if let dataStore = dataStore {
+            if let dataStore = SessionSingleton.sharedInstance().dataStore {
                 dataStore.savedPageList.addSavedPageWithURL(articleURL)
                 self.statusView.hidden = false
                 self.statusLabel.text = localizedStringForKeyFallingBackOnEnglish("status-saved-for-later")
                 completion(.Dismiss)
             } else {
-=======
-            let containerURL = NSFileManager.defaultManager().wmf_containerURL();
-            let filename = "Saved.articles"
-            guard let savedArticlesURL = containerURL.URLByAppendingPathComponent(filename, isDirectory: false) else {
->>>>>>> 0a94bb97
                 completion(.Dismiss)
                 break
             }
-            
-            var savedArticles = [NSString]()
-            
-            if let data = NSData(contentsOfURL: savedArticlesURL), let array = NSKeyedUnarchiver.unarchiveObjectWithData(data) as? [NSString] {
-               savedArticles = array
-            }
-            
-            if let savedArticleString = articleURL.absoluteString {
-                savedArticles.append(savedArticleString)
-            }
-            
-            let data = NSKeyedArchiver.archivedDataWithRootObject(savedArticles)
-            
-            do {
-                try data.writeToURL(savedArticlesURL, options: .DataWritingAtomic)
-            } catch let error {
-                DDLogError("error saving: \(error)")
-            }
-            
-            statusView.hidden = false
-            statusLabel.text = localizedStringForKeyFallingBackOnEnglish("status-saved-for-later")
-            completion(.Dismiss)
-
         case WMFInTheNewsNotificationShareActionIdentifier:
             PiwikTracker.sharedInstance()?.wmf_logActionTapThroughInContext(self, contentType: self)
             completion(.DismissAndForwardAction)
