<?xml version="1.0" encoding="UTF-8"?>
<document type="com.apple.InterfaceBuilder3.CocoaTouch.Storyboard.XIB" version="3.0" toolsVersion="11542" systemVersion="16B2555" targetRuntime="iOS.CocoaTouch" propertyAccessControl="none" useAutolayout="YES" useTraitCollections="YES" colorMatched="YES" initialViewController="M4Y-Lb-cyx">
    <device id="retina4_7" orientation="portrait">
        <adaptation id="fullscreen"/>
    </device>
    <dependencies>
        <deployment identifier="iOS"/>
        <plugIn identifier="com.apple.InterfaceBuilder.IBCocoaTouchPlugin" version="11524"/>
        <capability name="documents saved in the Xcode 8 format" minToolsVersion="8.0"/>
    </dependencies>
    <scenes>
        <!--Notification View Controller-->
        <scene sceneID="cwh-vc-ff4">
            <objects>
                <viewController id="M4Y-Lb-cyx" userLabel="Notification View Controller" customClass="WMFInTheNewsNotificationViewController" customModule="InTheNewsNotification" customModuleProvider="target" sceneMemberID="viewController">
                    <layoutGuides>
                        <viewControllerLayoutGuide type="top" id="Ft6-oW-KC0"/>
                        <viewControllerLayoutGuide type="bottom" id="FKl-LY-JtV"/>
                    </layoutGuides>
                    <view key="view" contentMode="scaleToFill" simulatedAppContext="notificationCenter" id="S3S-Oj-5AN">
                        <rect key="frame" x="0.0" y="0.0" width="360" height="250"/>
                        <autoresizingMask key="autoresizingMask" widthSizable="YES" heightSizable="YES"/>
                        <subviews>
                            <label opaque="NO" clipsSubviews="YES" userInteractionEnabled="NO" contentMode="top" horizontalHuggingPriority="251" verticalHuggingPriority="251" text="Lorem ipsum dolor sit amet, consectetur adipisicing elit, sed do eiusmod tempor incididunt ut labore et dolore magna aliqua." lineBreakMode="tailTruncation" numberOfLines="0" baselineAdjustment="alignBaselines" adjustsFontSizeToFit="NO" preferredMaxLayoutWidth="280" translatesAutoresizingMaskIntoConstraints="NO" id="GcN-lo-r42">
                                <rect key="frame" x="15" y="12" width="330" height="52"/>
                                <fontDescription key="fontDescription" style="UICTFontTextStyleFootnote"/>
                                <color key="textColor" red="0.0" green="0.0" blue="0.0" alpha="1" colorSpace="custom" customColorSpace="sRGB"/>
                                <nil key="highlightedColor"/>
                            </label>
                            <view contentMode="scaleToFill" translatesAutoresizingMaskIntoConstraints="NO" id="1tI-ow-vuf" userLabel="Separator 1">
                                <rect key="frame" x="15" y="76" width="330" height="0.5"/>
                                <color key="backgroundColor" red="0.80000000000000004" green="0.80000000000000004" blue="0.80000000000000004" alpha="1" colorSpace="calibratedRGB"/>
                                <constraints>
                                    <constraint firstAttribute="height" constant="0.5" id="6Ca-eD-uje"/>
                                </constraints>
                            </view>
                            <view contentMode="scaleToFill" translatesAutoresizingMaskIntoConstraints="NO" id="h2l-vC-XkM" userLabel="Separator 2">
                                <rect key="frame" x="15" y="154.5" width="330" height="0.5"/>
                                <color key="backgroundColor" red="0.80000000000000004" green="0.80000000000000004" blue="0.80000000000000004" alpha="1" colorSpace="calibratedRGB"/>
                                <constraints>
                                    <constraint firstAttribute="height" constant="0.5" id="gNq-Q1-aDu"/>
                                </constraints>
                            </view>
                            <imageView clipsSubviews="YES" userInteractionEnabled="NO" contentMode="scaleToFill" horizontalHuggingPriority="251" verticalHuggingPriority="251" translatesAutoresizingMaskIntoConstraints="NO" id="cDN-ER-2od">
                                <rect key="frame" x="25" y="91.5" width="48" height="48"/>
                                <constraints>
                                    <constraint firstAttribute="height" constant="48" id="J3Q-wa-iwu"/>
                                    <constraint firstAttribute="width" constant="48" id="dFz-yu-tiP"/>
                                </constraints>
                                <userDefinedRuntimeAttributes>
                                    <userDefinedRuntimeAttribute type="number" keyPath="layer.cornerRadius">
                                        <integer key="value" value="3"/>
                                    </userDefinedRuntimeAttribute>
                                </userDefinedRuntimeAttributes>
                            </imageView>
                            <label opaque="NO" userInteractionEnabled="NO" contentMode="left" verticalHuggingPriority="251" horizontalCompressionResistancePriority="250" verticalCompressionResistancePriority="751" text="Label" textAlignment="natural" lineBreakMode="tailTruncation" baselineAdjustment="alignBaselines" adjustsFontSizeToFit="NO" translatesAutoresizingMaskIntoConstraints="NO" id="GOC-yj-VXn">
                                <rect key="frame" x="87" y="90.5" width="258" height="20.5"/>
                                <fontDescription key="fontDescription" style="UICTFontTextStyleHeadline"/>
                                <nil key="textColor"/>
                                <nil key="highlightedColor"/>
                            </label>
                            <label opaque="NO" userInteractionEnabled="NO" contentMode="left" horizontalHuggingPriority="251" verticalHuggingPriority="251" horizontalCompressionResistancePriority="250" verticalCompressionResistancePriority="751" text="Lorem ipsum dolor sit amet, consectetur adipisicing elit, sed do eiusmod tempor incididunt ut labore et dolore magna aliqua." textAlignment="natural" lineBreakMode="tailTruncation" baselineAdjustment="alignBaselines" adjustsFontSizeToFit="NO" translatesAutoresizingMaskIntoConstraints="NO" id="oWq-0k-HLi">
                                <rect key="frame" x="87" y="112" width="248" height="16"/>
                                <fontDescription key="fontDescription" style="UICTFontTextStyleFootnote"/>
                                <color key="textColor" red="0.32941176470588235" green="0.34901960784313724" blue="0.36470588235294116" alpha="1" colorSpace="calibratedRGB"/>
                                <nil key="highlightedColor"/>
                            </label>
                            <view contentMode="scaleToFill" translatesAutoresizingMaskIntoConstraints="NO" id="GrZ-um-Wi1">
                                <rect key="frame" x="0.0" y="170" width="360" height="55"/>
                                <subviews>
                                    <view contentMode="scaleToFill" translatesAutoresizingMaskIntoConstraints="NO" id="p2R-i4-v4Z">
<<<<<<< HEAD
                                        <rect key="frame" x="25" y="2" width="125" height="51.5"/>
=======
                                        <rect key="frame" x="25" y="3" width="125" height="51.5"/>
>>>>>>> f9aec255
                                        <subviews>
                                            <label opaque="NO" userInteractionEnabled="NO" contentMode="left" horizontalHuggingPriority="251" verticalHuggingPriority="251" horizontalCompressionResistancePriority="751" verticalCompressionResistancePriority="751" preservesSuperviewLayoutMargins="YES" text="Currently trending" textAlignment="natural" lineBreakMode="tailTruncation" baselineAdjustment="alignBaselines" adjustsFontSizeToFit="NO" translatesAutoresizingMaskIntoConstraints="NO" id="dKK-rP-yXi">
                                                <rect key="frame" x="0.0" y="0.0" width="125" height="18"/>
                                                <fontDescription key="fontDescription" style="UICTFontTextStyleSubhead"/>
                                                <color key="textColor" red="0.49019607843137253" green="0.51372549019607838" blue="0.53725490196078429" alpha="1" colorSpace="calibratedRGB"/>
                                                <nil key="highlightedColor"/>
                                            </label>
                                            <label opaque="NO" userInteractionEnabled="NO" contentMode="left" horizontalHuggingPriority="251" verticalHuggingPriority="251" horizontalCompressionResistancePriority="751" verticalCompressionResistancePriority="751" text="72k" textAlignment="natural" lineBreakMode="tailTruncation" baselineAdjustment="alignBaselines" minimumScaleFactor="0.5" adjustsLetterSpacingToFitWidth="YES" translatesAutoresizingMaskIntoConstraints="NO" id="ks6-vS-QWo">
                                                <rect key="frame" x="0.0" y="18" width="125" height="33.5"/>
                                                <fontDescription key="fontDescription" style="UICTFontTextStyleTitle1"/>
                                                <color key="textColor" red="0.0" green="0.68627450980392157" blue="0.53725490196078429" alpha="1" colorSpace="calibratedRGB"/>
                                                <nil key="highlightedColor"/>
                                            </label>
                                        </subviews>
                                        <constraints>
                                            <constraint firstItem="ks6-vS-QWo" firstAttribute="top" secondItem="dKK-rP-yXi" secondAttribute="bottom" id="18n-25-d5X"/>
                                            <constraint firstAttribute="trailing" secondItem="dKK-rP-yXi" secondAttribute="trailing" id="LWC-sF-pwn"/>
                                            <constraint firstAttribute="bottom" secondItem="ks6-vS-QWo" secondAttribute="bottom" id="PHh-u5-t12"/>
                                            <constraint firstItem="ks6-vS-QWo" firstAttribute="leading" secondItem="p2R-i4-v4Z" secondAttribute="leading" id="YON-r6-q09"/>
                                            <constraint firstItem="dKK-rP-yXi" firstAttribute="top" secondItem="p2R-i4-v4Z" secondAttribute="top" id="k2w-Y2-pYQ"/>
                                            <constraint firstItem="dKK-rP-yXi" firstAttribute="leading" secondItem="p2R-i4-v4Z" secondAttribute="leading" id="qfG-a9-jGC"/>
                                            <constraint firstAttribute="trailing" secondItem="ks6-vS-QWo" secondAttribute="trailing" id="uls-TC-c1m"/>
                                        </constraints>
                                    </view>
                                    <view opaque="NO" contentMode="scaleToFill" translatesAutoresizingMaskIntoConstraints="NO" id="pi7-p1-x0L" customClass="WMFSparklineView" customModule="WMFUI">
<<<<<<< HEAD
                                        <rect key="frame" x="203" y="4.5" width="132" height="47"/>
=======
                                        <rect key="frame" x="203" y="4" width="132" height="47"/>
>>>>>>> f9aec255
                                        <constraints>
                                            <constraint firstAttribute="height" constant="47" id="rO8-Sb-8KI"/>
                                            <constraint firstAttribute="width" constant="132" id="t8c-LS-AZZ"/>
                                        </constraints>
                                        <userDefinedRuntimeAttributes>
                                            <userDefinedRuntimeAttribute type="number" keyPath="gridlineWidth">
                                                <real key="value" value="0.5"/>
                                            </userDefinedRuntimeAttribute>
                                            <userDefinedRuntimeAttribute type="number" keyPath="sparklineWidth">
                                                <real key="value" value="2"/>
                                            </userDefinedRuntimeAttribute>
                                        </userDefinedRuntimeAttributes>
                                    </view>
                                </subviews>
                                <constraints>
                                    <constraint firstItem="p2R-i4-v4Z" firstAttribute="top" relation="greaterThanOrEqual" secondItem="GrZ-um-Wi1" secondAttribute="top" constant="2" id="5G7-Qy-XFP"/>
                                    <constraint firstAttribute="trailing" secondItem="pi7-p1-x0L" secondAttribute="trailing" constant="25" id="AMD-1H-UwO"/>
                                    <constraint firstAttribute="bottom" secondItem="pi7-p1-x0L" secondAttribute="bottom" constant="4" id="YSo-ow-JHw"/>
                                    <constraint firstAttribute="bottom" secondItem="p2R-i4-v4Z" secondAttribute="bottom" id="bqC-va-tLK"/>
                                    <constraint firstItem="pi7-p1-x0L" firstAttribute="top" relation="greaterThanOrEqual" secondItem="GrZ-um-Wi1" secondAttribute="top" id="dYm-fe-8UY"/>
                                    <constraint firstItem="p2R-i4-v4Z" firstAttribute="leading" secondItem="GrZ-um-Wi1" secondAttribute="leading" constant="25" id="wbA-QM-Cdd"/>
                                </constraints>
                            </view>
                        </subviews>
                        <constraints>
                            <constraint firstItem="GrZ-um-Wi1" firstAttribute="leading" secondItem="S3S-Oj-5AN" secondAttribute="leading" id="2DO-eQ-D0v"/>
                            <constraint firstItem="1tI-ow-vuf" firstAttribute="leading" secondItem="S3S-Oj-5AN" secondAttribute="leading" constant="15" id="5hp-20-b96"/>
                            <constraint firstItem="oWq-0k-HLi" firstAttribute="leading" secondItem="GOC-yj-VXn" secondAttribute="leading" id="9v2-ap-4Iv"/>
                            <constraint firstItem="h2l-vC-XkM" firstAttribute="leading" secondItem="S3S-Oj-5AN" secondAttribute="leading" constant="15" id="BBG-Uu-ci9"/>
                            <constraint firstItem="GOC-yj-VXn" firstAttribute="top" secondItem="1tI-ow-vuf" secondAttribute="bottom" constant="14" id="C81-LT-HVK"/>
                            <constraint firstItem="GcN-lo-r42" firstAttribute="top" secondItem="Ft6-oW-KC0" secondAttribute="bottom" constant="12" id="D96-IK-27t"/>
                            <constraint firstItem="oWq-0k-HLi" firstAttribute="top" secondItem="GOC-yj-VXn" secondAttribute="bottom" constant="1" id="DpN-hd-W58"/>
                            <constraint firstAttribute="trailing" secondItem="GOC-yj-VXn" secondAttribute="trailing" constant="15" id="GPb-sq-RKj"/>
                            <constraint firstAttribute="trailing" secondItem="h2l-vC-XkM" secondAttribute="trailing" constant="15" id="HRm-eW-8BN"/>
                            <constraint firstItem="GOC-yj-VXn" firstAttribute="leading" secondItem="S3S-Oj-5AN" secondAttribute="leading" constant="87" id="Osi-pG-RwR"/>
                            <constraint firstAttribute="trailing" secondItem="GrZ-um-Wi1" secondAttribute="trailing" id="P8V-Xh-L9V"/>
                            <constraint firstItem="cDN-ER-2od" firstAttribute="leading" secondItem="S3S-Oj-5AN" secondAttribute="leading" constant="25" id="U65-Pl-oZm"/>
                            <constraint firstItem="h2l-vC-XkM" firstAttribute="top" relation="greaterThanOrEqual" secondItem="cDN-ER-2od" secondAttribute="bottom" constant="15" id="Ul0-QZ-7pY"/>
                            <constraint firstItem="1tI-ow-vuf" firstAttribute="top" secondItem="GcN-lo-r42" secondAttribute="bottom" constant="12" id="WfD-w6-nK0"/>
                            <constraint firstAttribute="trailing" secondItem="oWq-0k-HLi" secondAttribute="trailing" constant="25" id="aeD-fF-SMs"/>
                            <constraint firstItem="GcN-lo-r42" firstAttribute="leading" secondItem="S3S-Oj-5AN" secondAttribute="leading" constant="15" id="dgb-mh-YoT"/>
                            <constraint firstItem="cDN-ER-2od" firstAttribute="top" secondItem="1tI-ow-vuf" secondAttribute="bottom" constant="15" id="fYd-V3-Y7m"/>
                            <constraint firstItem="GrZ-um-Wi1" firstAttribute="top" secondItem="h2l-vC-XkM" secondAttribute="bottom" constant="15" id="gJA-ub-c6U"/>
                            <constraint firstAttribute="trailing" secondItem="1tI-ow-vuf" secondAttribute="trailing" constant="15" id="mSO-6y-lQa"/>
                            <constraint firstAttribute="trailing" secondItem="GcN-lo-r42" secondAttribute="trailing" constant="15" id="r9W-TC-12U"/>
                            <constraint firstItem="FKl-LY-JtV" firstAttribute="top" secondItem="GrZ-um-Wi1" secondAttribute="bottom" constant="25" id="sJY-Dc-Pk5"/>
                            <constraint firstItem="h2l-vC-XkM" firstAttribute="top" secondItem="oWq-0k-HLi" secondAttribute="bottom" constant="26.5" id="wr5-QT-D3d"/>
                        </constraints>
                    </view>
                    <extendedEdge key="edgesForExtendedLayout"/>
                    <nil key="simulatedStatusBarMetrics"/>
                    <nil key="simulatedTopBarMetrics"/>
                    <nil key="simulatedBottomBarMetrics"/>
                    <freeformSimulatedSizeMetrics key="simulatedDestinationMetrics"/>
                    <size key="freeformSize" width="360" height="250"/>
                    <connections>
                        <outlet property="articleSubtitleLabel" destination="oWq-0k-HLi" id="xpZ-gr-l0h"/>
                        <outlet property="articleTitleLabel" destination="GOC-yj-VXn" id="zdK-aK-FcJ"/>
                        <outlet property="articleTitleLabelLeadingMargin" destination="Osi-pG-RwR" id="Bhb-cH-jzG"/>
                        <outlet property="imageView" destination="cDN-ER-2od" id="4ua-nU-AZ9"/>
                        <outlet property="readerCountLabel" destination="ks6-vS-QWo" id="l6G-ho-sbB"/>
                        <outlet property="sparklineView" destination="pi7-p1-x0L" id="qWl-f1-EbD"/>
                        <outlet property="summaryLabel" destination="GcN-lo-r42" id="cBy-7L-VSi"/>
                        <outlet property="summaryLabelLeadingMargin" destination="dgb-mh-YoT" id="Vjv-0W-iA1"/>
                        <outlet property="timeLabel" destination="dKK-rP-yXi" id="wnY-Rw-CJl"/>
                    </connections>
                </viewController>
                <placeholder placeholderIdentifier="IBFirstResponder" id="vXp-U4-Rya" userLabel="First Responder" sceneMemberID="firstResponder"/>
            </objects>
            <point key="canvasLocation" x="33.600000000000001" y="95.352323838080963"/>
        </scene>
    </scenes>
</document><|MERGE_RESOLUTION|>--- conflicted
+++ resolved
@@ -69,11 +69,7 @@
                                 <rect key="frame" x="0.0" y="170" width="360" height="55"/>
                                 <subviews>
                                     <view contentMode="scaleToFill" translatesAutoresizingMaskIntoConstraints="NO" id="p2R-i4-v4Z">
-<<<<<<< HEAD
-                                        <rect key="frame" x="25" y="2" width="125" height="51.5"/>
-=======
                                         <rect key="frame" x="25" y="3" width="125" height="51.5"/>
->>>>>>> f9aec255
                                         <subviews>
                                             <label opaque="NO" userInteractionEnabled="NO" contentMode="left" horizontalHuggingPriority="251" verticalHuggingPriority="251" horizontalCompressionResistancePriority="751" verticalCompressionResistancePriority="751" preservesSuperviewLayoutMargins="YES" text="Currently trending" textAlignment="natural" lineBreakMode="tailTruncation" baselineAdjustment="alignBaselines" adjustsFontSizeToFit="NO" translatesAutoresizingMaskIntoConstraints="NO" id="dKK-rP-yXi">
                                                 <rect key="frame" x="0.0" y="0.0" width="125" height="18"/>
@@ -99,11 +95,7 @@
                                         </constraints>
                                     </view>
                                     <view opaque="NO" contentMode="scaleToFill" translatesAutoresizingMaskIntoConstraints="NO" id="pi7-p1-x0L" customClass="WMFSparklineView" customModule="WMFUI">
-<<<<<<< HEAD
-                                        <rect key="frame" x="203" y="4.5" width="132" height="47"/>
-=======
                                         <rect key="frame" x="203" y="4" width="132" height="47"/>
->>>>>>> f9aec255
                                         <constraints>
                                             <constraint firstAttribute="height" constant="47" id="rO8-Sb-8KI"/>
                                             <constraint firstAttribute="width" constant="132" id="t8c-LS-AZZ"/>
