--- conflicted
+++ resolved
@@ -130,16 +130,11 @@
       build_number: latest_testflight_build_number + 1
     })
 
-<<<<<<< HEAD
-    cert
-    sigh(force: true)
-=======
     changelog_from_git_commits(
       pretty: '- (%ae) %s', # Optional, lets you provide a custom format to apply to each commit when generating the changelog text
       tag_match_pattern: 'betas/*', # Optional, lets you search for a tag name that matches a glob(7) pattern
       include_merges: false # Optional, lets you filter out merge commits
     )
->>>>>>> 59d5dafd
 
     cert
 
@@ -153,20 +148,10 @@
       app_identifier: "org.wikimedia.wikipedia.TopReadWidget"
     )
 
-<<<<<<< HEAD
-  end
-
-  desc "Submit a new App Store release candidate Apple TestFlight for internal testing."
-  lane :store do
-
-    cert
-    sigh(force: true)
-=======
     sigh(
       provisioning_name: "AppStore",
       app_identifier: "org.wikimedia.wikipedia"
     )
->>>>>>> 59d5dafd
 
     # badge(dark: true, shield: get_badge_version_string, shield_no_resize: true)
 
