--- conflicted
+++ resolved
@@ -149,11 +149,9 @@
   # 2. Use a .env file
   desc "updates version, builds, and pushes to Testlfight"
   lane :push do |options|
-<<<<<<< HEAD
-=======
     hockey_prod_id = ENV["HOCKEY_PRODUCTION"]
     raise "Must specifiy HockeyApp public identifier." unless hockey_prod_id != nil && hockey_prod_id.length > 0
->>>>>>> 081f04ae
+
     build_dir = "build"
     product_name = options[:product_name] || "Wikipedia"
     ipa_path = "#{build_dir}/#{product_name}.ipa"
@@ -161,13 +159,7 @@
     app_identifier = options[:app_identifier] || "org.wikimedia.wikipedia"
     build_number = latest_testflight_build_number(app_identifier:  app_identifier) + 1
     version = get_version_number
-<<<<<<< HEAD
-    
-    
-=======
-
-    
->>>>>>> 081f04ae
+
     increment_build_number(
       build_number: build_number
     )
